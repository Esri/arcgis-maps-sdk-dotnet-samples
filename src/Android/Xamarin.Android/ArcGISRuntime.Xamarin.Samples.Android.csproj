--- conflicted
+++ resolved
@@ -167,11 +167,8 @@
   </ItemGroup>
   <ItemGroup>
     <!-- JSON Metadata -->
-<<<<<<< HEAD
 	<EmbeddedResource Include="Samples\Analysis\QueryFeatureCountAndExtent\metadata.json" />
-=======
     <EmbeddedResource Include="Samples\Data\SymbolizeShapefile\metadata.json" />
->>>>>>> 171f84b1
     <EmbeddedResource Include="groups.json" />
     <EmbeddedResource Include="Samples\Analysis\LineOfSightLocation\metadata.json" />
     <EmbeddedResource Include="Samples\Analysis\ViewshedCamera\metadata.json" />
@@ -254,11 +251,8 @@
   </ItemGroup>
   <ItemGroup>
     <!-- Screenshots -->
-<<<<<<< HEAD
 	<None Include="Samples\Analysis\QueryFeatureCountAndExtent\QueryFeatureCountAndExtent.jpg" />
-=======
     <None Include="Samples\Data\SymbolizeShapefile\SymbolizeShapefile.jpg" />
->>>>>>> 171f84b1
     <None Include="Samples\Analysis\LineOfSightLocation\LineOfSightLocation.jpg" />
     <None Include="Samples\Analysis\ViewshedCamera\ViewshedCamera.jpg" />
     <None Include="Samples\Data\EditAndSyncFeatures\EditAndSyncFeatures.jpg" />
@@ -341,11 +335,8 @@
   </ItemGroup>
   <ItemGroup>
     <!-- Sample Code -->
-<<<<<<< HEAD
 	<Compile Include="Samples\Analysis\QueryFeatureCountAndExtent\QueryFeatureCountAndExtent.cs" />
-=======
     <Compile Include="Samples\Data\SymbolizeShapefile\SymbolizeShapefile.cs" />
->>>>>>> 171f84b1
     <Compile Include="Samples\Analysis\LineOfSightLocation\LineOfSightLocation.cs" />
     <Compile Include="Samples\Analysis\ViewshedCamera\ViewshedCamera.cs" />
     <Compile Include="Samples\Data\EditAndSyncFeatures\EditAndSyncFeatures.cs" />
