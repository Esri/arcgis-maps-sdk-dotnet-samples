﻿<?xml version="1.0" encoding="utf-8"?>
<Project ToolsVersion="4.0" DefaultTargets="Build" xmlns="http://schemas.microsoft.com/developer/msbuild/2003">
  <!-- Build Configurations-->
  <PropertyGroup>
    <Configuration Condition=" '$(Configuration)' == '' ">Debug</Configuration>
    <Platform Condition=" '$(Platform)' == '' ">AnyCPU</Platform>
    <ProductVersion>8.0.30703</ProductVersion>
    <SchemaVersion>2.0</SchemaVersion>
    <ProjectGuid>{BF0E3CEE-E88E-44E0-80CE-46EDA6CD4B54}</ProjectGuid>
    <ProjectTypeGuids>{EFBA0AD7-5A72-4C68-AF49-83D382785DCF};{FAE04EC0-301F-11D3-BF4B-00C04F79EFBC}</ProjectTypeGuids>
    <OutputType>Library</OutputType>
    <AppDesignerFolder>Properties</AppDesignerFolder>
    <RootNamespace>ArcGISRuntime</RootNamespace>
    <AssemblyName>ArcGISRuntime</AssemblyName>
    <FileAlignment>512</FileAlignment>
    <AndroidApplication>true</AndroidApplication>
    <AndroidResgenFile>Resources\Resource.Designer.cs</AndroidResgenFile>
    <GenerateSerializationAssemblies>Off</GenerateSerializationAssemblies>
    <TargetFrameworkVersion>v8.1</TargetFrameworkVersion>
    <AndroidManifest>Properties\AndroidManifest.xml</AndroidManifest>
    <NuGetPackageImportStamp>
    </NuGetPackageImportStamp>
    <AndroidLinkMode>None</AndroidLinkMode>
    <AndroidLinkSkip>
    </AndroidLinkSkip>
    <AndroidStoreUncompressedFileExtensions>
    </AndroidStoreUncompressedFileExtensions>
    <AndroidUseSharedRuntime>false</AndroidUseSharedRuntime>
    <AndroidSupportedAbis>armeabi-v7a;x86;arm64-v8a</AndroidSupportedAbis>
  </PropertyGroup>
  <PropertyGroup Condition=" '$(Configuration)|$(Platform)' == 'Debug|AnyCPU' ">
    <DebugSymbols>true</DebugSymbols>
    <DebugType>full</DebugType>
    <Optimize>false</Optimize>
    <OutputPath>..\..\..\output\android\debug\</OutputPath>
    <DefineConstants>DEBUG;TRACE</DefineConstants>
    <ErrorReport>prompt</ErrorReport>
    <WarningLevel>4</WarningLevel>
    <EmbedAssembliesIntoApk>true</EmbedAssembliesIntoApk>
    <MandroidI18n />
    <Debugger>Xamarin</Debugger>
    <DevInstrumentationEnabled>True</DevInstrumentationEnabled>
    <LangVersion>7</LangVersion>
    <AndroidHttpClientHandlerType>Xamarin.Android.Net.AndroidClientHandler</AndroidHttpClientHandlerType>
    <AndroidDexTool>d8</AndroidDexTool>
  </PropertyGroup>
  <PropertyGroup Condition=" '$(Configuration)|$(Platform)' == 'Release|AnyCPU' ">
    <DebugType>pdbonly</DebugType>
    <Optimize>true</Optimize>
    <OutputPath>..\..\..\output\android\release\</OutputPath>
    <DefineConstants>TRACE</DefineConstants>
    <ErrorReport>prompt</ErrorReport>
    <WarningLevel>4</WarningLevel>
    <LangVersion>7</LangVersion>
    <AndroidHttpClientHandlerType>Xamarin.Android.Net.AndroidClientHandler</AndroidHttpClientHandlerType>
    <EmbedAssembliesIntoApk>true</EmbedAssembliesIntoApk>
    <AndroidDexTool>d8</AndroidDexTool>
  </PropertyGroup>
  <!-- References -->
  <ItemGroup>
    <Reference Include="Java.Interop" />
    <Reference Include="Mono.Android" />
    <Reference Include="mscorlib" />
    <Reference Include="System" />
    <Reference Include="System.Core" />
    <Reference Include="System.IdentityModel" />
    <Reference Include="System.IO.Compression" />
    <Reference Include="System.IO.Compression.FileSystem" />
    <Reference Include="System.Json" />
    <Reference Include="System.Net.Http" />
    <Reference Include="System.Runtime.Serialization" />
    <Reference Include="System.Xml.Linq" />
    <Reference Include="System.Xml" />
  </ItemGroup>
  <ItemGroup>
    <!-- Screenshots -->
    <None Include="Samples\Augmented reality\NavigateAR\NavigateAR.jpg" />
    <None Include="Samples\Augmented reality\DisplayScenesInTabletopAR\DisplayScenesInTabletopAR.jpg" />
    <None Include="Samples\Augmented reality\ExploreScenesInFlyoverAR\ExploreScenesInFlyoverAR.jpg" />
    <None Include="Samples\Network Analysis\NavigateRouteRerouting\NavigateRouteRerouting.jpg" />
    <None Include="Samples\Map\ApplyScheduledUpdates\ApplyScheduledUpdates.jpg" />
    <None Include="Samples\Network Analysis\NavigateRoute\NavigateRoute.jpg" />
    <None Include="Samples\Layers\EditKmlGroundOverlay\EditKmlGroundOverlay.jpg" />
    <None Include="Samples\Symbology\CustomDictionaryStyle\CustomDictionaryStyle.jpg" />
    <None Include="Samples\Map\HonorMobileMapPackageExpiration\HonorMobileMapPackageExpiration.jpg" />
    <None Include="Samples\Layers\ControlAnnotationSublayerVisibility\ControlAnnotationSublayerVisibility.jpg" />
    <None Include="Samples\Layers\CreateAndSaveKmlFile\CreateAndSaveKmlFile.jpg" />
    <None Include="Samples\Network Analysis\FindFeaturesUtilityNetwork\FindFeaturesUtilityNetwork.jpg" />
    <None Include="Samples\Layers\RasterColormapRenderer\RasterColormapRenderer.jpg" />
    <None Include="Samples\MapView\ChooseCameraController\ChooseCameraController.jpg" />
    <None Include="Samples\Location\ShowLocationHistory\ShowLocationHistory.jpg" />
    <None Include="Samples\Map\GetElevationAtPoint\GetElevationAtPoint.jpg" />
    <None Include="Samples\Network Analysis\FindServiceAreasForMultipleFacilities\FindServiceAreasForMultipleFacilities.jpg" />
    <None Include="Samples\Network Analysis\OfflineRouting\OfflineRouting.jpg" />
    <None Include="Samples\Network Analysis\RouteAroundBarriers\RouteAroundBarriers.jpg" />
    <None Include="Samples\Symbology\SymbolsFromMobileStyle\SymbolsFromMobileStyle.jpg" />
    <None Include="Samples\Map\DownloadPreplannedMap\DownloadPreplannedMap.jpg" />
    <None Include="Samples\Layers\GroupLayers\GroupLayers.jpg" />
    <None Include="Samples\Map\OfflineBasemapByReference\OfflineBasemapByReference.jpg" />
    <None Include="Samples\Layers\WfsXmlQuery\WfsXmlQuery.jpg" />
    <None Include="Samples\Layers\DisplayWfs\DisplayWfs.jpg" />
    <None Include="Samples\Layers\BrowseWfsLayers\BrowseWfsLayers.jpg" />
    <None Include="Samples\Map\OpenMobileScenePackage\OpenMobileScenePackage.jpg" />
    <None Include="Samples\Map\CreateTerrainSurfaceFromRaster\CreateTerrainSurfaceFromRaster.jpg" />
    <None Include="Samples\Map\CreateTerrainSurfaceFromTilePackage\CreateTerrainSurfaceFromTilePackage.jpg" />
    <None Include="Samples\Data\ViewPointCloudDataOffline\ViewPointCloudDataOffline.jpg" />
    <None Include="Samples\Layers\AddAnIntegratedMeshLayer\AddAnIntegratedMeshLayer.jpg" />
    <None Include="Samples\GraphicsOverlay\DictionaryRendererGraphicsOverlay\DictionaryRendererGraphicsOverlay.jpg" />
    <None Include="Samples\Map\MobileMapSearchAndRoute\MobileMapSearchAndRoute.jpg" />
    <None Include="Samples\Search\OfflineGeocode\OfflineGeocode.jpg" />
    <None Include="Samples\Search\ReverseGeocode\ReverseGeocode.jpg" />
    <None Include="Samples\Layers\PlayKmlTours\PlayKmlTours.jpg" />
    <None Include="Samples\Map\ViewContentBeneathSurface\ViewContentBeneathSurface.jpg" />
    <None Include="Samples\Layers\AddPointSceneLayer\AddPointSceneLayer.jpg" />
    <None Include="Samples\Map\GenerateOfflineMapWithOverrides\GenerateOfflineMapWithOverrides.jpg" />
    <None Include="Samples\Map\MapReferenceScale\MapReferenceScale.jpg" />
    <None Include="Samples\Data\EditFeatureAttachments\EditFeatureAttachments.jpg" />
    <None Include="Samples\Data\DeleteFeatures\DeleteFeatures.jpg" />
    <None Include="Samples\Geometry\Project\Project.jpg" />
    <None Include="Samples\Layers\OpenStreetMapLayer\OpenStreetMapLayer.jpg" />
    <None Include="Samples\Map\ManageOperationalLayers\ManageOperationalLayers.jpg" />
    <None Include="Samples\Data\UpdateAttributes\UpdateAttributes.jpg" />
    <None Include="Samples\Data\UpdateGeometries\UpdateGeometries.jpg" />
    <None Include="Samples\Data\AddFeatures\AddFeatures.jpg" />
    <None Include="Samples\Symbology\SceneSymbols\SceneSymbols.jpg" />
    <None Include="Samples\Map\TerrainExaggeration\TerrainExaggeration.jpg" />
    <None Include="Samples\Map\ChangeAtmosphereEffect\ChangeAtmosphereEffect.jpg" />
    <None Include="Samples\MapView\IdentifyLayers\IdentifyLayers.jpg" />
    <None Include="Samples\GraphicsOverlay\ScenePropertiesExpressions\ScenePropertiesExpressions.jpg" />
    <None Include="Samples\Layers\ListKmlContents\ListKmlContents.jpg" />
    <None Include="Samples\Layers\IdentifyKmlFeatures\IdentifyKmlFeatures.jpg" />
    <None Include="Samples\Layers\DisplayKmlNetworkLinks\DisplayKmlNetworkLinks.jpg" />
    <None Include="Samples\Layers\DisplayKml\DisplayKml.jpg" />
    <None Include="Samples\Network Analysis\ClosestFacilityStatic\ClosestFacilityStatic.jpg" />
    <None Include="Samples\Analysis\DistanceMeasurement\DistanceMeasurement.jpg" />
    <None Include="Samples\Analysis\LineOfSightGeoElement\LineOfSightGeoElement.jpg" />
    <None Include="Samples\Analysis\LineOfSightLocation\LineOfSightLocation.jpg" />
    <None Include="Samples\Analysis\QueryFeatureCountAndExtent\QueryFeatureCountAndExtent.jpg" />
    <None Include="Samples\Analysis\ViewshedCamera\ViewshedCamera.jpg" />
    <None Include="Samples\Analysis\ViewshedGeoElement\ViewshedGeoElement.jpg" />
    <None Include="Samples\Analysis\ViewshedLocation\ViewshedLocation.jpg" />
    <None Include="Samples\Data\EditAndSyncFeatures\EditAndSyncFeatures.jpg" />
    <None Include="Samples\Data\FeatureLayerGeodatabase\FeatureLayerGeodatabase.jpg" />
    <None Include="Samples\Data\FeatureLayerGeoPackage\FeatureLayerGeoPackage.jpg" />
    <None Include="Samples\Data\FeatureLayerQuery\FeatureLayerQuery.jpg" />
    <None Include="Samples\Data\FeatureLayerShapefile\FeatureLayerShapefile.jpg" />
    <None Include="Samples\Data\GenerateGeodatabase\GenerateGeodatabase.jpg" />
    <None Include="Samples\Data\GeodatabaseTransactions\GeodatabaseTransactions.jpg" />
    <None Include="Samples\Data\ListRelatedFeatures\ListRelatedFeatures.jpg" />
    <None Include="Samples\Data\RasterLayerGeoPackage\RasterLayerGeoPackage.jpg" />
    <None Include="Samples\Data\ReadGeoPackage\ReadGeoPackage.jpg" />
    <None Include="Samples\Data\ReadShapefileMetadata\ReadShapefileMetadata.jpg" />
    <None Include="Samples\Data\ServiceFeatureTableCache\ServiceFeatureTableCache.jpg" />
    <None Include="Samples\Data\ServiceFeatureTableManualCache\ServiceFeatureTableManualCache.jpg" />
    <None Include="Samples\Data\ServiceFeatureTableNoCache\ServiceFeatureTableNoCache.jpg" />
    <None Include="Samples\Data\StatisticalQuery\StatisticalQuery.jpg" />
    <None Include="Samples\Data\StatsQueryGroupAndSort\StatsQueryGroupAndSort.jpg" />
    <None Include="Samples\Data\SymbolizeShapefile\SymbolizeShapefile.jpg" />
    <None Include="Samples\Geometry\Buffer\Buffer.jpg" />
    <None Include="Samples\Geometry\BufferList\BufferList.jpg" />
    <None Include="Samples\Geometry\ClipGeometry\ClipGeometry.jpg" />
    <None Include="Samples\Geometry\ConvexHull\ConvexHull.jpg" />
    <None Include="Samples\Geometry\ConvexHullList\ConvexHullList.jpg" />
    <None Include="Samples\Geometry\CreateGeometries\CreateGeometries.jpg" />
    <None Include="Samples\Geometry\CutGeometry\CutGeometry.jpg" />
    <None Include="Samples\Geometry\DensifyAndGeneralize\DensifyAndGeneralize.jpg" />
    <None Include="Samples\Geometry\FormatCoordinates\FormatCoordinates.jpg" />
    <None Include="Samples\Geometry\GeodesicOperations\GeodesicOperations.jpg" />
    <None Include="Samples\Geometry\ListTransformations\ListTransformations.jpg" />
    <None Include="Samples\Geometry\NearestVertex\NearestVertex.jpg" />
    <None Include="Samples\Geometry\ProjectWithSpecificTransformation\ProjectWithSpecificTransformation.jpg" />
    <None Include="Samples\Geometry\SpatialOperations\SpatialOperations.jpg" />
    <None Include="Samples\Geometry\SpatialRelationships\SpatialRelationships.jpg" />
    <None Include="Samples\Geoprocessing\AnalyzeHotspots\AnalyzeHotspots.jpg" />
    <None Include="Samples\Geoprocessing\AnalyzeViewshed\AnalyzeViewshed.jpg" />
    <None Include="Samples\Geoprocessing\ListGeodatabaseVersions\ListGeodatabaseVersions.jpg" />
    <None Include="Samples\GraphicsOverlay\AddGraphicsRenderer\AddGraphicsRenderer.jpg" />
    <None Include="Samples\GraphicsOverlay\AddGraphicsWithSymbols\AddGraphicsWithSymbols.jpg" />
    <None Include="Samples\GraphicsOverlay\Animate3DGraphic\Animate3DGraphic.jpg" />
    <None Include="Samples\GraphicsOverlay\IdentifyGraphics\IdentifyGraphics.jpg" />
    <None Include="Samples\GraphicsOverlay\SketchOnMap\SketchOnMap.jpg" />
    <None Include="Samples\GraphicsOverlay\SurfacePlacements\SurfacePlacements.jpg" />
    <None Include="Samples\Hydrography\AddEncExchangeSet\AddEncExchangeSet.jpg" />
    <None Include="Samples\Hydrography\ChangeEncDisplaySettings\ChangeEncDisplaySettings.jpg" />
    <None Include="Samples\Hydrography\SelectEncFeatures\SelectEncFeatures.jpg" />
    <None Include="Samples\Layers\ArcGISMapImageLayerUrl\ArcGISMapImageLayerUrl.jpg" />
    <None Include="Samples\Layers\ArcGISTiledLayerUrl\ArcGISTiledLayerUrl.jpg" />
    <None Include="Samples\Layers\ArcGISVectorTiledLayerUrl\ArcGISVectorTiledLayerUrl.jpg" />
    <None Include="Samples\Layers\ChangeBlendRenderer\ChangeBlendRenderer.jpg" />
    <None Include="Samples\Layers\ChangeFeatureLayerRenderer\ChangeFeatureLayerRenderer.jpg" />
    <None Include="Samples\Layers\ChangeStretchRenderer\ChangeStretchRenderer.jpg" />
    <None Include="Samples\Layers\ChangeSublayerRenderer\ChangeSublayerRenderer.jpg" />
    <None Include="Samples\Layers\ChangeSublayerVisibility\ChangeSublayerVisibility.jpg" />
    <None Include="Samples\Layers\CreateFeatureCollectionLayer\CreateFeatureCollectionLayer.jpg" />
    <None Include="Samples\Layers\DisplayScene\DisplayScene.jpg" />
    <None Include="Samples\Layers\ExportTiles\ExportTiles.jpg" />
    <None Include="Samples\Layers\FeatureCollectionLayerFromPortal\FeatureCollectionLayerFromPortal.jpg" />
    <None Include="Samples\Layers\FeatureCollectionLayerFromQuery\FeatureCollectionLayerFromQuery.jpg" />
    <None Include="Samples\Layers\FeatureLayerDefinitionExpression\FeatureLayerDefinitionExpression.jpg" />
    <None Include="Samples\Layers\FeatureLayerDictionaryRenderer\FeatureLayerDictionaryRenderer.jpg" />
    <None Include="Samples\Layers\FeatureLayerRenderingModeMap\FeatureLayerRenderingModeMap.jpg" />
    <None Include="Samples\Layers\FeatureLayerRenderingModeScene\FeatureLayerRenderingModeScene.jpg" />
    <None Include="Samples\Layers\FeatureLayerSelection\FeatureLayerSelection.jpg" />
    <None Include="Samples\Layers\FeatureLayerUrl\FeatureLayerUrl.jpg" />
    <None Include="Samples\Layers\LoadWebTiledLayer\LoadWebTiledLayer.jpg" />
    <None Include="Samples\Layers\MapImageLayerTables\MapImageLayerTables.jpg" />
    <None Include="Samples\Layers\MapImageSublayerQuery\MapImageSublayerQuery.jpg" />
    <None Include="Samples\Layers\RasterHillshade\RasterHillshade.jpg" />
    <None Include="Samples\Layers\RasterLayerFile\RasterLayerFile.jpg" />
    <None Include="Samples\Layers\RasterLayerImageServiceRaster\RasterLayerImageServiceRaster.jpg" />
    <None Include="Samples\Layers\RasterLayerRasterFunction\RasterLayerRasterFunction.jpg" />
    <None Include="Samples\Layers\RasterRenderingRule\RasterRenderingRule.jpg" />
    <None Include="Samples\Layers\RasterRgbRenderer\RasterRgbRenderer.jpg" />
    <None Include="Samples\Layers\SceneLayerUrl\SceneLayerUrl.jpg" />
    <None Include="Samples\Layers\ShowLabelsOnLayer\ShowLabelsOnLayer.jpg" />
    <None Include="Samples\Layers\StyleWmsLayer\StyleWmsLayer.jpg" />
    <None Include="Samples\Layers\TimeBasedQuery\TimeBasedQuery.jpg" />
    <None Include="Samples\Layers\WmsIdentify\WmsIdentify.jpg" />
    <None Include="Samples\Layers\WMSLayerUrl\WMSLayerUrl.jpg" />
    <None Include="Samples\Layers\WmsServiceCatalog\WmsServiceCatalog.jpg" />
    <None Include="Samples\Layers\WMTSLayer\WMTSLayer.jpg" />
    <None Include="Samples\Location\DisplayDeviceLocation\DisplayDeviceLocation.jpg" />
    <None Include="Samples\Map\AccessLoadStatus\AccessLoadStatus.jpg" />
    <None Include="Samples\Map\AuthorMap\AuthorMap.jpg" />
    <None Include="Samples\Map\ChangeBasemap\ChangeBasemap.jpg" />
    <None Include="Samples\Map\DisplayMap\DisplayMap.jpg" />
    <None Include="Samples\Map\ManageBookmarks\ManageBookmarks.jpg" />
    <None Include="Samples\Map\OpenMapURL\OpenMapURL.jpg" />
    <None Include="Samples\Map\OpenMobileMap\OpenMobileMap.jpg" />
    <None Include="Samples\Map\OpenScene\OpenScene.jpg" />
    <None Include="Samples\Map\SearchPortalMaps\SearchPortalMaps.jpg" />
    <None Include="Samples\Map\SetInitialMapArea\SetInitialMapArea.jpg" />
    <None Include="Samples\Map\SetInitialMapLocation\SetInitialMapLocation.jpg" />
    <None Include="Samples\Map\SetMapSpatialReference\SetMapSpatialReference.jpg" />
    <None Include="Samples\Map\SetMinMaxScale\SetMinMaxScale.jpg" />
    <None Include="Samples\MapView\ChangeTimeExtent\ChangeTimeExtent.jpg" />
    <None Include="Samples\MapView\ChangeViewpoint\ChangeViewpoint.jpg" />
    <None Include="Samples\MapView\DisplayDrawingStatus\DisplayDrawingStatus.jpg" />
    <None Include="Samples\MapView\DisplayGrid\DisplayGrid.jpg" />
    <None Include="Samples\MapView\DisplayLayerViewState\DisplayLayerViewState.jpg" />
    <None Include="Samples\MapView\FeatureLayerTimeOffset\FeatureLayerTimeOffset.jpg" />
    <None Include="Samples\MapView\GeoViewSync\GeoViewSync.jpg" />
    <None Include="Samples\MapView\MapRotation\MapRotation.jpg" />
    <None Include="Samples\MapView\ShowCallout\ShowCallout.jpg" />
    <None Include="Samples\MapView\ShowMagnifier\ShowMagnifier.jpg" />
    <None Include="Samples\MapView\TakeScreenshot\TakeScreenshot.jpg" />
    <None Include="Samples\Network Analysis\ClosestFacility\ClosestFacility.jpg" />
    <None Include="Samples\Network Analysis\FindRoute\FindRoute.jpg" />
    <None Include="Samples\Network Analysis\FindServiceArea\FindServiceArea.jpg" />
    <None Include="Samples\Search\FindAddress\FindAddress.jpg" />
    <None Include="Samples\Search\FindPlace\FindPlace.jpg" />
    <None Include="Samples\Symbology\FeatureLayerExtrusion\FeatureLayerExtrusion.jpg" />
    <None Include="Samples\Symbology\RenderPictureMarkers\RenderPictureMarkers.jpg" />
    <None Include="Samples\Symbology\RenderSimpleMarkers\RenderSimpleMarkers.jpg" />
    <None Include="Samples\Symbology\RenderUniqueValues\RenderUniqueValues.jpg" />
    <None Include="Samples\Symbology\SimpleRenderers\SimpleRenderers.jpg" />
    <None Include="Samples\Symbology\UseDistanceCompositeSym\UseDistanceCompositeSym.jpg" />
    <None Include="Samples\Security\IntegratedWindowsAuth\readme.md" />
  </ItemGroup>
  <ItemGroup>
    <!-- Sample Code -->
    <Compile Include="Samples\Augmented reality\CollectDataAR\CollectDataAR.cs" />
    <Compile Include="Samples\Augmented reality\CollectDataAR\MSLAdjustedARLocationDataSource.cs" />
    <Compile Include="Samples\Augmented reality\NavigateAR\RoutePlanner.cs" />
    <Compile Include="Samples\Augmented reality\DisplayScenesInTabletopAR\DisplayScenesInTabletopAR.cs" />
    <Compile Include="Samples\Augmented reality\ExploreScenesInFlyoverAR\ExploreScenesInFlyoverAR.cs" />
    <Compile Include="Samples\Augmented reality\ViewHiddenInfrastructureAR\MSLAdjustedARLocationDataSource.cs" />
    <Compile Include="Samples\Augmented reality\ViewHiddenInfrastructureAR\PipePlacer.cs" />
    <Compile Include="Samples\Augmented reality\ViewHiddenInfrastructureAR\PipeViewer.cs" />
    <Compile Include="Samples\Network Analysis\NavigateRouteRerouting\GpxProvider.cs" />
    <Compile Include="Samples\Network Analysis\NavigateRouteRerouting\NavigateRouteRerouting.cs" />
    <Compile Include="Samples\Map\ApplyScheduledUpdates\ApplyScheduledUpdates.cs" />
    <Compile Include="Samples\Network Analysis\NavigateRoute\FakeLocationProvider.cs" />
    <Compile Include="Samples\Network Analysis\NavigateRoute\NavigateRoute.cs" />
    <Compile Include="Samples\Layers\EditKmlGroundOverlay\EditKmlGroundOverlay.cs" />
    <Compile Include="Samples\Symbology\CustomDictionaryStyle\CustomDictionaryStyle.cs" />
    <Compile Include="Samples\Map\HonorMobileMapPackageExpiration\HonorMobileMapPackageExpiration.cs" />
    <Compile Include="Samples\Layers\ControlAnnotationSublayerVisibility\ControlAnnotationSublayerVisibility.cs" />
    <Compile Include="Samples\Layers\CreateAndSaveKmlFile\CreateAndSaveKmlFile.cs" />
    <Compile Include="Samples\Network Analysis\FindFeaturesUtilityNetwork\FindFeaturesUtilityNetwork.cs" />
    <Compile Include="Samples\Layers\RasterColormapRenderer\RasterColormapRenderer.cs" />
    <Compile Include="Samples\MapView\ChooseCameraController\ChooseCameraController.cs" />
    <Compile Include="Samples\Location\ShowLocationHistory\FakeLocationDataSource.cs" />
    <Compile Include="Samples\Location\ShowLocationHistory\ShowLocationHistory.cs" />
    <Compile Include="Samples\Map\GetElevationAtPoint\GetElevationAtPoint.cs" />
    <Compile Include="Samples\Network Analysis\FindServiceAreasForMultipleFacilities\FindServiceAreasForMultipleFacilities.cs" />
    <Compile Include="Samples\Network Analysis\OfflineRouting\OfflineRouting.cs" />
    <Compile Include="Samples\Network Analysis\RouteAroundBarriers\RouteAroundBarriers.cs" />
    <Compile Include="Samples\Symbology\SymbolsFromMobileStyle\SymbolsFromMobileStyle.cs" />
    <Compile Include="Samples\Map\DownloadPreplannedMap\DownloadPreplannedMap.cs" />
    <Compile Include="Samples\Layers\GroupLayers\GroupLayers.cs" />
    <Compile Include="Samples\Map\OfflineBasemapByReference\OfflineBasemapByReference.cs" />
    <Compile Include="Samples\Layers\WfsXmlQuery\WfsXmlQuery.cs" />
    <Compile Include="Samples\Layers\DisplayWfs\DisplayWfs.cs" />
    <Compile Include="Samples\Layers\BrowseWfsLayers\BrowseWfsLayers.cs" />
    <Compile Include="Samples\Map\OpenMobileScenePackage\OpenMobileScenePackage.cs" />
    <Compile Include="Samples\Map\CreateTerrainSurfaceFromRaster\CreateTerrainSurfaceFromRaster.cs" />
    <Compile Include="Samples\Map\CreateTerrainSurfaceFromTilePackage\CreateTerrainSurfaceFromTilePackage.cs" />
    <Compile Include="Samples\Data\ViewPointCloudDataOffline\ViewPointCloudDataOffline.cs" />
    <Compile Include="Samples\Layers\AddAnIntegratedMeshLayer\AddAnIntegratedMeshLayer.cs" />
    <Compile Include="Samples\GraphicsOverlay\DictionaryRendererGraphicsOverlay\DictionaryRendererGraphicsOverlay.cs" />
    <Compile Include="Samples\Map\MobileMapSearchAndRoute\MobileMapSearchAndRoute.cs" />
    <Compile Include="Samples\Search\OfflineGeocode\OfflineGeocode.cs" />
    <Compile Include="Samples\Search\ReverseGeocode\ReverseGeocode.cs" />
    <Compile Include="Samples\Data\EditFeatureAttachments\EditFeatureAttachments.cs" />
    <Compile Include="Samples\Geometry\Project\Project.cs" />
    <Compile Include="Samples\Layers\OpenStreetMapLayer\OpenStreetMapLayer.cs" />
    <Compile Include="Samples\Map\ManageOperationalLayers\ManageOperationalLayers.cs" />
    <Compile Include="Samples\Data\UpdateAttributes\UpdateAttributes.cs" />
    <Compile Include="Samples\Layers\PlayKmlTours\PlayKmlTours.cs" />
    <Compile Include="Samples\Map\ViewContentBeneathSurface\ViewContentBeneathSurface.cs" />
    <Compile Include="Samples\Layers\AddPointSceneLayer\AddPointSceneLayer.cs" />
    <Compile Include="Samples\Map\GenerateOfflineMapWithOverrides\ParameterOverrideFragment.cs" />
    <Compile Include="Samples\Map\GenerateOfflineMapWithOverrides\GenerateOfflineMapWithOverrides.cs" />
    <Compile Include="Samples\Map\MapReferenceScale\MapReferenceScale.cs" />
    <Compile Include="Samples\Data\UpdateGeometries\UpdateGeometries.cs" />
    <Compile Include="Samples\Data\AddFeatures\AddFeatures.cs" />
    <Compile Include="Samples\Data\DeleteFeatures\DeleteFeatures.cs" />
    <Compile Include="Samples\Symbology\SceneSymbols\SceneSymbols.cs" />
    <Compile Include="Samples\Map\TerrainExaggeration\TerrainExaggeration.cs" />
    <Compile Include="Samples\Map\ChangeAtmosphereEffect\ChangeAtmosphereEffect.cs" />
    <Compile Include="Samples\MapView\IdentifyLayers\IdentifyLayers.cs" />
    <Compile Include="Samples\GraphicsOverlay\ScenePropertiesExpressions\ScenePropertiesExpressions.cs" />
    <Compile Include="Samples\Layers\ListKmlContents\ListKmlContents.cs" />
    <Compile Include="Samples\Layers\IdentifyKmlFeatures\IdentifyKmlFeatures.cs" />
    <Compile Include="Samples\Layers\DisplayKmlNetworkLinks\DisplayKmlNetworkLinks.cs" />
    <Compile Include="Samples\Layers\DisplayKml\DisplayKml.cs" />
    <Compile Include="Samples\Analysis\DistanceMeasurement\DistanceMeasurement.cs" />
    <Compile Include="Samples\Analysis\LineOfSightGeoElement\LineOfSightGeoElement.cs" />
    <Compile Include="Samples\Analysis\LineOfSightLocation\LineOfSightLocation.cs" />
    <Compile Include="Samples\Analysis\QueryFeatureCountAndExtent\QueryFeatureCountAndExtent.cs" />
    <Compile Include="Samples\Analysis\ViewshedCamera\ViewshedCamera.cs" />
    <Compile Include="Samples\Analysis\ViewshedGeoElement\ViewshedGeoElement.cs" />
    <Compile Include="Samples\Analysis\ViewshedLocation\ViewshedLocation.cs" />
    <Compile Include="Samples\Data\EditAndSyncFeatures\EditAndSyncFeatures.cs" />
    <Compile Include="Samples\Data\FeatureLayerGeodatabase\FeatureLayerGeodatabase.cs" />
    <Compile Include="Samples\Data\FeatureLayerGeoPackage\FeatureLayerGeoPackage.cs" />
    <Compile Include="Samples\Data\FeatureLayerQuery\FeatureLayerQuery.cs" />
    <Compile Include="Samples\Data\FeatureLayerShapefile\FeatureLayerShapefile.cs" />
    <Compile Include="Samples\Data\GenerateGeodatabase\GenerateGeodatabase.cs" />
    <Compile Include="Samples\Data\GeodatabaseTransactions\GeodatabaseTransactions.cs" />
    <Compile Include="Samples\Data\ListRelatedFeatures\ListRelatedFeatures.cs" />
    <Compile Include="Samples\Data\RasterLayerGeoPackage\RasterLayerGeoPackage.cs" />
    <Compile Include="Samples\Data\ReadGeoPackage\ReadGeoPackage.cs" />
    <Compile Include="Samples\Data\ReadShapefileMetadata\ReadShapefileMetadata.cs" />
    <Compile Include="Samples\Data\ServiceFeatureTableCache\ServiceFeatureTableCache.cs" />
    <Compile Include="Samples\Data\ServiceFeatureTableManualCache\ServiceFeatureTableManualCache.cs" />
    <Compile Include="Samples\Data\ServiceFeatureTableNoCache\ServiceFeatureTableNoCache.cs" />
    <Compile Include="Samples\Data\StatisticalQuery\StatisticalQuery.cs" />
    <Compile Include="Samples\Data\StatsQueryGroupAndSort\StatsQueryGroupAndSort.cs" />
    <Compile Include="Samples\Data\SymbolizeShapefile\SymbolizeShapefile.cs" />
    <Compile Include="Samples\Geometry\Buffer\Buffer.cs" />
    <Compile Include="Samples\Geometry\BufferList\BufferList.cs" />
    <Compile Include="Samples\Geometry\ClipGeometry\ClipGeometry.cs" />
    <Compile Include="Samples\Geometry\ConvexHull\ConvexHull.cs" />
    <Compile Include="Samples\Geometry\ConvexHullList\ConvexHullList.cs" />
    <Compile Include="Samples\Geometry\CreateGeometries\CreateGeometries.cs" />
    <Compile Include="Samples\Geometry\CutGeometry\CutGeometry.cs" />
    <Compile Include="Samples\Geometry\DensifyAndGeneralize\DensifyAndGeneralize.cs" />
    <Compile Include="Samples\Geometry\FormatCoordinates\FormatCoordinates.cs" />
    <Compile Include="Samples\Geometry\GeodesicOperations\GeodesicOperations.cs" />
    <Compile Include="Samples\Geometry\ListTransformations\ListTransformations.cs" />
    <Compile Include="Samples\Geometry\NearestVertex\NearestVertex.cs" />
    <Compile Include="Samples\Geometry\ProjectWithSpecificTransformation\ProjectWithSpecificTransformation.cs" />
    <Compile Include="Samples\Geometry\SpatialOperations\SpatialOperations.cs" />
    <Compile Include="Samples\Geometry\SpatialRelationships\SpatialRelationships.cs" />
    <Compile Include="Samples\Geoprocessing\AnalyzeHotspots\AnalyzeHotspots.cs" />
    <Compile Include="Samples\Geoprocessing\AnalyzeViewshed\AnalyzeViewshed.cs" />
    <Compile Include="Samples\Geoprocessing\ListGeodatabaseVersions\ListGeodatabaseVersions.cs" />
    <Compile Include="Samples\GraphicsOverlay\AddGraphicsRenderer\AddGraphicsRenderer.cs" />
    <Compile Include="Samples\GraphicsOverlay\AddGraphicsWithSymbols\AddGraphicsWithSymbols.cs" />
    <Compile Include="Samples\GraphicsOverlay\Animate3DGraphic\Animate3DGraphic.cs" />
    <Compile Include="Samples\GraphicsOverlay\IdentifyGraphics\IdentifyGraphics.cs" />
    <Compile Include="Samples\GraphicsOverlay\SketchOnMap\SketchOnMap.cs" />
    <Compile Include="Samples\GraphicsOverlay\SurfacePlacements\SurfacePlacements.cs" />
    <Compile Include="Samples\Hydrography\AddEncExchangeSet\AddEncExchangeSet.cs" />
    <Compile Include="Samples\Hydrography\ChangeEncDisplaySettings\ChangeEncDisplaySettings.cs" />
    <Compile Include="Samples\Hydrography\SelectEncFeatures\SelectEncFeatures.cs" />
    <Compile Include="Samples\Layers\ArcGISMapImageLayerUrl\ArcGISMapImageLayerUrl.cs" />
    <Compile Include="Samples\Layers\ArcGISTiledLayerUrl\ArcGISTiledLayerUrl.cs" />
    <Compile Include="Samples\Layers\ArcGISVectorTiledLayerUrl\ArcGISVectorTiledLayerUrl.cs" />
    <Compile Include="Samples\Layers\ChangeBlendRenderer\ChangeBlendRenderer.cs" />
    <Compile Include="Samples\Layers\ChangeFeatureLayerRenderer\ChangeFeatureLayerRenderer.cs" />
    <Compile Include="Samples\Layers\ChangeStretchRenderer\ChangeStretchRenderer.cs" />
    <Compile Include="Samples\Layers\ChangeSublayerRenderer\ChangeSublayerRenderer.cs" />
    <Compile Include="Samples\Layers\ChangeSublayerVisibility\ChangeSublayerVisibility.cs" />
    <Compile Include="Samples\Layers\CreateFeatureCollectionLayer\CreateFeatureCollectionLayer.cs" />
    <Compile Include="Samples\Layers\DisplayScene\DisplayScene.cs" />
    <Compile Include="Samples\Layers\ExportTiles\ExportTiles.cs" />
    <Compile Include="Samples\Layers\FeatureCollectionLayerFromPortal\FeatureCollectionLayerFromPortal.cs" />
    <Compile Include="Samples\Layers\FeatureCollectionLayerFromQuery\FeatureCollectionLayerFromQuery.cs" />
    <Compile Include="Samples\Layers\FeatureLayerDefinitionExpression\FeatureLayerDefinitionExpression.cs" />
    <Compile Include="Samples\Layers\FeatureLayerDictionaryRenderer\FeatureLayerDictionaryRenderer.cs" />
    <Compile Include="Samples\Layers\FeatureLayerRenderingModeMap\FeatureLayerRenderingModeMap.cs" />
    <Compile Include="Samples\Layers\FeatureLayerRenderingModeScene\FeatureLayerRenderingModeScene.cs" />
    <Compile Include="Samples\Layers\FeatureLayerSelection\FeatureLayerSelection.cs" />
    <Compile Include="Samples\Layers\FeatureLayerUrl\FeatureLayerUrl.cs" />
    <Compile Include="Samples\Layers\LoadWebTiledLayer\LoadWebTiledLayer.cs" />
    <Compile Include="Samples\Layers\MapImageLayerTables\MapImageLayerTables.cs" />
    <Compile Include="Samples\Layers\MapImageSublayerQuery\MapImageSublayerQuery.cs" />
    <Compile Include="Samples\Layers\RasterHillshade\RasterHillshade.cs" />
    <Compile Include="Samples\Layers\RasterLayerFile\RasterLayerFile.cs" />
    <Compile Include="Samples\Layers\RasterLayerImageServiceRaster\RasterLayerImageServiceRaster.cs" />
    <Compile Include="Samples\Layers\RasterLayerRasterFunction\RasterLayerRasterFunction.cs" />
    <Compile Include="Samples\Layers\RasterRenderingRule\RasterRenderingRule.cs" />
    <Compile Include="Samples\Layers\RasterRgbRenderer\RasterRgbRenderer.cs" />
    <Compile Include="Samples\Layers\SceneLayerSelection\SceneLayerSelection.cs" />
    <Compile Include="Samples\Layers\SceneLayerUrl\SceneLayerUrl.cs" />
    <Compile Include="Samples\Layers\ShowLabelsOnLayer\ShowLabelsOnLayer.cs" />
    <Compile Include="Samples\Layers\StyleWmsLayer\StyleWmsLayer.cs" />
    <Compile Include="Samples\Layers\TimeBasedQuery\TimeBasedQuery.cs" />
    <Compile Include="Samples\Layers\WmsIdentify\WmsIdentify.cs" />
    <Compile Include="Samples\Layers\WMSLayerUrl\WMSLayerUrl.cs" />
    <Compile Include="Samples\Layers\WmsServiceCatalog\WmsServiceCatalog.cs" />
    <Compile Include="Samples\Layers\WMTSLayer\WMTSLayer.cs" />
    <Compile Include="Samples\Location\DisplayDeviceLocation\DisplayDeviceLocation.cs" />
    <Compile Include="Samples\Map\AccessLoadStatus\AccessLoadStatus.cs" />
    <Compile Include="Samples\Map\AuthorMap\AuthorMap.cs" />
    <Compile Include="Samples\Map\ChangeBasemap\ChangeBasemap.cs" />
    <Compile Include="Samples\Map\DisplayMap\DisplayMap.cs" />
    <Compile Include="Samples\Map\GenerateOfflineMap\GenerateOfflineMap.cs" />
    <Compile Include="Samples\Map\ManageBookmarks\ManageBookmarks.cs" />
    <Compile Include="Samples\Map\OpenMapURL\OpenMapURL.cs" />
    <Compile Include="Samples\Map\OpenMobileMap\OpenMobileMap.cs" />
    <Compile Include="Samples\Map\OpenScene\OpenScene.cs" />
    <Compile Include="Samples\Map\SearchPortalMaps\SearchPortalMaps.cs" />
    <Compile Include="Samples\Map\SetInitialMapArea\SetInitialMapArea.cs" />
    <Compile Include="Samples\Map\SetInitialMapLocation\SetInitialMapLocation.cs" />
    <Compile Include="Samples\Map\SetMapSpatialReference\SetMapSpatialReference.cs" />
    <Compile Include="Samples\Map\SetMinMaxScale\SetMinMaxScale.cs" />
    <Compile Include="Samples\MapView\ChangeTimeExtent\ChangeTimeExtent.cs" />
    <Compile Include="Samples\MapView\ChangeViewpoint\ChangeViewpoint.cs" />
    <Compile Include="Samples\MapView\DisplayDrawingStatus\DisplayDrawingStatus.cs" />
    <Compile Include="Samples\MapView\DisplayGrid\DisplayGrid.cs" />
    <Compile Include="Samples\MapView\DisplayLayerViewState\DisplayLayerViewState.cs" />
    <Compile Include="Samples\MapView\FeatureLayerTimeOffset\FeatureLayerTimeOffset.cs" />
    <Compile Include="Samples\MapView\GeoViewSync\GeoViewSync.cs" />
    <Compile Include="Samples\MapView\MapRotation\MapRotation.cs" />
    <Compile Include="Samples\MapView\ShowCallout\ShowCallout.cs" />
    <Compile Include="Samples\MapView\ShowMagnifier\ShowMagnifier.cs" />
    <Compile Include="Samples\MapView\TakeScreenshot\TakeScreenshot.cs" />
    <Compile Include="Samples\Network Analysis\ClosestFacility\ClosestFacility.cs" />
    <Compile Include="Samples\Network Analysis\ClosestFacilityStatic\ClosestFacilityStatic.cs" />
    <Compile Include="Samples\Network Analysis\FindRoute\FindRoute.cs" />
    <Compile Include="Samples\Network Analysis\FindServiceArea\FindServiceArea.cs" />
    <Compile Include="Samples\Search\FindAddress\FindAddress.cs" />
    <Compile Include="Samples\Search\FindPlace\FindPlace.cs" />
    <Compile Include="Samples\Security\OAuth\OAuth.cs" />
    <Compile Include="Samples\Security\TokenSecuredChallenge\TokenSecuredChallenge.cs" />
    <Compile Include="Samples\Symbology\FeatureLayerExtrusion\FeatureLayerExtrusion.cs" />
    <Compile Include="Samples\Symbology\RenderPictureMarkers\RenderPictureMarkers.cs" />
    <Compile Include="Samples\Symbology\RenderSimpleMarkers\RenderSimpleMarkers.cs" />
    <Compile Include="Samples\Symbology\RenderUniqueValues\RenderUniqueValues.cs" />
    <Compile Include="Samples\Symbology\SimpleRenderers\SimpleRenderers.cs" />
    <Compile Include="Samples\Symbology\UseDistanceCompositeSym\UseDistanceCompositeSym.cs" />
    <Compile Include="Samples\Security\IntegratedWindowsAuth\IntegratedWindowsAuth.cs" />
    <Compile Include="Controls\JoystickSeekBar.cs" />
    <Compile Include="Samples\Augmented reality\NavigateAR\RouteViewerAR.cs" />
    <Compile Include="Samples\Augmented reality\NavigateAR\MslAdjustedARLocationDataSource.cs" />
  </ItemGroup>
  <!-- Sample Manager Code -->
  <ItemGroup>
    <Compile Include="CategoriesAdapter.cs" />
    <Compile Include="MainActivity.cs" />
    <Compile Include="Resources\Resource.Designer.cs" />
    <Compile Include="Properties\AssemblyInfo.cs" />
  </ItemGroup>
  <!-- Miscellaneous Android Resources-->
  <ItemGroup>
    <EmbeddedResource Include="Resources\PictureMarkerSymbols\pin_star_blue.png" />
    <AndroidResource Include="Resources\drawable-xxhdpi\Icon.png" />
    <AndroidResource Include="Resources\drawable-xxxhdpi\Icon.png" />
    <AndroidResource Include="Resources\drawable-mdpi\Icon.png" />
    <AndroidResource Include="Resources\drawable\Android_512.png" />
    <AndroidResource Include="Resources\drawable-xhdpi\Icon.png" />
    <AndroidResource Include="Resources\drawable-hdpi\Icon.png" />
    <AndroidResource Include="Resources\drawable\Icon.png" />
    <AndroidResource Include="Resources\values\Strings.xml" />
    <AndroidAsset Include="Assets\AboutAssets.txt">
      <CopyToOutputDirectory>PreserveNewest</CopyToOutputDirectory>
    </AndroidAsset>
    <None Include="Properties\AndroidManifest.xml" />
    <AndroidResource Include="Resources\layout\DisplayScenesInTabletopAR.axml">
      <SubType>
      </SubType>
      <Generator>
      </Generator>
    </AndroidResource>
    <AndroidResource Include="Resources\layout\NavigateARRoutePlanner.axml">
      <SubType>
      </SubType>
      <Generator>
      </Generator>
    </AndroidResource>
    <AndroidResource Include="Resources\layout\NavigateARNavigator.axml">
      <SubType>
      </SubType>
      <Generator>
      </Generator>
    </AndroidResource>
    <AndroidResource Include="Resources\values\Attrs.xml">
      <SubType>
      </SubType>
      <Generator>MSBuild:UpdateGeneratedFiles</Generator>
    </AndroidResource>
  </ItemGroup>
  <!-- Sample Manager Layout-->
  <ItemGroup>
    <AndroidResource Include="Resources\layout\CategoriesList.axml" />
    <AndroidResource Include="Resources\layout\CategoriesLayout.axml" />
    <AndroidResource Include="Resources\layout\SamplesList.axml" />
    <AndroidResource Include="Resources\layout\SamplesLayout.axml" />
  </ItemGroup>
  <!-- Miscellaneous Configuration -->
  <ItemGroup>
    <None Include="app.config" />
    <None Include="Resources\AboutResources.txt" />
  </ItemGroup>
  <!-- Sample Layouts -->
  <ItemGroup>
    <AndroidResource Include="Resources\layout\Animate3DGraphic.axml" />
    <AndroidResource Include="Resources\layout\Buffer.axml" />
    <AndroidResource Include="Resources\layout\ChooseCameraController.axml" />
    <AndroidResource Include="Resources\layout\DensifyAndGeneralize.axml" />
    <AndroidResource Include="Resources\layout\DisplayGrid.axml" />
    <AndroidResource Include="Resources\layout\DistanceMeasurement.axml" />
    <AndroidResource Include="Resources\layout\FeatureLayerRenderingModeMapLayout.axml" />
    <AndroidResource Include="Resources\layout\FeatureLayerRenderingModeScene.axml" />
    <AndroidResource Include="Resources\layout\GeoViewSync.axml" />
    <AndroidResource Include="Resources\layout\GroupedResultsList_DataItem.axml" />
    <AndroidResource Include="Resources\layout\GroupedResultsList_GroupItem.axml" />
    <AndroidResource Include="Resources\layout\MapImageLayerTables.axml" />
    <AndroidResource Include="Resources\layout\OverrideParametersDialog.axml" />
  </ItemGroup>
  <ItemGroup>
    <None Include="Samples\Layers\SceneLayerSelection\SceneLayerSelection.jpg" />
  </ItemGroup>
  <ItemGroup>
    <None Include="Samples\Security\OAuth\OAuth.jpg" />
    <None Include="Samples\Security\TokenSecuredChallenge\TokenSecuredChallenge.jpg" />
  </ItemGroup>
  <ItemGroup>
    <AndroidResource Include="Resources\layout\ListKmlContents.axml">
      <Generator>MSBuild:UpdateGeneratedFiles</Generator>
      <SubType>Designer</SubType>
    </AndroidResource>
  </ItemGroup>
  <ItemGroup>
    <None Include="Samples\Map\GenerateOfflineMap\GenerateOfflineMap.jpg" />
  </ItemGroup>
  <ItemGroup>
    <PackageReference Include="Esri.ArcGISRuntime.Hydrography">
      <Version>100.6.0</Version>
    </PackageReference>
    <PackageReference Include="Esri.ArcGISRuntime.Xamarin.Android">
      <Version>100.6.0</Version>
    </PackageReference>
    <PackageReference Include="PCLCrypto">
      <Version>2.0.147</Version>
    </PackageReference>
    <PackageReference Include="PInvoke.NCrypt">
      <Version>0.5.184</Version>
    </PackageReference>
    <PackageReference Include="Validation">
      <Version>2.4.18</Version>
    </PackageReference>
    <PackageReference Include="Xamarin.Android.Support.Compat">
      <Version>28.0.0.1</Version>
    </PackageReference>
    <PackageReference Include="Xamarin.Android.Support.Constraint.Layout">
      <Version>1.1.2</Version>
    </PackageReference>
    <PackageReference Include="Xamarin.Android.Support.Core.UI">
      <Version>28.0.0.1</Version>
    </PackageReference>
    <PackageReference Include="Xamarin.Android.Support.Design">
      <Version>28.0.0.1</Version>
    </PackageReference>
    <PackageReference Include="Xamarin.Android.Support.Fragment">
      <Version>28.0.0.1</Version>
    </PackageReference>
    <PackageReference Include="Xamarin.Android.Support.v7.AppCompat">
      <Version>28.0.0.1</Version>
    </PackageReference>
    <PackageReference Include="Xamarin.Android.Support.v7.RecyclerView">
      <Version>28.0.0.1</Version>
    </PackageReference>
    <PackageReference Include="Xamarin.Auth">
      <Version>1.6.0.4</Version>
    </PackageReference>
    <PackageReference Include="Esri.ArcGISRuntime.ARToolkit">
      <Version>100.6.0</Version>
    </PackageReference>
  </ItemGroup>
  <ItemGroup>
    <EmbeddedResource Include="Resources\PictureMarkerSymbols\pin_blue.png" />
  </ItemGroup>
  <ItemGroup>
    <AndroidResource Include="Resources\layout\RouteAroundBarriers.axml">
      <SubType>Designer</SubType>
    </AndroidResource>
  </ItemGroup>
  <ItemGroup>
    <AndroidResource Include="Resources\layout\OfflineRouting.axml">
      <SubType>Designer</SubType>
    </AndroidResource>
  </ItemGroup>
  <ItemGroup>
    <AndroidResource Include="Resources\layout\CreateAndSaveKmlFile.axml">
      <SubType>Designer</SubType>
      <Generator>MSBuild:UpdateGeneratedFiles</Generator>
    </AndroidResource>
  </ItemGroup>
  <ItemGroup>
    <AndroidResource Include="Resources\layout\FindFeaturesUtilityNetwork.axml">
      <SubType>Designer</SubType>
      <Generator>MSBuild:UpdateGeneratedFiles</Generator>
    </AndroidResource>
  </ItemGroup>
  <ItemGroup>
    <AndroidResource Include="Resources\layout\ControlAnnotationSublayerVisibility.axml">
      <SubType>Designer</SubType>
      <Generator>MSBuild:UpdateGeneratedFiles</Generator>
    </AndroidResource>
  </ItemGroup>
  <ItemGroup>
    <AndroidResource Include="Resources\layout\NavigateRoute.axml">
      <SubType>Designer</SubType>
      <Generator>MSBuild:UpdateGeneratedFiles</Generator>
    </AndroidResource>
  </ItemGroup>
  <ItemGroup>
    <AndroidResource Include="Resources\layout\EditKmlGroundOverlay.axml">
      <SubType>Designer</SubType>
      <Generator>MSBuild:UpdateGeneratedFiles</Generator>
    </AndroidResource>
  </ItemGroup>
  <ItemGroup>
    <AndroidResource Include="Resources\layout\ApplyScheduledUpdates.axml">
      <SubType>Designer</SubType>
    </AndroidResource>
  </ItemGroup>
  <!-- Imports -->
  <ItemGroup>
<<<<<<< HEAD
    <AndroidResource Include="Resources\layout\ViewHiddenARPipePlacer.axml">
=======
    <AndroidResource Include="Resources\layout\CollectDataAR.axml">
>>>>>>> ba8780fa
      <Generator>MSBuild:UpdateGeneratedFiles</Generator>
    </AndroidResource>
  </ItemGroup>
  <ItemGroup>
<<<<<<< HEAD
    <AndroidResource Include="Resources\layout\ViewHiddenARPipeViewer.axml">
      <Generator>MSBuild:UpdateGeneratedFiles</Generator>
    </AndroidResource>
=======
    <None Include="Samples\Augmented reality\CollectDataAR\CollectDataAR.jpg" />
>>>>>>> ba8780fa
  </ItemGroup>
  <Import Project="..\..\ArcGISRuntime.Samples.Shared\ArcGISRuntime.Samples.Shared.projitems" Label="Shared" />
  <Import Project="$(MSBuildExtensionsPath)\Xamarin\Android\Xamarin.Android.CSharp.targets" />
</Project><|MERGE_RESOLUTION|>--- conflicted
+++ resolved
@@ -256,6 +256,7 @@
     <None Include="Samples\Symbology\SimpleRenderers\SimpleRenderers.jpg" />
     <None Include="Samples\Symbology\UseDistanceCompositeSym\UseDistanceCompositeSym.jpg" />
     <None Include="Samples\Security\IntegratedWindowsAuth\readme.md" />
+    <None Include="Samples\Augmented reality\CollectDataAR\CollectDataAR.jpg" />
   </ItemGroup>
   <ItemGroup>
     <!-- Sample Code -->
@@ -640,25 +641,22 @@
       <SubType>Designer</SubType>
     </AndroidResource>
   </ItemGroup>
+  <ItemGroup>
+    <AndroidResource Include="Resources\layout\ViewHiddenARPipePlacer.axml">
+      <Generator>MSBuild:UpdateGeneratedFiles</Generator>
+    </AndroidResource>
+  </ItemGroup>
+  <ItemGroup>
+    <AndroidResource Include="Resources\layout\CollectDataAR.axml">
+      <Generator>MSBuild:UpdateGeneratedFiles</Generator>
+    </AndroidResource>
+  </ItemGroup>
+  <ItemGroup>
+    <AndroidResource Include="Resources\layout\ViewHiddenARPipeViewer.axml">
+      <Generator>MSBuild:UpdateGeneratedFiles</Generator>
+    </AndroidResource>
+  </ItemGroup>
   <!-- Imports -->
-  <ItemGroup>
-<<<<<<< HEAD
-    <AndroidResource Include="Resources\layout\ViewHiddenARPipePlacer.axml">
-=======
-    <AndroidResource Include="Resources\layout\CollectDataAR.axml">
->>>>>>> ba8780fa
-      <Generator>MSBuild:UpdateGeneratedFiles</Generator>
-    </AndroidResource>
-  </ItemGroup>
-  <ItemGroup>
-<<<<<<< HEAD
-    <AndroidResource Include="Resources\layout\ViewHiddenARPipeViewer.axml">
-      <Generator>MSBuild:UpdateGeneratedFiles</Generator>
-    </AndroidResource>
-=======
-    <None Include="Samples\Augmented reality\CollectDataAR\CollectDataAR.jpg" />
->>>>>>> ba8780fa
-  </ItemGroup>
   <Import Project="..\..\ArcGISRuntime.Samples.Shared\ArcGISRuntime.Samples.Shared.projitems" Label="Shared" />
   <Import Project="$(MSBuildExtensionsPath)\Xamarin\Android\Xamarin.Android.CSharp.targets" />
 </Project>