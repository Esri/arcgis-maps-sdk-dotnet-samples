﻿<?xml version="1.0" encoding="utf-8"?>
<Project ToolsVersion="4.0" DefaultTargets="Build" xmlns="http://schemas.microsoft.com/developer/msbuild/2003">
  <!-- Build Configurations-->
  <PropertyGroup>
    <Configuration Condition=" '$(Configuration)' == '' ">Debug</Configuration>
    <Platform Condition=" '$(Platform)' == '' ">AnyCPU</Platform>
    <ProductVersion>8.0.30703</ProductVersion>
    <SchemaVersion>2.0</SchemaVersion>
    <ProjectGuid>{BF0E3CEE-E88E-44E0-80CE-46EDA6CD4B54}</ProjectGuid>
    <ProjectTypeGuids>{EFBA0AD7-5A72-4C68-AF49-83D382785DCF};{FAE04EC0-301F-11D3-BF4B-00C04F79EFBC}</ProjectTypeGuids>
    <OutputType>Library</OutputType>
    <AppDesignerFolder>Properties</AppDesignerFolder>
    <RootNamespace>ArcGISRuntime</RootNamespace>
    <AssemblyName>ArcGISRuntime</AssemblyName>
    <FileAlignment>512</FileAlignment>
    <AndroidApplication>true</AndroidApplication>
    <AndroidResgenFile>Resources\Resource.Designer.cs</AndroidResgenFile>
    <GenerateSerializationAssemblies>Off</GenerateSerializationAssemblies>
    <AndroidUseLatestPlatformSdk>True</AndroidUseLatestPlatformSdk>
    <TargetFrameworkVersion>v7.1</TargetFrameworkVersion>
    <AndroidManifest>Properties\AndroidManifest.xml</AndroidManifest>
    <NuGetPackageImportStamp>
    </NuGetPackageImportStamp>
    <AndroidLinkMode>None</AndroidLinkMode>
    <AndroidLinkSkip>
    </AndroidLinkSkip>
    <AndroidStoreUncompressedFileExtensions>
    </AndroidStoreUncompressedFileExtensions>
  </PropertyGroup>
  <PropertyGroup Condition=" '$(Configuration)|$(Platform)' == 'Debug|AnyCPU' ">
    <DebugSymbols>true</DebugSymbols>
    <DebugType>full</DebugType>
    <Optimize>false</Optimize>
    <OutputPath>..\..\..\output\android\debug\</OutputPath>
    <DefineConstants>DEBUG;TRACE</DefineConstants>
    <ErrorReport>prompt</ErrorReport>
    <WarningLevel>4</WarningLevel>
    <AndroidUseSharedRuntime>True</AndroidUseSharedRuntime>
    <EmbedAssembliesIntoApk>True</EmbedAssembliesIntoApk>
    <AndroidSupportedAbis>armeabi,armeabi-v7a,x86</AndroidSupportedAbis>
    <MandroidI18n />
    <Debugger>Xamarin</Debugger>
    <DevInstrumentationEnabled>True</DevInstrumentationEnabled>
    <LangVersion>6</LangVersion>
    <AndroidHttpClientHandlerType>Xamarin.Android.Net.AndroidClientHandler</AndroidHttpClientHandlerType>
    <AotAssemblies>false</AotAssemblies>
    <EnableLLVM>false</EnableLLVM>
    <BundleAssemblies>false</BundleAssemblies>
  </PropertyGroup>
  <PropertyGroup Condition=" '$(Configuration)|$(Platform)' == 'Release|AnyCPU' ">
    <DebugType>pdbonly</DebugType>
    <Optimize>true</Optimize>
    <OutputPath>..\..\..\output\android\release\</OutputPath>
    <DefineConstants>TRACE</DefineConstants>
    <ErrorReport>prompt</ErrorReport>
    <WarningLevel>4</WarningLevel>
    <AndroidUseSharedRuntime>False</AndroidUseSharedRuntime>
    <LangVersion>6</LangVersion>
  </PropertyGroup>
  <!-- References -->
  <ItemGroup>
    <Reference Include="Esri.ArcGISRuntime, Version=100.3.0.0, Culture=neutral, PublicKeyToken=8fc3cc631e44ad86, processorArchitecture=MSIL">
      <HintPath>..\..\..\packages\Esri.ArcGISRuntime.Xamarin.Android.100.3.0\lib\MonoAndroid10\Esri.ArcGISRuntime.dll</HintPath>
    </Reference>
    <Reference Include="Esri.ArcGISRuntime.Hydrography, Version=100.3.0.0, Culture=neutral, PublicKeyToken=8fc3cc631e44ad86, processorArchitecture=MSIL">
      <HintPath>..\..\..\packages\Esri.ArcGISRuntime.Hydrography.100.3.0\lib\MonoAndroid10\Esri.ArcGISRuntime.Hydrography.dll</HintPath>
    </Reference>
    <Reference Include="Java.Interop" />
    <Reference Include="Mono.Android" />
    <Reference Include="mscorlib" />
    <Reference Include="PCLCrypto, Version=2.0.0.0, Culture=neutral, PublicKeyToken=d4421c8a4786956c, processorArchitecture=MSIL">
      <HintPath>..\..\..\packages\PCLCrypto.2.0.147\lib\MonoAndroid23\PCLCrypto.dll</HintPath>
      <Private>True</Private>
    </Reference>
    <Reference Include="PInvoke.BCrypt, Version=0.5.0.0, Culture=neutral, PublicKeyToken=9e300f9f87f04a7a, processorArchitecture=MSIL">
      <HintPath>..\..\..\packages\PInvoke.BCrypt.0.5.86\lib\portable-net45+win8+wpa81\PInvoke.BCrypt.dll</HintPath>
    </Reference>
    <Reference Include="PInvoke.Kernel32, Version=0.5.0.0, Culture=neutral, PublicKeyToken=9e300f9f87f04a7a, processorArchitecture=MSIL">
      <HintPath>..\..\..\packages\PInvoke.Kernel32.0.5.86\lib\portable-net45+win8+wpa81\PInvoke.Kernel32.dll</HintPath>
    </Reference>
    <Reference Include="PInvoke.NCrypt, Version=0.5.0.0, Culture=neutral, PublicKeyToken=9e300f9f87f04a7a, processorArchitecture=MSIL">
      <HintPath>..\..\..\packages\PInvoke.NCrypt.0.5.86\lib\portable-net45+win8+wpa81\PInvoke.NCrypt.dll</HintPath>
    </Reference>
    <Reference Include="PInvoke.Windows.Core, Version=0.5.0.0, Culture=neutral, PublicKeyToken=9e300f9f87f04a7a, processorArchitecture=MSIL">
      <HintPath>..\..\..\packages\PInvoke.Windows.Core.0.5.86\lib\portable-net45+win8+wpa81\PInvoke.Windows.Core.dll</HintPath>
    </Reference>
    <Reference Include="System" />
    <Reference Include="System.Collections" />
    <Reference Include="System.Core" />
    <Reference Include="System.IdentityModel" />
    <Reference Include="System.IO.Compression" />
    <Reference Include="System.IO.Compression.FileSystem" />
    <Reference Include="System.Json" />
    <Reference Include="System.Net.Http" />
    <Reference Include="System.Runtime" />
    <Reference Include="System.Runtime.Serialization" />
    <Reference Include="System.Threading.Tasks" />
    <Reference Include="System.Xml.Linq" />
    <Reference Include="System.Xml" />
    <Reference Include="Validation, Version=2.4.0.0, Culture=neutral, PublicKeyToken=2fc06f0d701809a7, processorArchitecture=MSIL">
      <HintPath>..\..\..\packages\Validation.2.4.15\lib\netstandard1.3\Validation.dll</HintPath>
    </Reference>
    <Reference Include="Xamarin.Android.Support.Constraint.Layout, Version=1.1.0.0, Culture=neutral, processorArchitecture=MSIL">
      <HintPath>..\..\..\packages\Xamarin.Android.Support.Constraint.Layout.1.0.2.2\lib\MonoAndroid70\Xamarin.Android.Support.Constraint.Layout.dll</HintPath>
    </Reference>
    <Reference Include="Xamarin.Android.Support.Constraint.Layout.Solver, Version=1.1.0.0, Culture=neutral, processorArchitecture=MSIL">
      <HintPath>..\..\..\packages\Xamarin.Android.Support.Constraint.Layout.Solver.1.0.2.2\lib\MonoAndroid70\Xamarin.Android.Support.Constraint.Layout.Solver.dll</HintPath>
    </Reference>
    <Reference Include="Xamarin.Android.Support.CustomTabs, Version=1.0.0.0, Culture=neutral, processorArchitecture=MSIL">
      <HintPath>..\..\..\packages\Xamarin.Android.Support.CustomTabs.23.3.0\lib\MonoAndroid403\Xamarin.Android.Support.CustomTabs.dll</HintPath>
    </Reference>
    <Reference Include="Xamarin.Android.Support.v4, Version=1.0.0.0, Culture=neutral, processorArchitecture=MSIL">
      <HintPath>..\..\..\packages\Xamarin.Android.Support.v4.23.3.0\lib\MonoAndroid403\Xamarin.Android.Support.v4.dll</HintPath>
    </Reference>
    <Reference Include="Xamarin.Auth, Version=1.5.0.0, Culture=neutral, processorArchitecture=MSIL">
      <HintPath>..\..\..\packages\Xamarin.Auth.1.5.0.3\lib\MonoAndroid10\Xamarin.Auth.dll</HintPath>
    </Reference>
  </ItemGroup>
  <!-- Screenshots -->
  <ItemGroup>
    <None Include="Samples\GeometryEngine\ClipGeometry\ClipGeometry.jpg" />
    <None Include="Samples\GeometryEngine\CutGeometry\CutGeometry.jpg" />
    <None Include="Samples\Hydrography\SelectEncFeatures\SelectEncFeatures.jpg" />
    <None Include="Samples\Analysis\ViewshedLocation\ViewshedLocation.jpg" />
    <None Include="Samples\Analysis\ViewshedGeoElement\ViewshedGeoElement.jpg" />
    <None Include="Samples\GraphicsOverlay\Animate3DGraphic\Animate3DGraphic.jpg" />
    <None Include="Samples\GeometryEngine\ProjectWithSpecificTransformation\ProjectWithSpecificTransformation.jpg" />
    <None Include="Samples\Data\ListRelatedFeatures\ListRelatedFeatures.jpg" />
    <None Include="Samples\Geometry\FormatCoordinates\FormatCoordinates.jpg" />
    <None Include="Samples\Layers\LoadWebTiledLayer\LoadWebTiledLayer.jpg" />
    <None Include="Samples\GraphicsOverlay\AddGraphicsWithSymbols\AddGraphicsWithSymbols.jpg" />
    <None Include="Samples\Analysis\LineOfSightGeoElement\LineOfSightGeoElement.jpg" />
    <None Include="Samples\Analysis\QueryFeatureCountAndExtent\QueryFeatureCountAndExtent.jpg" />
    <None Include="Samples\Layers\FeatureLayerRenderingModeScene\FeatureLayerRenderingModeScene.jpg" />
    <None Include="Samples\Data\SymbolizeShapefile\SymbolizeShapefile.jpg" />
    <None Include="Samples\Analysis\LineOfSightLocation\LineOfSightLocation.jpg" />
    <None Include="Samples\Analysis\ViewshedCamera\ViewshedCamera.jpg" />
    <None Include="Samples\Data\EditAndSyncFeatures\EditAndSyncFeatures.jpg" />
    <None Include="Samples\Data\FeatureLayerGeoPackage\FeatureLayerGeoPackage.jpg" />
    <None Include="Samples\Data\FeatureLayerQuery\FeatureLayerQuery.jpg" />
    <None Include="Samples\Data\FeatureLayerShapefile\FeatureLayerShapefile.jpg" />
    <None Include="Samples\Data\GenerateGeodatabase\GenerateGeodatabase.jpg" />
    <None Include="Samples\Data\GeodatabaseTransactions\GeodatabaseTransactions.jpg" />
    <None Include="Samples\Data\RasterLayerGeoPackage\RasterLayerGeoPackage.jpg" />
    <None Include="Samples\Data\ReadGeoPackage\ReadGeoPackage.jpg" />
    <None Include="Samples\Data\ReadShapefileMetadata\ReadShapefileMetadata.jpg" />
    <None Include="Samples\Data\ServiceFeatureTableCache\ServiceFeatureTableCache.jpg" />
    <None Include="Samples\Data\ServiceFeatureTableManualCache\ServiceFeatureTableManualCache.jpg" />
    <None Include="Samples\Data\ServiceFeatureTableNoCache\ServiceFeatureTableNoCache.jpg" />
    <None Include="Samples\Data\StatisticalQuery\StatisticalQuery.jpg" />
    <None Include="Samples\Data\StatsQueryGroupAndSort\StatsQueryGroupAndSort.jpg" />
    <None Include="Samples\Geoprocessing\AnalyzeHotspots\AnalyzeHotspots.jpg" />
    <None Include="Samples\Geoprocessing\AnalyzeViewshed\AnalyzeViewshed.jpg" />
    <None Include="Samples\Geoprocessing\ListGeodatabaseVersions\ListGeodatabaseVersions.jpg" />
    <None Include="Samples\GraphicsOverlay\AddGraphicsRenderer\AddGraphicsRenderer.jpg" />
    <None Include="Samples\GraphicsOverlay\IdentifyGraphics\IdentifyGraphics.jpg" />
    <None Include="Samples\GraphicsOverlay\SketchOnMap\SketchOnMap.jpg" />
    <None Include="Samples\GraphicsOverlay\SurfacePlacements\SurfacePlacements.jpg" />
    <None Include="Samples\Layers\ArcGISMapImageLayerUrl\ArcGISMapImageLayerUrl.jpg" />
    <None Include="Samples\Layers\ArcGISTiledLayerUrl\ArcGISTiledLayerUrl.jpg" />
    <None Include="Samples\Layers\ArcGISVectorTiledLayerUrl\ArcGISVectorTiledLayerUrl.jpg" />
    <None Include="Samples\Layers\ChangeFeatureLayerRenderer\ChangeFeatureLayerRenderer.jpg" />
    <None Include="Samples\Layers\ChangeSublayerVisibility\ChangeSublayerVisibility.jpg" />
    <None Include="Samples\Layers\CreateFeatureCollectionLayer\CreateFeatureCollectionLayer.jpg" />
    <None Include="Samples\Layers\DisplayScene\DisplayScene.jpg" />
    <None Include="Samples\Layers\ExportTiles\ExportTiles.jpg" />
    <None Include="Samples\Layers\FeatureCollectionLayerFromPortal\FeatureCollectionLayerFromPortal.jpg" />
    <None Include="Samples\Layers\FeatureCollectionLayerFromQuery\FeatureCollectionLayerFromQuery.jpg" />
    <None Include="Samples\Layers\FeatureLayerDefinitionExpression\FeatureLayerDefinitionExpression.jpg" />
    <None Include="Samples\Layers\FeatureLayerDictionaryRenderer\FeatureLayerDictionaryRenderer.jpg" />
    <None Include="Samples\Layers\FeatureLayerRenderingModeMap\FeatureLayerRenderingModeMap.jpg" />
    <None Include="Samples\Layers\FeatureLayerSelection\FeatureLayerSelection.jpg" />
    <None Include="Samples\Layers\FeatureLayerUrl\FeatureLayerUrl.jpg" />
    <None Include="Samples\Layers\RasterLayerFile\RasterLayerFile.jpg" />
    <None Include="Samples\Layers\RasterLayerImageServiceRaster\RasterLayerImageServiceRaster.jpg" />
    <None Include="Samples\Layers\RasterLayerRasterFunction\RasterLayerRasterFunction.jpg" />
    <None Include="Samples\Layers\RasterRenderingRule\RasterRenderingRule.jpg" />
    <None Include="Samples\Layers\SceneLayerUrl\SceneLayerUrl.jpg" />
    <None Include="Samples\Layers\TimeBasedQuery\TimeBasedQuery.jpg" />
    <None Include="Samples\Layers\WmsIdentify\WmsIdentify.jpg" />
    <None Include="Samples\Layers\WMSLayerUrl\WMSLayerUrl.jpg" />
    <None Include="Samples\Layers\WmsServiceCatalog\WmsServiceCatalog.jpg" />
    <None Include="Samples\Layers\WMTSLayer\WMTSLayer.jpg" />
    <None Include="Samples\Location\DisplayDeviceLocation\DisplayDeviceLocation.jpg" />
    <None Include="Samples\Map\AccessLoadStatus\AccessLoadStatus.jpg" />
    <None Include="Samples\Map\AuthorMap\AuthorMap.jpg" />
    <None Include="Samples\Map\ChangeBasemap\ChangeBasemap.jpg" />
    <None Include="Samples\Map\DisplayMap\DisplayMap.jpg" />
    <None Include="Samples\Map\ManageBookmarks\ManageBookmarks.jpg" />
    <None Include="Samples\Map\OpenMapURL\OpenMapURL.jpg" />
    <None Include="Samples\Map\OpenMobileMap\OpenMobileMap.jpg" />
    <None Include="Samples\Map\SearchPortalMaps\SearchPortalMaps.jpg" />
    <None Include="Samples\Map\SetInitialMapArea\SetInitialMapArea.jpg" />
    <None Include="Samples\Map\SetInitialMapLocation\SetInitialMapLocation.jpg" />
    <None Include="Samples\Map\SetMapSpatialReference\SetMapSpatialReference.jpg" />
    <None Include="Samples\Map\SetMinMaxScale\SetMinMaxScale.jpg" />
    <None Include="Samples\MapView\ChangeViewpoint\ChangeViewpoint.jpg" />
    <None Include="Samples\MapView\DisplayDrawingStatus\DisplayDrawingStatus.jpg" />
    <None Include="Samples\MapView\DisplayLayerViewState\DisplayLayerViewState.jpg" />
    <None Include="Samples\MapView\FeatureLayerTimeOffset\FeatureLayerTimeOffset.jpg" />
    <None Include="Samples\MapView\GeoViewSync\GeoViewSync.jpg" />
    <None Include="Samples\MapView\MapRotation\MapRotation.jpg" />
    <None Include="Samples\MapView\ShowCallout\ShowCallout.jpg" />
    <None Include="Samples\MapView\ShowMagnifier\ShowMagnifier.jpg" />
    <None Include="Samples\MapView\TakeScreenshot\TakeScreenshot.jpg" />
    <None Include="Samples\Network Analysis\FindRoute\FindRoute.jpg" />
    <None Include="Samples\Search\FindAddress\FindAddress.jpg" />
    <None Include="Samples\Search\FindPlace\FindPlace.jpg" />
    <None Include="Samples\Symbology\RenderPictureMarkers\RenderPictureMarkers.jpg" />
    <None Include="Samples\Symbology\RenderSimpleMarkers\RenderSimpleMarkers.jpg" />
    <None Include="Samples\Symbology\RenderUniqueValues\RenderUniqueValues.jpg" />
    <None Include="Samples\Symbology\SimpleRenderers\SimpleRenderers.jpg" />
    <None Include="Samples\Symbology\UseDistanceCompositeSym\UseDistanceCompositeSym.jpg" />
    <None Include="Samples\Tutorial\AuthorEditSaveMap\AuthorEditSaveMap.jpg" />
    <None Include="Samples\Layers\ChangeBlendRenderer\ChangeBlendRenderer.jpg" />
    <None Include="Samples\Layers\ChangeStretchRenderer\ChangeStretchRenderer.jpg" />
    <None Include="Samples\Symbology\FeatureLayerExtrusion\FeatureLayerExtrusion.jpg" />
    <None Include="Samples\Layers\RasterHillshade\RasterHillshade.jpg" />
    <None Include="Samples\Layers\RasterRgbRenderer\RasterRgbRenderer.jpg" />
    <None Include="Samples\GeometryEngine\ListTransformations\ListTransformations.jpg" />
    <None Include="Samples\GeometryEngine\BufferList\BufferList.jpg" />
    <None Include="Samples\GeometryEngine\Buffer\Buffer.jpg" />
    <None Include="Samples\Hydrography\AddEncExchangeSet\AddEncExchangeSet.jpg" />
    <None Include="Samples\Hydrography\ChangeEncDisplaySettings\ChangeEncDisplaySettings.jpg" />
    <None Include="Samples\MapView\ChangeTimeExtent\ChangeTimeExtent.jpg" />
    <None Include="Samples\GeometryEngine\CreateGeometries\CreateGeometries.jpg" />
    <None Include="Samples\GeometryEngine\SpatialRelationships\SpatialRelationships.jpg" />
    <None Include="Samples\GeometryEngine\GeodesicOperations\GeodesicOperations.jpg" />
    <None Include="Samples\GeometryEngine\NearestVertex\NearestVertex.jpg" />
    <None Include="Samples\Map\DownloadPreplannedMapAreas\DownloadPreplannedMapAreas.jpg" />
    <None Include="Samples\Layers\StyleWmsLayer\StyleWmsLayer.jpg" />
    <None Include="Samples\Data\FeatureLayerGeodatabase\FeatureLayerGeodatabase.jpg" />
    <None Include="Samples\GeometryEngine\ClipGeometry\ClipGeometry.jpg" />
    <None Include="Samples\GeometryEngine\ConvexHullList\ConvexHullList.jpg" />
    <None Include="Samples\GeometryEngine\ConvexHull\ConvexHull.jpg" />
    <None Include="Samples\GeometryEngine\CutGeometry\CutGeometry.jpg" />
    <None Include="Samples\Layers\ChangeSublayerRenderer\ChangeSublayerRenderer.jpg" />
    <None Include="Samples\Layers\ShowLabelsOnLayer\ShowLabelsOnLayer.jpg" />
  </ItemGroup>
  <!-- Sample Code -->
  <ItemGroup>
    <Compile Include="Samples\Data\FeatureLayerGeodatabase\FeatureLayerGeodatabase.cs" />
    <Compile Include="Samples\GeometryEngine\DensifyAndGeneralize\DensifyAndGeneralize.cs" />
    <Compile Include="Samples\GeometryEngine\BufferList\BufferList.cs" />
    <Compile Include="Samples\GeometryEngine\Buffer\Buffer.cs" />
    <Compile Include="Samples\GeometryEngine\ClipGeometry\ClipGeometry.cs" />
    <Compile Include="Samples\GeometryEngine\ConvexHullList\ConvexHullList.cs" />
    <Compile Include="Samples\GeometryEngine\ConvexHull\ConvexHull.cs" />
    <Compile Include="Samples\GeometryEngine\CutGeometry\CutGeometry.cs" />
    <Compile Include="Samples\GeometryEngine\GeodesicOperations\GeodesicOperations.cs" />
    <Compile Include="Samples\GeometryEngine\NearestVertex\NearestVertex.cs" />
    <Compile Include="Samples\GeometryEngine\CreateGeometries\CreateGeometries.cs" />
    <Compile Include="Samples\GeometryEngine\ListTransformations\ListTransformations.cs" />
    <Compile Include="Samples\GeometryEngine\SpatialRelationships\SpatialRelationships.cs" />
    <Compile Include="Samples\Hydrography\AddEncExchangeSet\AddEncExchangeSet.cs" />
    <Compile Include="Samples\Hydrography\ChangeEncDisplaySettings\ChangeEncDisplaySettings.cs" />
    <Compile Include="Samples\Hydrography\SelectEncFeatures\SelectEncFeatures.cs" />
    <Compile Include="Samples\Analysis\ViewshedLocation\ViewshedLocation.cs" />
    <Compile Include="Samples\Analysis\ViewshedGeoElement\ViewshedGeoElement.cs" />
    <Compile Include="Samples\GraphicsOverlay\Animate3DGraphic\Animate3DGraphic.cs" />
    <Compile Include="Samples\Layers\ChangeBlendRenderer\ChangeBlendRenderer.cs" />
    <Compile Include="Samples\GeometryEngine\ProjectWithSpecificTransformation\ProjectWithSpecificTransformation.cs" />
    <Compile Include="Samples\Data\ListRelatedFeatures\ListRelatedFeatures.cs" />
    <Compile Include="Samples\Geometry\FormatCoordinates\FormatCoordinates.cs" />
    <Compile Include="Samples\Layers\ChangeSublayerRenderer\ChangeSublayerRenderer.cs" />
    <Compile Include="Samples\Layers\ShowLabelsOnLayer\ShowLabelsOnLayer.cs" />
    <Compile Include="Samples\Layers\LoadWebTiledLayer\LoadWebTiledLayer.cs" />
    <Compile Include="Samples\GraphicsOverlay\AddGraphicsWithSymbols\AddGraphicsWithSymbols.cs" />
    <Compile Include="Samples\Analysis\LineOfSightGeoElement\LineOfSightGeoElement.cs" />
    <Compile Include="Samples\Analysis\QueryFeatureCountAndExtent\QueryFeatureCountAndExtent.cs" />
    <Compile Include="Samples\Layers\ChangeStretchRenderer\ChangeStretchRenderer.cs" />
    <Compile Include="Samples\Layers\FeatureLayerRenderingModeScene\FeatureLayerRenderingModeScene.cs" />
    <Compile Include="Samples\Data\SymbolizeShapefile\SymbolizeShapefile.cs" />
    <Compile Include="Samples\Analysis\LineOfSightLocation\LineOfSightLocation.cs" />
    <Compile Include="Samples\Analysis\ViewshedCamera\ViewshedCamera.cs" />
    <Compile Include="Samples\Data\EditAndSyncFeatures\EditAndSyncFeatures.cs" />
    <Compile Include="Samples\Data\FeatureLayerGeoPackage\FeatureLayerGeoPackage.cs" />
    <Compile Include="Samples\Data\FeatureLayerQuery\FeatureLayerQuery.cs" />
    <Compile Include="Samples\Data\FeatureLayerShapefile\FeatureLayerShapefile.cs" />
    <Compile Include="Samples\Data\GenerateGeodatabase\GenerateGeodatabase.cs" />
    <Compile Include="Samples\Data\GeodatabaseTransactions\GeodatabaseTransactions.cs" />
    <Compile Include="Samples\Data\RasterLayerGeoPackage\RasterLayerGeoPackage.cs" />
    <Compile Include="Samples\Data\ReadGeoPackage\ReadGeoPackage.cs" />
    <Compile Include="Samples\Data\ReadShapefileMetadata\ReadShapefileMetadata.cs" />
    <Compile Include="Samples\Data\ServiceFeatureTableCache\ServiceFeatureTableCache.cs" />
    <Compile Include="Samples\Data\ServiceFeatureTableManualCache\ServiceFeatureTableManualCache.cs" />
    <Compile Include="Samples\Data\ServiceFeatureTableNoCache\ServiceFeatureTableNoCache.cs" />
    <Compile Include="Samples\Data\StatisticalQuery\StatisticalQuery.cs" />
    <Compile Include="Samples\Data\StatsQueryGroupAndSort\StatsQueryGroupAndSort.cs" />
    <Compile Include="Samples\Geoprocessing\AnalyzeHotspots\AnalyzeHotspots.cs" />
    <Compile Include="Samples\Geoprocessing\AnalyzeViewshed\AnalyzeViewshed.cs" />
    <Compile Include="Samples\Geoprocessing\ListGeodatabaseVersions\ListGeodatabaseVersions.cs" />
    <Compile Include="Samples\GraphicsOverlay\AddGraphicsRenderer\AddGraphicsRenderer.cs" />
    <Compile Include="Samples\GraphicsOverlay\IdentifyGraphics\IdentifyGraphics.cs" />
    <Compile Include="Samples\GraphicsOverlay\SketchOnMap\SketchOnMap.cs" />
    <Compile Include="Samples\GraphicsOverlay\SurfacePlacements\SurfacePlacements.cs" />
    <Compile Include="Samples\Layers\ArcGISMapImageLayerUrl\ArcGISMapImageLayerUrl.cs" />
    <Compile Include="Samples\Layers\ArcGISTiledLayerUrl\ArcGISTiledLayerUrl.cs" />
    <Compile Include="Samples\Layers\ArcGISVectorTiledLayerUrl\ArcGISVectorTiledLayerUrl.cs" />
    <Compile Include="Samples\Layers\ChangeFeatureLayerRenderer\ChangeFeatureLayerRenderer.cs" />
    <Compile Include="Samples\Layers\ChangeSublayerVisibility\ChangeSublayerVisibility.cs" />
    <Compile Include="Samples\Layers\CreateFeatureCollectionLayer\CreateFeatureCollectionLayer.cs" />
    <Compile Include="Samples\Layers\DisplayScene\DisplayScene.cs" />
    <Compile Include="Samples\Layers\ExportTiles\ExportTiles.cs" />
    <Compile Include="Samples\Layers\FeatureCollectionLayerFromPortal\FeatureCollectionLayerFromPortal.cs" />
    <Compile Include="Samples\Layers\FeatureCollectionLayerFromQuery\FeatureCollectionLayerFromQuery.cs" />
    <Compile Include="Samples\Layers\FeatureLayerDefinitionExpression\FeatureLayerDefinitionExpression.cs" />
    <Compile Include="Samples\Layers\FeatureLayerDictionaryRenderer\FeatureLayerDictionaryRenderer.cs" />
    <Compile Include="Samples\Layers\FeatureLayerRenderingModeMap\FeatureLayerRenderingModeMap.cs" />
    <Compile Include="Samples\Layers\FeatureLayerSelection\FeatureLayerSelection.cs" />
    <Compile Include="Samples\Layers\FeatureLayerUrl\FeatureLayerUrl.cs" />
    <Compile Include="Samples\Layers\RasterRgbRenderer\RasterRgbRenderer.cs" />
    <Compile Include="Samples\Layers\RasterHillshade\RasterHillshade.cs" />
    <Compile Include="Samples\Layers\RasterLayerFile\RasterLayerFile.cs" />
    <Compile Include="Samples\Layers\RasterLayerImageServiceRaster\RasterLayerImageServiceRaster.cs" />
    <Compile Include="Samples\Layers\RasterLayerRasterFunction\RasterLayerRasterFunction.cs" />
    <Compile Include="Samples\Layers\RasterRenderingRule\RasterRenderingRule.cs" />
    <Compile Include="Samples\Layers\SceneLayerUrl\SceneLayerUrl.cs" />
    <Compile Include="Samples\Layers\TimeBasedQuery\TimeBasedQuery.cs" />
    <Compile Include="Samples\Layers\WmsIdentify\WmsIdentify.cs" />
    <Compile Include="Samples\Layers\StyleWmsLayer\StyleWmsLayer.cs" />
    <Compile Include="Samples\Layers\WMSLayerUrl\WMSLayerUrl.cs" />
    <Compile Include="Samples\Layers\WmsServiceCatalog\WmsServiceCatalog.cs" />
    <Compile Include="Samples\Layers\WMTSLayer\WMTSLayer.cs" />
    <Compile Include="Samples\Location\DisplayDeviceLocation\DisplayDeviceLocation.cs" />
    <Compile Include="Samples\MapView\DisplayGrid\DisplayGrid.cs" />
    <Compile Include="Samples\MapView\ChangeTimeExtent\ChangeTimeExtent.cs" />
    <Compile Include="Samples\Map\AccessLoadStatus\AccessLoadStatus.cs" />
    <Compile Include="Samples\Map\AuthorMap\AuthorMap.cs" />
    <Compile Include="Samples\Map\ChangeBasemap\ChangeBasemap.cs" />
    <Compile Include="Samples\Map\DisplayMap\DisplayMap.cs" />
    <Compile Include="Samples\Map\DownloadPreplannedMapAreas\DownloadPreplannedMapAreas.cs" />
    <Compile Include="Samples\Map\ManageBookmarks\ManageBookmarks.cs" />
    <Compile Include="Samples\Map\OpenMapURL\OpenMapURL.cs" />
    <Compile Include="Samples\Map\OpenMobileMap\OpenMobileMap.cs" />
    <Compile Include="Samples\Map\SearchPortalMaps\SearchPortalMaps.cs" />
    <Compile Include="Samples\Map\SetInitialMapArea\SetInitialMapArea.cs" />
    <Compile Include="Samples\Map\SetInitialMapLocation\SetInitialMapLocation.cs" />
    <Compile Include="Samples\Map\SetMapSpatialReference\SetMapSpatialReference.cs" />
    <Compile Include="Samples\Map\SetMinMaxScale\SetMinMaxScale.cs" />
    <Compile Include="Samples\MapView\ChangeViewpoint\ChangeViewpoint.cs" />
    <Compile Include="Samples\MapView\DisplayDrawingStatus\DisplayDrawingStatus.cs" />
    <Compile Include="Samples\MapView\DisplayLayerViewState\DisplayLayerViewState.cs" />
    <Compile Include="Samples\MapView\FeatureLayerTimeOffset\FeatureLayerTimeOffset.cs" />
    <Compile Include="Samples\MapView\GeoViewSync\GeoViewSync.cs" />
    <Compile Include="Samples\MapView\MapRotation\MapRotation.cs" />
    <Compile Include="Samples\MapView\ShowCallout\ShowCallout.cs" />
    <Compile Include="Samples\MapView\ShowMagnifier\ShowMagnifier.cs" />
    <Compile Include="Samples\MapView\TakeScreenshot\TakeScreenshot.cs" />
    <Compile Include="Samples\Network Analysis\FindRoute\FindRoute.cs" />
    <Compile Include="Samples\Search\FindAddress\FindAddress.cs" />
    <Compile Include="Samples\Search\FindPlace\FindPlace.cs" />
    <Compile Include="Samples\Symbology\FeatureLayerExtrusion\FeatureLayerExtrusion.cs" />
    <Compile Include="Samples\Symbology\RenderPictureMarkers\RenderPictureMarkers.cs" />
    <Compile Include="Samples\Symbology\RenderSimpleMarkers\RenderSimpleMarkers.cs" />
    <Compile Include="Samples\Symbology\RenderUniqueValues\RenderUniqueValues.cs" />
    <Compile Include="Samples\Symbology\SimpleRenderers\SimpleRenderers.cs" />
    <Compile Include="Samples\Symbology\UseDistanceCompositeSym\UseDistanceCompositeSym.cs" />
    <Compile Include="Samples\Tutorial\AuthorEditSaveMap\AuthorEditSaveMap.cs" />
  </ItemGroup>
  <!-- Sample Layouts -->
  <ItemGroup>
    <AndroidResource Include="Resources\layout\GeoViewSync.axml" />
    <AndroidResource Include="Resources\layout\FeatureLayerRenderingModeMapLayout.axml" />
    <AndroidResource Include="Resources\layout\GroupedResultsList_DataItem.axml" />
    <AndroidResource Include="Resources\layout\GroupedResultsList_GroupItem.axml" />
    <AndroidResource Include="Resources\layout\FeatureLayerRenderingModeScene.axml" />
    <AndroidResource Include="Resources\layout\Animate3DGraphic.axml" />
  </ItemGroup>
  <!-- Sample Manager Code -->
  <ItemGroup>
    <Compile Include="CategoriesAdapter.cs" />
    <Compile Include="MainActivity.cs" />
    <Compile Include="Resources\Resource.Designer.cs" />
    <Compile Include="Properties\AssemblyInfo.cs" />
  </ItemGroup>
  <!-- Sample Manager Layout-->
  <ItemGroup>
    <AndroidResource Include="Resources\layout\CategoriesList.axml">
      <SubType>Designer</SubType>
    </AndroidResource>
    <AndroidResource Include="Resources\layout\CategoriesLayout.axml">
      <SubType>AndroidResource</SubType>
    </AndroidResource>
    <AndroidResource Include="Resources\layout\SamplesList.axml">
      <SubType>AndroidResource</SubType>
    </AndroidResource>
    <AndroidResource Include="Resources\layout\SamplesLayout.axml">
      <SubType>AndroidResource</SubType>
    </AndroidResource>
  </ItemGroup>
  <!-- Miscellaneous Android Resources-->
  <ItemGroup>
    <EmbeddedResource Include="Resources\PictureMarkerSymbols\pin_star_blue.png" />
    <AndroidResource Include="Resources\drawable-xxhdpi\Icon.png" />
    <AndroidResource Include="Resources\drawable-xxxhdpi\Icon.png" />
    <AndroidResource Include="Resources\drawable-mdpi\Icon.png" />
    <AndroidResource Include="Resources\drawable\Android_512.png" />
    <AndroidResource Include="Resources\drawable-xhdpi\Icon.png" />
    <AndroidResource Include="Resources\drawable-hdpi\Icon.png" />
    <AndroidResource Include="Resources\drawable\Icon.png" />
    <AndroidResource Include="Resources\values\Strings.xml" />
    <AndroidAsset Include="Assets\AboutAssets.txt">
      <CopyToOutputDirectory>PreserveNewest</CopyToOutputDirectory>
    </AndroidAsset>
    <None Include="Properties\AndroidManifest.xml" />
  </ItemGroup>
  <!-- Miscellaneous Configuration -->
  <ItemGroup>
    <None Include="app.config" />
    <None Include="packages.config" />
    <None Include="Resources\AboutResources.txt" />
  </ItemGroup>
  <ItemGroup>
<<<<<<< HEAD
    <AndroidResource Include="Resources\layout\DensifyAndGeneralize.axml">
      <SubType>Designer</SubType>
    </AndroidResource>
  </ItemGroup>
  <ItemGroup>
    <None Include="Samples\GeometryEngine\DensifyAndGeneralize\DensifyAndGeneralize.jpg" />
=======
    <None Include="Samples\MapView\DisplayGrid\DisplayGrid.jpg" />
  </ItemGroup>
  <ItemGroup>
    <AndroidResource Include="Resources\layout\DisplayGrid.axml">
      <SubType>Designer</SubType>
    </AndroidResource>
>>>>>>> 135b39ff
  </ItemGroup>
  <!-- Imports -->
  <Import Project="..\..\ArcGISRuntime.Samples.Shared\ArcGISRuntime.Samples.Shared.projitems" Label="Shared" />
  <Import Project="$(MSBuildExtensionsPath)\Xamarin\Android\Xamarin.Android.CSharp.targets" />
  <Target Name="EnsureNuGetPackageBuildImports" BeforeTargets="PrepareForBuild">
    <PropertyGroup>
      <ErrorText>This project references NuGet package(s) that are missing on this computer. Use NuGet Package Restore to download them.  For more information, see http://go.microsoft.com/fwlink/?LinkID=322105. The missing file is {0}.</ErrorText>
    </PropertyGroup>
    <Error Condition="!Exists('..\..\..\packages\Esri.ArcGISRuntime.Xamarin.Android.100.3.0\build\MonoAndroid10\Esri.ArcGISRuntime.Xamarin.Android.targets')" Text="$([System.String]::Format('$(ErrorText)', '..\..\..\packages\Esri.ArcGISRuntime.Xamarin.Android.100.3.0\build\MonoAndroid10\Esri.ArcGISRuntime.Xamarin.Android.targets'))" />
    <Error Condition="!Exists('..\..\..\packages\Esri.ArcGISRuntime.Hydrography.100.3.0\build\MonoAndroid10\Esri.ArcGISRuntime.Hydrography.targets')" Text="$([System.String]::Format('$(ErrorText)', '..\..\..\packages\Esri.ArcGISRuntime.Hydrography.100.3.0\build\MonoAndroid10\Esri.ArcGISRuntime.Hydrography.targets'))" />
  </Target>
  <Import Project="..\..\..\packages\Esri.ArcGISRuntime.Xamarin.Android.100.3.0\build\MonoAndroid10\Esri.ArcGISRuntime.Xamarin.Android.targets" Condition="Exists('..\..\..\packages\Esri.ArcGISRuntime.Xamarin.Android.100.3.0\build\MonoAndroid10\Esri.ArcGISRuntime.Xamarin.Android.targets')" />
  <Import Project="..\..\..\packages\Esri.ArcGISRuntime.Hydrography.100.3.0\build\MonoAndroid10\Esri.ArcGISRuntime.Hydrography.targets" Condition="Exists('..\..\..\packages\Esri.ArcGISRuntime.Hydrography.100.3.0\build\MonoAndroid10\Esri.ArcGISRuntime.Hydrography.targets')" />
</Project><|MERGE_RESOLUTION|>--- conflicted
+++ resolved
@@ -412,21 +412,18 @@
     <None Include="Resources\AboutResources.txt" />
   </ItemGroup>
   <ItemGroup>
-<<<<<<< HEAD
     <AndroidResource Include="Resources\layout\DensifyAndGeneralize.axml">
       <SubType>Designer</SubType>
     </AndroidResource>
   </ItemGroup>
   <ItemGroup>
     <None Include="Samples\GeometryEngine\DensifyAndGeneralize\DensifyAndGeneralize.jpg" />
-=======
     <None Include="Samples\MapView\DisplayGrid\DisplayGrid.jpg" />
   </ItemGroup>
   <ItemGroup>
     <AndroidResource Include="Resources\layout\DisplayGrid.axml">
       <SubType>Designer</SubType>
     </AndroidResource>
->>>>>>> 135b39ff
   </ItemGroup>
   <!-- Imports -->
   <Import Project="..\..\ArcGISRuntime.Samples.Shared\ArcGISRuntime.Samples.Shared.projitems" Label="Shared" />
