--- conflicted
+++ resolved
@@ -74,12 +74,8 @@
   </ItemGroup>
   <ItemGroup>
     <!-- Screenshots -->
-<<<<<<< HEAD
-    <None Include="Samples\Network analysis\ConfigureSubnetworkTrace\ConfigureSubnetworkTrace.jpg" />
-=======
     <None Include="Samples\Utility network\PerformValveIsolationTrace\PerformValveIsolationTrace.jpg" />
     <None Include="Samples\Utility network\ConfigureSubnetworkTrace\ConfigureSubnetworkTrace.jpg" />
->>>>>>> 9fab90eb
     <None Include="Samples\Layers\DisplaySubtypeFeatureLayer\DisplaySubtypeFeatureLayer.jpg" />
     <None Include="Samples\Layers\DisplayAnnotation\DisplayAnnotation.jpg" />
     <None Include="Samples\Utility network\TraceUtilityNetwork\TraceUtilityNetwork.jpg" />
@@ -269,12 +265,8 @@
   </ItemGroup>
   <ItemGroup>
     <!-- Sample Code -->
-<<<<<<< HEAD
-    <Compile Include="Samples\Network analysis\ConfigureSubnetworkTrace\ConfigureSubnetworkTrace.cs" />
-=======
     <Compile Include="Samples\Utility network\PerformValveIsolationTrace\PerformValveIsolationTrace.cs" />
     <Compile Include="Samples\Utility network\ConfigureSubnetworkTrace\ConfigureSubnetworkTrace.cs" />
->>>>>>> 9fab90eb
     <Compile Include="Samples\Layers\DisplaySubtypeFeatureLayer\DisplaySubtypeFeatureLayer.cs" />
     <Compile Include="Samples\Layers\DisplayAnnotation\DisplayAnnotation.cs" />
     <Compile Include="Samples\Utility network\TraceUtilityNetwork\TraceUtilityNetwork.cs" />
@@ -695,15 +687,12 @@
     </AndroidResource>
   </ItemGroup>
   <ItemGroup>
-<<<<<<< HEAD
-=======
     <AndroidResource Include="Resources\layout\PerformValveIsolationTrace.axml">
       <SubType>Designer</SubType>
       <Generator>MSBuild:UpdateGeneratedFiles</Generator>
     </AndroidResource>
   </ItemGroup>
   <ItemGroup>
->>>>>>> 9fab90eb
     <AndroidResource Include="Resources\layout\ConfigureSubnetworkTrace.axml">
       <SubType>Designer</SubType>
       <Generator>MSBuild:UpdateGeneratedFiles</Generator>
