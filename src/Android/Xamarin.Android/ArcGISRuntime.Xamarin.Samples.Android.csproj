--- conflicted
+++ resolved
@@ -114,12 +114,9 @@
   </ItemGroup>
   <ItemGroup>
     <!-- Screenshots -->
-<<<<<<< HEAD
-	<None Include="Samples\Geometry\Project\Project.jpg" />
-=======
+	  <None Include="Samples\Geometry\Project\Project.jpg" />
 	  <None Include="Samples\Layers\OpenStreetMapLayer\OpenStreetMapLayer.jpg" />
 	  <None Include="Samples\Map\ManageOperationalLayers\ManageOperationalLayers.jpg" />
->>>>>>> dea27740
 	  <None Include="Samples\Data\UpdateAttributes\UpdateAttributes.jpg" />
     <None Include="Samples\Data\UpdateGeometries\UpdateGeometries.jpg" />
     <None Include="Samples\Data\AddFeatures\AddFeatures.jpg" />
@@ -261,12 +258,9 @@
   </ItemGroup>
   <ItemGroup>
     <!-- Sample Code -->
-<<<<<<< HEAD
-	<Compile Include="Samples\Geometry\Project\Project.cs" />
-=======
+	  <Compile Include="Samples\Geometry\Project\Project.cs" />
 	  <Compile Include="Samples\Layers\OpenStreetMapLayer\OpenStreetMapLayer.cs" />
 	  <Compile Include="Samples\Map\ManageOperationalLayers\ManageOperationalLayers.cs" />
->>>>>>> dea27740
 	  <Compile Include="Samples\Data\UpdateAttributes\UpdateAttributes.cs" />
     <Compile Include="Samples\Data\UpdateGeometries\UpdateGeometries.cs" />
     <Compile Include="Samples\Data\AddFeatures\AddFeatures.cs" />
