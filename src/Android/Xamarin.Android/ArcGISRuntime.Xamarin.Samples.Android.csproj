--- conflicted
+++ resolved
@@ -168,11 +168,8 @@
   </ItemGroup>
   <ItemGroup>
     <!-- JSON Metadata -->
-<<<<<<< HEAD
     <EmbeddedResource Include="Samples\Analysis\LineOfSightGeoElement\metadata.json" />
-=======
     <EmbeddedResource Include="Samples\Analysis\QueryFeatureCountAndExtent\metadata.json" />
->>>>>>> 84d2bd68
     <EmbeddedResource Include="Samples\Layers\FeatureLayerRenderingModeScene\metadata.json" />
     <EmbeddedResource Include="Samples\Data\SymbolizeShapefile\metadata.json" />
     <EmbeddedResource Include="groups.json" />
@@ -258,11 +255,8 @@
   </ItemGroup>
   <ItemGroup>
     <!-- Screenshots -->
-<<<<<<< HEAD
     <None Include="Samples\Analysis\LineOfSightGeoElement\LineOfSightGeoElement.jpg" />
-=======
     <None Include="Samples\Analysis\QueryFeatureCountAndExtent\QueryFeatureCountAndExtent.jpg" />
->>>>>>> 84d2bd68
     <None Include="Samples\Layers\FeatureLayerRenderingModeScene\FeatureLayerRenderingModeScene.jpg" />
     <None Include="Samples\Data\SymbolizeShapefile\SymbolizeShapefile.jpg" />
     <None Include="Samples\Analysis\LineOfSightLocation\LineOfSightLocation.jpg" />
@@ -348,11 +342,8 @@
   </ItemGroup>
   <ItemGroup>
     <!-- Sample Code -->
-<<<<<<< HEAD
     <Compile Include="Samples\Analysis\LineOfSightGeoElement\LineOfSightGeoElement.cs" />
-=======
     <Compile Include="Samples\Analysis\QueryFeatureCountAndExtent\QueryFeatureCountAndExtent.cs" />
->>>>>>> 84d2bd68
     <Compile Include="Samples\Layers\FeatureLayerRenderingModeScene\FeatureLayerRenderingModeScene.cs" />
     <Compile Include="Samples\Data\SymbolizeShapefile\SymbolizeShapefile.cs" />
     <Compile Include="Samples\Analysis\LineOfSightLocation\LineOfSightLocation.cs" />
