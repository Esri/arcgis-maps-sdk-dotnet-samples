﻿<?xml version="1.0" encoding="utf-8"?>
<Project ToolsVersion="4.0" DefaultTargets="Build" xmlns="http://schemas.microsoft.com/developer/msbuild/2003">
  <!-- Build Configurations-->
  <PropertyGroup>
    <Configuration Condition=" '$(Configuration)' == '' ">Debug</Configuration>
    <Platform Condition=" '$(Platform)' == '' ">AnyCPU</Platform>
    <ProductVersion>8.0.30703</ProductVersion>
    <SchemaVersion>2.0</SchemaVersion>
    <ProjectGuid>{BF0E3CEE-E88E-44E0-80CE-46EDA6CD4B54}</ProjectGuid>
    <ProjectTypeGuids>{EFBA0AD7-5A72-4C68-AF49-83D382785DCF};{FAE04EC0-301F-11D3-BF4B-00C04F79EFBC}</ProjectTypeGuids>
    <OutputType>Library</OutputType>
    <AppDesignerFolder>Properties</AppDesignerFolder>
    <RootNamespace>ArcGISRuntime</RootNamespace>
    <AssemblyName>ArcGISRuntime</AssemblyName>
    <FileAlignment>512</FileAlignment>
    <AndroidApplication>true</AndroidApplication>
    <AndroidResgenFile>Resources\Resource.Designer.cs</AndroidResgenFile>
    <GenerateSerializationAssemblies>Off</GenerateSerializationAssemblies>
    <TargetFrameworkVersion>v8.1</TargetFrameworkVersion>
    <AndroidManifest>Properties\AndroidManifest.xml</AndroidManifest>
    <NuGetPackageImportStamp>
    </NuGetPackageImportStamp>
    <AndroidLinkMode>None</AndroidLinkMode>
    <AndroidLinkSkip>
    </AndroidLinkSkip>
    <AndroidStoreUncompressedFileExtensions>
    </AndroidStoreUncompressedFileExtensions>
  </PropertyGroup>
  <PropertyGroup Condition=" '$(Configuration)|$(Platform)' == 'Debug|AnyCPU' ">
    <DebugSymbols>true</DebugSymbols>
    <DebugType>full</DebugType>
    <Optimize>false</Optimize>
    <OutputPath>..\..\..\output\android\debug\</OutputPath>
    <DefineConstants>DEBUG;TRACE</DefineConstants>
    <ErrorReport>prompt</ErrorReport>
    <WarningLevel>4</WarningLevel>
    <AndroidUseSharedRuntime>false</AndroidUseSharedRuntime>
    <EmbedAssembliesIntoApk>true</EmbedAssembliesIntoApk>
    <AndroidSupportedAbis>armeabi-v7a;x86;arm64-v8a</AndroidSupportedAbis>
    <MandroidI18n />
    <Debugger>Xamarin</Debugger>
    <DevInstrumentationEnabled>True</DevInstrumentationEnabled>
    <LangVersion>7</LangVersion>
    <AndroidHttpClientHandlerType>Xamarin.Android.Net.AndroidClientHandler</AndroidHttpClientHandlerType>
    <AotAssemblies>false</AotAssemblies>
    <EnableLLVM>false</EnableLLVM>
    <BundleAssemblies>false</BundleAssemblies>
  </PropertyGroup>
  <PropertyGroup Condition=" '$(Configuration)|$(Platform)' == 'Release|AnyCPU' ">
    <DebugType>pdbonly</DebugType>
    <Optimize>true</Optimize>
    <OutputPath>..\..\..\output\android\release\</OutputPath>
    <DefineConstants>TRACE</DefineConstants>
    <ErrorReport>prompt</ErrorReport>
    <WarningLevel>4</WarningLevel>
    <AndroidUseSharedRuntime>false</AndroidUseSharedRuntime>
    <LangVersion>7</LangVersion>
    <AndroidSupportedAbis>armeabi-v7a;x86;arm64-v8a</AndroidSupportedAbis>
    <AndroidHttpClientHandlerType>Xamarin.Android.Net.AndroidClientHandler</AndroidHttpClientHandlerType>
    <EmbedAssembliesIntoApk>true</EmbedAssembliesIntoApk>
  </PropertyGroup>
  <!-- References -->
  <ItemGroup>
    <Reference Include="Java.Interop" />
    <Reference Include="Mono.Android" />
    <Reference Include="mscorlib" />
    <Reference Include="System" />
    <Reference Include="System.Core" />
    <Reference Include="System.IdentityModel" />
    <Reference Include="System.IO.Compression" />
    <Reference Include="System.IO.Compression.FileSystem" />
    <Reference Include="System.Json" />
    <Reference Include="System.Net.Http" />
    <Reference Include="System.Runtime.Serialization" />
    <Reference Include="System.Xml.Linq" />
    <Reference Include="System.Xml" />
  </ItemGroup>
  <ItemGroup>
    <!-- Screenshots -->
<<<<<<< HEAD
=======
    <None Include="Samples\Symbology\SymbolsFromMobileStyle\SymbolsFromMobileStyle.jpg" />
>>>>>>> 3b84043b
    <None Include="Samples\Map\DownloadPreplannedMap\DownloadPreplannedMap.jpg" />
    <None Include="Samples\Layers\GroupLayers\GroupLayers.jpg" />
    <None Include="Samples\Map\OfflineBasemapByReference\OfflineBasemapByReference.jpg" />
    <None Include="Samples\Layers\WfsXmlQuery\WfsXmlQuery.jpg" />
    <None Include="Samples\Layers\DisplayWfs\DisplayWfs.jpg" />
    <None Include="Samples\Layers\BrowseWfsLayers\BrowseWfsLayers.jpg" />
    <None Include="Samples\Map\OpenMobileScenePackage\OpenMobileScenePackage.jpg" />
    <None Include="Samples\Map\CreateTerrainSurfaceFromRaster\CreateTerrainSurfaceFromRaster.jpg" />
    <None Include="Samples\Map\CreateTerrainSurfaceFromTilePackage\CreateTerrainSurfaceFromTilePackage.jpg" />
    <None Include="Samples\Data\ViewPointCloudDataOffline\ViewPointCloudDataOffline.jpg" />
    <None Include="Samples\Layers\AddAnIntegratedMeshLayer\AddAnIntegratedMeshLayer.jpg" />
    <None Include="Samples\GraphicsOverlay\DictionaryRendererGraphicsOverlay\DictionaryRendererGraphicsOverlay.jpg" />
    <None Include="Samples\Map\MobileMapSearchAndRoute\MobileMapSearchAndRoute.jpg" />
    <None Include="Samples\Search\OfflineGeocode\OfflineGeocode.jpg" />
    <None Include="Samples\Search\ReverseGeocode\ReverseGeocode.jpg" />
    <None Include="Samples\Layers\PlayKmlTours\PlayKmlTours.jpg" />
    <None Include="Samples\Map\ViewContentBeneathSurface\ViewContentBeneathSurface.jpg" />
    <None Include="Samples\Layers\AddPointSceneLayer\AddPointSceneLayer.jpg" />
    <None Include="Samples\Map\GenerateOfflineMapWithOverrides\GenerateOfflineMapWithOverrides.jpg" />
    <None Include="Samples\Map\MapReferenceScale\MapReferenceScale.jpg" />
    <None Include="Samples\Data\EditFeatureAttachments\EditFeatureAttachments.jpg" />
    <None Include="Samples\Data\DeleteFeatures\DeleteFeatures.jpg" />
    <None Include="Samples\Geometry\Project\Project.jpg" />
    <None Include="Samples\Layers\OpenStreetMapLayer\OpenStreetMapLayer.jpg" />
    <None Include="Samples\Map\ManageOperationalLayers\ManageOperationalLayers.jpg" />
    <None Include="Samples\Data\UpdateAttributes\UpdateAttributes.jpg" />
    <None Include="Samples\Data\UpdateGeometries\UpdateGeometries.jpg" />
    <None Include="Samples\Data\AddFeatures\AddFeatures.jpg" />
    <None Include="Samples\Symbology\SceneSymbols\SceneSymbols.jpg" />
    <None Include="Samples\Map\TerrainExaggeration\TerrainExaggeration.jpg" />
    <None Include="Samples\Map\ChangeAtmosphereEffect\ChangeAtmosphereEffect.jpg" />
    <None Include="Samples\MapView\IdentifyLayers\IdentifyLayers.jpg" />
    <None Include="Samples\GraphicsOverlay\ScenePropertiesExpressions\ScenePropertiesExpressions.jpg" />
    <None Include="Samples\Layers\ListKmlContents\ListKmlContents.jpg" />
    <None Include="Samples\Layers\IdentifyKmlFeatures\IdentifyKmlFeatures.jpg" />
    <None Include="Samples\Layers\DisplayKmlNetworkLinks\DisplayKmlNetworkLinks.jpg" />
    <None Include="Samples\Layers\DisplayKml\DisplayKml.jpg" />
    <None Include="Samples\Network Analysis\ClosestFacilityStatic\ClosestFacilityStatic.jpg" />
    <None Include="Samples\Analysis\DistanceMeasurement\DistanceMeasurement.jpg" />
    <None Include="Samples\Analysis\LineOfSightGeoElement\LineOfSightGeoElement.jpg" />
    <None Include="Samples\Analysis\LineOfSightLocation\LineOfSightLocation.jpg" />
    <None Include="Samples\Analysis\QueryFeatureCountAndExtent\QueryFeatureCountAndExtent.jpg" />
    <None Include="Samples\Analysis\ViewshedCamera\ViewshedCamera.jpg" />
    <None Include="Samples\Analysis\ViewshedGeoElement\ViewshedGeoElement.jpg" />
    <None Include="Samples\Analysis\ViewshedLocation\ViewshedLocation.jpg" />
    <None Include="Samples\Data\EditAndSyncFeatures\EditAndSyncFeatures.jpg" />
    <None Include="Samples\Data\FeatureLayerGeodatabase\FeatureLayerGeodatabase.jpg" />
    <None Include="Samples\Data\FeatureLayerGeoPackage\FeatureLayerGeoPackage.jpg" />
    <None Include="Samples\Data\FeatureLayerQuery\FeatureLayerQuery.jpg" />
    <None Include="Samples\Data\FeatureLayerShapefile\FeatureLayerShapefile.jpg" />
    <None Include="Samples\Data\GenerateGeodatabase\GenerateGeodatabase.jpg" />
    <None Include="Samples\Data\GeodatabaseTransactions\GeodatabaseTransactions.jpg" />
    <None Include="Samples\Data\ListRelatedFeatures\ListRelatedFeatures.jpg" />
    <None Include="Samples\Data\RasterLayerGeoPackage\RasterLayerGeoPackage.jpg" />
    <None Include="Samples\Data\ReadGeoPackage\ReadGeoPackage.jpg" />
    <None Include="Samples\Data\ReadShapefileMetadata\ReadShapefileMetadata.jpg" />
    <None Include="Samples\Data\ServiceFeatureTableCache\ServiceFeatureTableCache.jpg" />
    <None Include="Samples\Data\ServiceFeatureTableManualCache\ServiceFeatureTableManualCache.jpg" />
    <None Include="Samples\Data\ServiceFeatureTableNoCache\ServiceFeatureTableNoCache.jpg" />
    <None Include="Samples\Data\StatisticalQuery\StatisticalQuery.jpg" />
    <None Include="Samples\Data\StatsQueryGroupAndSort\StatsQueryGroupAndSort.jpg" />
    <None Include="Samples\Data\SymbolizeShapefile\SymbolizeShapefile.jpg" />
    <None Include="Samples\Geometry\Buffer\Buffer.jpg" />
    <None Include="Samples\Geometry\BufferList\BufferList.jpg" />
    <None Include="Samples\Geometry\ClipGeometry\ClipGeometry.jpg" />
    <None Include="Samples\Geometry\ConvexHull\ConvexHull.jpg" />
    <None Include="Samples\Geometry\ConvexHullList\ConvexHullList.jpg" />
    <None Include="Samples\Geometry\CreateGeometries\CreateGeometries.jpg" />
    <None Include="Samples\Geometry\CutGeometry\CutGeometry.jpg" />
    <None Include="Samples\Geometry\DensifyAndGeneralize\DensifyAndGeneralize.jpg" />
    <None Include="Samples\Geometry\FormatCoordinates\FormatCoordinates.jpg" />
    <None Include="Samples\Geometry\GeodesicOperations\GeodesicOperations.jpg" />
    <None Include="Samples\Geometry\ListTransformations\ListTransformations.jpg" />
    <None Include="Samples\Geometry\NearestVertex\NearestVertex.jpg" />
    <None Include="Samples\Geometry\ProjectWithSpecificTransformation\ProjectWithSpecificTransformation.jpg" />
    <None Include="Samples\Geometry\SpatialOperations\SpatialOperations.jpg" />
    <None Include="Samples\Geometry\SpatialRelationships\SpatialRelationships.jpg" />
    <None Include="Samples\Geoprocessing\AnalyzeHotspots\AnalyzeHotspots.jpg" />
    <None Include="Samples\Geoprocessing\AnalyzeViewshed\AnalyzeViewshed.jpg" />
    <None Include="Samples\Geoprocessing\ListGeodatabaseVersions\ListGeodatabaseVersions.jpg" />
    <None Include="Samples\GraphicsOverlay\AddGraphicsRenderer\AddGraphicsRenderer.jpg" />
    <None Include="Samples\GraphicsOverlay\AddGraphicsWithSymbols\AddGraphicsWithSymbols.jpg" />
    <None Include="Samples\GraphicsOverlay\Animate3DGraphic\Animate3DGraphic.jpg" />
    <None Include="Samples\GraphicsOverlay\IdentifyGraphics\IdentifyGraphics.jpg" />
    <None Include="Samples\GraphicsOverlay\SketchOnMap\SketchOnMap.jpg" />
    <None Include="Samples\GraphicsOverlay\SurfacePlacements\SurfacePlacements.jpg" />
    <None Include="Samples\Hydrography\AddEncExchangeSet\AddEncExchangeSet.jpg" />
    <None Include="Samples\Hydrography\ChangeEncDisplaySettings\ChangeEncDisplaySettings.jpg" />
    <None Include="Samples\Hydrography\SelectEncFeatures\SelectEncFeatures.jpg" />
    <None Include="Samples\Layers\ArcGISMapImageLayerUrl\ArcGISMapImageLayerUrl.jpg" />
    <None Include="Samples\Layers\ArcGISTiledLayerUrl\ArcGISTiledLayerUrl.jpg" />
    <None Include="Samples\Layers\ArcGISVectorTiledLayerUrl\ArcGISVectorTiledLayerUrl.jpg" />
    <None Include="Samples\Layers\ChangeBlendRenderer\ChangeBlendRenderer.jpg" />
    <None Include="Samples\Layers\ChangeFeatureLayerRenderer\ChangeFeatureLayerRenderer.jpg" />
    <None Include="Samples\Layers\ChangeStretchRenderer\ChangeStretchRenderer.jpg" />
    <None Include="Samples\Layers\ChangeSublayerRenderer\ChangeSublayerRenderer.jpg" />
    <None Include="Samples\Layers\ChangeSublayerVisibility\ChangeSublayerVisibility.jpg" />
    <None Include="Samples\Layers\CreateFeatureCollectionLayer\CreateFeatureCollectionLayer.jpg" />
    <None Include="Samples\Layers\DisplayScene\DisplayScene.jpg" />
    <None Include="Samples\Layers\ExportTiles\ExportTiles.jpg" />
    <None Include="Samples\Layers\FeatureCollectionLayerFromPortal\FeatureCollectionLayerFromPortal.jpg" />
    <None Include="Samples\Layers\FeatureCollectionLayerFromQuery\FeatureCollectionLayerFromQuery.jpg" />
    <None Include="Samples\Layers\FeatureLayerDefinitionExpression\FeatureLayerDefinitionExpression.jpg" />
    <None Include="Samples\Layers\FeatureLayerDictionaryRenderer\FeatureLayerDictionaryRenderer.jpg" />
    <None Include="Samples\Layers\FeatureLayerRenderingModeMap\FeatureLayerRenderingModeMap.jpg" />
    <None Include="Samples\Layers\FeatureLayerRenderingModeScene\FeatureLayerRenderingModeScene.jpg" />
    <None Include="Samples\Layers\FeatureLayerSelection\FeatureLayerSelection.jpg" />
    <None Include="Samples\Layers\FeatureLayerUrl\FeatureLayerUrl.jpg" />
    <None Include="Samples\Layers\LoadWebTiledLayer\LoadWebTiledLayer.jpg" />
    <None Include="Samples\Layers\MapImageLayerTables\MapImageLayerTables.jpg" />
    <None Include="Samples\Layers\MapImageSublayerQuery\MapImageSublayerQuery.jpg" />
    <None Include="Samples\Layers\RasterHillshade\RasterHillshade.jpg" />
    <None Include="Samples\Layers\RasterLayerFile\RasterLayerFile.jpg" />
    <None Include="Samples\Layers\RasterLayerImageServiceRaster\RasterLayerImageServiceRaster.jpg" />
    <None Include="Samples\Layers\RasterLayerRasterFunction\RasterLayerRasterFunction.jpg" />
    <None Include="Samples\Layers\RasterRenderingRule\RasterRenderingRule.jpg" />
    <None Include="Samples\Layers\RasterRgbRenderer\RasterRgbRenderer.jpg" />
    <None Include="Samples\Layers\SceneLayerUrl\SceneLayerUrl.jpg" />
    <None Include="Samples\Layers\ShowLabelsOnLayer\ShowLabelsOnLayer.jpg" />
    <None Include="Samples\Layers\StyleWmsLayer\StyleWmsLayer.jpg" />
    <None Include="Samples\Layers\TimeBasedQuery\TimeBasedQuery.jpg" />
    <None Include="Samples\Layers\WmsIdentify\WmsIdentify.jpg" />
    <None Include="Samples\Layers\WMSLayerUrl\WMSLayerUrl.jpg" />
    <None Include="Samples\Layers\WmsServiceCatalog\WmsServiceCatalog.jpg" />
    <None Include="Samples\Layers\WMTSLayer\WMTSLayer.jpg" />
    <None Include="Samples\Location\DisplayDeviceLocation\DisplayDeviceLocation.jpg" />
    <None Include="Samples\Map\AccessLoadStatus\AccessLoadStatus.jpg" />
    <None Include="Samples\Map\AuthorMap\AuthorMap.jpg" />
    <None Include="Samples\Map\ChangeBasemap\ChangeBasemap.jpg" />
    <None Include="Samples\Map\DisplayMap\DisplayMap.jpg" />
    <None Include="Samples\Map\ManageBookmarks\ManageBookmarks.jpg" />
    <None Include="Samples\Map\OpenMapURL\OpenMapURL.jpg" />
    <None Include="Samples\Map\OpenMobileMap\OpenMobileMap.jpg" />
    <None Include="Samples\Map\OpenScene\OpenScene.jpg" />
    <None Include="Samples\Map\SearchPortalMaps\SearchPortalMaps.jpg" />
    <None Include="Samples\Map\SetInitialMapArea\SetInitialMapArea.jpg" />
    <None Include="Samples\Map\SetInitialMapLocation\SetInitialMapLocation.jpg" />
    <None Include="Samples\Map\SetMapSpatialReference\SetMapSpatialReference.jpg" />
    <None Include="Samples\Map\SetMinMaxScale\SetMinMaxScale.jpg" />
    <None Include="Samples\MapView\ChangeTimeExtent\ChangeTimeExtent.jpg" />
    <None Include="Samples\MapView\ChangeViewpoint\ChangeViewpoint.jpg" />
    <None Include="Samples\MapView\DisplayDrawingStatus\DisplayDrawingStatus.jpg" />
    <None Include="Samples\MapView\DisplayGrid\DisplayGrid.jpg" />
    <None Include="Samples\MapView\DisplayLayerViewState\DisplayLayerViewState.jpg" />
    <None Include="Samples\MapView\FeatureLayerTimeOffset\FeatureLayerTimeOffset.jpg" />
    <None Include="Samples\MapView\GeoViewSync\GeoViewSync.jpg" />
    <None Include="Samples\MapView\MapRotation\MapRotation.jpg" />
    <None Include="Samples\MapView\ShowCallout\ShowCallout.jpg" />
    <None Include="Samples\MapView\ShowMagnifier\ShowMagnifier.jpg" />
    <None Include="Samples\MapView\TakeScreenshot\TakeScreenshot.jpg" />
    <None Include="Samples\Network Analysis\ClosestFacility\ClosestFacility.jpg" />
    <None Include="Samples\Network Analysis\FindRoute\FindRoute.jpg" />
    <None Include="Samples\Network Analysis\FindServiceArea\FindServiceArea.jpg" />
    <None Include="Samples\Search\FindAddress\FindAddress.jpg" />
    <None Include="Samples\Search\FindPlace\FindPlace.jpg" />
    <None Include="Samples\Symbology\FeatureLayerExtrusion\FeatureLayerExtrusion.jpg" />
    <None Include="Samples\Symbology\RenderPictureMarkers\RenderPictureMarkers.jpg" />
    <None Include="Samples\Symbology\RenderSimpleMarkers\RenderSimpleMarkers.jpg" />
    <None Include="Samples\Symbology\RenderUniqueValues\RenderUniqueValues.jpg" />
    <None Include="Samples\Symbology\SimpleRenderers\SimpleRenderers.jpg" />
    <None Include="Samples\Symbology\UseDistanceCompositeSym\UseDistanceCompositeSym.jpg" />
    <None Include="Samples\Security\IntegratedWindowsAuth\readme.md" />
  </ItemGroup>
  <ItemGroup>
    <!-- Sample Code -->
<<<<<<< HEAD
=======
    <Compile Include="Samples\Symbology\SymbolsFromMobileStyle\SymbolsFromMobileStyle.cs" />
>>>>>>> 3b84043b
    <Compile Include="Samples\Map\DownloadPreplannedMap\DownloadPreplannedMap.cs" />
    <Compile Include="Samples\Layers\GroupLayers\GroupLayers.cs" />
    <Compile Include="Samples\Map\OfflineBasemapByReference\OfflineBasemapByReference.cs" />
    <Compile Include="Samples\Layers\WfsXmlQuery\WfsXmlQuery.cs" />
    <Compile Include="Samples\Layers\DisplayWfs\DisplayWfs.cs" />
    <Compile Include="Samples\Layers\BrowseWfsLayers\BrowseWfsLayers.cs" />
    <Compile Include="Samples\Map\OpenMobileScenePackage\OpenMobileScenePackage.cs" />
    <Compile Include="Samples\Map\CreateTerrainSurfaceFromRaster\CreateTerrainSurfaceFromRaster.cs" />
    <Compile Include="Samples\Map\CreateTerrainSurfaceFromTilePackage\CreateTerrainSurfaceFromTilePackage.cs" />
    <Compile Include="Samples\Data\ViewPointCloudDataOffline\ViewPointCloudDataOffline.cs" />
    <Compile Include="Samples\Layers\AddAnIntegratedMeshLayer\AddAnIntegratedMeshLayer.cs" />
    <Compile Include="Samples\GraphicsOverlay\DictionaryRendererGraphicsOverlay\DictionaryRendererGraphicsOverlay.cs" />
    <Compile Include="Samples\Map\MobileMapSearchAndRoute\MobileMapSearchAndRoute.cs" />
    <Compile Include="Samples\Search\OfflineGeocode\OfflineGeocode.cs" />
    <Compile Include="Samples\Search\ReverseGeocode\ReverseGeocode.cs" />
    <Compile Include="Samples\Data\EditFeatureAttachments\EditFeatureAttachments.cs" />
    <Compile Include="Samples\Geometry\Project\Project.cs" />
    <Compile Include="Samples\Layers\OpenStreetMapLayer\OpenStreetMapLayer.cs" />
    <Compile Include="Samples\Map\ManageOperationalLayers\ManageOperationalLayers.cs" />
    <Compile Include="Samples\Data\UpdateAttributes\UpdateAttributes.cs" />
    <Compile Include="Samples\Layers\PlayKmlTours\PlayKmlTours.cs" />
    <Compile Include="Samples\Map\ViewContentBeneathSurface\ViewContentBeneathSurface.cs" />
    <Compile Include="Samples\Layers\AddPointSceneLayer\AddPointSceneLayer.cs" />
    <Compile Include="Samples\Map\GenerateOfflineMapWithOverrides\ParameterOverrideFragment.cs" />
    <Compile Include="Samples\Map\GenerateOfflineMapWithOverrides\GenerateOfflineMapWithOverrides.cs" />
    <Compile Include="Samples\Map\MapReferenceScale\MapReferenceScale.cs" />
    <Compile Include="Samples\Data\UpdateGeometries\UpdateGeometries.cs" />
    <Compile Include="Samples\Data\AddFeatures\AddFeatures.cs" />
    <Compile Include="Samples\Data\DeleteFeatures\DeleteFeatures.cs" />
    <Compile Include="Samples\Symbology\SceneSymbols\SceneSymbols.cs" />
    <Compile Include="Samples\Map\TerrainExaggeration\TerrainExaggeration.cs" />
    <Compile Include="Samples\Map\ChangeAtmosphereEffect\ChangeAtmosphereEffect.cs" />
    <Compile Include="Samples\MapView\IdentifyLayers\IdentifyLayers.cs" />
    <Compile Include="Samples\GraphicsOverlay\ScenePropertiesExpressions\ScenePropertiesExpressions.cs" />
    <Compile Include="Samples\Layers\ListKmlContents\ListKmlContents.cs" />
    <Compile Include="Samples\Layers\IdentifyKmlFeatures\IdentifyKmlFeatures.cs" />
    <Compile Include="Samples\Layers\DisplayKmlNetworkLinks\DisplayKmlNetworkLinks.cs" />
    <Compile Include="Samples\Layers\DisplayKml\DisplayKml.cs" />
    <Compile Include="Samples\Analysis\DistanceMeasurement\DistanceMeasurement.cs" />
    <Compile Include="Samples\Analysis\LineOfSightGeoElement\LineOfSightGeoElement.cs" />
    <Compile Include="Samples\Analysis\LineOfSightLocation\LineOfSightLocation.cs" />
    <Compile Include="Samples\Analysis\QueryFeatureCountAndExtent\QueryFeatureCountAndExtent.cs" />
    <Compile Include="Samples\Analysis\ViewshedCamera\ViewshedCamera.cs" />
    <Compile Include="Samples\Analysis\ViewshedGeoElement\ViewshedGeoElement.cs" />
    <Compile Include="Samples\Analysis\ViewshedLocation\ViewshedLocation.cs" />
    <Compile Include="Samples\Data\EditAndSyncFeatures\EditAndSyncFeatures.cs" />
    <Compile Include="Samples\Data\FeatureLayerGeodatabase\FeatureLayerGeodatabase.cs" />
    <Compile Include="Samples\Data\FeatureLayerGeoPackage\FeatureLayerGeoPackage.cs" />
    <Compile Include="Samples\Data\FeatureLayerQuery\FeatureLayerQuery.cs" />
    <Compile Include="Samples\Data\FeatureLayerShapefile\FeatureLayerShapefile.cs" />
    <Compile Include="Samples\Data\GenerateGeodatabase\GenerateGeodatabase.cs" />
    <Compile Include="Samples\Data\GeodatabaseTransactions\GeodatabaseTransactions.cs" />
    <Compile Include="Samples\Data\ListRelatedFeatures\ListRelatedFeatures.cs" />
    <Compile Include="Samples\Data\RasterLayerGeoPackage\RasterLayerGeoPackage.cs" />
    <Compile Include="Samples\Data\ReadGeoPackage\ReadGeoPackage.cs" />
    <Compile Include="Samples\Data\ReadShapefileMetadata\ReadShapefileMetadata.cs" />
    <Compile Include="Samples\Data\ServiceFeatureTableCache\ServiceFeatureTableCache.cs" />
    <Compile Include="Samples\Data\ServiceFeatureTableManualCache\ServiceFeatureTableManualCache.cs" />
    <Compile Include="Samples\Data\ServiceFeatureTableNoCache\ServiceFeatureTableNoCache.cs" />
    <Compile Include="Samples\Data\StatisticalQuery\StatisticalQuery.cs" />
    <Compile Include="Samples\Data\StatsQueryGroupAndSort\StatsQueryGroupAndSort.cs" />
    <Compile Include="Samples\Data\SymbolizeShapefile\SymbolizeShapefile.cs" />
    <Compile Include="Samples\Geometry\Buffer\Buffer.cs" />
    <Compile Include="Samples\Geometry\BufferList\BufferList.cs" />
    <Compile Include="Samples\Geometry\ClipGeometry\ClipGeometry.cs" />
    <Compile Include="Samples\Geometry\ConvexHull\ConvexHull.cs" />
    <Compile Include="Samples\Geometry\ConvexHullList\ConvexHullList.cs" />
    <Compile Include="Samples\Geometry\CreateGeometries\CreateGeometries.cs" />
    <Compile Include="Samples\Geometry\CutGeometry\CutGeometry.cs" />
    <Compile Include="Samples\Geometry\DensifyAndGeneralize\DensifyAndGeneralize.cs" />
    <Compile Include="Samples\Geometry\FormatCoordinates\FormatCoordinates.cs" />
    <Compile Include="Samples\Geometry\GeodesicOperations\GeodesicOperations.cs" />
    <Compile Include="Samples\Geometry\ListTransformations\ListTransformations.cs" />
    <Compile Include="Samples\Geometry\NearestVertex\NearestVertex.cs" />
    <Compile Include="Samples\Geometry\ProjectWithSpecificTransformation\ProjectWithSpecificTransformation.cs" />
    <Compile Include="Samples\Geometry\SpatialOperations\SpatialOperations.cs" />
    <Compile Include="Samples\Geometry\SpatialRelationships\SpatialRelationships.cs" />
    <Compile Include="Samples\Geoprocessing\AnalyzeHotspots\AnalyzeHotspots.cs" />
    <Compile Include="Samples\Geoprocessing\AnalyzeViewshed\AnalyzeViewshed.cs" />
    <Compile Include="Samples\Geoprocessing\ListGeodatabaseVersions\ListGeodatabaseVersions.cs" />
    <Compile Include="Samples\GraphicsOverlay\AddGraphicsRenderer\AddGraphicsRenderer.cs" />
    <Compile Include="Samples\GraphicsOverlay\AddGraphicsWithSymbols\AddGraphicsWithSymbols.cs" />
    <Compile Include="Samples\GraphicsOverlay\Animate3DGraphic\Animate3DGraphic.cs" />
    <Compile Include="Samples\GraphicsOverlay\IdentifyGraphics\IdentifyGraphics.cs" />
    <Compile Include="Samples\GraphicsOverlay\SketchOnMap\SketchOnMap.cs" />
    <Compile Include="Samples\GraphicsOverlay\SurfacePlacements\SurfacePlacements.cs" />
    <Compile Include="Samples\Hydrography\AddEncExchangeSet\AddEncExchangeSet.cs" />
    <Compile Include="Samples\Hydrography\ChangeEncDisplaySettings\ChangeEncDisplaySettings.cs" />
    <Compile Include="Samples\Hydrography\SelectEncFeatures\SelectEncFeatures.cs" />
    <Compile Include="Samples\Layers\ArcGISMapImageLayerUrl\ArcGISMapImageLayerUrl.cs" />
    <Compile Include="Samples\Layers\ArcGISTiledLayerUrl\ArcGISTiledLayerUrl.cs" />
    <Compile Include="Samples\Layers\ArcGISVectorTiledLayerUrl\ArcGISVectorTiledLayerUrl.cs" />
    <Compile Include="Samples\Layers\ChangeBlendRenderer\ChangeBlendRenderer.cs" />
    <Compile Include="Samples\Layers\ChangeFeatureLayerRenderer\ChangeFeatureLayerRenderer.cs" />
    <Compile Include="Samples\Layers\ChangeStretchRenderer\ChangeStretchRenderer.cs" />
    <Compile Include="Samples\Layers\ChangeSublayerRenderer\ChangeSublayerRenderer.cs" />
    <Compile Include="Samples\Layers\ChangeSublayerVisibility\ChangeSublayerVisibility.cs" />
    <Compile Include="Samples\Layers\CreateFeatureCollectionLayer\CreateFeatureCollectionLayer.cs" />
    <Compile Include="Samples\Layers\DisplayScene\DisplayScene.cs" />
    <Compile Include="Samples\Layers\ExportTiles\ExportTiles.cs" />
    <Compile Include="Samples\Layers\FeatureCollectionLayerFromPortal\FeatureCollectionLayerFromPortal.cs" />
    <Compile Include="Samples\Layers\FeatureCollectionLayerFromQuery\FeatureCollectionLayerFromQuery.cs" />
    <Compile Include="Samples\Layers\FeatureLayerDefinitionExpression\FeatureLayerDefinitionExpression.cs" />
    <Compile Include="Samples\Layers\FeatureLayerDictionaryRenderer\FeatureLayerDictionaryRenderer.cs" />
    <Compile Include="Samples\Layers\FeatureLayerRenderingModeMap\FeatureLayerRenderingModeMap.cs" />
    <Compile Include="Samples\Layers\FeatureLayerRenderingModeScene\FeatureLayerRenderingModeScene.cs" />
    <Compile Include="Samples\Layers\FeatureLayerSelection\FeatureLayerSelection.cs" />
    <Compile Include="Samples\Layers\FeatureLayerUrl\FeatureLayerUrl.cs" />
    <Compile Include="Samples\Layers\LoadWebTiledLayer\LoadWebTiledLayer.cs" />
    <Compile Include="Samples\Layers\MapImageLayerTables\MapImageLayerTables.cs" />
    <Compile Include="Samples\Layers\MapImageSublayerQuery\MapImageSublayerQuery.cs" />
    <Compile Include="Samples\Layers\RasterHillshade\RasterHillshade.cs" />
    <Compile Include="Samples\Layers\RasterLayerFile\RasterLayerFile.cs" />
    <Compile Include="Samples\Layers\RasterLayerImageServiceRaster\RasterLayerImageServiceRaster.cs" />
    <Compile Include="Samples\Layers\RasterLayerRasterFunction\RasterLayerRasterFunction.cs" />
    <Compile Include="Samples\Layers\RasterRenderingRule\RasterRenderingRule.cs" />
    <Compile Include="Samples\Layers\RasterRgbRenderer\RasterRgbRenderer.cs" />
    <Compile Include="Samples\Layers\SceneLayerSelection\SceneLayerSelection.cs" />
    <Compile Include="Samples\Layers\SceneLayerUrl\SceneLayerUrl.cs" />
    <Compile Include="Samples\Layers\ShowLabelsOnLayer\ShowLabelsOnLayer.cs" />
    <Compile Include="Samples\Layers\StyleWmsLayer\StyleWmsLayer.cs" />
    <Compile Include="Samples\Layers\TimeBasedQuery\TimeBasedQuery.cs" />
    <Compile Include="Samples\Layers\WmsIdentify\WmsIdentify.cs" />
    <Compile Include="Samples\Layers\WMSLayerUrl\WMSLayerUrl.cs" />
    <Compile Include="Samples\Layers\WmsServiceCatalog\WmsServiceCatalog.cs" />
    <Compile Include="Samples\Layers\WMTSLayer\WMTSLayer.cs" />
    <Compile Include="Samples\Location\DisplayDeviceLocation\DisplayDeviceLocation.cs" />
    <Compile Include="Samples\Map\AccessLoadStatus\AccessLoadStatus.cs" />
    <Compile Include="Samples\Map\AuthorMap\AuthorMap.cs" />
    <Compile Include="Samples\Map\ChangeBasemap\ChangeBasemap.cs" />
    <Compile Include="Samples\Map\DisplayMap\DisplayMap.cs" />
    <Compile Include="Samples\Map\GenerateOfflineMap\GenerateOfflineMap.cs" />
    <Compile Include="Samples\Map\ManageBookmarks\ManageBookmarks.cs" />
    <Compile Include="Samples\Map\OpenMapURL\OpenMapURL.cs" />
    <Compile Include="Samples\Map\OpenMobileMap\OpenMobileMap.cs" />
    <Compile Include="Samples\Map\OpenScene\OpenScene.cs" />
    <Compile Include="Samples\Map\SearchPortalMaps\SearchPortalMaps.cs" />
    <Compile Include="Samples\Map\SetInitialMapArea\SetInitialMapArea.cs" />
    <Compile Include="Samples\Map\SetInitialMapLocation\SetInitialMapLocation.cs" />
    <Compile Include="Samples\Map\SetMapSpatialReference\SetMapSpatialReference.cs" />
    <Compile Include="Samples\Map\SetMinMaxScale\SetMinMaxScale.cs" />
    <Compile Include="Samples\MapView\ChangeTimeExtent\ChangeTimeExtent.cs" />
    <Compile Include="Samples\MapView\ChangeViewpoint\ChangeViewpoint.cs" />
    <Compile Include="Samples\MapView\DisplayDrawingStatus\DisplayDrawingStatus.cs" />
    <Compile Include="Samples\MapView\DisplayGrid\DisplayGrid.cs" />
    <Compile Include="Samples\MapView\DisplayLayerViewState\DisplayLayerViewState.cs" />
    <Compile Include="Samples\MapView\FeatureLayerTimeOffset\FeatureLayerTimeOffset.cs" />
    <Compile Include="Samples\MapView\GeoViewSync\GeoViewSync.cs" />
    <Compile Include="Samples\MapView\MapRotation\MapRotation.cs" />
    <Compile Include="Samples\MapView\ShowCallout\ShowCallout.cs" />
    <Compile Include="Samples\MapView\ShowMagnifier\ShowMagnifier.cs" />
    <Compile Include="Samples\MapView\TakeScreenshot\TakeScreenshot.cs" />
    <Compile Include="Samples\Network Analysis\ClosestFacility\ClosestFacility.cs" />
    <Compile Include="Samples\Network Analysis\ClosestFacilityStatic\ClosestFacilityStatic.cs" />
    <Compile Include="Samples\Network Analysis\FindRoute\FindRoute.cs" />
    <Compile Include="Samples\Network Analysis\FindServiceArea\FindServiceArea.cs" />
    <Compile Include="Samples\Search\FindAddress\FindAddress.cs" />
    <Compile Include="Samples\Search\FindPlace\FindPlace.cs" />
    <Compile Include="Samples\Security\OAuth\OAuth.cs" />
    <Compile Include="Samples\Security\TokenSecuredChallenge\TokenSecuredChallenge.cs" />
    <Compile Include="Samples\Symbology\FeatureLayerExtrusion\FeatureLayerExtrusion.cs" />
    <Compile Include="Samples\Symbology\RenderPictureMarkers\RenderPictureMarkers.cs" />
    <Compile Include="Samples\Symbology\RenderSimpleMarkers\RenderSimpleMarkers.cs" />
    <Compile Include="Samples\Symbology\RenderUniqueValues\RenderUniqueValues.cs" />
    <Compile Include="Samples\Symbology\SimpleRenderers\SimpleRenderers.cs" />
    <Compile Include="Samples\Symbology\UseDistanceCompositeSym\UseDistanceCompositeSym.cs" />
    <Compile Include="Samples\Security\IntegratedWindowsAuth\IntegratedWindowsAuth.cs" />
  </ItemGroup>
  <!-- Sample Manager Code -->
  <ItemGroup>
    <Compile Include="CategoriesAdapter.cs" />
    <Compile Include="MainActivity.cs" />
    <Compile Include="Resources\Resource.Designer.cs" />
    <Compile Include="Properties\AssemblyInfo.cs" />
  </ItemGroup>
  <!-- Miscellaneous Android Resources-->
  <ItemGroup>
    <EmbeddedResource Include="Resources\PictureMarkerSymbols\pin_star_blue.png" />
    <AndroidResource Include="Resources\drawable-xxhdpi\Icon.png" />
    <AndroidResource Include="Resources\drawable-xxxhdpi\Icon.png" />
    <AndroidResource Include="Resources\drawable-mdpi\Icon.png" />
    <AndroidResource Include="Resources\drawable\Android_512.png" />
    <AndroidResource Include="Resources\drawable-xhdpi\Icon.png" />
    <AndroidResource Include="Resources\drawable-hdpi\Icon.png" />
    <AndroidResource Include="Resources\drawable\Icon.png" />
    <AndroidResource Include="Resources\values\Strings.xml" />
    <AndroidAsset Include="Assets\AboutAssets.txt">
      <CopyToOutputDirectory>PreserveNewest</CopyToOutputDirectory>
    </AndroidAsset>
    <None Include="Properties\AndroidManifest.xml" />
  </ItemGroup>
  <!-- Sample Manager Layout-->
  <ItemGroup>
    <AndroidResource Include="Resources\layout\CategoriesList.axml" />
    <AndroidResource Include="Resources\layout\CategoriesLayout.axml" />
    <AndroidResource Include="Resources\layout\SamplesList.axml" />
    <AndroidResource Include="Resources\layout\SamplesLayout.axml" />
  </ItemGroup>
  <!-- Miscellaneous Configuration -->
  <ItemGroup>
    <None Include="app.config" />
    <None Include="Resources\AboutResources.txt" />
  </ItemGroup>
  <!-- Sample Layouts -->
  <ItemGroup>
    <AndroidResource Include="Resources\layout\Animate3DGraphic.axml" />
    <AndroidResource Include="Resources\layout\Buffer.axml" />
    <AndroidResource Include="Resources\layout\DensifyAndGeneralize.axml" />
    <AndroidResource Include="Resources\layout\DisplayGrid.axml" />
    <AndroidResource Include="Resources\layout\DistanceMeasurement.axml" />
    <AndroidResource Include="Resources\layout\FeatureLayerRenderingModeMapLayout.axml" />
    <AndroidResource Include="Resources\layout\FeatureLayerRenderingModeScene.axml" />
    <AndroidResource Include="Resources\layout\GeoViewSync.axml" />
    <AndroidResource Include="Resources\layout\GroupedResultsList_DataItem.axml" />
    <AndroidResource Include="Resources\layout\GroupedResultsList_GroupItem.axml" />
    <AndroidResource Include="Resources\layout\MapImageLayerTables.axml" />
    <AndroidResource Include="Resources\layout\OverrideParametersDialog.axml" />
  </ItemGroup>
  <ItemGroup>
    <None Include="Samples\Layers\SceneLayerSelection\SceneLayerSelection.jpg" />
  </ItemGroup>
  <ItemGroup>
    <None Include="Samples\Security\OAuth\OAuth.jpg" />
    <None Include="Samples\Security\TokenSecuredChallenge\TokenSecuredChallenge.jpg" />
  </ItemGroup>
  <ItemGroup>
    <AndroidResource Include="Resources\layout\ListKmlContents.axml">
      <Generator>MSBuild:UpdateGeneratedFiles</Generator>
      <SubType>Designer</SubType>
    </AndroidResource>
  </ItemGroup>
  <ItemGroup>
    <None Include="Samples\Map\GenerateOfflineMap\GenerateOfflineMap.jpg" />
  </ItemGroup>
  <ItemGroup>
    <PackageReference Include="Esri.ArcGISRuntime.Hydrography">
      <Version>100.5.0</Version>
    </PackageReference>
    <PackageReference Include="Esri.ArcGISRuntime.Xamarin.Android">
      <Version>100.5.0</Version>
    </PackageReference>
    <PackageReference Include="PCLCrypto">
      <Version>2.0.147</Version>
    </PackageReference>
    <PackageReference Include="PInvoke.NCrypt">
      <Version>0.5.184</Version>
    </PackageReference>
    <PackageReference Include="Validation">
      <Version>2.4.18</Version>
    </PackageReference>
    <PackageReference Include="Xamarin.Android.Support.Compat">
      <Version>28.0.0.1</Version>
    </PackageReference>
    <PackageReference Include="Xamarin.Android.Support.Constraint.Layout">
      <Version>1.1.2</Version>
    </PackageReference>
    <PackageReference Include="Xamarin.Android.Support.Core.UI">
      <Version>28.0.0.1</Version>
    </PackageReference>
    <PackageReference Include="Xamarin.Android.Support.Design">
      <Version>28.0.0.1</Version>
    </PackageReference>
    <PackageReference Include="Xamarin.Android.Support.Fragment">
      <Version>28.0.0.1</Version>
    </PackageReference>
    <PackageReference Include="Xamarin.Android.Support.v7.AppCompat">
      <Version>28.0.0.1</Version>
    </PackageReference>
    <PackageReference Include="Xamarin.Android.Support.v7.RecyclerView">
      <Version>28.0.0.1</Version>
    </PackageReference>
    <PackageReference Include="Xamarin.Auth">
      <Version>1.6.0.4</Version>
<<<<<<< HEAD
    </PackageReference>    
=======
    </PackageReference>
>>>>>>> 3b84043b
  </ItemGroup>
  <!-- Imports -->
  <Import Project="..\..\ArcGISRuntime.Samples.Shared\ArcGISRuntime.Samples.Shared.projitems" Label="Shared" />
  <Import Project="$(MSBuildExtensionsPath)\Xamarin\Android\Xamarin.Android.CSharp.targets" />
</Project><|MERGE_RESOLUTION|>--- conflicted
+++ resolved
@@ -77,10 +77,7 @@
   </ItemGroup>
   <ItemGroup>
     <!-- Screenshots -->
-<<<<<<< HEAD
-=======
     <None Include="Samples\Symbology\SymbolsFromMobileStyle\SymbolsFromMobileStyle.jpg" />
->>>>>>> 3b84043b
     <None Include="Samples\Map\DownloadPreplannedMap\DownloadPreplannedMap.jpg" />
     <None Include="Samples\Layers\GroupLayers\GroupLayers.jpg" />
     <None Include="Samples\Map\OfflineBasemapByReference\OfflineBasemapByReference.jpg" />
@@ -246,10 +243,7 @@
   </ItemGroup>
   <ItemGroup>
     <!-- Sample Code -->
-<<<<<<< HEAD
-=======
     <Compile Include="Samples\Symbology\SymbolsFromMobileStyle\SymbolsFromMobileStyle.cs" />
->>>>>>> 3b84043b
     <Compile Include="Samples\Map\DownloadPreplannedMap\DownloadPreplannedMap.cs" />
     <Compile Include="Samples\Layers\GroupLayers\GroupLayers.cs" />
     <Compile Include="Samples\Map\OfflineBasemapByReference\OfflineBasemapByReference.cs" />
@@ -523,11 +517,7 @@
     </PackageReference>
     <PackageReference Include="Xamarin.Auth">
       <Version>1.6.0.4</Version>
-<<<<<<< HEAD
-    </PackageReference>    
-=======
-    </PackageReference>
->>>>>>> 3b84043b
+    </PackageReference>
   </ItemGroup>
   <!-- Imports -->
   <Import Project="..\..\ArcGISRuntime.Samples.Shared\ArcGISRuntime.Samples.Shared.projitems" Label="Shared" />
