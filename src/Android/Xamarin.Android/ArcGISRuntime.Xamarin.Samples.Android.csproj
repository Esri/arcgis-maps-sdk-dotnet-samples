--- conflicted
+++ resolved
@@ -413,12 +413,6 @@
     <None Include="Resources\AboutResources.txt" />
   </ItemGroup>
   <ItemGroup>
-<<<<<<< HEAD
-    <None Include="Samples\Layers\StyleWmsLayer\StyleWmsLayer.jpg" />
-  </ItemGroup>
-  <ItemGroup>
-    <None Include="Samples\Layers\MapImageLayerTables\MapImageLayerTables.jpg" />
-=======
     <AndroidResource Include="Resources\layout\DensifyAndGeneralize.axml">
       <SubType>Designer</SubType>
     </AndroidResource>
@@ -431,7 +425,12 @@
     <AndroidResource Include="Resources\layout\DisplayGrid.axml">
       <SubType>Designer</SubType>
     </AndroidResource>
->>>>>>> 61e6524b
+  </ItemGroup>
+  <ItemGroup>
+    <None Include="Samples\Layers\StyleWmsLayer\StyleWmsLayer.jpg" />
+  </ItemGroup>
+  <ItemGroup>
+    <None Include="Samples\Layers\MapImageLayerTables\MapImageLayerTables.jpg" />
   </ItemGroup>
   <!-- Imports -->
   <Import Project="..\..\ArcGISRuntime.Samples.Shared\ArcGISRuntime.Samples.Shared.projitems" Label="Shared" />
