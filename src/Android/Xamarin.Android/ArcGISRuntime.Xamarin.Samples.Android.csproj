﻿<?xml version="1.0" encoding="utf-8"?>
<Project ToolsVersion="4.0" DefaultTargets="Build" xmlns="http://schemas.microsoft.com/developer/msbuild/2003">
  <!-- Build Configurations-->
  <PropertyGroup>
    <Configuration Condition=" '$(Configuration)' == '' ">Debug</Configuration>
    <Platform Condition=" '$(Platform)' == '' ">AnyCPU</Platform>
    <ProductVersion>8.0.30703</ProductVersion>
    <SchemaVersion>2.0</SchemaVersion>
    <ProjectGuid>{BF0E3CEE-E88E-44E0-80CE-46EDA6CD4B54}</ProjectGuid>
    <ProjectTypeGuids>{EFBA0AD7-5A72-4C68-AF49-83D382785DCF};{FAE04EC0-301F-11D3-BF4B-00C04F79EFBC}</ProjectTypeGuids>
    <OutputType>Library</OutputType>
    <AppDesignerFolder>Properties</AppDesignerFolder>
    <RootNamespace>ArcGISRuntime</RootNamespace>
    <AssemblyName>ArcGISRuntime</AssemblyName>
    <FileAlignment>512</FileAlignment>
    <AndroidApplication>true</AndroidApplication>
    <AndroidResgenFile>Resources\Resource.Designer.cs</AndroidResgenFile>
    <GenerateSerializationAssemblies>Off</GenerateSerializationAssemblies>
    <TargetFrameworkVersion>v8.1</TargetFrameworkVersion>
    <AndroidManifest>Properties\AndroidManifest.xml</AndroidManifest>
    <NuGetPackageImportStamp>
    </NuGetPackageImportStamp>
    <AndroidLinkMode>None</AndroidLinkMode>
    <AndroidLinkSkip>
    </AndroidLinkSkip>
    <AndroidStoreUncompressedFileExtensions>
    </AndroidStoreUncompressedFileExtensions>
  </PropertyGroup>
  <PropertyGroup Condition=" '$(Configuration)|$(Platform)' == 'Debug|AnyCPU' ">
    <DebugSymbols>true</DebugSymbols>
    <DebugType>full</DebugType>
    <Optimize>false</Optimize>
    <OutputPath>..\..\..\output\android\debug\</OutputPath>
    <DefineConstants>DEBUG;TRACE</DefineConstants>
    <ErrorReport>prompt</ErrorReport>
    <WarningLevel>4</WarningLevel>
    <AndroidUseSharedRuntime>false</AndroidUseSharedRuntime>
    <EmbedAssembliesIntoApk>true</EmbedAssembliesIntoApk>
    <AndroidSupportedAbis>armeabi-v7a;x86;arm64-v8a</AndroidSupportedAbis>
    <MandroidI18n />
    <Debugger>Xamarin</Debugger>
    <DevInstrumentationEnabled>True</DevInstrumentationEnabled>
    <LangVersion>7</LangVersion>
    <AndroidHttpClientHandlerType>Xamarin.Android.Net.AndroidClientHandler</AndroidHttpClientHandlerType>
    <AotAssemblies>false</AotAssemblies>
    <EnableLLVM>false</EnableLLVM>
    <BundleAssemblies>false</BundleAssemblies>
  </PropertyGroup>
  <PropertyGroup Condition=" '$(Configuration)|$(Platform)' == 'Release|AnyCPU' ">
    <DebugType>pdbonly</DebugType>
    <Optimize>true</Optimize>
    <OutputPath>..\..\..\output\android\release\</OutputPath>
    <DefineConstants>TRACE</DefineConstants>
    <ErrorReport>prompt</ErrorReport>
    <WarningLevel>4</WarningLevel>
    <AndroidUseSharedRuntime>false</AndroidUseSharedRuntime>
    <LangVersion>7</LangVersion>
    <AndroidSupportedAbis>armeabi-v7a;x86;arm64-v8a</AndroidSupportedAbis>
    <AndroidHttpClientHandlerType>Xamarin.Android.Net.AndroidClientHandler</AndroidHttpClientHandlerType>
    <EmbedAssembliesIntoApk>true</EmbedAssembliesIntoApk>
  </PropertyGroup>
  <!-- References -->
  <ItemGroup>
    <Reference Include="Java.Interop" />
    <Reference Include="Mono.Android" />
    <Reference Include="mscorlib" />
    <Reference Include="System" />
    <Reference Include="System.Core" />
    <Reference Include="System.IdentityModel" />
    <Reference Include="System.IO.Compression" />
    <Reference Include="System.IO.Compression.FileSystem" />
    <Reference Include="System.Json" />
    <Reference Include="System.Net.Http" />
    <Reference Include="System.Runtime.Serialization" />
    <Reference Include="System.Xml.Linq" />
    <Reference Include="System.Xml" />
  </ItemGroup>
  <ItemGroup>
    <!-- Screenshots -->
<<<<<<< HEAD
    <None Include="Samples\Network Analysis\NavigateRoute\NavigateRoute.jpg" />
=======
    <None Include="Samples\Layers\EditKmlGroundOverlay\EditKmlGroundOverlay.jpg" />
    <None Include="Samples\Symbology\CustomDictionaryStyle\CustomDictionaryStyle.jpg" />
    <None Include="Samples\Map\HonorMobileMapPackageExpiration\HonorMobileMapPackageExpiration.jpg" />
>>>>>>> e9d9f99b
    <None Include="Samples\Layers\ControlAnnotationSublayerVisibility\ControlAnnotationSublayerVisibility.jpg" />
    <None Include="Samples\Layers\CreateAndSaveKmlFile\CreateAndSaveKmlFile.jpg" />
    <None Include="Samples\Network Analysis\FindFeaturesUtilityNetwork\FindFeaturesUtilityNetwork.jpg" />
    <None Include="Samples\Layers\RasterColormapRenderer\RasterColormapRenderer.jpg" />
    <None Include="Samples\MapView\ChooseCameraController\ChooseCameraController.jpg" />
    <None Include="Samples\Location\ShowLocationHistory\ShowLocationHistory.jpg" />
    <None Include="Samples\Map\GetElevationAtPoint\GetElevationAtPoint.jpg" />
    <None Include="Samples\Network Analysis\FindServiceAreasForMultipleFacilities\FindServiceAreasForMultipleFacilities.jpg" />
    <None Include="Samples\Network Analysis\OfflineRouting\OfflineRouting.jpg" />
    <None Include="Samples\Network Analysis\RouteAroundBarriers\RouteAroundBarriers.jpg" />
    <None Include="Samples\Symbology\SymbolsFromMobileStyle\SymbolsFromMobileStyle.jpg" />
    <None Include="Samples\Map\DownloadPreplannedMap\DownloadPreplannedMap.jpg" />
    <None Include="Samples\Layers\GroupLayers\GroupLayers.jpg" />
    <None Include="Samples\Map\OfflineBasemapByReference\OfflineBasemapByReference.jpg" />
    <None Include="Samples\Layers\WfsXmlQuery\WfsXmlQuery.jpg" />
    <None Include="Samples\Layers\DisplayWfs\DisplayWfs.jpg" />
    <None Include="Samples\Layers\BrowseWfsLayers\BrowseWfsLayers.jpg" />
    <None Include="Samples\Map\OpenMobileScenePackage\OpenMobileScenePackage.jpg" />
    <None Include="Samples\Map\CreateTerrainSurfaceFromRaster\CreateTerrainSurfaceFromRaster.jpg" />
    <None Include="Samples\Map\CreateTerrainSurfaceFromTilePackage\CreateTerrainSurfaceFromTilePackage.jpg" />
    <None Include="Samples\Data\ViewPointCloudDataOffline\ViewPointCloudDataOffline.jpg" />
    <None Include="Samples\Layers\AddAnIntegratedMeshLayer\AddAnIntegratedMeshLayer.jpg" />
    <None Include="Samples\GraphicsOverlay\DictionaryRendererGraphicsOverlay\DictionaryRendererGraphicsOverlay.jpg" />
    <None Include="Samples\Map\MobileMapSearchAndRoute\MobileMapSearchAndRoute.jpg" />
    <None Include="Samples\Search\OfflineGeocode\OfflineGeocode.jpg" />
    <None Include="Samples\Search\ReverseGeocode\ReverseGeocode.jpg" />
    <None Include="Samples\Layers\PlayKmlTours\PlayKmlTours.jpg" />
    <None Include="Samples\Map\ViewContentBeneathSurface\ViewContentBeneathSurface.jpg" />
    <None Include="Samples\Layers\AddPointSceneLayer\AddPointSceneLayer.jpg" />
    <None Include="Samples\Map\GenerateOfflineMapWithOverrides\GenerateOfflineMapWithOverrides.jpg" />
    <None Include="Samples\Map\MapReferenceScale\MapReferenceScale.jpg" />
    <None Include="Samples\Data\EditFeatureAttachments\EditFeatureAttachments.jpg" />
    <None Include="Samples\Data\DeleteFeatures\DeleteFeatures.jpg" />
    <None Include="Samples\Geometry\Project\Project.jpg" />
    <None Include="Samples\Layers\OpenStreetMapLayer\OpenStreetMapLayer.jpg" />
    <None Include="Samples\Map\ManageOperationalLayers\ManageOperationalLayers.jpg" />
    <None Include="Samples\Data\UpdateAttributes\UpdateAttributes.jpg" />
    <None Include="Samples\Data\UpdateGeometries\UpdateGeometries.jpg" />
    <None Include="Samples\Data\AddFeatures\AddFeatures.jpg" />
    <None Include="Samples\Symbology\SceneSymbols\SceneSymbols.jpg" />
    <None Include="Samples\Map\TerrainExaggeration\TerrainExaggeration.jpg" />
    <None Include="Samples\Map\ChangeAtmosphereEffect\ChangeAtmosphereEffect.jpg" />
    <None Include="Samples\MapView\IdentifyLayers\IdentifyLayers.jpg" />
    <None Include="Samples\GraphicsOverlay\ScenePropertiesExpressions\ScenePropertiesExpressions.jpg" />
    <None Include="Samples\Layers\ListKmlContents\ListKmlContents.jpg" />
    <None Include="Samples\Layers\IdentifyKmlFeatures\IdentifyKmlFeatures.jpg" />
    <None Include="Samples\Layers\DisplayKmlNetworkLinks\DisplayKmlNetworkLinks.jpg" />
    <None Include="Samples\Layers\DisplayKml\DisplayKml.jpg" />
    <None Include="Samples\Network Analysis\ClosestFacilityStatic\ClosestFacilityStatic.jpg" />
    <None Include="Samples\Analysis\DistanceMeasurement\DistanceMeasurement.jpg" />
    <None Include="Samples\Analysis\LineOfSightGeoElement\LineOfSightGeoElement.jpg" />
    <None Include="Samples\Analysis\LineOfSightLocation\LineOfSightLocation.jpg" />
    <None Include="Samples\Analysis\QueryFeatureCountAndExtent\QueryFeatureCountAndExtent.jpg" />
    <None Include="Samples\Analysis\ViewshedCamera\ViewshedCamera.jpg" />
    <None Include="Samples\Analysis\ViewshedGeoElement\ViewshedGeoElement.jpg" />
    <None Include="Samples\Analysis\ViewshedLocation\ViewshedLocation.jpg" />
    <None Include="Samples\Data\EditAndSyncFeatures\EditAndSyncFeatures.jpg" />
    <None Include="Samples\Data\FeatureLayerGeodatabase\FeatureLayerGeodatabase.jpg" />
    <None Include="Samples\Data\FeatureLayerGeoPackage\FeatureLayerGeoPackage.jpg" />
    <None Include="Samples\Data\FeatureLayerQuery\FeatureLayerQuery.jpg" />
    <None Include="Samples\Data\FeatureLayerShapefile\FeatureLayerShapefile.jpg" />
    <None Include="Samples\Data\GenerateGeodatabase\GenerateGeodatabase.jpg" />
    <None Include="Samples\Data\GeodatabaseTransactions\GeodatabaseTransactions.jpg" />
    <None Include="Samples\Data\ListRelatedFeatures\ListRelatedFeatures.jpg" />
    <None Include="Samples\Data\RasterLayerGeoPackage\RasterLayerGeoPackage.jpg" />
    <None Include="Samples\Data\ReadGeoPackage\ReadGeoPackage.jpg" />
    <None Include="Samples\Data\ReadShapefileMetadata\ReadShapefileMetadata.jpg" />
    <None Include="Samples\Data\ServiceFeatureTableCache\ServiceFeatureTableCache.jpg" />
    <None Include="Samples\Data\ServiceFeatureTableManualCache\ServiceFeatureTableManualCache.jpg" />
    <None Include="Samples\Data\ServiceFeatureTableNoCache\ServiceFeatureTableNoCache.jpg" />
    <None Include="Samples\Data\StatisticalQuery\StatisticalQuery.jpg" />
    <None Include="Samples\Data\StatsQueryGroupAndSort\StatsQueryGroupAndSort.jpg" />
    <None Include="Samples\Data\SymbolizeShapefile\SymbolizeShapefile.jpg" />
    <None Include="Samples\Geometry\Buffer\Buffer.jpg" />
    <None Include="Samples\Geometry\BufferList\BufferList.jpg" />
    <None Include="Samples\Geometry\ClipGeometry\ClipGeometry.jpg" />
    <None Include="Samples\Geometry\ConvexHull\ConvexHull.jpg" />
    <None Include="Samples\Geometry\ConvexHullList\ConvexHullList.jpg" />
    <None Include="Samples\Geometry\CreateGeometries\CreateGeometries.jpg" />
    <None Include="Samples\Geometry\CutGeometry\CutGeometry.jpg" />
    <None Include="Samples\Geometry\DensifyAndGeneralize\DensifyAndGeneralize.jpg" />
    <None Include="Samples\Geometry\FormatCoordinates\FormatCoordinates.jpg" />
    <None Include="Samples\Geometry\GeodesicOperations\GeodesicOperations.jpg" />
    <None Include="Samples\Geometry\ListTransformations\ListTransformations.jpg" />
    <None Include="Samples\Geometry\NearestVertex\NearestVertex.jpg" />
    <None Include="Samples\Geometry\ProjectWithSpecificTransformation\ProjectWithSpecificTransformation.jpg" />
    <None Include="Samples\Geometry\SpatialOperations\SpatialOperations.jpg" />
    <None Include="Samples\Geometry\SpatialRelationships\SpatialRelationships.jpg" />
    <None Include="Samples\Geoprocessing\AnalyzeHotspots\AnalyzeHotspots.jpg" />
    <None Include="Samples\Geoprocessing\AnalyzeViewshed\AnalyzeViewshed.jpg" />
    <None Include="Samples\Geoprocessing\ListGeodatabaseVersions\ListGeodatabaseVersions.jpg" />
    <None Include="Samples\GraphicsOverlay\AddGraphicsRenderer\AddGraphicsRenderer.jpg" />
    <None Include="Samples\GraphicsOverlay\AddGraphicsWithSymbols\AddGraphicsWithSymbols.jpg" />
    <None Include="Samples\GraphicsOverlay\Animate3DGraphic\Animate3DGraphic.jpg" />
    <None Include="Samples\GraphicsOverlay\IdentifyGraphics\IdentifyGraphics.jpg" />
    <None Include="Samples\GraphicsOverlay\SketchOnMap\SketchOnMap.jpg" />
    <None Include="Samples\GraphicsOverlay\SurfacePlacements\SurfacePlacements.jpg" />
    <None Include="Samples\Hydrography\AddEncExchangeSet\AddEncExchangeSet.jpg" />
    <None Include="Samples\Hydrography\ChangeEncDisplaySettings\ChangeEncDisplaySettings.jpg" />
    <None Include="Samples\Hydrography\SelectEncFeatures\SelectEncFeatures.jpg" />
    <None Include="Samples\Layers\ArcGISMapImageLayerUrl\ArcGISMapImageLayerUrl.jpg" />
    <None Include="Samples\Layers\ArcGISTiledLayerUrl\ArcGISTiledLayerUrl.jpg" />
    <None Include="Samples\Layers\ArcGISVectorTiledLayerUrl\ArcGISVectorTiledLayerUrl.jpg" />
    <None Include="Samples\Layers\ChangeBlendRenderer\ChangeBlendRenderer.jpg" />
    <None Include="Samples\Layers\ChangeFeatureLayerRenderer\ChangeFeatureLayerRenderer.jpg" />
    <None Include="Samples\Layers\ChangeStretchRenderer\ChangeStretchRenderer.jpg" />
    <None Include="Samples\Layers\ChangeSublayerRenderer\ChangeSublayerRenderer.jpg" />
    <None Include="Samples\Layers\ChangeSublayerVisibility\ChangeSublayerVisibility.jpg" />
    <None Include="Samples\Layers\CreateFeatureCollectionLayer\CreateFeatureCollectionLayer.jpg" />
    <None Include="Samples\Layers\DisplayScene\DisplayScene.jpg" />
    <None Include="Samples\Layers\ExportTiles\ExportTiles.jpg" />
    <None Include="Samples\Layers\FeatureCollectionLayerFromPortal\FeatureCollectionLayerFromPortal.jpg" />
    <None Include="Samples\Layers\FeatureCollectionLayerFromQuery\FeatureCollectionLayerFromQuery.jpg" />
    <None Include="Samples\Layers\FeatureLayerDefinitionExpression\FeatureLayerDefinitionExpression.jpg" />
    <None Include="Samples\Layers\FeatureLayerDictionaryRenderer\FeatureLayerDictionaryRenderer.jpg" />
    <None Include="Samples\Layers\FeatureLayerRenderingModeMap\FeatureLayerRenderingModeMap.jpg" />
    <None Include="Samples\Layers\FeatureLayerRenderingModeScene\FeatureLayerRenderingModeScene.jpg" />
    <None Include="Samples\Layers\FeatureLayerSelection\FeatureLayerSelection.jpg" />
    <None Include="Samples\Layers\FeatureLayerUrl\FeatureLayerUrl.jpg" />
    <None Include="Samples\Layers\LoadWebTiledLayer\LoadWebTiledLayer.jpg" />
    <None Include="Samples\Layers\MapImageLayerTables\MapImageLayerTables.jpg" />
    <None Include="Samples\Layers\MapImageSublayerQuery\MapImageSublayerQuery.jpg" />
    <None Include="Samples\Layers\RasterHillshade\RasterHillshade.jpg" />
    <None Include="Samples\Layers\RasterLayerFile\RasterLayerFile.jpg" />
    <None Include="Samples\Layers\RasterLayerImageServiceRaster\RasterLayerImageServiceRaster.jpg" />
    <None Include="Samples\Layers\RasterLayerRasterFunction\RasterLayerRasterFunction.jpg" />
    <None Include="Samples\Layers\RasterRenderingRule\RasterRenderingRule.jpg" />
    <None Include="Samples\Layers\RasterRgbRenderer\RasterRgbRenderer.jpg" />
    <None Include="Samples\Layers\SceneLayerUrl\SceneLayerUrl.jpg" />
    <None Include="Samples\Layers\ShowLabelsOnLayer\ShowLabelsOnLayer.jpg" />
    <None Include="Samples\Layers\StyleWmsLayer\StyleWmsLayer.jpg" />
    <None Include="Samples\Layers\TimeBasedQuery\TimeBasedQuery.jpg" />
    <None Include="Samples\Layers\WmsIdentify\WmsIdentify.jpg" />
    <None Include="Samples\Layers\WMSLayerUrl\WMSLayerUrl.jpg" />
    <None Include="Samples\Layers\WmsServiceCatalog\WmsServiceCatalog.jpg" />
    <None Include="Samples\Layers\WMTSLayer\WMTSLayer.jpg" />
    <None Include="Samples\Location\DisplayDeviceLocation\DisplayDeviceLocation.jpg" />
    <None Include="Samples\Map\AccessLoadStatus\AccessLoadStatus.jpg" />
    <None Include="Samples\Map\AuthorMap\AuthorMap.jpg" />
    <None Include="Samples\Map\ChangeBasemap\ChangeBasemap.jpg" />
    <None Include="Samples\Map\DisplayMap\DisplayMap.jpg" />
    <None Include="Samples\Map\ManageBookmarks\ManageBookmarks.jpg" />
    <None Include="Samples\Map\OpenMapURL\OpenMapURL.jpg" />
    <None Include="Samples\Map\OpenMobileMap\OpenMobileMap.jpg" />
    <None Include="Samples\Map\OpenScene\OpenScene.jpg" />
    <None Include="Samples\Map\SearchPortalMaps\SearchPortalMaps.jpg" />
    <None Include="Samples\Map\SetInitialMapArea\SetInitialMapArea.jpg" />
    <None Include="Samples\Map\SetInitialMapLocation\SetInitialMapLocation.jpg" />
    <None Include="Samples\Map\SetMapSpatialReference\SetMapSpatialReference.jpg" />
    <None Include="Samples\Map\SetMinMaxScale\SetMinMaxScale.jpg" />
    <None Include="Samples\MapView\ChangeTimeExtent\ChangeTimeExtent.jpg" />
    <None Include="Samples\MapView\ChangeViewpoint\ChangeViewpoint.jpg" />
    <None Include="Samples\MapView\DisplayDrawingStatus\DisplayDrawingStatus.jpg" />
    <None Include="Samples\MapView\DisplayGrid\DisplayGrid.jpg" />
    <None Include="Samples\MapView\DisplayLayerViewState\DisplayLayerViewState.jpg" />
    <None Include="Samples\MapView\FeatureLayerTimeOffset\FeatureLayerTimeOffset.jpg" />
    <None Include="Samples\MapView\GeoViewSync\GeoViewSync.jpg" />
    <None Include="Samples\MapView\MapRotation\MapRotation.jpg" />
    <None Include="Samples\MapView\ShowCallout\ShowCallout.jpg" />
    <None Include="Samples\MapView\ShowMagnifier\ShowMagnifier.jpg" />
    <None Include="Samples\MapView\TakeScreenshot\TakeScreenshot.jpg" />
    <None Include="Samples\Network Analysis\ClosestFacility\ClosestFacility.jpg" />
    <None Include="Samples\Network Analysis\FindRoute\FindRoute.jpg" />
    <None Include="Samples\Network Analysis\FindServiceArea\FindServiceArea.jpg" />
    <None Include="Samples\Search\FindAddress\FindAddress.jpg" />
    <None Include="Samples\Search\FindPlace\FindPlace.jpg" />
    <None Include="Samples\Symbology\FeatureLayerExtrusion\FeatureLayerExtrusion.jpg" />
    <None Include="Samples\Symbology\RenderPictureMarkers\RenderPictureMarkers.jpg" />
    <None Include="Samples\Symbology\RenderSimpleMarkers\RenderSimpleMarkers.jpg" />
    <None Include="Samples\Symbology\RenderUniqueValues\RenderUniqueValues.jpg" />
    <None Include="Samples\Symbology\SimpleRenderers\SimpleRenderers.jpg" />
    <None Include="Samples\Symbology\UseDistanceCompositeSym\UseDistanceCompositeSym.jpg" />
    <None Include="Samples\Security\IntegratedWindowsAuth\readme.md" />
  </ItemGroup>
  <ItemGroup>
    <!-- Sample Code -->
<<<<<<< HEAD
    <Compile Include="Samples\Network Analysis\NavigateRoute\FakeLocationProvider.cs" />
    <Compile Include="Samples\Network Analysis\NavigateRoute\NavigateRoute.cs" />
=======
    <Compile Include="Samples\Layers\EditKmlGroundOverlay\EditKmlGroundOverlay.cs" />
    <Compile Include="Samples\Symbology\CustomDictionaryStyle\CustomDictionaryStyle.cs" />
    <Compile Include="Samples\Map\HonorMobileMapPackageExpiration\HonorMobileMapPackageExpiration.cs" />
>>>>>>> e9d9f99b
    <Compile Include="Samples\Layers\ControlAnnotationSublayerVisibility\ControlAnnotationSublayerVisibility.cs" />
    <Compile Include="Samples\Layers\CreateAndSaveKmlFile\CreateAndSaveKmlFile.cs" />
    <Compile Include="Samples\Network Analysis\FindFeaturesUtilityNetwork\FindFeaturesUtilityNetwork.cs" />
    <Compile Include="Samples\Layers\RasterColormapRenderer\RasterColormapRenderer.cs" />
    <Compile Include="Samples\MapView\ChooseCameraController\ChooseCameraController.cs" />
    <Compile Include="Samples\Location\ShowLocationHistory\FakeLocationDataSource.cs" />
    <Compile Include="Samples\Location\ShowLocationHistory\ShowLocationHistory.cs" />
    <Compile Include="Samples\Map\GetElevationAtPoint\GetElevationAtPoint.cs" />
    <Compile Include="Samples\Network Analysis\FindServiceAreasForMultipleFacilities\FindServiceAreasForMultipleFacilities.cs" />
    <Compile Include="Samples\Network Analysis\OfflineRouting\OfflineRouting.cs" />
    <Compile Include="Samples\Network Analysis\RouteAroundBarriers\RouteAroundBarriers.cs" />
    <Compile Include="Samples\Symbology\SymbolsFromMobileStyle\SymbolsFromMobileStyle.cs" />
    <Compile Include="Samples\Map\DownloadPreplannedMap\DownloadPreplannedMap.cs" />
    <Compile Include="Samples\Layers\GroupLayers\GroupLayers.cs" />
    <Compile Include="Samples\Map\OfflineBasemapByReference\OfflineBasemapByReference.cs" />
    <Compile Include="Samples\Layers\WfsXmlQuery\WfsXmlQuery.cs" />
    <Compile Include="Samples\Layers\DisplayWfs\DisplayWfs.cs" />
    <Compile Include="Samples\Layers\BrowseWfsLayers\BrowseWfsLayers.cs" />
    <Compile Include="Samples\Map\OpenMobileScenePackage\OpenMobileScenePackage.cs" />
    <Compile Include="Samples\Map\CreateTerrainSurfaceFromRaster\CreateTerrainSurfaceFromRaster.cs" />
    <Compile Include="Samples\Map\CreateTerrainSurfaceFromTilePackage\CreateTerrainSurfaceFromTilePackage.cs" />
    <Compile Include="Samples\Data\ViewPointCloudDataOffline\ViewPointCloudDataOffline.cs" />
    <Compile Include="Samples\Layers\AddAnIntegratedMeshLayer\AddAnIntegratedMeshLayer.cs" />
    <Compile Include="Samples\GraphicsOverlay\DictionaryRendererGraphicsOverlay\DictionaryRendererGraphicsOverlay.cs" />
    <Compile Include="Samples\Map\MobileMapSearchAndRoute\MobileMapSearchAndRoute.cs" />
    <Compile Include="Samples\Search\OfflineGeocode\OfflineGeocode.cs" />
    <Compile Include="Samples\Search\ReverseGeocode\ReverseGeocode.cs" />
    <Compile Include="Samples\Data\EditFeatureAttachments\EditFeatureAttachments.cs" />
    <Compile Include="Samples\Geometry\Project\Project.cs" />
    <Compile Include="Samples\Layers\OpenStreetMapLayer\OpenStreetMapLayer.cs" />
    <Compile Include="Samples\Map\ManageOperationalLayers\ManageOperationalLayers.cs" />
    <Compile Include="Samples\Data\UpdateAttributes\UpdateAttributes.cs" />
    <Compile Include="Samples\Layers\PlayKmlTours\PlayKmlTours.cs" />
    <Compile Include="Samples\Map\ViewContentBeneathSurface\ViewContentBeneathSurface.cs" />
    <Compile Include="Samples\Layers\AddPointSceneLayer\AddPointSceneLayer.cs" />
    <Compile Include="Samples\Map\GenerateOfflineMapWithOverrides\ParameterOverrideFragment.cs" />
    <Compile Include="Samples\Map\GenerateOfflineMapWithOverrides\GenerateOfflineMapWithOverrides.cs" />
    <Compile Include="Samples\Map\MapReferenceScale\MapReferenceScale.cs" />
    <Compile Include="Samples\Data\UpdateGeometries\UpdateGeometries.cs" />
    <Compile Include="Samples\Data\AddFeatures\AddFeatures.cs" />
    <Compile Include="Samples\Data\DeleteFeatures\DeleteFeatures.cs" />
    <Compile Include="Samples\Symbology\SceneSymbols\SceneSymbols.cs" />
    <Compile Include="Samples\Map\TerrainExaggeration\TerrainExaggeration.cs" />
    <Compile Include="Samples\Map\ChangeAtmosphereEffect\ChangeAtmosphereEffect.cs" />
    <Compile Include="Samples\MapView\IdentifyLayers\IdentifyLayers.cs" />
    <Compile Include="Samples\GraphicsOverlay\ScenePropertiesExpressions\ScenePropertiesExpressions.cs" />
    <Compile Include="Samples\Layers\ListKmlContents\ListKmlContents.cs" />
    <Compile Include="Samples\Layers\IdentifyKmlFeatures\IdentifyKmlFeatures.cs" />
    <Compile Include="Samples\Layers\DisplayKmlNetworkLinks\DisplayKmlNetworkLinks.cs" />
    <Compile Include="Samples\Layers\DisplayKml\DisplayKml.cs" />
    <Compile Include="Samples\Analysis\DistanceMeasurement\DistanceMeasurement.cs" />
    <Compile Include="Samples\Analysis\LineOfSightGeoElement\LineOfSightGeoElement.cs" />
    <Compile Include="Samples\Analysis\LineOfSightLocation\LineOfSightLocation.cs" />
    <Compile Include="Samples\Analysis\QueryFeatureCountAndExtent\QueryFeatureCountAndExtent.cs" />
    <Compile Include="Samples\Analysis\ViewshedCamera\ViewshedCamera.cs" />
    <Compile Include="Samples\Analysis\ViewshedGeoElement\ViewshedGeoElement.cs" />
    <Compile Include="Samples\Analysis\ViewshedLocation\ViewshedLocation.cs" />
    <Compile Include="Samples\Data\EditAndSyncFeatures\EditAndSyncFeatures.cs" />
    <Compile Include="Samples\Data\FeatureLayerGeodatabase\FeatureLayerGeodatabase.cs" />
    <Compile Include="Samples\Data\FeatureLayerGeoPackage\FeatureLayerGeoPackage.cs" />
    <Compile Include="Samples\Data\FeatureLayerQuery\FeatureLayerQuery.cs" />
    <Compile Include="Samples\Data\FeatureLayerShapefile\FeatureLayerShapefile.cs" />
    <Compile Include="Samples\Data\GenerateGeodatabase\GenerateGeodatabase.cs" />
    <Compile Include="Samples\Data\GeodatabaseTransactions\GeodatabaseTransactions.cs" />
    <Compile Include="Samples\Data\ListRelatedFeatures\ListRelatedFeatures.cs" />
    <Compile Include="Samples\Data\RasterLayerGeoPackage\RasterLayerGeoPackage.cs" />
    <Compile Include="Samples\Data\ReadGeoPackage\ReadGeoPackage.cs" />
    <Compile Include="Samples\Data\ReadShapefileMetadata\ReadShapefileMetadata.cs" />
    <Compile Include="Samples\Data\ServiceFeatureTableCache\ServiceFeatureTableCache.cs" />
    <Compile Include="Samples\Data\ServiceFeatureTableManualCache\ServiceFeatureTableManualCache.cs" />
    <Compile Include="Samples\Data\ServiceFeatureTableNoCache\ServiceFeatureTableNoCache.cs" />
    <Compile Include="Samples\Data\StatisticalQuery\StatisticalQuery.cs" />
    <Compile Include="Samples\Data\StatsQueryGroupAndSort\StatsQueryGroupAndSort.cs" />
    <Compile Include="Samples\Data\SymbolizeShapefile\SymbolizeShapefile.cs" />
    <Compile Include="Samples\Geometry\Buffer\Buffer.cs" />
    <Compile Include="Samples\Geometry\BufferList\BufferList.cs" />
    <Compile Include="Samples\Geometry\ClipGeometry\ClipGeometry.cs" />
    <Compile Include="Samples\Geometry\ConvexHull\ConvexHull.cs" />
    <Compile Include="Samples\Geometry\ConvexHullList\ConvexHullList.cs" />
    <Compile Include="Samples\Geometry\CreateGeometries\CreateGeometries.cs" />
    <Compile Include="Samples\Geometry\CutGeometry\CutGeometry.cs" />
    <Compile Include="Samples\Geometry\DensifyAndGeneralize\DensifyAndGeneralize.cs" />
    <Compile Include="Samples\Geometry\FormatCoordinates\FormatCoordinates.cs" />
    <Compile Include="Samples\Geometry\GeodesicOperations\GeodesicOperations.cs" />
    <Compile Include="Samples\Geometry\ListTransformations\ListTransformations.cs" />
    <Compile Include="Samples\Geometry\NearestVertex\NearestVertex.cs" />
    <Compile Include="Samples\Geometry\ProjectWithSpecificTransformation\ProjectWithSpecificTransformation.cs" />
    <Compile Include="Samples\Geometry\SpatialOperations\SpatialOperations.cs" />
    <Compile Include="Samples\Geometry\SpatialRelationships\SpatialRelationships.cs" />
    <Compile Include="Samples\Geoprocessing\AnalyzeHotspots\AnalyzeHotspots.cs" />
    <Compile Include="Samples\Geoprocessing\AnalyzeViewshed\AnalyzeViewshed.cs" />
    <Compile Include="Samples\Geoprocessing\ListGeodatabaseVersions\ListGeodatabaseVersions.cs" />
    <Compile Include="Samples\GraphicsOverlay\AddGraphicsRenderer\AddGraphicsRenderer.cs" />
    <Compile Include="Samples\GraphicsOverlay\AddGraphicsWithSymbols\AddGraphicsWithSymbols.cs" />
    <Compile Include="Samples\GraphicsOverlay\Animate3DGraphic\Animate3DGraphic.cs" />
    <Compile Include="Samples\GraphicsOverlay\IdentifyGraphics\IdentifyGraphics.cs" />
    <Compile Include="Samples\GraphicsOverlay\SketchOnMap\SketchOnMap.cs" />
    <Compile Include="Samples\GraphicsOverlay\SurfacePlacements\SurfacePlacements.cs" />
    <Compile Include="Samples\Hydrography\AddEncExchangeSet\AddEncExchangeSet.cs" />
    <Compile Include="Samples\Hydrography\ChangeEncDisplaySettings\ChangeEncDisplaySettings.cs" />
    <Compile Include="Samples\Hydrography\SelectEncFeatures\SelectEncFeatures.cs" />
    <Compile Include="Samples\Layers\ArcGISMapImageLayerUrl\ArcGISMapImageLayerUrl.cs" />
    <Compile Include="Samples\Layers\ArcGISTiledLayerUrl\ArcGISTiledLayerUrl.cs" />
    <Compile Include="Samples\Layers\ArcGISVectorTiledLayerUrl\ArcGISVectorTiledLayerUrl.cs" />
    <Compile Include="Samples\Layers\ChangeBlendRenderer\ChangeBlendRenderer.cs" />
    <Compile Include="Samples\Layers\ChangeFeatureLayerRenderer\ChangeFeatureLayerRenderer.cs" />
    <Compile Include="Samples\Layers\ChangeStretchRenderer\ChangeStretchRenderer.cs" />
    <Compile Include="Samples\Layers\ChangeSublayerRenderer\ChangeSublayerRenderer.cs" />
    <Compile Include="Samples\Layers\ChangeSublayerVisibility\ChangeSublayerVisibility.cs" />
    <Compile Include="Samples\Layers\CreateFeatureCollectionLayer\CreateFeatureCollectionLayer.cs" />
    <Compile Include="Samples\Layers\DisplayScene\DisplayScene.cs" />
    <Compile Include="Samples\Layers\ExportTiles\ExportTiles.cs" />
    <Compile Include="Samples\Layers\FeatureCollectionLayerFromPortal\FeatureCollectionLayerFromPortal.cs" />
    <Compile Include="Samples\Layers\FeatureCollectionLayerFromQuery\FeatureCollectionLayerFromQuery.cs" />
    <Compile Include="Samples\Layers\FeatureLayerDefinitionExpression\FeatureLayerDefinitionExpression.cs" />
    <Compile Include="Samples\Layers\FeatureLayerDictionaryRenderer\FeatureLayerDictionaryRenderer.cs" />
    <Compile Include="Samples\Layers\FeatureLayerRenderingModeMap\FeatureLayerRenderingModeMap.cs" />
    <Compile Include="Samples\Layers\FeatureLayerRenderingModeScene\FeatureLayerRenderingModeScene.cs" />
    <Compile Include="Samples\Layers\FeatureLayerSelection\FeatureLayerSelection.cs" />
    <Compile Include="Samples\Layers\FeatureLayerUrl\FeatureLayerUrl.cs" />
    <Compile Include="Samples\Layers\LoadWebTiledLayer\LoadWebTiledLayer.cs" />
    <Compile Include="Samples\Layers\MapImageLayerTables\MapImageLayerTables.cs" />
    <Compile Include="Samples\Layers\MapImageSublayerQuery\MapImageSublayerQuery.cs" />
    <Compile Include="Samples\Layers\RasterHillshade\RasterHillshade.cs" />
    <Compile Include="Samples\Layers\RasterLayerFile\RasterLayerFile.cs" />
    <Compile Include="Samples\Layers\RasterLayerImageServiceRaster\RasterLayerImageServiceRaster.cs" />
    <Compile Include="Samples\Layers\RasterLayerRasterFunction\RasterLayerRasterFunction.cs" />
    <Compile Include="Samples\Layers\RasterRenderingRule\RasterRenderingRule.cs" />
    <Compile Include="Samples\Layers\RasterRgbRenderer\RasterRgbRenderer.cs" />
    <Compile Include="Samples\Layers\SceneLayerSelection\SceneLayerSelection.cs" />
    <Compile Include="Samples\Layers\SceneLayerUrl\SceneLayerUrl.cs" />
    <Compile Include="Samples\Layers\ShowLabelsOnLayer\ShowLabelsOnLayer.cs" />
    <Compile Include="Samples\Layers\StyleWmsLayer\StyleWmsLayer.cs" />
    <Compile Include="Samples\Layers\TimeBasedQuery\TimeBasedQuery.cs" />
    <Compile Include="Samples\Layers\WmsIdentify\WmsIdentify.cs" />
    <Compile Include="Samples\Layers\WMSLayerUrl\WMSLayerUrl.cs" />
    <Compile Include="Samples\Layers\WmsServiceCatalog\WmsServiceCatalog.cs" />
    <Compile Include="Samples\Layers\WMTSLayer\WMTSLayer.cs" />
    <Compile Include="Samples\Location\DisplayDeviceLocation\DisplayDeviceLocation.cs" />
    <Compile Include="Samples\Map\AccessLoadStatus\AccessLoadStatus.cs" />
    <Compile Include="Samples\Map\AuthorMap\AuthorMap.cs" />
    <Compile Include="Samples\Map\ChangeBasemap\ChangeBasemap.cs" />
    <Compile Include="Samples\Map\DisplayMap\DisplayMap.cs" />
    <Compile Include="Samples\Map\GenerateOfflineMap\GenerateOfflineMap.cs" />
    <Compile Include="Samples\Map\ManageBookmarks\ManageBookmarks.cs" />
    <Compile Include="Samples\Map\OpenMapURL\OpenMapURL.cs" />
    <Compile Include="Samples\Map\OpenMobileMap\OpenMobileMap.cs" />
    <Compile Include="Samples\Map\OpenScene\OpenScene.cs" />
    <Compile Include="Samples\Map\SearchPortalMaps\SearchPortalMaps.cs" />
    <Compile Include="Samples\Map\SetInitialMapArea\SetInitialMapArea.cs" />
    <Compile Include="Samples\Map\SetInitialMapLocation\SetInitialMapLocation.cs" />
    <Compile Include="Samples\Map\SetMapSpatialReference\SetMapSpatialReference.cs" />
    <Compile Include="Samples\Map\SetMinMaxScale\SetMinMaxScale.cs" />
    <Compile Include="Samples\MapView\ChangeTimeExtent\ChangeTimeExtent.cs" />
    <Compile Include="Samples\MapView\ChangeViewpoint\ChangeViewpoint.cs" />
    <Compile Include="Samples\MapView\DisplayDrawingStatus\DisplayDrawingStatus.cs" />
    <Compile Include="Samples\MapView\DisplayGrid\DisplayGrid.cs" />
    <Compile Include="Samples\MapView\DisplayLayerViewState\DisplayLayerViewState.cs" />
    <Compile Include="Samples\MapView\FeatureLayerTimeOffset\FeatureLayerTimeOffset.cs" />
    <Compile Include="Samples\MapView\GeoViewSync\GeoViewSync.cs" />
    <Compile Include="Samples\MapView\MapRotation\MapRotation.cs" />
    <Compile Include="Samples\MapView\ShowCallout\ShowCallout.cs" />
    <Compile Include="Samples\MapView\ShowMagnifier\ShowMagnifier.cs" />
    <Compile Include="Samples\MapView\TakeScreenshot\TakeScreenshot.cs" />
    <Compile Include="Samples\Network Analysis\ClosestFacility\ClosestFacility.cs" />
    <Compile Include="Samples\Network Analysis\ClosestFacilityStatic\ClosestFacilityStatic.cs" />
    <Compile Include="Samples\Network Analysis\FindRoute\FindRoute.cs" />
    <Compile Include="Samples\Network Analysis\FindServiceArea\FindServiceArea.cs" />
    <Compile Include="Samples\Search\FindAddress\FindAddress.cs" />
    <Compile Include="Samples\Search\FindPlace\FindPlace.cs" />
    <Compile Include="Samples\Security\OAuth\OAuth.cs" />
    <Compile Include="Samples\Security\TokenSecuredChallenge\TokenSecuredChallenge.cs" />
    <Compile Include="Samples\Symbology\FeatureLayerExtrusion\FeatureLayerExtrusion.cs" />
    <Compile Include="Samples\Symbology\RenderPictureMarkers\RenderPictureMarkers.cs" />
    <Compile Include="Samples\Symbology\RenderSimpleMarkers\RenderSimpleMarkers.cs" />
    <Compile Include="Samples\Symbology\RenderUniqueValues\RenderUniqueValues.cs" />
    <Compile Include="Samples\Symbology\SimpleRenderers\SimpleRenderers.cs" />
    <Compile Include="Samples\Symbology\UseDistanceCompositeSym\UseDistanceCompositeSym.cs" />
    <Compile Include="Samples\Security\IntegratedWindowsAuth\IntegratedWindowsAuth.cs" />
  </ItemGroup>
  <!-- Sample Manager Code -->
  <ItemGroup>
    <Compile Include="CategoriesAdapter.cs" />
    <Compile Include="MainActivity.cs" />
    <Compile Include="Resources\Resource.Designer.cs" />
    <Compile Include="Properties\AssemblyInfo.cs" />
  </ItemGroup>
  <!-- Miscellaneous Android Resources-->
  <ItemGroup>
    <EmbeddedResource Include="Resources\PictureMarkerSymbols\pin_star_blue.png" />
    <AndroidResource Include="Resources\drawable-xxhdpi\Icon.png" />
    <AndroidResource Include="Resources\drawable-xxxhdpi\Icon.png" />
    <AndroidResource Include="Resources\drawable-mdpi\Icon.png" />
    <AndroidResource Include="Resources\drawable\Android_512.png" />
    <AndroidResource Include="Resources\drawable-xhdpi\Icon.png" />
    <AndroidResource Include="Resources\drawable-hdpi\Icon.png" />
    <AndroidResource Include="Resources\drawable\Icon.png" />
    <AndroidResource Include="Resources\values\Strings.xml" />
    <AndroidAsset Include="Assets\AboutAssets.txt">
      <CopyToOutputDirectory>PreserveNewest</CopyToOutputDirectory>
    </AndroidAsset>
    <None Include="Properties\AndroidManifest.xml" />
  </ItemGroup>
  <!-- Sample Manager Layout-->
  <ItemGroup>
    <AndroidResource Include="Resources\layout\CategoriesList.axml" />
    <AndroidResource Include="Resources\layout\CategoriesLayout.axml" />
    <AndroidResource Include="Resources\layout\SamplesList.axml" />
    <AndroidResource Include="Resources\layout\SamplesLayout.axml" />
  </ItemGroup>
  <!-- Miscellaneous Configuration -->
  <ItemGroup>
    <None Include="app.config" />
    <None Include="Resources\AboutResources.txt" />
  </ItemGroup>
  <!-- Sample Layouts -->
  <ItemGroup>
    <AndroidResource Include="Resources\layout\Animate3DGraphic.axml" />
    <AndroidResource Include="Resources\layout\Buffer.axml" />
    <AndroidResource Include="Resources\layout\ChooseCameraController.axml" />
    <AndroidResource Include="Resources\layout\DensifyAndGeneralize.axml" />
    <AndroidResource Include="Resources\layout\DisplayGrid.axml" />
    <AndroidResource Include="Resources\layout\DistanceMeasurement.axml" />
    <AndroidResource Include="Resources\layout\FeatureLayerRenderingModeMapLayout.axml" />
    <AndroidResource Include="Resources\layout\FeatureLayerRenderingModeScene.axml" />
    <AndroidResource Include="Resources\layout\GeoViewSync.axml" />
    <AndroidResource Include="Resources\layout\GroupedResultsList_DataItem.axml" />
    <AndroidResource Include="Resources\layout\GroupedResultsList_GroupItem.axml" />
    <AndroidResource Include="Resources\layout\MapImageLayerTables.axml" />
    <AndroidResource Include="Resources\layout\OverrideParametersDialog.axml" />
  </ItemGroup>
  <ItemGroup>
    <None Include="Samples\Layers\SceneLayerSelection\SceneLayerSelection.jpg" />
  </ItemGroup>
  <ItemGroup>
    <None Include="Samples\Security\OAuth\OAuth.jpg" />
    <None Include="Samples\Security\TokenSecuredChallenge\TokenSecuredChallenge.jpg" />
  </ItemGroup>
  <ItemGroup>
    <AndroidResource Include="Resources\layout\ListKmlContents.axml">
      <Generator>MSBuild:UpdateGeneratedFiles</Generator>
      <SubType>Designer</SubType>
    </AndroidResource>
  </ItemGroup>
  <ItemGroup>
    <None Include="Samples\Map\GenerateOfflineMap\GenerateOfflineMap.jpg" />
  </ItemGroup>
  <ItemGroup>
    <PackageReference Include="Esri.ArcGISRuntime.Hydrography">
      <Version>100.6.0</Version>
    </PackageReference>
    <PackageReference Include="Esri.ArcGISRuntime.Xamarin.Android">
      <Version>100.6.0</Version>
    </PackageReference>
    <PackageReference Include="PCLCrypto">
      <Version>2.0.147</Version>
    </PackageReference>
    <PackageReference Include="PInvoke.NCrypt">
      <Version>0.5.184</Version>
    </PackageReference>
    <PackageReference Include="Validation">
      <Version>2.4.18</Version>
    </PackageReference>
    <PackageReference Include="Xamarin.Android.Support.Compat">
      <Version>28.0.0.1</Version>
    </PackageReference>
    <PackageReference Include="Xamarin.Android.Support.Constraint.Layout">
      <Version>1.1.2</Version>
    </PackageReference>
    <PackageReference Include="Xamarin.Android.Support.Core.UI">
      <Version>28.0.0.1</Version>
    </PackageReference>
    <PackageReference Include="Xamarin.Android.Support.Design">
      <Version>28.0.0.1</Version>
    </PackageReference>
    <PackageReference Include="Xamarin.Android.Support.Fragment">
      <Version>28.0.0.1</Version>
    </PackageReference>
    <PackageReference Include="Xamarin.Android.Support.v7.AppCompat">
      <Version>28.0.0.1</Version>
    </PackageReference>
    <PackageReference Include="Xamarin.Android.Support.v7.RecyclerView">
      <Version>28.0.0.1</Version>
    </PackageReference>
    <PackageReference Include="Xamarin.Auth">
      <Version>1.6.0.4</Version>
    </PackageReference>
  </ItemGroup>
  <ItemGroup>
    <EmbeddedResource Include="Resources\PictureMarkerSymbols\pin_blue.png" />
  </ItemGroup>
  <ItemGroup>
    <AndroidResource Include="Resources\layout\RouteAroundBarriers.axml">
      <SubType>Designer</SubType>
    </AndroidResource>
  </ItemGroup>
  <ItemGroup>
    <AndroidResource Include="Resources\layout\OfflineRouting.axml">
      <SubType>Designer</SubType>
    </AndroidResource>
  </ItemGroup>
  <ItemGroup>
    <AndroidResource Include="Resources\layout\CreateAndSaveKmlFile.axml">
      <SubType>Designer</SubType>
      <Generator>MSBuild:UpdateGeneratedFiles</Generator>
    </AndroidResource>
  </ItemGroup>
  <ItemGroup>
    <AndroidResource Include="Resources\layout\FindFeaturesUtilityNetwork.axml">
      <SubType>Designer</SubType>
      <Generator>MSBuild:UpdateGeneratedFiles</Generator>
    </AndroidResource>
  </ItemGroup>
  <ItemGroup>
    <AndroidResource Include="Resources\layout\ControlAnnotationSublayerVisibility.axml">
      <SubType>Designer</SubType>
      <Generator>MSBuild:UpdateGeneratedFiles</Generator>
    </AndroidResource>
  </ItemGroup>
  <ItemGroup>
<<<<<<< HEAD
    <AndroidResource Include="Resources\layout\NavigateRoute.axml">
      <SubType>Designer</SubType>
      <Generator>MSBuild:UpdateGeneratedFiles</Generator>
=======
    <AndroidResource Include="Resources\layout\EditKmlGroundOverlay.axml">
      <SubType>Designer</SubType>
>>>>>>> e9d9f99b
    </AndroidResource>
  </ItemGroup>
  <!-- Imports -->
  <Import Project="..\..\ArcGISRuntime.Samples.Shared\ArcGISRuntime.Samples.Shared.projitems" Label="Shared" />
  <Import Project="$(MSBuildExtensionsPath)\Xamarin\Android\Xamarin.Android.CSharp.targets" />
</Project><|MERGE_RESOLUTION|>--- conflicted
+++ resolved
@@ -77,13 +77,10 @@
   </ItemGroup>
   <ItemGroup>
     <!-- Screenshots -->
-<<<<<<< HEAD
     <None Include="Samples\Network Analysis\NavigateRoute\NavigateRoute.jpg" />
-=======
     <None Include="Samples\Layers\EditKmlGroundOverlay\EditKmlGroundOverlay.jpg" />
     <None Include="Samples\Symbology\CustomDictionaryStyle\CustomDictionaryStyle.jpg" />
     <None Include="Samples\Map\HonorMobileMapPackageExpiration\HonorMobileMapPackageExpiration.jpg" />
->>>>>>> e9d9f99b
     <None Include="Samples\Layers\ControlAnnotationSublayerVisibility\ControlAnnotationSublayerVisibility.jpg" />
     <None Include="Samples\Layers\CreateAndSaveKmlFile\CreateAndSaveKmlFile.jpg" />
     <None Include="Samples\Network Analysis\FindFeaturesUtilityNetwork\FindFeaturesUtilityNetwork.jpg" />
@@ -260,14 +257,11 @@
   </ItemGroup>
   <ItemGroup>
     <!-- Sample Code -->
-<<<<<<< HEAD
     <Compile Include="Samples\Network Analysis\NavigateRoute\FakeLocationProvider.cs" />
     <Compile Include="Samples\Network Analysis\NavigateRoute\NavigateRoute.cs" />
-=======
     <Compile Include="Samples\Layers\EditKmlGroundOverlay\EditKmlGroundOverlay.cs" />
     <Compile Include="Samples\Symbology\CustomDictionaryStyle\CustomDictionaryStyle.cs" />
     <Compile Include="Samples\Map\HonorMobileMapPackageExpiration\HonorMobileMapPackageExpiration.cs" />
->>>>>>> e9d9f99b
     <Compile Include="Samples\Layers\ControlAnnotationSublayerVisibility\ControlAnnotationSublayerVisibility.cs" />
     <Compile Include="Samples\Layers\CreateAndSaveKmlFile\CreateAndSaveKmlFile.cs" />
     <Compile Include="Samples\Network Analysis\FindFeaturesUtilityNetwork\FindFeaturesUtilityNetwork.cs" />
@@ -588,14 +582,15 @@
     </AndroidResource>
   </ItemGroup>
   <ItemGroup>
-<<<<<<< HEAD
     <AndroidResource Include="Resources\layout\NavigateRoute.axml">
       <SubType>Designer</SubType>
       <Generator>MSBuild:UpdateGeneratedFiles</Generator>
-=======
+    </AndroidResource>
+  </ItemGroup>
+  <ItemGroup>
     <AndroidResource Include="Resources\layout\EditKmlGroundOverlay.axml">
       <SubType>Designer</SubType>
->>>>>>> e9d9f99b
+      <Generator>MSBuild:UpdateGeneratedFiles</Generator>
     </AndroidResource>
   </ItemGroup>
   <!-- Imports -->
