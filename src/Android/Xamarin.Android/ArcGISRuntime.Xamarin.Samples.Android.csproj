﻿<?xml version="1.0" encoding="utf-8"?>
<Project ToolsVersion="4.0" DefaultTargets="Build" xmlns="http://schemas.microsoft.com/developer/msbuild/2003">
  <!-- Build Configurations-->
  <PropertyGroup>
    <Configuration Condition=" '$(Configuration)' == '' ">Debug</Configuration>
    <Platform Condition=" '$(Platform)' == '' ">AnyCPU</Platform>
    <ProductVersion>8.0.30703</ProductVersion>
    <SchemaVersion>2.0</SchemaVersion>
    <ProjectGuid>{BF0E3CEE-E88E-44E0-80CE-46EDA6CD4B54}</ProjectGuid>
    <ProjectTypeGuids>{EFBA0AD7-5A72-4C68-AF49-83D382785DCF};{FAE04EC0-301F-11D3-BF4B-00C04F79EFBC}</ProjectTypeGuids>
    <OutputType>Library</OutputType>
    <AppDesignerFolder>Properties</AppDesignerFolder>
    <RootNamespace>ArcGISRuntime</RootNamespace>
    <AssemblyName>ArcGISRuntime</AssemblyName>
    <FileAlignment>512</FileAlignment>
    <AndroidApplication>true</AndroidApplication>
    <AndroidResgenFile>Resources\Resource.Designer.cs</AndroidResgenFile>
    <GenerateSerializationAssemblies>Off</GenerateSerializationAssemblies>
    <AndroidUseLatestPlatformSdk>True</AndroidUseLatestPlatformSdk>
    <TargetFrameworkVersion>v7.1</TargetFrameworkVersion>
    <AndroidManifest>Properties\AndroidManifest.xml</AndroidManifest>
    <NuGetPackageImportStamp>
    </NuGetPackageImportStamp>
    <AndroidLinkMode>None</AndroidLinkMode>
    <AndroidLinkSkip>
    </AndroidLinkSkip>
    <AndroidStoreUncompressedFileExtensions>
    </AndroidStoreUncompressedFileExtensions>
  </PropertyGroup>
  <PropertyGroup Condition=" '$(Configuration)|$(Platform)' == 'Debug|AnyCPU' ">
    <DebugSymbols>true</DebugSymbols>
    <DebugType>full</DebugType>
    <Optimize>false</Optimize>
    <OutputPath>..\..\..\output\android\debug\</OutputPath>
    <DefineConstants>DEBUG;TRACE</DefineConstants>
    <ErrorReport>prompt</ErrorReport>
    <WarningLevel>4</WarningLevel>
    <AndroidUseSharedRuntime>True</AndroidUseSharedRuntime>
    <EmbedAssembliesIntoApk>True</EmbedAssembliesIntoApk>
    <AndroidSupportedAbis>armeabi,armeabi-v7a,x86</AndroidSupportedAbis>
    <MandroidI18n />
    <Debugger>Xamarin</Debugger>
    <DevInstrumentationEnabled>True</DevInstrumentationEnabled>
    <LangVersion>6</LangVersion>
    <AndroidHttpClientHandlerType>Xamarin.Android.Net.AndroidClientHandler</AndroidHttpClientHandlerType>
    <AotAssemblies>false</AotAssemblies>
    <EnableLLVM>false</EnableLLVM>
    <BundleAssemblies>false</BundleAssemblies>
  </PropertyGroup>
  <PropertyGroup Condition=" '$(Configuration)|$(Platform)' == 'Release|AnyCPU' ">
    <DebugType>pdbonly</DebugType>
    <Optimize>true</Optimize>
    <OutputPath>..\..\..\output\android\release\</OutputPath>
    <DefineConstants>TRACE</DefineConstants>
    <ErrorReport>prompt</ErrorReport>
    <WarningLevel>4</WarningLevel>
    <AndroidUseSharedRuntime>False</AndroidUseSharedRuntime>
    <LangVersion>6</LangVersion>
  </PropertyGroup>
  <!-- References -->
  <ItemGroup>
    <Reference Include="Esri.ArcGISRuntime, Version=100.2.1.0, Culture=neutral, PublicKeyToken=8fc3cc631e44ad86, processorArchitecture=MSIL">
      <HintPath>..\..\..\packages\Esri.ArcGISRuntime.Xamarin.Android.100.2.1\lib\MonoAndroid10\Esri.ArcGISRuntime.dll</HintPath>
    </Reference>
    <Reference Include="Esri.ArcGISRuntime.Hydrography, Version=100.2.1.0, Culture=neutral, PublicKeyToken=8fc3cc631e44ad86, processorArchitecture=MSIL">
      <HintPath>..\..\..\packages\Esri.ArcGISRuntime.Hydrography.100.2.1\lib\MonoAndroid10\Esri.ArcGISRuntime.Hydrography.dll</HintPath>
    </Reference>
    <Reference Include="Mono.Android" />
    <Reference Include="mscorlib" />
    <Reference Include="PCLCrypto, Version=2.0.0.0, Culture=neutral, PublicKeyToken=d4421c8a4786956c, processorArchitecture=MSIL">
      <HintPath>..\..\..\packages\PCLCrypto.2.0.147\lib\MonoAndroid23\PCLCrypto.dll</HintPath>
      <Private>True</Private>
    </Reference>
    <Reference Include="PInvoke.BCrypt, Version=0.5.0.0, Culture=neutral, PublicKeyToken=9e300f9f87f04a7a, processorArchitecture=MSIL">
      <HintPath>..\..\..\packages\PInvoke.BCrypt.0.5.86\lib\portable-net45+win8+wpa81\PInvoke.BCrypt.dll</HintPath>
    </Reference>
    <Reference Include="PInvoke.Kernel32, Version=0.5.0.0, Culture=neutral, PublicKeyToken=9e300f9f87f04a7a, processorArchitecture=MSIL">
      <HintPath>..\..\..\packages\PInvoke.Kernel32.0.5.86\lib\portable-net45+win8+wpa81\PInvoke.Kernel32.dll</HintPath>
    </Reference>
    <Reference Include="PInvoke.NCrypt, Version=0.5.0.0, Culture=neutral, PublicKeyToken=9e300f9f87f04a7a, processorArchitecture=MSIL">
      <HintPath>..\..\..\packages\PInvoke.NCrypt.0.5.86\lib\portable-net45+win8+wpa81\PInvoke.NCrypt.dll</HintPath>
    </Reference>
    <Reference Include="PInvoke.Windows.Core, Version=0.5.0.0, Culture=neutral, PublicKeyToken=9e300f9f87f04a7a, processorArchitecture=MSIL">
      <HintPath>..\..\..\packages\PInvoke.Windows.Core.0.5.86\lib\portable-net45+win8+wpa81\PInvoke.Windows.Core.dll</HintPath>
    </Reference>
    <Reference Include="System" />
    <Reference Include="System.Core" />
    <Reference Include="System.IO.Compression" />
    <Reference Include="System.IO.Compression.FileSystem" />
    <Reference Include="System.Json" />
    <Reference Include="System.Runtime.Serialization" />
    <Reference Include="System.Xml.Linq" />
    <Reference Include="System.Xml" />
    <Reference Include="Validation, Version=2.4.0.0, Culture=neutral, PublicKeyToken=2fc06f0d701809a7, processorArchitecture=MSIL">
      <HintPath>..\..\..\packages\Validation.2.4.15\lib\netstandard1.3\Validation.dll</HintPath>
    </Reference>
    <Reference Include="Xamarin.Android.Support.Constraint.Layout, Version=1.1.0.0, Culture=neutral, processorArchitecture=MSIL">
      <HintPath>..\..\..\packages\Xamarin.Android.Support.Constraint.Layout.1.0.2.2\lib\MonoAndroid70\Xamarin.Android.Support.Constraint.Layout.dll</HintPath>
    </Reference>
    <Reference Include="Xamarin.Android.Support.Constraint.Layout.Solver, Version=1.1.0.0, Culture=neutral, processorArchitecture=MSIL">
      <HintPath>..\..\..\packages\Xamarin.Android.Support.Constraint.Layout.Solver.1.0.2.2\lib\MonoAndroid70\Xamarin.Android.Support.Constraint.Layout.Solver.dll</HintPath>
    </Reference>
    <Reference Include="Xamarin.Android.Support.CustomTabs, Version=1.0.0.0, Culture=neutral, processorArchitecture=MSIL">
      <HintPath>..\..\..\packages\Xamarin.Android.Support.CustomTabs.23.3.0\lib\MonoAndroid403\Xamarin.Android.Support.CustomTabs.dll</HintPath>
    </Reference>
    <Reference Include="Xamarin.Android.Support.v4, Version=1.0.0.0, Culture=neutral, processorArchitecture=MSIL">
      <HintPath>..\..\..\packages\Xamarin.Android.Support.v4.23.3.0\lib\MonoAndroid403\Xamarin.Android.Support.v4.dll</HintPath>
    </Reference>
    <Reference Include="Xamarin.Auth, Version=1.5.0.0, Culture=neutral, processorArchitecture=MSIL">
      <HintPath>..\..\..\packages\Xamarin.Auth.1.5.0.3\lib\MonoAndroid10\Xamarin.Auth.dll</HintPath>
    </Reference>
  </ItemGroup>
  <!-- Screenshots -->
  <ItemGroup>
    <None Include="Samples\Hydrography\SelectEncFeatures\SelectEncFeatures.jpg" />
    <None Include="Samples\Analysis\ViewshedLocation\ViewshedLocation.jpg" />
    <None Include="Samples\Analysis\ViewshedGeoElement\ViewshedGeoElement.jpg" />
    <None Include="Samples\GraphicsOverlay\Animate3DGraphic\Animate3DGraphic.jpg" />
    <None Include="Samples\GeometryEngine\ProjectWithSpecificTransformation\ProjectWithSpecificTransformation.jpg" />
    <None Include="Samples\Data\ListRelatedFeatures\ListRelatedFeatures.jpg" />
    <None Include="Samples\Geometry\FormatCoordinates\FormatCoordinates.jpg" />
    <None Include="Samples\Layers\Web_TiledLayer\Web_TiledLayer.jpg" />
    <None Include="Samples\GraphicsOverlay\AddGraphicsWithSymbols\AddGraphicsWithSymbols.jpg" />
    <None Include="Samples\Analysis\LineOfSightGeoElement\LineOfSightGeoElement.jpg" />
    <None Include="Samples\Analysis\QueryFeatureCountAndExtent\QueryFeatureCountAndExtent.jpg" />
    <None Include="Samples\Layers\FeatureLayerRenderingModeScene\FeatureLayerRenderingModeScene.jpg" />
    <None Include="Samples\Data\SymbolizeShapefile\SymbolizeShapefile.jpg" />
    <None Include="Samples\Analysis\LineOfSightLocation\LineOfSightLocation.jpg" />
    <None Include="Samples\Analysis\ViewshedCamera\ViewshedCamera.jpg" />
    <None Include="Samples\Data\EditAndSyncFeatures\EditAndSyncFeatures.jpg" />
    <None Include="Samples\Data\FeatureLayerGeoPackage\FeatureLayerGeoPackage.jpg" />
    <None Include="Samples\Data\FeatureLayerQuery\FeatureLayerQuery.jpg" />
    <None Include="Samples\Data\FeatureLayerShapefile\FeatureLayerShapefile.jpg" />
    <None Include="Samples\Data\GenerateGeodatabase\GenerateGeodatabase.jpg" />
    <None Include="Samples\Data\GeodatabaseTransactions\GeodatabaseTransactions.jpg" />
    <None Include="Samples\Data\RasterLayerGeoPackage\RasterLayerGeoPackage.jpg" />
    <None Include="Samples\Data\ReadGeoPackage\ReadGeoPackage.jpg" />
    <None Include="Samples\Data\ReadShapefileMetadata\ReadShapefileMetadata.jpg" />
    <None Include="Samples\Data\ServiceFeatureTableCache\ServiceFeatureTableCache.jpg" />
    <None Include="Samples\Data\ServiceFeatureTableManualCache\ServiceFeatureTableManualCache.jpg" />
    <None Include="Samples\Data\ServiceFeatureTableNoCache\ServiceFeatureTableNoCache.jpg" />
    <None Include="Samples\Data\StatisticalQuery\StatisticalQuery.jpg" />
    <None Include="Samples\Data\StatsQueryGroupAndSort\StatsQueryGroupAndSort.jpg" />
    <None Include="Samples\Geoprocessing\AnalyzeHotspots\AnalyzeHotspots.jpg" />
    <None Include="Samples\Geoprocessing\AnalyzeViewshed\AnalyzeViewshed.jpg" />
    <None Include="Samples\Geoprocessing\ListGeodatabaseVersions\ListGeodatabaseVersions.jpg" />
    <None Include="Samples\GraphicsOverlay\AddGraphicsRenderer\AddGraphicsRenderer.jpg" />
    <None Include="Samples\GraphicsOverlay\IdentifyGraphics\IdentifyGraphics.jpg" />
    <None Include="Samples\GraphicsOverlay\SketchOnMap\SketchOnMap.jpg" />
    <None Include="Samples\GraphicsOverlay\SurfacePlacements\SurfacePlacements.jpg" />
    <None Include="Samples\Layers\ArcGISMapImageLayerUrl\ArcGISMapImageLayerUrl.jpg" />
    <None Include="Samples\Layers\ArcGISTiledLayerUrl\ArcGISTiledLayerUrl.jpg" />
    <None Include="Samples\Layers\ArcGISVectorTiledLayerUrl\ArcGISVectorTiledLayerUrl.jpg" />
    <None Include="Samples\Layers\ChangeFeatureLayerRenderer\ChangeFeatureLayerRenderer.jpg" />
    <None Include="Samples\Layers\ChangeSublayerVisibility\ChangeSublayerVisibility.jpg" />
    <None Include="Samples\Layers\CreateFeatureCollectionLayer\CreateFeatureCollectionLayer.jpg" />
    <None Include="Samples\Layers\DisplayScene\DisplayScene.jpg" />
    <None Include="Samples\Layers\ExportTiles\ExportTiles.jpg" />
    <None Include="Samples\Layers\FeatureCollectionLayerFromPortal\FeatureCollectionLayerFromPortal.jpg" />
    <None Include="Samples\Layers\FeatureCollectionLayerFromQuery\FeatureCollectionLayerFromQuery.jpg" />
    <None Include="Samples\Layers\FeatureLayerDefinitionExpression\FeatureLayerDefinitionExpression.jpg" />
    <None Include="Samples\Layers\FeatureLayerDictionaryRenderer\FeatureLayerDictionaryRenderer.jpg" />
    <None Include="Samples\Layers\FeatureLayerRenderingModeMap\FeatureLayerRenderingModeMap.jpg" />
    <None Include="Samples\Layers\FeatureLayerSelection\FeatureLayerSelection.jpg" />
    <None Include="Samples\Layers\FeatureLayerUrl\FeatureLayerUrl.jpg" />
    <None Include="Samples\Layers\RasterLayerFile\RasterLayerFile.jpg" />
    <None Include="Samples\Layers\RasterLayerImageServiceRaster\RasterLayerImageServiceRaster.jpg" />
    <None Include="Samples\Layers\RasterLayerRasterFunction\RasterLayerRasterFunction.jpg" />
    <None Include="Samples\Layers\RasterRenderingRule\RasterRenderingRule.jpg" />
    <None Include="Samples\Layers\SceneLayerUrl\SceneLayerUrl.jpg" />
    <None Include="Samples\Layers\TimeBasedQuery\TimeBasedQuery.jpg" />
    <None Include="Samples\Layers\WmsIdentify\WmsIdentify.jpg" />
    <None Include="Samples\Layers\WMSLayerUrl\WMSLayerUrl.jpg" />
    <None Include="Samples\Layers\WmsServiceCatalog\WmsServiceCatalog.jpg" />
    <None Include="Samples\Layers\WMTSLayer\WMTSLayer.jpg" />
    <None Include="Samples\Location\DisplayDeviceLocation\DisplayDeviceLocation.jpg" />
    <None Include="Samples\Map\AccessLoadStatus\AccessLoadStatus.jpg" />
    <None Include="Samples\Map\AuthorMap\AuthorMap.jpg" />
    <None Include="Samples\Map\ChangeBasemap\ChangeBasemap.jpg" />
    <None Include="Samples\Map\DisplayMap\DisplayMap.jpg" />
    <None Include="Samples\Map\ManageBookmarks\ManageBookmarks.jpg" />
    <None Include="Samples\Map\OpenMapURL\OpenMapURL.jpg" />
    <None Include="Samples\Map\OpenMobileMap\OpenMobileMap.jpg" />
    <None Include="Samples\Map\SearchPortalMaps\SearchPortalMaps.jpg" />
    <None Include="Samples\Map\SetInitialMapArea\SetInitialMapArea.jpg" />
    <None Include="Samples\Map\SetInitialMapLocation\SetInitialMapLocation.jpg" />
    <None Include="Samples\Map\SetMapSpatialReference\SetMapSpatialReference.jpg" />
    <None Include="Samples\Map\SetMinMaxScale\SetMinMaxScale.jpg" />
    <None Include="Samples\MapView\ChangeViewpoint\ChangeViewpoint.jpg" />
    <None Include="Samples\MapView\DisplayDrawingStatus\DisplayDrawingStatus.jpg" />
    <None Include="Samples\MapView\DisplayLayerViewState\DisplayLayerViewState.jpg" />
    <None Include="Samples\MapView\FeatureLayerTimeOffset\FeatureLayerTimeOffset.jpg" />
    <None Include="Samples\MapView\GeoViewSync\GeoViewSync.jpg" />
    <None Include="Samples\MapView\MapRotation\MapRotation.jpg" />
    <None Include="Samples\MapView\ShowCallout\ShowCallout.jpg" />
    <None Include="Samples\MapView\ShowMagnifier\ShowMagnifier.jpg" />
    <None Include="Samples\MapView\TakeScreenshot\TakeScreenshot.jpg" />
    <None Include="Samples\Network Analysis\FindRoute\FindRoute.jpg" />
    <None Include="Samples\Search\FindAddress\FindAddress.jpg" />
    <None Include="Samples\Search\FindPlace\FindPlace.jpg" />
    <None Include="Samples\Symbology\RenderPictureMarkers\RenderPictureMarkers.jpg" />
    <None Include="Samples\Symbology\RenderSimpleMarkers\RenderSimpleMarkers.jpg" />
    <None Include="Samples\Symbology\RenderUniqueValues\RenderUniqueValues.jpg" />
    <None Include="Samples\Symbology\SimpleRenderers\SimpleRenderers.jpg" />
    <None Include="Samples\Symbology\UseDistanceCompositeSym\UseDistanceCompositeSym.jpg" />
    <None Include="Samples\Tutorial\AuthorEditSaveMap\AuthorEditSaveMap.jpg" />
    <None Include="Samples\Layers\ChangeBlendRenderer\ChangeBlendRenderer.jpg" />
    <None Include="Samples\Layers\ChangeStretchRenderer\ChangeStretchRenderer.jpg" />
    <None Include="Samples\Symbology\FeatureLayerExtrusion\FeatureLayerExtrusion.jpg" />
    <None Include="Samples\Symbology\FeatureLayerExtrusion\FeatureLayerExtrusion.jpg" />
    <None Include="Samples\Layers\RasterHillshade\RasterHillshade.jpg" />
    <None Include="Samples\Layers\RasterRgbRenderer\RasterRgbRenderer.jpg" />
    <None Include="Samples\GeometryEngine\ListTransformations\ListTransformations.jpg" />
  </ItemGroup>
  <!-- Sample Code -->
  <ItemGroup>
    <Compile Include="Samples\GeometryEngine\NearestVertex\NearestVertex.cs" />
    <Compile Include="Samples\GeometryEngine\ListTransformations\ListTransformations.cs" />
    <Compile Include="Samples\Hydrography\SelectEncFeatures\SelectEncFeatures.cs" />
    <Compile Include="Samples\Analysis\ViewshedLocation\ViewshedLocation.cs" />
    <Compile Include="Samples\Analysis\ViewshedGeoElement\ViewshedGeoElement.cs" />
    <Compile Include="Samples\GraphicsOverlay\Animate3DGraphic\Animate3DGraphic.cs" />
    <Compile Include="Samples\Layers\ChangeBlendRenderer\ChangeBlendRenderer.cs" />
    <Compile Include="Samples\GeometryEngine\ProjectWithSpecificTransformation\ProjectWithSpecificTransformation.cs" />
    <Compile Include="Samples\Data\ListRelatedFeatures\ListRelatedFeatures.cs" />
    <Compile Include="Samples\Geometry\FormatCoordinates\FormatCoordinates.cs" />
    <Compile Include="Samples\Layers\Web_TiledLayer\Web_TiledLayer.cs" />
    <Compile Include="Samples\GraphicsOverlay\AddGraphicsWithSymbols\AddGraphicsWithSymbols.cs" />
    <Compile Include="Samples\Analysis\LineOfSightGeoElement\LineOfSightGeoElement.cs" />
    <Compile Include="Samples\Analysis\QueryFeatureCountAndExtent\QueryFeatureCountAndExtent.cs" />
    <Compile Include="Samples\Layers\ChangeStretchRenderer\ChangeStretchRenderer.cs" />
    <Compile Include="Samples\Layers\FeatureLayerRenderingModeScene\FeatureLayerRenderingModeScene.cs" />
    <Compile Include="Samples\Data\SymbolizeShapefile\SymbolizeShapefile.cs" />
    <Compile Include="Samples\Analysis\LineOfSightLocation\LineOfSightLocation.cs" />
    <Compile Include="Samples\Analysis\ViewshedCamera\ViewshedCamera.cs" />
    <Compile Include="Samples\Data\EditAndSyncFeatures\EditAndSyncFeatures.cs" />
    <Compile Include="Samples\Data\FeatureLayerGeoPackage\FeatureLayerGeoPackage.cs" />
    <Compile Include="Samples\Data\FeatureLayerQuery\FeatureLayerQuery.cs" />
    <Compile Include="Samples\Data\FeatureLayerShapefile\FeatureLayerShapefile.cs" />
    <Compile Include="Samples\Data\GenerateGeodatabase\GenerateGeodatabase.cs" />
    <Compile Include="Samples\Data\GeodatabaseTransactions\GeodatabaseTransactions.cs" />
    <Compile Include="Samples\Data\RasterLayerGeoPackage\RasterLayerGeoPackage.cs" />
    <Compile Include="Samples\Data\ReadGeoPackage\ReadGeoPackage.cs" />
    <Compile Include="Samples\Data\ReadShapefileMetadata\ReadShapefileMetadata.cs" />
    <Compile Include="Samples\Data\ServiceFeatureTableCache\ServiceFeatureTableCache.cs" />
    <Compile Include="Samples\Data\ServiceFeatureTableManualCache\ServiceFeatureTableManualCache.cs" />
    <Compile Include="Samples\Data\ServiceFeatureTableNoCache\ServiceFeatureTableNoCache.cs" />
    <Compile Include="Samples\Data\StatisticalQuery\StatisticalQuery.cs" />
    <Compile Include="Samples\Data\StatsQueryGroupAndSort\StatsQueryGroupAndSort.cs" />
    <Compile Include="Samples\Geoprocessing\AnalyzeHotspots\AnalyzeHotspots.cs" />
    <Compile Include="Samples\Geoprocessing\AnalyzeViewshed\AnalyzeViewshed.cs" />
    <Compile Include="Samples\Geoprocessing\ListGeodatabaseVersions\ListGeodatabaseVersions.cs" />
    <Compile Include="Samples\GraphicsOverlay\AddGraphicsRenderer\AddGraphicsRenderer.cs" />
    <Compile Include="Samples\GraphicsOverlay\IdentifyGraphics\IdentifyGraphics.cs" />
    <Compile Include="Samples\GraphicsOverlay\SketchOnMap\SketchOnMap.cs" />
    <Compile Include="Samples\GraphicsOverlay\SurfacePlacements\SurfacePlacements.cs" />
    <Compile Include="Samples\Layers\ArcGISMapImageLayerUrl\ArcGISMapImageLayerUrl.cs" />
    <Compile Include="Samples\Layers\ArcGISTiledLayerUrl\ArcGISTiledLayerUrl.cs" />
    <Compile Include="Samples\Layers\ArcGISVectorTiledLayerUrl\ArcGISVectorTiledLayerUrl.cs" />
    <Compile Include="Samples\Layers\ChangeFeatureLayerRenderer\ChangeFeatureLayerRenderer.cs" />
    <Compile Include="Samples\Layers\ChangeSublayerVisibility\ChangeSublayerVisibility.cs" />
    <Compile Include="Samples\Layers\CreateFeatureCollectionLayer\CreateFeatureCollectionLayer.cs" />
    <Compile Include="Samples\Layers\DisplayScene\DisplayScene.cs" />
    <Compile Include="Samples\Layers\ExportTiles\ExportTiles.cs" />
    <Compile Include="Samples\Layers\FeatureCollectionLayerFromPortal\FeatureCollectionLayerFromPortal.cs" />
    <Compile Include="Samples\Layers\FeatureCollectionLayerFromQuery\FeatureCollectionLayerFromQuery.cs" />
    <Compile Include="Samples\Layers\FeatureLayerDefinitionExpression\FeatureLayerDefinitionExpression.cs" />
    <Compile Include="Samples\Layers\FeatureLayerDictionaryRenderer\FeatureLayerDictionaryRenderer.cs" />
    <Compile Include="Samples\Layers\FeatureLayerRenderingModeMap\FeatureLayerRenderingModeMap.cs" />
    <Compile Include="Samples\Layers\FeatureLayerSelection\FeatureLayerSelection.cs" />
    <Compile Include="Samples\Layers\FeatureLayerUrl\FeatureLayerUrl.cs" />
    <Compile Include="Samples\Layers\RasterRgbRenderer\RasterRgbRenderer.cs" />
    <Compile Include="Samples\Layers\RasterHillshade\RasterHillshade.cs" />
    <Compile Include="Samples\Layers\RasterLayerFile\RasterLayerFile.cs" />
    <Compile Include="Samples\Layers\RasterLayerImageServiceRaster\RasterLayerImageServiceRaster.cs" />
    <Compile Include="Samples\Layers\RasterLayerRasterFunction\RasterLayerRasterFunction.cs" />
    <Compile Include="Samples\Layers\RasterRenderingRule\RasterRenderingRule.cs" />
    <Compile Include="Samples\Layers\SceneLayerUrl\SceneLayerUrl.cs" />
    <Compile Include="Samples\Layers\TimeBasedQuery\TimeBasedQuery.cs" />
    <Compile Include="Samples\Layers\WmsIdentify\WmsIdentify.cs" />
    <Compile Include="Samples\Layers\WMSLayerUrl\WMSLayerUrl.cs" />
    <Compile Include="Samples\Layers\WmsServiceCatalog\WmsServiceCatalog.cs" />
    <Compile Include="Samples\Layers\WMTSLayer\WMTSLayer.cs" />
    <Compile Include="Samples\Location\DisplayDeviceLocation\DisplayDeviceLocation.cs" />
    <Compile Include="Samples\Map\AccessLoadStatus\AccessLoadStatus.cs" />
    <Compile Include="Samples\Map\AuthorMap\AuthorMap.cs" />
    <Compile Include="Samples\Map\ChangeBasemap\ChangeBasemap.cs" />
    <Compile Include="Samples\Map\DisplayMap\DisplayMap.cs" />
    <Compile Include="Samples\Map\DownloadPreplannedMapAreas\DownloadPreplannedMapAreas.cs" />
    <Compile Include="Samples\Map\ManageBookmarks\ManageBookmarks.cs" />
    <Compile Include="Samples\Map\OpenMapURL\OpenMapURL.cs" />
    <Compile Include="Samples\Map\OpenMobileMap\OpenMobileMap.cs" />
    <Compile Include="Samples\Map\SearchPortalMaps\SearchPortalMaps.cs" />
    <Compile Include="Samples\Map\SetInitialMapArea\SetInitialMapArea.cs" />
    <Compile Include="Samples\Map\SetInitialMapLocation\SetInitialMapLocation.cs" />
    <Compile Include="Samples\Map\SetMapSpatialReference\SetMapSpatialReference.cs" />
    <Compile Include="Samples\Map\SetMinMaxScale\SetMinMaxScale.cs" />
    <Compile Include="Samples\MapView\ChangeViewpoint\ChangeViewpoint.cs" />
    <Compile Include="Samples\MapView\DisplayDrawingStatus\DisplayDrawingStatus.cs" />
    <Compile Include="Samples\MapView\DisplayLayerViewState\DisplayLayerViewState.cs" />
    <Compile Include="Samples\MapView\FeatureLayerTimeOffset\FeatureLayerTimeOffset.cs" />
    <Compile Include="Samples\MapView\GeoViewSync\GeoViewSync.cs" />
    <Compile Include="Samples\MapView\MapRotation\MapRotation.cs" />
    <Compile Include="Samples\MapView\ShowCallout\ShowCallout.cs" />
    <Compile Include="Samples\MapView\ShowMagnifier\ShowMagnifier.cs" />
    <Compile Include="Samples\MapView\TakeScreenshot\TakeScreenshot.cs" />
    <Compile Include="Samples\Network Analysis\FindRoute\FindRoute.cs" />
    <Compile Include="Samples\Search\FindAddress\FindAddress.cs" />
    <Compile Include="Samples\Search\FindPlace\FindPlace.cs" />
    <Compile Include="Samples\Symbology\FeatureLayerExtrusion\FeatureLayerExtrusion.cs" />
    <Compile Include="Samples\Symbology\RenderPictureMarkers\RenderPictureMarkers.cs" />
    <Compile Include="Samples\Symbology\RenderSimpleMarkers\RenderSimpleMarkers.cs" />
    <Compile Include="Samples\Symbology\RenderUniqueValues\RenderUniqueValues.cs" />
    <Compile Include="Samples\Symbology\SimpleRenderers\SimpleRenderers.cs" />
    <Compile Include="Samples\Symbology\UseDistanceCompositeSym\UseDistanceCompositeSym.cs" />
    <Compile Include="Samples\Tutorial\AuthorEditSaveMap\AuthorEditSaveMap.cs" />
  </ItemGroup>
  <!-- Sample Layouts -->
  <ItemGroup>
    <AndroidResource Include="Resources\layout\GeoViewSync.axml" />
    <AndroidResource Include="Resources\layout\FeatureLayerRenderingModeMapLayout.axml" />
    <AndroidResource Include="Resources\layout\GroupedResultsList_DataItem.axml" />
    <AndroidResource Include="Resources\layout\GroupedResultsList_GroupItem.axml" />
    <AndroidResource Include="Resources\layout\FeatureLayerRenderingModeScene.axml" />
    <AndroidResource Include="Resources\layout\Animate3DGraphic.axml" />
  </ItemGroup>
  <!-- Sample Manager Code -->
  <ItemGroup>
    <Compile Include="CategoriesAdapter.cs" />
    <Compile Include="MainActivity.cs" />
    <Compile Include="Resources\Resource.Designer.cs" />
    <Compile Include="Properties\AssemblyInfo.cs" />
    <Compile Include="SamplesListActivity.cs" />
    <Compile Include="SamplesListAdapter.cs" />
  </ItemGroup>
  <!-- Sample Manager Layout-->
  <ItemGroup>
    <AndroidResource Include="Resources\layout\CategoriesList.axml">
      <SubType>AndroidResource</SubType>
    </AndroidResource>
    <AndroidResource Include="Resources\layout\CategoriesLayout.axml">
      <SubType>AndroidResource</SubType>
    </AndroidResource>
    <AndroidResource Include="Resources\layout\SamplesList.axml">
      <SubType>AndroidResource</SubType>
    </AndroidResource>
    <AndroidResource Include="Resources\layout\SamplesLayout.axml">
      <SubType>AndroidResource</SubType>
    </AndroidResource>
  </ItemGroup>
  <!-- Miscellaneous Android Resources-->
  <ItemGroup>
    <EmbeddedResource Include="Resources\PictureMarkerSymbols\pin_star_blue.png" />
    <AndroidResource Include="Resources\drawable-xxhdpi\Icon.png" />
    <AndroidResource Include="Resources\drawable-xxxhdpi\Icon.png" />
    <AndroidResource Include="Resources\drawable-mdpi\Icon.png" />
    <AndroidResource Include="Resources\drawable\Android_512.png" />
    <AndroidResource Include="Resources\drawable-xhdpi\Icon.png" />
    <AndroidResource Include="Resources\drawable-hdpi\Icon.png" />
    <AndroidResource Include="Resources\drawable\Icon.png" />
    <AndroidResource Include="Resources\values\Strings.xml" />
    <AndroidAsset Include="Assets\AboutAssets.txt">
      <CopyToOutputDirectory>PreserveNewest</CopyToOutputDirectory>
    </AndroidAsset>
    <None Include="Properties\AndroidManifest.xml" />
  </ItemGroup>
  <!-- Miscellaneous Configuration -->
  <ItemGroup>
    <None Include="app.config" />
    <None Include="packages.config" />
    <None Include="Resources\AboutResources.txt" />
  </ItemGroup>
  <ItemGroup>
<<<<<<< HEAD
    <None Include="Samples\GeometryEngine\NearestVertex\NearestVertex.jpg" />
=======
    <None Include="Samples\Map\DownloadPreplannedMapAreas\DownloadPreplannedMapAreas.jpg" />
>>>>>>> 54edac56
  </ItemGroup>
  <!-- Imports -->
  <Import Project="..\..\ArcGISRuntime.Samples.Shared\ArcGISRuntime.Samples.Shared.projitems" Label="Shared" />
  <Import Project="$(MSBuildExtensionsPath)\Xamarin\Android\Xamarin.Android.CSharp.targets" />
  <Target Name="EnsureNuGetPackageBuildImports" BeforeTargets="PrepareForBuild">
    <PropertyGroup>
      <ErrorText>This project references NuGet package(s) that are missing on this computer. Use NuGet Package Restore to download them.  For more information, see http://go.microsoft.com/fwlink/?LinkID=322105. The missing file is {0}.</ErrorText>
    </PropertyGroup>
  </Target>
  <Import Project="..\..\..\packages\Esri.ArcGISRuntime.Xamarin.Android.100.2.1\build\MonoAndroid10\Esri.ArcGISRuntime.Xamarin.Android.targets" Condition="Exists('..\..\..\packages\Esri.ArcGISRuntime.Xamarin.Android.100.2.1\build\MonoAndroid10\Esri.ArcGISRuntime.Xamarin.Android.targets')" />
  <Import Project="..\..\..\packages\Esri.ArcGISRuntime.Hydrography.100.2.1\build\MonoAndroid10\Esri.ArcGISRuntime.Hydrography.targets" Condition="Exists('..\..\..\packages\Esri.ArcGISRuntime.Hydrography.100.2.1\build\MonoAndroid10\Esri.ArcGISRuntime.Hydrography.targets')" />
</Project><|MERGE_RESOLUTION|>--- conflicted
+++ resolved
@@ -371,11 +371,8 @@
     <None Include="Resources\AboutResources.txt" />
   </ItemGroup>
   <ItemGroup>
-<<<<<<< HEAD
     <None Include="Samples\GeometryEngine\NearestVertex\NearestVertex.jpg" />
-=======
     <None Include="Samples\Map\DownloadPreplannedMapAreas\DownloadPreplannedMapAreas.jpg" />
->>>>>>> 54edac56
   </ItemGroup>
   <!-- Imports -->
   <Import Project="..\..\ArcGISRuntime.Samples.Shared\ArcGISRuntime.Samples.Shared.projitems" Label="Shared" />
