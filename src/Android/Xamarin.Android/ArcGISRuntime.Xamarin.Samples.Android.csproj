﻿<?xml version="1.0" encoding="utf-8"?>
<Project ToolsVersion="4.0" DefaultTargets="Build" xmlns="http://schemas.microsoft.com/developer/msbuild/2003">
  <!-- Build Configurations-->
  <PropertyGroup>
    <Configuration Condition=" '$(Configuration)' == '' ">Debug</Configuration>
    <Platform Condition=" '$(Platform)' == '' ">AnyCPU</Platform>
    <ProductVersion>8.0.30703</ProductVersion>
    <SchemaVersion>2.0</SchemaVersion>
    <ProjectGuid>{BF0E3CEE-E88E-44E0-80CE-46EDA6CD4B54}</ProjectGuid>
    <ProjectTypeGuids>{EFBA0AD7-5A72-4C68-AF49-83D382785DCF};{FAE04EC0-301F-11D3-BF4B-00C04F79EFBC}</ProjectTypeGuids>
    <OutputType>Library</OutputType>
    <AppDesignerFolder>Properties</AppDesignerFolder>
    <RootNamespace>ArcGISRuntime</RootNamespace>
    <AssemblyName>ArcGISRuntime</AssemblyName>
    <FileAlignment>512</FileAlignment>
    <AndroidApplication>true</AndroidApplication>
    <AndroidResgenFile>Resources\Resource.Designer.cs</AndroidResgenFile>
    <GenerateSerializationAssemblies>Off</GenerateSerializationAssemblies>
    <TargetFrameworkVersion>v10.0</TargetFrameworkVersion>
    <AndroidManifest>Properties\AndroidManifest.xml</AndroidManifest>
    <NuGetPackageImportStamp>
    </NuGetPackageImportStamp>
    <AndroidLinkMode>None</AndroidLinkMode>
    <AndroidLinkSkip>
    </AndroidLinkSkip>
    <AndroidStoreUncompressedFileExtensions>
    </AndroidStoreUncompressedFileExtensions>
    <AndroidUseSharedRuntime>false</AndroidUseSharedRuntime>
    <AndroidSupportedAbis>armeabi-v7a;x86;arm64-v8a</AndroidSupportedAbis>
  </PropertyGroup>
  <PropertyGroup Condition=" '$(Configuration)|$(Platform)' == 'Debug|AnyCPU' ">
    <DebugSymbols>true</DebugSymbols>
    <DebugType>full</DebugType>
    <Optimize>false</Optimize>
    <OutputPath>..\..\..\output\android\debug\</OutputPath>
    <DefineConstants>TRACE;DEBUG;XAMARIN</DefineConstants>
    <ErrorReport>prompt</ErrorReport>
    <WarningLevel>4</WarningLevel>
    <EmbedAssembliesIntoApk>true</EmbedAssembliesIntoApk>
    <MandroidI18n />
    <Debugger>Xamarin</Debugger>
    <DevInstrumentationEnabled>True</DevInstrumentationEnabled>
    <LangVersion>7</LangVersion>
    <AndroidHttpClientHandlerType>Xamarin.Android.Net.AndroidClientHandler</AndroidHttpClientHandlerType>
    <AndroidDexTool>d8</AndroidDexTool>
    <AotAssemblies>false</AotAssemblies>
    <EnableLLVM>false</EnableLLVM>
    <AndroidEnableProfiledAot>false</AndroidEnableProfiledAot>
    <BundleAssemblies>false</BundleAssemblies>
    <AndroidSupportedAbis>armeabi-v7a;x86;x86_64;arm64-v8a</AndroidSupportedAbis>
  </PropertyGroup>
  <PropertyGroup Condition=" '$(Configuration)|$(Platform)' == 'Release|AnyCPU' ">
    <DebugType>pdbonly</DebugType>
    <Optimize>true</Optimize>
    <OutputPath>..\..\..\output\android\release\</OutputPath>
    <DefineConstants>TRACE;XAMARIN</DefineConstants>
    <ErrorReport>prompt</ErrorReport>
    <WarningLevel>4</WarningLevel>
    <LangVersion>7</LangVersion>
    <AndroidHttpClientHandlerType>Xamarin.Android.Net.AndroidClientHandler</AndroidHttpClientHandlerType>
    <EmbedAssembliesIntoApk>true</EmbedAssembliesIntoApk>
    <AndroidDexTool>d8</AndroidDexTool>
    <AndroidSupportedAbis>armeabi-v7a;x86;x86_64;arm64-v8a</AndroidSupportedAbis>
  </PropertyGroup>
  <!-- References -->
  <ItemGroup>
    <Reference Include="Java.Interop" />
    <Reference Include="Mono.Android" />
    <Reference Include="mscorlib" />
    <Reference Include="System" />
    <Reference Include="System.Core" />
    <Reference Include="System.IdentityModel" />
    <Reference Include="System.IO.Compression" />
    <Reference Include="System.IO.Compression.FileSystem" />
    <Reference Include="System.Json" />
    <Reference Include="System.Net.Http" />
    <Reference Include="System.Runtime.Serialization" />
    <Reference Include="System.Xml.Linq" />
    <Reference Include="System.Xml" />
  </ItemGroup>
  <ItemGroup>
    <!-- Screenshots -->
    <None Include="Samples\Layers\DisplayOACollection\DisplayOACollection.jpg" />
    <None Include="Samples\Layers\BrowseOAFeatureService\BrowseOAFeatureService.jpg" />
    <None Include="Samples\Data\EditBranchVersioning\EditBranchVersioning.jpg" />
    <None Include="Samples\Layers\ApplyMosaicRule\ApplyMosaicRule.jpg" />
    <None Include="Samples\Data\EditFeatureLinkedAnnotation\EditFeatureLinkedAnnotation.jpg" />
    <None Include="Samples\Layers\ShowPopup\ShowPopup.jpg" />
    <None Include="Samples\SceneView\AnimateImageOverlay\AnimateImageOverlay.jpg" />
    <None Include="Samples\Layers\IdentifyRasterCell\IdentifyRasterCell.jpg" />
    <None Include="Samples\Utility network\DisplayUtilityAssociations\DisplayUtilityAssociations.jpg" />
    <None Include="Samples\Utility network\PerformValveIsolationTrace\PerformValveIsolationTrace.jpg" />
    <None Include="Samples\Utility network\ConfigureSubnetworkTrace\ConfigureSubnetworkTrace.jpg" />
    <None Include="Samples\Layers\DisplaySubtypeFeatureLayer\DisplaySubtypeFeatureLayer.jpg" />
    <None Include="Samples\Layers\DisplayAnnotation\DisplayAnnotation.jpg" />
    <None Include="Samples\Utility network\TraceUtilityNetwork\TraceUtilityNetwork.jpg" />
    <None Include="Samples\Augmented reality\NavigateAR\NavigateAR.jpg" />
    <None Include="Samples\Augmented reality\DisplayScenesInTabletopAR\DisplayScenesInTabletopAR.jpg" />
    <None Include="Samples\Augmented reality\ExploreScenesInFlyoverAR\ExploreScenesInFlyoverAR.jpg" />
    <None Include="Samples\Augmented reality\CollectDataAR\CollectDataAR.jpg" />
    <None Include="Samples\Augmented reality\ViewHiddenInfrastructureAR\ViewHiddenInfrastructureAR.jpg" />
    <None Include="Samples\Network analysis\NavigateRouteRerouting\NavigateRouteRerouting.jpg" />
    <None Include="Samples\Map\ApplyScheduledUpdates\ApplyScheduledUpdates.jpg" />
    <None Include="Samples\Network analysis\NavigateRoute\NavigateRoute.jpg" />
    <None Include="Samples\Layers\EditKmlGroundOverlay\EditKmlGroundOverlay.jpg" />
    <None Include="Samples\Symbology\CustomDictionaryStyle\CustomDictionaryStyle.jpg" />
    <None Include="Samples\Map\HonorMobileMapPackageExpiration\HonorMobileMapPackageExpiration.jpg" />
    <None Include="Samples\Layers\ControlAnnotationSublayerVisibility\ControlAnnotationSublayerVisibility.jpg" />
    <None Include="Samples\Layers\CreateAndSaveKmlFile\CreateAndSaveKmlFile.jpg" />
    <None Include="Samples\Layers\RasterColormapRenderer\RasterColormapRenderer.jpg" />
    <None Include="Samples\SceneView\ChooseCameraController\ChooseCameraController.jpg" />
    <None Include="Samples\Location\ShowLocationHistory\ShowLocationHistory.jpg" />
    <None Include="Samples\Scene\GetElevationAtPoint\GetElevationAtPoint.jpg" />
    <None Include="Samples\Network analysis\FindServiceAreasForMultipleFacilities\FindServiceAreasForMultipleFacilities.jpg" />
    <None Include="Samples\Network analysis\OfflineRouting\OfflineRouting.jpg" />
    <None Include="Samples\Network analysis\RouteAroundBarriers\RouteAroundBarriers.jpg" />
    <None Include="Samples\Symbology\SymbolsFromMobileStyle\SymbolsFromMobileStyle.jpg" />
    <None Include="Samples\Map\DownloadPreplannedMap\DownloadPreplannedMap.jpg" />
    <None Include="Samples\Layers\GroupLayers\GroupLayers.jpg" />
    <None Include="Samples\Map\OfflineBasemapByReference\OfflineBasemapByReference.jpg" />
    <None Include="Samples\Layers\WfsXmlQuery\WfsXmlQuery.jpg" />
    <None Include="Samples\Layers\DisplayWfs\DisplayWfs.jpg" />
    <None Include="Samples\Layers\BrowseWfsLayers\BrowseWfsLayers.jpg" />
    <None Include="Samples\Scene\OpenMobileScenePackage\OpenMobileScenePackage.jpg" />
    <None Include="Samples\Scene\CreateTerrainSurfaceRaster\CreateTerrainSurfaceRaster.jpg" />
    <None Include="Samples\Scene\CreateTerrainSurfaceTilePackage\CreateTerrainSurfaceTilePackage.jpg" />
    <None Include="Samples\Data\ViewPointCloudDataOffline\ViewPointCloudDataOffline.jpg" />
    <None Include="Samples\Layers\AddAnIntegratedMeshLayer\AddAnIntegratedMeshLayer.jpg" />
    <None Include="Samples\GraphicsOverlay\DictionaryRendererGraphicsOverlay\DictionaryRendererGraphicsOverlay.jpg" />
    <None Include="Samples\Map\MobileMapSearchAndRoute\MobileMapSearchAndRoute.jpg" />
    <None Include="Samples\Search\OfflineGeocode\OfflineGeocode.jpg" />
    <None Include="Samples\Search\ReverseGeocode\ReverseGeocode.jpg" />
    <None Include="Samples\Layers\PlayKmlTours\PlayKmlTours.jpg" />
    <None Include="Samples\Scene\ViewContentBeneathSurface\ViewContentBeneathSurface.jpg" />
    <None Include="Samples\Layers\AddPointSceneLayer\AddPointSceneLayer.jpg" />
    <None Include="Samples\Map\GenerateOfflineMapWithOverrides\GenerateOfflineMapWithOverrides.jpg" />
    <None Include="Samples\Map\MapReferenceScale\MapReferenceScale.jpg" />
    <None Include="Samples\Data\EditFeatureAttachments\EditFeatureAttachments.jpg" />
    <None Include="Samples\Data\DeleteFeatures\DeleteFeatures.jpg" />
    <None Include="Samples\Geometry\Project\Project.jpg" />
    <None Include="Samples\Layers\OpenStreetMapLayer\OpenStreetMapLayer.jpg" />
    <None Include="Samples\Map\ManageOperationalLayers\ManageOperationalLayers.jpg" />
    <None Include="Samples\Data\UpdateAttributes\UpdateAttributes.jpg" />
    <None Include="Samples\Data\UpdateGeometries\UpdateGeometries.jpg" />
    <None Include="Samples\Data\AddFeatures\AddFeatures.jpg" />
    <None Include="Samples\Symbology\SceneSymbols\SceneSymbols.jpg" />
    <None Include="Samples\Scene\TerrainExaggeration\TerrainExaggeration.jpg" />
    <None Include="Samples\Scene\ChangeAtmosphereEffect\ChangeAtmosphereEffect.jpg" />
    <None Include="Samples\MapView\IdentifyLayers\IdentifyLayers.jpg" />
    <None Include="Samples\GraphicsOverlay\ScenePropertiesExpressions\ScenePropertiesExpressions.jpg" />
    <None Include="Samples\Layers\ListKmlContents\ListKmlContents.jpg" />
    <None Include="Samples\Layers\IdentifyKmlFeatures\IdentifyKmlFeatures.jpg" />
    <None Include="Samples\Layers\DisplayKmlNetworkLinks\DisplayKmlNetworkLinks.jpg" />
    <None Include="Samples\Layers\DisplayKml\DisplayKml.jpg" />
    <None Include="Samples\Network analysis\ClosestFacilityStatic\ClosestFacilityStatic.jpg" />
    <None Include="Samples\Analysis\DistanceMeasurement\DistanceMeasurement.jpg" />
    <None Include="Samples\Analysis\LineOfSightGeoElement\LineOfSightGeoElement.jpg" />
    <None Include="Samples\Analysis\LineOfSightLocation\LineOfSightLocation.jpg" />
    <None Include="Samples\Analysis\QueryFeatureCountAndExtent\QueryFeatureCountAndExtent.jpg" />
    <None Include="Samples\Analysis\ViewshedCamera\ViewshedCamera.jpg" />
    <None Include="Samples\Analysis\ViewshedGeoElement\ViewshedGeoElement.jpg" />
    <None Include="Samples\Analysis\ViewshedLocation\ViewshedLocation.jpg" />
    <None Include="Samples\Data\EditAndSyncFeatures\EditAndSyncFeatures.jpg" />
    <None Include="Samples\Data\FeatureLayerGeodatabase\FeatureLayerGeodatabase.jpg" />
    <None Include="Samples\Data\FeatureLayerGeoPackage\FeatureLayerGeoPackage.jpg" />
    <None Include="Samples\Data\FeatureLayerQuery\FeatureLayerQuery.jpg" />
    <None Include="Samples\Data\FeatureLayerShapefile\FeatureLayerShapefile.jpg" />
    <None Include="Samples\Data\GenerateGeodatabase\GenerateGeodatabase.jpg" />
    <None Include="Samples\Data\GeodatabaseTransactions\GeodatabaseTransactions.jpg" />
    <None Include="Samples\Data\ListRelatedFeatures\ListRelatedFeatures.jpg" />
    <None Include="Samples\Data\RasterLayerGeoPackage\RasterLayerGeoPackage.jpg" />
    <None Include="Samples\Data\ReadGeoPackage\ReadGeoPackage.jpg" />
    <None Include="Samples\Data\ReadShapefileMetadata\ReadShapefileMetadata.jpg" />
    <None Include="Samples\Data\ServiceFeatureTableCache\ServiceFeatureTableCache.jpg" />
    <None Include="Samples\Data\ServiceFeatureTableManualCache\ServiceFeatureTableManualCache.jpg" />
    <None Include="Samples\Data\ServiceFeatureTableNoCache\ServiceFeatureTableNoCache.jpg" />
    <None Include="Samples\Data\StatisticalQuery\StatisticalQuery.jpg" />
    <None Include="Samples\Data\StatsQueryGroupAndSort\StatsQueryGroupAndSort.jpg" />
    <None Include="Samples\Data\SymbolizeShapefile\SymbolizeShapefile.jpg" />
    <None Include="Samples\Geometry\Buffer\Buffer.jpg" />
    <None Include="Samples\Geometry\BufferList\BufferList.jpg" />
    <None Include="Samples\Geometry\ClipGeometry\ClipGeometry.jpg" />
    <None Include="Samples\Geometry\ConvexHull\ConvexHull.jpg" />
    <None Include="Samples\Geometry\ConvexHullList\ConvexHullList.jpg" />
    <None Include="Samples\Geometry\CreateGeometries\CreateGeometries.jpg" />
    <None Include="Samples\Geometry\CutGeometry\CutGeometry.jpg" />
    <None Include="Samples\Geometry\DensifyAndGeneralize\DensifyAndGeneralize.jpg" />
    <None Include="Samples\Geometry\FormatCoordinates\FormatCoordinates.jpg" />
    <None Include="Samples\Geometry\GeodesicOperations\GeodesicOperations.jpg" />
    <None Include="Samples\Geometry\ListTransformations\ListTransformations.jpg" />
    <None Include="Samples\Geometry\NearestVertex\NearestVertex.jpg" />
    <None Include="Samples\Geometry\ProjectWithSpecificTransformation\ProjectWithSpecificTransformation.jpg" />
    <None Include="Samples\Geometry\SpatialOperations\SpatialOperations.jpg" />
    <None Include="Samples\Geometry\SpatialRelationships\SpatialRelationships.jpg" />
    <None Include="Samples\Geoprocessing\AnalyzeHotspots\AnalyzeHotspots.jpg" />
    <None Include="Samples\Geoprocessing\AnalyzeViewshed\AnalyzeViewshed.jpg" />
    <None Include="Samples\Geoprocessing\ListGeodatabaseVersions\ListGeodatabaseVersions.jpg" />
    <None Include="Samples\GraphicsOverlay\AddGraphicsRenderer\AddGraphicsRenderer.jpg" />
    <None Include="Samples\GraphicsOverlay\AddGraphicsWithSymbols\AddGraphicsWithSymbols.jpg" />
    <None Include="Samples\GraphicsOverlay\Animate3DGraphic\Animate3DGraphic.jpg" />
    <None Include="Samples\GraphicsOverlay\IdentifyGraphics\IdentifyGraphics.jpg" />
    <None Include="Samples\GraphicsOverlay\SketchOnMap\SketchOnMap.jpg" />
    <None Include="Samples\GraphicsOverlay\SurfacePlacements\SurfacePlacements.jpg" />
    <None Include="Samples\Hydrography\AddEncExchangeSet\AddEncExchangeSet.jpg" />
    <None Include="Samples\Hydrography\ChangeEncDisplaySettings\ChangeEncDisplaySettings.jpg" />
    <None Include="Samples\Hydrography\SelectEncFeatures\SelectEncFeatures.jpg" />
    <None Include="Samples\Layers\ArcGISMapImageLayerUrl\ArcGISMapImageLayerUrl.jpg" />
    <None Include="Samples\Layers\ArcGISTiledLayerUrl\ArcGISTiledLayerUrl.jpg" />
    <None Include="Samples\Layers\ArcGISVectorTiledLayerUrl\ArcGISVectorTiledLayerUrl.jpg" />
    <None Include="Samples\Layers\ChangeBlendRenderer\ChangeBlendRenderer.jpg" />
    <None Include="Samples\Layers\ChangeFeatureLayerRenderer\ChangeFeatureLayerRenderer.jpg" />
    <None Include="Samples\Layers\ChangeStretchRenderer\ChangeStretchRenderer.jpg" />
    <None Include="Samples\Layers\ChangeSublayerRenderer\ChangeSublayerRenderer.jpg" />
    <None Include="Samples\Layers\ChangeSublayerVisibility\ChangeSublayerVisibility.jpg" />
    <None Include="Samples\Layers\CreateFeatureCollectionLayer\CreateFeatureCollectionLayer.jpg" />
    <None Include="Samples\Layers\DisplayScene\DisplayScene.jpg" />
    <None Include="Samples\Layers\ExportTiles\ExportTiles.jpg" />
    <None Include="Samples\Layers\FeatureCollectionLayerFromPortal\FeatureCollectionLayerFromPortal.jpg" />
    <None Include="Samples\Layers\FeatureCollectionLayerFromQuery\FeatureCollectionLayerFromQuery.jpg" />
    <None Include="Samples\Layers\FeatureLayerDefinitionExpression\FeatureLayerDefinitionExpression.jpg" />
    <None Include="Samples\Layers\FeatureLayerDictionaryRenderer\FeatureLayerDictionaryRenderer.jpg" />
    <None Include="Samples\Layers\FeatureLayerRenderingModeMap\FeatureLayerRenderingModeMap.jpg" />
    <None Include="Samples\Layers\FeatureLayerRenderingModeScene\FeatureLayerRenderingModeScene.jpg" />
    <None Include="Samples\Layers\FeatureLayerSelection\FeatureLayerSelection.jpg" />
    <None Include="Samples\Layers\FeatureLayerUrl\FeatureLayerUrl.jpg" />
    <None Include="Samples\Layers\LoadWebTiledLayer\LoadWebTiledLayer.jpg" />
    <None Include="Samples\Layers\MapImageLayerTables\MapImageLayerTables.jpg" />
    <None Include="Samples\Layers\MapImageSublayerQuery\MapImageSublayerQuery.jpg" />
    <None Include="Samples\Layers\RasterHillshade\RasterHillshade.jpg" />
    <None Include="Samples\Layers\RasterLayerFile\RasterLayerFile.jpg" />
    <None Include="Samples\Layers\RasterLayerImageServiceRaster\RasterLayerImageServiceRaster.jpg" />
    <None Include="Samples\Layers\RasterLayerRasterFunction\RasterLayerRasterFunction.jpg" />
    <None Include="Samples\Layers\RasterRenderingRule\RasterRenderingRule.jpg" />
    <None Include="Samples\Layers\RasterRgbRenderer\RasterRgbRenderer.jpg" />
    <None Include="Samples\Layers\SceneLayerUrl\SceneLayerUrl.jpg" />
    <None Include="Samples\Layers\ShowLabelsOnLayer\ShowLabelsOnLayer.jpg" />
    <None Include="Samples\Layers\StyleWmsLayer\StyleWmsLayer.jpg" />
    <None Include="Samples\Layers\TimeBasedQuery\TimeBasedQuery.jpg" />
    <None Include="Samples\Layers\WmsIdentify\WmsIdentify.jpg" />
    <None Include="Samples\Layers\WMSLayerUrl\WMSLayerUrl.jpg" />
    <None Include="Samples\Layers\WmsServiceCatalog\WmsServiceCatalog.jpg" />
    <None Include="Samples\Layers\WMTSLayer\WMTSLayer.jpg" />
    <None Include="Samples\Location\DisplayDeviceLocation\DisplayDeviceLocation.jpg" />
    <None Include="Samples\Map\AccessLoadStatus\AccessLoadStatus.jpg" />
    <None Include="Samples\Map\AuthorMap\AuthorMap.jpg" />
    <None Include="Samples\Map\ChangeBasemap\ChangeBasemap.jpg" />
    <None Include="Samples\Map\DisplayMap\DisplayMap.jpg" />
    <None Include="Samples\Map\ManageBookmarks\ManageBookmarks.jpg" />
    <None Include="Samples\Map\OpenMapURL\OpenMapURL.jpg" />
    <None Include="Samples\Map\OpenMobileMap\OpenMobileMap.jpg" />
    <None Include="Samples\Scene\OpenScenePortalItem\OpenScenePortalItem.jpg" />
    <None Include="Samples\Map\SearchPortalMaps\SearchPortalMaps.jpg" />
    <None Include="Samples\Map\SetInitialMapArea\SetInitialMapArea.jpg" />
    <None Include="Samples\Map\SetInitialMapLocation\SetInitialMapLocation.jpg" />
    <None Include="Samples\Map\SetMapSpatialReference\SetMapSpatialReference.jpg" />
    <None Include="Samples\Map\SetMinMaxScale\SetMinMaxScale.jpg" />
    <None Include="Samples\MapView\ChangeTimeExtent\ChangeTimeExtent.jpg" />
    <None Include="Samples\MapView\ChangeViewpoint\ChangeViewpoint.jpg" />
    <None Include="Samples\MapView\DisplayDrawingStatus\DisplayDrawingStatus.jpg" />
    <None Include="Samples\MapView\DisplayGrid\DisplayGrid.jpg" />
    <None Include="Samples\MapView\DisplayLayerViewState\DisplayLayerViewState.jpg" />
    <None Include="Samples\MapView\FeatureLayerTimeOffset\FeatureLayerTimeOffset.jpg" />
    <None Include="Samples\SceneView\GeoViewSync\GeoViewSync.jpg" />
    <None Include="Samples\MapView\MapRotation\MapRotation.jpg" />
    <None Include="Samples\MapView\ShowCallout\ShowCallout.jpg" />
    <None Include="Samples\MapView\ShowMagnifier\ShowMagnifier.jpg" />
    <None Include="Samples\MapView\TakeScreenshot\TakeScreenshot.jpg" />
    <None Include="Samples\Network analysis\ClosestFacility\ClosestFacility.jpg" />
    <None Include="Samples\Network analysis\FindRoute\FindRoute.jpg" />
    <None Include="Samples\Network analysis\FindServiceArea\FindServiceArea.jpg" />
    <None Include="Samples\Search\FindAddress\FindAddress.jpg" />
    <None Include="Samples\Search\FindPlace\FindPlace.jpg" />
    <None Include="Samples\Symbology\FeatureLayerExtrusion\FeatureLayerExtrusion.jpg" />
    <None Include="Samples\Symbology\RenderPictureMarkers\RenderPictureMarkers.jpg" />
    <None Include="Samples\Symbology\RenderSimpleMarkers\RenderSimpleMarkers.jpg" />
    <None Include="Samples\Symbology\RenderUniqueValues\RenderUniqueValues.jpg" />
    <None Include="Samples\Symbology\SimpleRenderers\SimpleRenderers.jpg" />
    <None Include="Samples\Symbology\UseDistanceCompositeSym\UseDistanceCompositeSym.jpg" />
  </ItemGroup>
  <ItemGroup>
    <!-- Sample Code -->
    <Compile Include="Samples\Layers\DisplayOACollection\DisplayOACollection.cs" />
    <Compile Include="Samples\Layers\BrowseOAFeatureService\BrowseOAFeatureService.cs" />
    <Compile Include="Samples\Data\EditBranchVersioning\EditBranchVersioning.cs" />
    <Compile Include="Samples\Layers\ApplyMosaicRule\ApplyMosaicRule.cs" />
    <Compile Include="Samples\Data\EditFeatureLinkedAnnotation\EditFeatureLinkedAnnotation.cs" />
    <Compile Include="ApiKeyPrompt.cs" />
    <Compile Include="Samples\Layers\ShowPopup\ShowPopup.cs" />
    <Compile Include="Samples\SceneView\AnimateImageOverlay\AnimateImageOverlay.cs" />
    <Compile Include="Samples\Layers\IdentifyRasterCell\IdentifyRasterCell.cs" />
    <Compile Include="Samples\Utility network\DisplayUtilityAssociations\DisplayUtilityAssociations.cs" />
    <Compile Include="Samples\Utility network\PerformValveIsolationTrace\PerformValveIsolationTrace.cs" />
    <Compile Include="Samples\Utility network\ConfigureSubnetworkTrace\ConfigureSubnetworkTrace.cs" />
    <Compile Include="Samples\Layers\DisplaySubtypeFeatureLayer\DisplaySubtypeFeatureLayer.cs" />
    <Compile Include="Samples\Layers\DisplayAnnotation\DisplayAnnotation.cs" />
    <Compile Include="Samples\Utility network\TraceUtilityNetwork\TraceUtilityNetwork.cs" />
    <Compile Include="Samples\Augmented reality\CollectDataAR\CollectDataAR.cs" />
    <Compile Include="Samples\Augmented reality\CollectDataAR\MSLAdjustedARLocationDataSource.cs" />
    <Compile Include="Samples\Augmented reality\NavigateAR\RoutePlanner.cs" />
    <Compile Include="Samples\Augmented reality\DisplayScenesInTabletopAR\DisplayScenesInTabletopAR.cs" />
    <Compile Include="Samples\Augmented reality\ExploreScenesInFlyoverAR\ExploreScenesInFlyoverAR.cs" />
    <Compile Include="Samples\Augmented reality\ViewHiddenInfrastructureAR\MSLAdjustedARLocationDataSource.cs" />
    <Compile Include="Samples\Augmented reality\ViewHiddenInfrastructureAR\PipePlacer.cs" />
    <Compile Include="Samples\Augmented reality\ViewHiddenInfrastructureAR\PipeViewer.cs" />
    <Compile Include="Samples\Network analysis\NavigateRouteRerouting\GpxProvider.cs" />
    <Compile Include="Samples\Network analysis\NavigateRouteRerouting\NavigateRouteRerouting.cs" />
    <Compile Include="Samples\Map\ApplyScheduledUpdates\ApplyScheduledUpdates.cs" />
    <Compile Include="Samples\Network analysis\NavigateRoute\NavigateRoute.cs" />
    <Compile Include="Samples\Layers\EditKmlGroundOverlay\EditKmlGroundOverlay.cs" />
    <Compile Include="Samples\Symbology\CustomDictionaryStyle\CustomDictionaryStyle.cs" />
    <Compile Include="Samples\Map\HonorMobileMapPackageExpiration\HonorMobileMapPackageExpiration.cs" />
    <Compile Include="Samples\Layers\ControlAnnotationSublayerVisibility\ControlAnnotationSublayerVisibility.cs" />
    <Compile Include="Samples\Layers\CreateAndSaveKmlFile\CreateAndSaveKmlFile.cs" />
    <Compile Include="Samples\Layers\RasterColormapRenderer\RasterColormapRenderer.cs" />
    <Compile Include="Samples\SceneView\ChooseCameraController\ChooseCameraController.cs" />
    <Compile Include="Samples\Location\ShowLocationHistory\ShowLocationHistory.cs" />
    <Compile Include="Samples\Scene\GetElevationAtPoint\GetElevationAtPoint.cs" />
    <Compile Include="Samples\Network analysis\FindServiceAreasForMultipleFacilities\FindServiceAreasForMultipleFacilities.cs" />
    <Compile Include="Samples\Network analysis\OfflineRouting\OfflineRouting.cs" />
    <Compile Include="Samples\Network analysis\RouteAroundBarriers\RouteAroundBarriers.cs" />
    <Compile Include="Samples\Symbology\SymbolsFromMobileStyle\SymbolsFromMobileStyle.cs" />
    <Compile Include="Samples\Map\DownloadPreplannedMap\DownloadPreplannedMap.cs" />
    <Compile Include="Samples\Layers\GroupLayers\GroupLayers.cs" />
    <Compile Include="Samples\Map\OfflineBasemapByReference\OfflineBasemapByReference.cs" />
    <Compile Include="Samples\Layers\WfsXmlQuery\WfsXmlQuery.cs" />
    <Compile Include="Samples\Layers\DisplayWfs\DisplayWfs.cs" />
    <Compile Include="Samples\Layers\BrowseWfsLayers\BrowseWfsLayers.cs" />
    <Compile Include="Samples\Scene\OpenMobileScenePackage\OpenMobileScenePackage.cs" />
    <Compile Include="Samples\Scene\CreateTerrainSurfaceRaster\CreateTerrainSurfaceRaster.cs" />
    <Compile Include="Samples\Scene\CreateTerrainSurfaceTilePackage\CreateTerrainSurfaceTilePackage.cs" />
    <Compile Include="Samples\Data\ViewPointCloudDataOffline\ViewPointCloudDataOffline.cs" />
    <Compile Include="Samples\Layers\AddAnIntegratedMeshLayer\AddAnIntegratedMeshLayer.cs" />
    <Compile Include="Samples\GraphicsOverlay\DictionaryRendererGraphicsOverlay\DictionaryRendererGraphicsOverlay.cs" />
    <Compile Include="Samples\Map\MobileMapSearchAndRoute\MobileMapSearchAndRoute.cs" />
    <Compile Include="Samples\Search\OfflineGeocode\OfflineGeocode.cs" />
    <Compile Include="Samples\Search\ReverseGeocode\ReverseGeocode.cs" />
    <Compile Include="Samples\Data\EditFeatureAttachments\EditFeatureAttachments.cs" />
    <Compile Include="Samples\Geometry\Project\Project.cs" />
    <Compile Include="Samples\Layers\OpenStreetMapLayer\OpenStreetMapLayer.cs" />
    <Compile Include="Samples\Map\ManageOperationalLayers\ManageOperationalLayers.cs" />
    <Compile Include="Samples\Data\UpdateAttributes\UpdateAttributes.cs" />
    <Compile Include="Samples\Layers\PlayKmlTours\PlayKmlTours.cs" />
    <Compile Include="Samples\Scene\ViewContentBeneathSurface\ViewContentBeneathSurface.cs" />
    <Compile Include="Samples\Layers\AddPointSceneLayer\AddPointSceneLayer.cs" />
    <Compile Include="Samples\Map\GenerateOfflineMapWithOverrides\ParameterOverrideFragment.cs" />
    <Compile Include="Samples\Map\GenerateOfflineMapWithOverrides\GenerateOfflineMapWithOverrides.cs" />
    <Compile Include="Samples\Map\MapReferenceScale\MapReferenceScale.cs" />
    <Compile Include="Samples\Data\UpdateGeometries\UpdateGeometries.cs" />
    <Compile Include="Samples\Data\AddFeatures\AddFeatures.cs" />
    <Compile Include="Samples\Data\DeleteFeatures\DeleteFeatures.cs" />
    <Compile Include="Samples\Symbology\SceneSymbols\SceneSymbols.cs" />
    <Compile Include="Samples\Scene\TerrainExaggeration\TerrainExaggeration.cs" />
    <Compile Include="Samples\Scene\ChangeAtmosphereEffect\ChangeAtmosphereEffect.cs" />
    <Compile Include="Samples\MapView\IdentifyLayers\IdentifyLayers.cs" />
    <Compile Include="Samples\GraphicsOverlay\ScenePropertiesExpressions\ScenePropertiesExpressions.cs" />
    <Compile Include="Samples\Layers\ListKmlContents\ListKmlContents.cs" />
    <Compile Include="Samples\Layers\IdentifyKmlFeatures\IdentifyKmlFeatures.cs" />
    <Compile Include="Samples\Layers\DisplayKmlNetworkLinks\DisplayKmlNetworkLinks.cs" />
    <Compile Include="Samples\Layers\DisplayKml\DisplayKml.cs" />
    <Compile Include="Samples\Analysis\DistanceMeasurement\DistanceMeasurement.cs" />
    <Compile Include="Samples\Analysis\LineOfSightGeoElement\LineOfSightGeoElement.cs" />
    <Compile Include="Samples\Analysis\LineOfSightLocation\LineOfSightLocation.cs" />
    <Compile Include="Samples\Analysis\QueryFeatureCountAndExtent\QueryFeatureCountAndExtent.cs" />
    <Compile Include="Samples\Analysis\ViewshedCamera\ViewshedCamera.cs" />
    <Compile Include="Samples\Analysis\ViewshedGeoElement\ViewshedGeoElement.cs" />
    <Compile Include="Samples\Analysis\ViewshedLocation\ViewshedLocation.cs" />
    <Compile Include="Samples\Data\EditAndSyncFeatures\EditAndSyncFeatures.cs" />
    <Compile Include="Samples\Data\FeatureLayerGeodatabase\FeatureLayerGeodatabase.cs" />
    <Compile Include="Samples\Data\FeatureLayerGeoPackage\FeatureLayerGeoPackage.cs" />
    <Compile Include="Samples\Data\FeatureLayerQuery\FeatureLayerQuery.cs" />
    <Compile Include="Samples\Data\FeatureLayerShapefile\FeatureLayerShapefile.cs" />
    <Compile Include="Samples\Data\GenerateGeodatabase\GenerateGeodatabase.cs" />
    <Compile Include="Samples\Data\GeodatabaseTransactions\GeodatabaseTransactions.cs" />
    <Compile Include="Samples\Data\ListRelatedFeatures\ListRelatedFeatures.cs" />
    <Compile Include="Samples\Data\RasterLayerGeoPackage\RasterLayerGeoPackage.cs" />
    <Compile Include="Samples\Data\ReadGeoPackage\ReadGeoPackage.cs" />
    <Compile Include="Samples\Data\ReadShapefileMetadata\ReadShapefileMetadata.cs" />
    <Compile Include="Samples\Data\ServiceFeatureTableCache\ServiceFeatureTableCache.cs" />
    <Compile Include="Samples\Data\ServiceFeatureTableManualCache\ServiceFeatureTableManualCache.cs" />
    <Compile Include="Samples\Data\ServiceFeatureTableNoCache\ServiceFeatureTableNoCache.cs" />
    <Compile Include="Samples\Data\StatisticalQuery\StatisticalQuery.cs" />
    <Compile Include="Samples\Data\StatsQueryGroupAndSort\StatsQueryGroupAndSort.cs" />
    <Compile Include="Samples\Data\SymbolizeShapefile\SymbolizeShapefile.cs" />
    <Compile Include="Samples\Geometry\Buffer\Buffer.cs" />
    <Compile Include="Samples\Geometry\BufferList\BufferList.cs" />
    <Compile Include="Samples\Geometry\ClipGeometry\ClipGeometry.cs" />
    <Compile Include="Samples\Geometry\ConvexHull\ConvexHull.cs" />
    <Compile Include="Samples\Geometry\ConvexHullList\ConvexHullList.cs" />
    <Compile Include="Samples\Geometry\CreateGeometries\CreateGeometries.cs" />
    <Compile Include="Samples\Geometry\CutGeometry\CutGeometry.cs" />
    <Compile Include="Samples\Geometry\DensifyAndGeneralize\DensifyAndGeneralize.cs" />
    <Compile Include="Samples\Geometry\FormatCoordinates\FormatCoordinates.cs" />
    <Compile Include="Samples\Geometry\GeodesicOperations\GeodesicOperations.cs" />
    <Compile Include="Samples\Geometry\ListTransformations\ListTransformations.cs" />
    <Compile Include="Samples\Geometry\NearestVertex\NearestVertex.cs" />
    <Compile Include="Samples\Geometry\ProjectWithSpecificTransformation\ProjectWithSpecificTransformation.cs" />
    <Compile Include="Samples\Geometry\SpatialOperations\SpatialOperations.cs" />
    <Compile Include="Samples\Geometry\SpatialRelationships\SpatialRelationships.cs" />
    <Compile Include="Samples\Geoprocessing\AnalyzeHotspots\AnalyzeHotspots.cs" />
    <Compile Include="Samples\Geoprocessing\AnalyzeViewshed\AnalyzeViewshed.cs" />
    <Compile Include="Samples\Geoprocessing\ListGeodatabaseVersions\ListGeodatabaseVersions.cs" />
    <Compile Include="Samples\GraphicsOverlay\AddGraphicsRenderer\AddGraphicsRenderer.cs" />
    <Compile Include="Samples\GraphicsOverlay\AddGraphicsWithSymbols\AddGraphicsWithSymbols.cs" />
    <Compile Include="Samples\GraphicsOverlay\Animate3DGraphic\Animate3DGraphic.cs" />
    <Compile Include="Samples\GraphicsOverlay\IdentifyGraphics\IdentifyGraphics.cs" />
    <Compile Include="Samples\GraphicsOverlay\SketchOnMap\SketchOnMap.cs" />
    <Compile Include="Samples\GraphicsOverlay\SurfacePlacements\SurfacePlacements.cs" />
    <Compile Include="Samples\Hydrography\AddEncExchangeSet\AddEncExchangeSet.cs" />
    <Compile Include="Samples\Hydrography\ChangeEncDisplaySettings\ChangeEncDisplaySettings.cs" />
    <Compile Include="Samples\Hydrography\SelectEncFeatures\SelectEncFeatures.cs" />
    <Compile Include="Samples\Layers\ArcGISMapImageLayerUrl\ArcGISMapImageLayerUrl.cs" />
    <Compile Include="Samples\Layers\ArcGISTiledLayerUrl\ArcGISTiledLayerUrl.cs" />
    <Compile Include="Samples\Layers\ArcGISVectorTiledLayerUrl\ArcGISVectorTiledLayerUrl.cs" />
    <Compile Include="Samples\Layers\ChangeBlendRenderer\ChangeBlendRenderer.cs" />
    <Compile Include="Samples\Layers\ChangeFeatureLayerRenderer\ChangeFeatureLayerRenderer.cs" />
    <Compile Include="Samples\Layers\ChangeStretchRenderer\ChangeStretchRenderer.cs" />
    <Compile Include="Samples\Layers\ChangeSublayerRenderer\ChangeSublayerRenderer.cs" />
    <Compile Include="Samples\Layers\ChangeSublayerVisibility\ChangeSublayerVisibility.cs" />
    <Compile Include="Samples\Layers\CreateFeatureCollectionLayer\CreateFeatureCollectionLayer.cs" />
    <Compile Include="Samples\Layers\DisplayScene\DisplayScene.cs" />
    <Compile Include="Samples\Layers\ExportTiles\ExportTiles.cs" />
    <Compile Include="Samples\Layers\FeatureCollectionLayerFromPortal\FeatureCollectionLayerFromPortal.cs" />
    <Compile Include="Samples\Layers\FeatureCollectionLayerFromQuery\FeatureCollectionLayerFromQuery.cs" />
    <Compile Include="Samples\Layers\FeatureLayerDefinitionExpression\FeatureLayerDefinitionExpression.cs" />
    <Compile Include="Samples\Layers\FeatureLayerDictionaryRenderer\FeatureLayerDictionaryRenderer.cs" />
    <Compile Include="Samples\Layers\FeatureLayerRenderingModeMap\FeatureLayerRenderingModeMap.cs" />
    <Compile Include="Samples\Layers\FeatureLayerRenderingModeScene\FeatureLayerRenderingModeScene.cs" />
    <Compile Include="Samples\Layers\FeatureLayerSelection\FeatureLayerSelection.cs" />
    <Compile Include="Samples\Layers\FeatureLayerUrl\FeatureLayerUrl.cs" />
    <Compile Include="Samples\Layers\LoadWebTiledLayer\LoadWebTiledLayer.cs" />
    <Compile Include="Samples\Layers\MapImageLayerTables\MapImageLayerTables.cs" />
    <Compile Include="Samples\Layers\MapImageSublayerQuery\MapImageSublayerQuery.cs" />
    <Compile Include="Samples\Layers\RasterHillshade\RasterHillshade.cs" />
    <Compile Include="Samples\Layers\RasterLayerFile\RasterLayerFile.cs" />
    <Compile Include="Samples\Layers\RasterLayerImageServiceRaster\RasterLayerImageServiceRaster.cs" />
    <Compile Include="Samples\Layers\RasterLayerRasterFunction\RasterLayerRasterFunction.cs" />
    <Compile Include="Samples\Layers\RasterRenderingRule\RasterRenderingRule.cs" />
    <Compile Include="Samples\Layers\RasterRgbRenderer\RasterRgbRenderer.cs" />
    <Compile Include="Samples\Layers\SceneLayerSelection\SceneLayerSelection.cs" />
    <Compile Include="Samples\Layers\SceneLayerUrl\SceneLayerUrl.cs" />
    <Compile Include="Samples\Layers\ShowLabelsOnLayer\ShowLabelsOnLayer.cs" />
    <Compile Include="Samples\Layers\StyleWmsLayer\StyleWmsLayer.cs" />
    <Compile Include="Samples\Layers\TimeBasedQuery\TimeBasedQuery.cs" />
    <Compile Include="Samples\Layers\WmsIdentify\WmsIdentify.cs" />
    <Compile Include="Samples\Layers\WMSLayerUrl\WMSLayerUrl.cs" />
    <Compile Include="Samples\Layers\WmsServiceCatalog\WmsServiceCatalog.cs" />
    <Compile Include="Samples\Layers\WMTSLayer\WMTSLayer.cs" />
    <Compile Include="Samples\Location\DisplayDeviceLocation\DisplayDeviceLocation.cs" />
    <Compile Include="Samples\Map\AccessLoadStatus\AccessLoadStatus.cs" />
    <Compile Include="Samples\Map\AuthorMap\AuthorMap.cs" />
    <Compile Include="Samples\Map\ChangeBasemap\ChangeBasemap.cs" />
    <Compile Include="Samples\Map\DisplayMap\DisplayMap.cs" />
    <Compile Include="Samples\Map\GenerateOfflineMap\GenerateOfflineMap.cs" />
    <Compile Include="Samples\Map\ManageBookmarks\ManageBookmarks.cs" />
    <Compile Include="Samples\Map\OpenMapURL\OpenMapURL.cs" />
    <Compile Include="Samples\Map\OpenMobileMap\OpenMobileMap.cs" />
    <Compile Include="Samples\Scene\OpenScenePortalItem\OpenScenePortalItem.cs" />
    <Compile Include="Samples\Map\SearchPortalMaps\SearchPortalMaps.cs" />
    <Compile Include="Samples\Map\SetInitialMapArea\SetInitialMapArea.cs" />
    <Compile Include="Samples\Map\SetInitialMapLocation\SetInitialMapLocation.cs" />
    <Compile Include="Samples\Map\SetMapSpatialReference\SetMapSpatialReference.cs" />
    <Compile Include="Samples\Map\SetMinMaxScale\SetMinMaxScale.cs" />
    <Compile Include="Samples\MapView\ChangeTimeExtent\ChangeTimeExtent.cs" />
    <Compile Include="Samples\MapView\ChangeViewpoint\ChangeViewpoint.cs" />
    <Compile Include="Samples\MapView\DisplayDrawingStatus\DisplayDrawingStatus.cs" />
    <Compile Include="Samples\MapView\DisplayGrid\DisplayGrid.cs" />
    <Compile Include="Samples\MapView\DisplayLayerViewState\DisplayLayerViewState.cs" />
    <Compile Include="Samples\MapView\FeatureLayerTimeOffset\FeatureLayerTimeOffset.cs" />
    <Compile Include="Samples\SceneView\GeoViewSync\GeoViewSync.cs" />
    <Compile Include="Samples\MapView\MapRotation\MapRotation.cs" />
    <Compile Include="Samples\MapView\ShowCallout\ShowCallout.cs" />
    <Compile Include="Samples\MapView\ShowMagnifier\ShowMagnifier.cs" />
    <Compile Include="Samples\MapView\TakeScreenshot\TakeScreenshot.cs" />
    <Compile Include="Samples\Network analysis\ClosestFacility\ClosestFacility.cs" />
    <Compile Include="Samples\Network analysis\ClosestFacilityStatic\ClosestFacilityStatic.cs" />
    <Compile Include="Samples\Network analysis\FindRoute\FindRoute.cs" />
    <Compile Include="Samples\Network analysis\FindServiceArea\FindServiceArea.cs" />
    <Compile Include="Samples\Search\FindAddress\FindAddress.cs" />
    <Compile Include="Samples\Search\FindPlace\FindPlace.cs" />
    <Compile Include="Samples\Security\OAuth\OAuth.cs" />
    <Compile Include="Samples\Security\TokenSecuredChallenge\TokenSecuredChallenge.cs" />
    <Compile Include="Samples\Symbology\FeatureLayerExtrusion\FeatureLayerExtrusion.cs" />
    <Compile Include="Samples\Symbology\RenderPictureMarkers\RenderPictureMarkers.cs" />
    <Compile Include="Samples\Symbology\RenderSimpleMarkers\RenderSimpleMarkers.cs" />
    <Compile Include="Samples\Symbology\RenderUniqueValues\RenderUniqueValues.cs" />
    <Compile Include="Samples\Symbology\SimpleRenderers\SimpleRenderers.cs" />
    <Compile Include="Samples\Symbology\UseDistanceCompositeSym\UseDistanceCompositeSym.cs" />
    <Compile Include="Controls\JoystickSeekBar.cs" />
    <Compile Include="Samples\Augmented reality\NavigateAR\RouteViewerAR.cs" />
    <Compile Include="Samples\Augmented reality\NavigateAR\MslAdjustedARLocationDataSource.cs" />
  </ItemGroup>
  <!-- Sample Manager Code -->
  <ItemGroup>
    <Compile Include="CategoriesAdapter.cs" />
    <Compile Include="MainActivity.cs" />
    <Compile Include="Resources\Resource.Designer.cs" />
    <Compile Include="Properties\AssemblyInfo.cs" />
  </ItemGroup>
  <!-- Miscellaneous Android Resources-->
  <ItemGroup>
    <EmbeddedResource Include="Resources\PictureMarkerSymbols\pin_star_blue.png" />
    <AndroidResource Include="Resources\drawable-xxhdpi\Icon.png" />
    <AndroidResource Include="Resources\drawable-xxxhdpi\Icon.png" />
    <AndroidResource Include="Resources\drawable-mdpi\Icon.png" />
    <AndroidResource Include="Resources\drawable\Android_512.png" />
    <AndroidResource Include="Resources\drawable-xhdpi\Icon.png" />
    <AndroidResource Include="Resources\drawable-hdpi\Icon.png" />
    <AndroidResource Include="Resources\drawable\Icon.png" />
    <AndroidResource Include="Resources\values\Strings.xml" />
    <AndroidAsset Include="Assets\AboutAssets.txt">
      <CopyToOutputDirectory>PreserveNewest</CopyToOutputDirectory>
    </AndroidAsset>
    <None Include="Properties\AndroidManifest.xml" />
    <AndroidResource Include="Resources\layout\DisplayScenesInTabletopAR.axml">
      <SubType>
      </SubType>
      <Generator>
      </Generator>
    </AndroidResource>
    <AndroidResource Include="Resources\layout\NavigateARRoutePlanner.axml">
      <SubType>
      </SubType>
      <Generator>
      </Generator>
    </AndroidResource>
    <AndroidResource Include="Resources\layout\NavigateARNavigator.axml">
      <SubType>
      </SubType>
      <Generator>
      </Generator>
    </AndroidResource>
    <AndroidResource Include="Resources\values\Attrs.xml">
      <SubType>
      </SubType>
      <Generator>MSBuild:UpdateGeneratedFiles</Generator>
    </AndroidResource>
  </ItemGroup>
  <!-- Sample Manager Layout-->
  <ItemGroup>
    <AndroidResource Include="Resources\layout\CategoriesList.axml" />
    <AndroidResource Include="Resources\layout\CategoriesLayout.axml" />
    <AndroidResource Include="Resources\layout\SamplesList.axml" />
    <AndroidResource Include="Resources\layout\SamplesLayout.axml" />
  </ItemGroup>
  <!-- Miscellaneous Configuration -->
  <ItemGroup>
    <None Include="app.config" />
    <None Include="Resources\AboutResources.txt" />
  </ItemGroup>
  <!-- Sample Layouts -->
  <ItemGroup>
    <AndroidResource Include="Resources\layout\Animate3DGraphic.axml" />
    <AndroidResource Include="Resources\layout\Buffer.axml" />
    <AndroidResource Include="Resources\layout\ChooseCameraController.axml" />
    <AndroidResource Include="Resources\layout\DensifyAndGeneralize.axml" />
    <AndroidResource Include="Resources\layout\DisplayGrid.axml" />
    <AndroidResource Include="Resources\layout\DistanceMeasurement.axml" />
    <AndroidResource Include="Resources\layout\FeatureLayerRenderingModeMapLayout.axml" />
    <AndroidResource Include="Resources\layout\FeatureLayerRenderingModeScene.axml" />
    <AndroidResource Include="Resources\layout\GeoViewSync.axml" />
    <AndroidResource Include="Resources\layout\GroupedResultsList_DataItem.axml" />
    <AndroidResource Include="Resources\layout\GroupedResultsList_GroupItem.axml" />
    <AndroidResource Include="Resources\layout\MapImageLayerTables.axml" />
    <AndroidResource Include="Resources\layout\OverrideParametersDialog.axml" />
  </ItemGroup>
  <ItemGroup>
    <None Include="Samples\Layers\SceneLayerSelection\SceneLayerSelection.jpg" />
  </ItemGroup>
  <ItemGroup>
    <None Include="Samples\Security\OAuth\OAuth.jpg" />
    <None Include="Samples\Security\TokenSecuredChallenge\TokenSecuredChallenge.jpg" />
  </ItemGroup>
  <ItemGroup>
    <AndroidResource Include="Resources\layout\ListKmlContents.axml">
      <Generator>MSBuild:UpdateGeneratedFiles</Generator>
      <SubType>Designer</SubType>
    </AndroidResource>
  </ItemGroup>
  <ItemGroup>
    <None Include="Samples\Map\GenerateOfflineMap\GenerateOfflineMap.jpg" />
  </ItemGroup>
  <ItemGroup>
    <PackageReference Include="Esri.ArcGISRuntime.ARToolkit">
      <Version>100.11.0</Version>
    </PackageReference>
    <PackageReference Include="Esri.ArcGISRuntime.Hydrography">
<<<<<<< HEAD
      <Version>100.12.0</Version>
=======
      <Version>100.11.2</Version>
>>>>>>> 7e87dd93
    </PackageReference>
    <PackageReference Include="Esri.ArcGISRuntime.Toolkit">
      <Version>100.11.0</Version>
    </PackageReference>
    <PackageReference Include="Esri.ArcGISRuntime.Xamarin.Android">
<<<<<<< HEAD
      <Version>100.12.0</Version>
=======
      <Version>100.11.2</Version>
>>>>>>> 7e87dd93
    </PackageReference>
    <PackageReference Include="PCLCrypto">
      <Version>2.0.147</Version>
    </PackageReference>
    <PackageReference Include="PInvoke.NCrypt">
      <Version>0.7.104</Version>
    </PackageReference>
    <PackageReference Include="Validation">
      <Version>2.4.22</Version>
    </PackageReference>
    <PackageReference Include="Xamarin.Android.Support.CustomTabs">
      <Version>28.0.0.3</Version>
    </PackageReference>
    <PackageReference Include="Xamarin.AndroidX.Browser">
      <Version>1.3.0.5</Version>
    </PackageReference>
    <PackageReference Include="Xamarin.AndroidX.Core">
      <Version>1.3.2.3</Version>
    </PackageReference>
    <PackageReference Include="Xamarin.AndroidX.ConstraintLayout">
      <Version>2.0.4.2</Version>
    </PackageReference>
    <PackageReference Include="Xamarin.AndroidX.Legacy.Support.Core.UI">
      <Version>1.0.0.8</Version>
    </PackageReference>
    <PackageReference Include="Xamarin.AndroidX.Legacy.Support.Core.Utils">
      <Version>1.0.0.7</Version>
    </PackageReference>
    <PackageReference Include="Xamarin.AndroidX.Legacy.Support.V4">
      <Version>1.0.0.7</Version>
    </PackageReference>
    <PackageReference Include="Xamarin.AndroidX.Lifecycle.LiveData">
      <Version>2.3.1</Version>
    </PackageReference>
    <PackageReference Include="Xamarin.Auth">
      <Version>1.7.0</Version>
    </PackageReference>
    <PackageReference Include="Xamarin.Essentials">
      <Version>1.6.1</Version>
    </PackageReference>
    <PackageReference Include="Xamarin.Google.Android.Material">
      <Version>1.3.0.1</Version>
    </PackageReference>
    <PackageReference Include="Xamarin.AndroidX.Fragment">
      <Version>1.3.2</Version>
    </PackageReference>
    <PackageReference Include="Xamarin.AndroidX.Media">
      <Version>1.3.0</Version>
    </PackageReference>
    <PackageReference Include="Xamarin.AndroidX.AppCompat">
      <Version>1.2.0.7</Version>
    </PackageReference>
    <PackageReference Include="Xamarin.AndroidX.RecyclerView">
      <Version>1.2.0</Version>
    </PackageReference>
    <PackageReference Include="Xamarin.Android.Arch.Lifecycle.ViewModel">
      <Version>1.1.1.3</Version>
    </PackageReference>
    <PackageReference Include="Xamarin.Android.Support.Loader">
      <Version>28.0.0.3</Version>
    </PackageReference>
    <PackageReference Include="Xamarin.Android.Support.Annotations">
      <Version>28.0.0.3</Version>
    </PackageReference>
    <PackageReference Include="Xamarin.Android.Support.Compat">
      <Version>28.0.0.3</Version>
    </PackageReference>
    <PackageReference Include="Xamarin.Android.Support.Core.UI">
      <Version>28.0.0.3</Version>
    </PackageReference>
    <PackageReference Include="Xamarin.Android.Support.Core.Utils">
      <Version>28.0.0.3</Version>
    </PackageReference>
    <PackageReference Include="Xamarin.AndroidX.Migration" Version="1.0.8" />
  </ItemGroup>
  <ItemGroup>
    <EmbeddedResource Include="Resources\PictureMarkerSymbols\pin_blue.png" />
  </ItemGroup>
  <ItemGroup>
    <AndroidResource Include="Resources\layout\RouteAroundBarriers.axml">
      <SubType>Designer</SubType>
    </AndroidResource>
  </ItemGroup>
  <ItemGroup>
    <AndroidResource Include="Resources\layout\OfflineRouting.axml">
      <SubType>Designer</SubType>
    </AndroidResource>
  </ItemGroup>
  <ItemGroup>
    <AndroidResource Include="Resources\layout\CreateAndSaveKmlFile.axml">
      <SubType>Designer</SubType>
      <Generator>MSBuild:UpdateGeneratedFiles</Generator>
    </AndroidResource>
  </ItemGroup>
  <ItemGroup>
    <AndroidResource Include="Resources\layout\FindFeaturesUtilityNetwork.axml">
      <SubType>Designer</SubType>
      <Generator>MSBuild:UpdateGeneratedFiles</Generator>
    </AndroidResource>
  </ItemGroup>
  <ItemGroup>
    <AndroidResource Include="Resources\layout\ControlAnnotationSublayerVisibility.axml">
      <SubType>Designer</SubType>
      <Generator>MSBuild:UpdateGeneratedFiles</Generator>
    </AndroidResource>
  </ItemGroup>
  <ItemGroup>
    <AndroidResource Include="Resources\layout\NavigateRoute.axml">
      <SubType>Designer</SubType>
      <Generator>MSBuild:UpdateGeneratedFiles</Generator>
    </AndroidResource>
  </ItemGroup>
  <ItemGroup>
    <AndroidResource Include="Resources\layout\EditKmlGroundOverlay.axml">
      <SubType>Designer</SubType>
      <Generator>MSBuild:UpdateGeneratedFiles</Generator>
    </AndroidResource>
  </ItemGroup>
  <ItemGroup>
    <AndroidResource Include="Resources\layout\ApplyScheduledUpdates.axml">
      <SubType>Designer</SubType>
    </AndroidResource>
  </ItemGroup>
  <ItemGroup>
    <AndroidResource Include="Resources\layout\ViewHiddenARPipePlacer.axml">
      <Generator>MSBuild:UpdateGeneratedFiles</Generator>
    </AndroidResource>
  </ItemGroup>
  <ItemGroup>
    <AndroidResource Include="Resources\layout\CollectDataAR.axml">
      <Generator>MSBuild:UpdateGeneratedFiles</Generator>
    </AndroidResource>
  </ItemGroup>
  <ItemGroup>
    <AndroidResource Include="Resources\layout\ViewHiddenARPipeViewer.axml">
      <Generator>MSBuild:UpdateGeneratedFiles</Generator>
    </AndroidResource>
  </ItemGroup>
  <ItemGroup>
    <AndroidResource Include="Resources\layout\TraceUtilityNetwork.axml">
      <Generator>MSBuild:UpdateGeneratedFiles</Generator>
    </AndroidResource>
  </ItemGroup>
  <ItemGroup>
    <AndroidResource Include="Resources\layout\DisplaySubtypeFeatureLayer.axml">
      <SubType>Designer</SubType>
    </AndroidResource>
  </ItemGroup>
  <ItemGroup>
    <AndroidResource Include="Resources\layout\PerformValveIsolationTrace.xml">
      <SubType>Designer</SubType>
      <Generator>MSBuild:UpdateGeneratedFiles</Generator>
    </AndroidResource>
  </ItemGroup>
  <ItemGroup>
    <AndroidResource Include="Resources\layout\ConfigureSubnetworkTrace.axml">
      <SubType>Designer</SubType>
      <Generator>MSBuild:UpdateGeneratedFiles</Generator>
    </AndroidResource>
  </ItemGroup>
  <ItemGroup>
    <AndroidResource Include="Resources\layout\DisplayUtilityAssociations.axml">
      <SubType>Designer</SubType>
    </AndroidResource>
  </ItemGroup>
  <ItemGroup>
    <AndroidResource Include="Resources\layout\ListGeodatabaseVersions.axml">
      <SubType>Designer</SubType>
      <Generator>MSBuild:UpdateGeneratedFiles</Generator>
    </AndroidResource>
  </ItemGroup>
  <ItemGroup>
    <AndroidResource Include="Resources\layout\IdentifyKMLFeatures.axml">
      <SubType>Designer</SubType>
      <Generator>MSBuild:UpdateGeneratedFiles</Generator>
    </AndroidResource>
  </ItemGroup>
  <ItemGroup>
    <AndroidResource Include="Resources\layout\WmsIdentify.axml">
      <SubType>Designer</SubType>
      <Generator>MSBuild:UpdateGeneratedFiles</Generator>
    </AndroidResource>
  </ItemGroup>
  <ItemGroup>
    <AndroidResource Include="Resources\layout\SurfacePlacements.xml">
      <SubType>Designer</SubType>
    </AndroidResource>
  </ItemGroup>
  <ItemGroup>
    <AndroidResource Include="Resources\layout\AnimateImageOverlay.xml">
      <SubType>Designer</SubType>
    </AndroidResource>
  </ItemGroup>
  <ItemGroup>
    <AndroidResource Include="Resources\layout\ShowPopup.xml">
      <SubType>Designer</SubType>
      <Generator>MSBuild:UpdateGeneratedFiles</Generator>
    </AndroidResource>
  </ItemGroup>
  <ItemGroup>
    <AndroidResource Include="Resources\layout\ApiKeyPrompt.xml">
      <SubType>Designer</SubType>
    </AndroidResource>
  </ItemGroup>
  <ItemGroup>
    <AndroidResource Include="Resources\layout\EditAttributeLayout.xml">
      <SubType>Designer</SubType>
      <Generator>MSBuild:UpdateGeneratedFiles</Generator>
    </AndroidResource>
  </ItemGroup>
  <ItemGroup>
    <AndroidResource Include="Resources\layout\EditBranchVersioning.xml">
      <SubType>Designer</SubType>
      <Generator>MSBuild:UpdateGeneratedFiles</Generator>
    </AndroidResource>
  </ItemGroup>
  <!-- Imports -->
  <Import Project="..\..\ArcGISRuntime.Samples.Shared\ArcGISRuntime.Samples.Shared.projitems" Label="Shared" />
  <Import Project="$(MSBuildExtensionsPath)\Xamarin\Android\Xamarin.Android.CSharp.targets" />
</Project><|MERGE_RESOLUTION|>--- conflicted
+++ resolved
@@ -584,21 +584,13 @@
       <Version>100.11.0</Version>
     </PackageReference>
     <PackageReference Include="Esri.ArcGISRuntime.Hydrography">
-<<<<<<< HEAD
       <Version>100.12.0</Version>
-=======
-      <Version>100.11.2</Version>
->>>>>>> 7e87dd93
     </PackageReference>
     <PackageReference Include="Esri.ArcGISRuntime.Toolkit">
       <Version>100.11.0</Version>
     </PackageReference>
     <PackageReference Include="Esri.ArcGISRuntime.Xamarin.Android">
-<<<<<<< HEAD
       <Version>100.12.0</Version>
-=======
-      <Version>100.11.2</Version>
->>>>>>> 7e87dd93
     </PackageReference>
     <PackageReference Include="PCLCrypto">
       <Version>2.0.147</Version>
