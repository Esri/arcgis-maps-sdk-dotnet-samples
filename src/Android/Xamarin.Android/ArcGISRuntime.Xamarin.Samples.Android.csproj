--- conflicted
+++ resolved
@@ -170,11 +170,8 @@
     <Compile Include="Samples\MapView\ShowCallout\ShowCallout.cs" />
     <Compile Include="Samples\Map\OpenMobileMap\OpenMobileMap.cs" />
     <Compile Include="Samples\Data\GenerateGeodatabase\GenerateGeodatabase.cs" />
-<<<<<<< HEAD
     <Compile Include="Samples\Layers\KmlLayerUrl\KmlLayerUrl.cs" />
-=======
     <Compile Include="Samples\Layers\WmsServiceCatalog\WmsServiceCatalog.cs" />
->>>>>>> cfd7d8ac
   </ItemGroup>
   <ItemGroup>
     <EmbeddedResource Include="groups.json">
@@ -261,16 +258,13 @@
     <EmbeddedResource Include="Samples\Map\OpenMobileMap\metadata.json" />
     <EmbeddedResource Include="Samples\Data\GenerateGeodatabase\metadata.json" />
     <EmbeddedResource Include="Samples\Layers\WMSLayerUrl\metadata.json" />
-<<<<<<< HEAD
     <EmbeddedResource Include="Samples\Layers\KmlLayerFile\metadata.json" />
     <None Include="Samples\Layers\WMSLayerUrl\WMSLayerUrl.jpg" />
     <EmbeddedResource Include="Samples\Layers\KmlLayerUrl\metadata.json" />
-=======
     <EmbeddedResource Include="Samples\Data\StatsQueryGroupAndSort\metadata.json" />
     <None Include="Samples\Layers\WMSLayerUrl\WMSLayerUrl.jpg" />
     <EmbeddedResource Include="Samples\Layers\WmsServiceCatalog\metadata.json" />
     <None Include="Samples\Layers\WmsServiceCatalog\WmsServiceCatalog.jpg" />
->>>>>>> cfd7d8ac
   </ItemGroup>
   <ItemGroup>
     <AndroidResource Include="Resources\values\Strings.xml" />
