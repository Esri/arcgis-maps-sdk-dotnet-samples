﻿<?xml version="1.0" encoding="utf-8"?>
<Project ToolsVersion="4.0" DefaultTargets="Build" xmlns="http://schemas.microsoft.com/developer/msbuild/2003">
  <!-- Build Configurations-->
  <PropertyGroup>
    <Configuration Condition=" '$(Configuration)' == '' ">Debug</Configuration>
    <Platform Condition=" '$(Platform)' == '' ">AnyCPU</Platform>
    <ProductVersion>8.0.30703</ProductVersion>
    <SchemaVersion>2.0</SchemaVersion>
    <ProjectGuid>{BF0E3CEE-E88E-44E0-80CE-46EDA6CD4B54}</ProjectGuid>
    <ProjectTypeGuids>{EFBA0AD7-5A72-4C68-AF49-83D382785DCF};{FAE04EC0-301F-11D3-BF4B-00C04F79EFBC}</ProjectTypeGuids>
    <OutputType>Library</OutputType>
    <AppDesignerFolder>Properties</AppDesignerFolder>
    <RootNamespace>ArcGISRuntime</RootNamespace>
    <AssemblyName>ArcGISRuntime</AssemblyName>
    <FileAlignment>512</FileAlignment>
    <AndroidApplication>true</AndroidApplication>
    <AndroidResgenFile>Resources\Resource.Designer.cs</AndroidResgenFile>
    <GenerateSerializationAssemblies>Off</GenerateSerializationAssemblies>
    <AndroidUseLatestPlatformSdk>True</AndroidUseLatestPlatformSdk>
    <TargetFrameworkVersion>v7.1</TargetFrameworkVersion>
    <AndroidManifest>Properties\AndroidManifest.xml</AndroidManifest>
    <NuGetPackageImportStamp>
    </NuGetPackageImportStamp>
    <AndroidLinkMode>None</AndroidLinkMode>
    <AndroidLinkSkip>
    </AndroidLinkSkip>
    <AndroidStoreUncompressedFileExtensions>
    </AndroidStoreUncompressedFileExtensions>
  </PropertyGroup>
  <PropertyGroup Condition=" '$(Configuration)|$(Platform)' == 'Debug|AnyCPU' ">
    <DebugSymbols>true</DebugSymbols>
    <DebugType>full</DebugType>
    <Optimize>false</Optimize>
    <OutputPath>..\..\..\output\android\debug\</OutputPath>
    <DefineConstants>DEBUG;TRACE</DefineConstants>
    <ErrorReport>prompt</ErrorReport>
    <WarningLevel>4</WarningLevel>
    <AndroidUseSharedRuntime>True</AndroidUseSharedRuntime>
    <EmbedAssembliesIntoApk>True</EmbedAssembliesIntoApk>
    <AndroidSupportedAbis>armeabi,armeabi-v7a,x86</AndroidSupportedAbis>
    <MandroidI18n />
    <Debugger>Xamarin</Debugger>
    <DevInstrumentationEnabled>True</DevInstrumentationEnabled>
    <LangVersion>6</LangVersion>
    <AndroidHttpClientHandlerType>Xamarin.Android.Net.AndroidClientHandler</AndroidHttpClientHandlerType>
    <AotAssemblies>false</AotAssemblies>
    <EnableLLVM>false</EnableLLVM>
    <BundleAssemblies>false</BundleAssemblies>
  </PropertyGroup>
  <PropertyGroup Condition=" '$(Configuration)|$(Platform)' == 'Release|AnyCPU' ">
    <DebugType>pdbonly</DebugType>
    <Optimize>true</Optimize>
    <OutputPath>..\..\..\output\android\release\</OutputPath>
    <DefineConstants>TRACE</DefineConstants>
    <ErrorReport>prompt</ErrorReport>
    <WarningLevel>4</WarningLevel>
    <AndroidUseSharedRuntime>False</AndroidUseSharedRuntime>
    <LangVersion>6</LangVersion>
  </PropertyGroup>
  <!-- References -->
  <ItemGroup>
    <Reference Include="Esri.ArcGISRuntime, Version=100.3.0.0, Culture=neutral, PublicKeyToken=8fc3cc631e44ad86, processorArchitecture=MSIL">
      <HintPath>..\..\..\packages\Esri.ArcGISRuntime.Xamarin.Android.100.3.0\lib\MonoAndroid10\Esri.ArcGISRuntime.dll</HintPath>
    </Reference>
    <Reference Include="Esri.ArcGISRuntime.Hydrography, Version=100.3.0.0, Culture=neutral, PublicKeyToken=8fc3cc631e44ad86, processorArchitecture=MSIL">
      <HintPath>..\..\..\packages\Esri.ArcGISRuntime.Hydrography.100.3.0\lib\MonoAndroid10\Esri.ArcGISRuntime.Hydrography.dll</HintPath>
    </Reference>
    <Reference Include="Java.Interop" />
    <Reference Include="Mono.Android" />
    <Reference Include="mscorlib" />
    <Reference Include="PCLCrypto, Version=2.0.0.0, Culture=neutral, PublicKeyToken=d4421c8a4786956c, processorArchitecture=MSIL">
      <HintPath>..\..\..\packages\PCLCrypto.2.0.147\lib\MonoAndroid23\PCLCrypto.dll</HintPath>
      <Private>True</Private>
    </Reference>
    <Reference Include="PInvoke.BCrypt, Version=0.5.0.0, Culture=neutral, PublicKeyToken=9e300f9f87f04a7a, processorArchitecture=MSIL">
      <HintPath>..\..\..\packages\PInvoke.BCrypt.0.5.86\lib\portable-net45+win8+wpa81\PInvoke.BCrypt.dll</HintPath>
    </Reference>
    <Reference Include="PInvoke.Kernel32, Version=0.5.0.0, Culture=neutral, PublicKeyToken=9e300f9f87f04a7a, processorArchitecture=MSIL">
      <HintPath>..\..\..\packages\PInvoke.Kernel32.0.5.86\lib\portable-net45+win8+wpa81\PInvoke.Kernel32.dll</HintPath>
    </Reference>
    <Reference Include="PInvoke.NCrypt, Version=0.5.0.0, Culture=neutral, PublicKeyToken=9e300f9f87f04a7a, processorArchitecture=MSIL">
      <HintPath>..\..\..\packages\PInvoke.NCrypt.0.5.86\lib\portable-net45+win8+wpa81\PInvoke.NCrypt.dll</HintPath>
    </Reference>
    <Reference Include="PInvoke.Windows.Core, Version=0.5.0.0, Culture=neutral, PublicKeyToken=9e300f9f87f04a7a, processorArchitecture=MSIL">
      <HintPath>..\..\..\packages\PInvoke.Windows.Core.0.5.86\lib\portable-net45+win8+wpa81\PInvoke.Windows.Core.dll</HintPath>
    </Reference>
    <Reference Include="System" />
    <Reference Include="System.Collections" />
    <Reference Include="System.Core" />
    <Reference Include="System.IdentityModel" />
    <Reference Include="System.IO.Compression" />
    <Reference Include="System.IO.Compression.FileSystem" />
    <Reference Include="System.Json" />
    <Reference Include="System.Net.Http" />
    <Reference Include="System.Runtime" />
    <Reference Include="System.Runtime.Serialization" />
    <Reference Include="System.Threading.Tasks" />
    <Reference Include="System.Xml.Linq" />
    <Reference Include="System.Xml" />
    <Reference Include="Validation, Version=2.4.0.0, Culture=neutral, PublicKeyToken=2fc06f0d701809a7, processorArchitecture=MSIL">
      <HintPath>..\..\..\packages\Validation.2.4.15\lib\netstandard1.3\Validation.dll</HintPath>
    </Reference>
    <Reference Include="Xamarin.Android.Support.Constraint.Layout, Version=1.1.0.0, Culture=neutral, processorArchitecture=MSIL">
      <HintPath>..\..\..\packages\Xamarin.Android.Support.Constraint.Layout.1.0.2.2\lib\MonoAndroid70\Xamarin.Android.Support.Constraint.Layout.dll</HintPath>
    </Reference>
    <Reference Include="Xamarin.Android.Support.Constraint.Layout.Solver, Version=1.1.0.0, Culture=neutral, processorArchitecture=MSIL">
      <HintPath>..\..\..\packages\Xamarin.Android.Support.Constraint.Layout.Solver.1.0.2.2\lib\MonoAndroid70\Xamarin.Android.Support.Constraint.Layout.Solver.dll</HintPath>
    </Reference>
    <Reference Include="Xamarin.Android.Support.CustomTabs, Version=1.0.0.0, Culture=neutral, processorArchitecture=MSIL">
      <HintPath>..\..\..\packages\Xamarin.Android.Support.CustomTabs.23.3.0\lib\MonoAndroid403\Xamarin.Android.Support.CustomTabs.dll</HintPath>
    </Reference>
    <Reference Include="Xamarin.Android.Support.v4, Version=1.0.0.0, Culture=neutral, processorArchitecture=MSIL">
      <HintPath>..\..\..\packages\Xamarin.Android.Support.v4.23.3.0\lib\MonoAndroid403\Xamarin.Android.Support.v4.dll</HintPath>
    </Reference>
    <Reference Include="Xamarin.Auth, Version=1.5.0.0, Culture=neutral, processorArchitecture=MSIL">
      <HintPath>..\..\..\packages\Xamarin.Auth.1.5.0.3\lib\MonoAndroid10\Xamarin.Auth.dll</HintPath>
    </Reference>
  </ItemGroup>
  <!-- Screenshots -->
  <ItemGroup>
    <None Include="Samples\GeometryEngine\ClipGeometry\ClipGeometry.jpg" />
    <None Include="Samples\GeometryEngine\CutGeometry\CutGeometry.jpg" />
    <None Include="Samples\Hydrography\SelectEncFeatures\SelectEncFeatures.jpg" />
    <None Include="Samples\Analysis\ViewshedLocation\ViewshedLocation.jpg" />
    <None Include="Samples\Analysis\ViewshedGeoElement\ViewshedGeoElement.jpg" />
    <None Include="Samples\GraphicsOverlay\Animate3DGraphic\Animate3DGraphic.jpg" />
    <None Include="Samples\GeometryEngine\ProjectWithSpecificTransformation\ProjectWithSpecificTransformation.jpg" />
    <None Include="Samples\Data\ListRelatedFeatures\ListRelatedFeatures.jpg" />
    <None Include="Samples\Geometry\FormatCoordinates\FormatCoordinates.jpg" />
    <None Include="Samples\Layers\LoadWebTiledLayer\LoadWebTiledLayer.jpg" />
    <None Include="Samples\GraphicsOverlay\AddGraphicsWithSymbols\AddGraphicsWithSymbols.jpg" />
    <None Include="Samples\Analysis\LineOfSightGeoElement\LineOfSightGeoElement.jpg" />
    <None Include="Samples\Analysis\QueryFeatureCountAndExtent\QueryFeatureCountAndExtent.jpg" />
    <None Include="Samples\Layers\FeatureLayerRenderingModeScene\FeatureLayerRenderingModeScene.jpg" />
    <None Include="Samples\Data\SymbolizeShapefile\SymbolizeShapefile.jpg" />
    <None Include="Samples\Analysis\LineOfSightLocation\LineOfSightLocation.jpg" />
    <None Include="Samples\Analysis\ViewshedCamera\ViewshedCamera.jpg" />
    <None Include="Samples\Data\EditAndSyncFeatures\EditAndSyncFeatures.jpg" />
    <None Include="Samples\Data\FeatureLayerGeoPackage\FeatureLayerGeoPackage.jpg" />
    <None Include="Samples\Data\FeatureLayerQuery\FeatureLayerQuery.jpg" />
    <None Include="Samples\Data\FeatureLayerShapefile\FeatureLayerShapefile.jpg" />
    <None Include="Samples\Data\GenerateGeodatabase\GenerateGeodatabase.jpg" />
    <None Include="Samples\Data\GeodatabaseTransactions\GeodatabaseTransactions.jpg" />
    <None Include="Samples\Data\RasterLayerGeoPackage\RasterLayerGeoPackage.jpg" />
    <None Include="Samples\Data\ReadGeoPackage\ReadGeoPackage.jpg" />
    <None Include="Samples\Data\ReadShapefileMetadata\ReadShapefileMetadata.jpg" />
    <None Include="Samples\Data\ServiceFeatureTableCache\ServiceFeatureTableCache.jpg" />
    <None Include="Samples\Data\ServiceFeatureTableManualCache\ServiceFeatureTableManualCache.jpg" />
    <None Include="Samples\Data\ServiceFeatureTableNoCache\ServiceFeatureTableNoCache.jpg" />
    <None Include="Samples\Data\StatisticalQuery\StatisticalQuery.jpg" />
    <None Include="Samples\Data\StatsQueryGroupAndSort\StatsQueryGroupAndSort.jpg" />
    <None Include="Samples\Geoprocessing\AnalyzeHotspots\AnalyzeHotspots.jpg" />
    <None Include="Samples\Geoprocessing\AnalyzeViewshed\AnalyzeViewshed.jpg" />
    <None Include="Samples\Geoprocessing\ListGeodatabaseVersions\ListGeodatabaseVersions.jpg" />
    <None Include="Samples\GraphicsOverlay\AddGraphicsRenderer\AddGraphicsRenderer.jpg" />
    <None Include="Samples\GraphicsOverlay\IdentifyGraphics\IdentifyGraphics.jpg" />
    <None Include="Samples\GraphicsOverlay\SketchOnMap\SketchOnMap.jpg" />
    <None Include="Samples\GraphicsOverlay\SurfacePlacements\SurfacePlacements.jpg" />
    <None Include="Samples\Layers\ArcGISMapImageLayerUrl\ArcGISMapImageLayerUrl.jpg" />
    <None Include="Samples\Layers\ArcGISTiledLayerUrl\ArcGISTiledLayerUrl.jpg" />
    <None Include="Samples\Layers\ArcGISVectorTiledLayerUrl\ArcGISVectorTiledLayerUrl.jpg" />
    <None Include="Samples\Layers\ChangeFeatureLayerRenderer\ChangeFeatureLayerRenderer.jpg" />
    <None Include="Samples\Layers\ChangeSublayerVisibility\ChangeSublayerVisibility.jpg" />
    <None Include="Samples\Layers\CreateFeatureCollectionLayer\CreateFeatureCollectionLayer.jpg" />
    <None Include="Samples\Layers\DisplayScene\DisplayScene.jpg" />
    <None Include="Samples\Layers\ExportTiles\ExportTiles.jpg" />
    <None Include="Samples\Layers\FeatureCollectionLayerFromPortal\FeatureCollectionLayerFromPortal.jpg" />
    <None Include="Samples\Layers\FeatureCollectionLayerFromQuery\FeatureCollectionLayerFromQuery.jpg" />
    <None Include="Samples\Layers\FeatureLayerDefinitionExpression\FeatureLayerDefinitionExpression.jpg" />
    <None Include="Samples\Layers\FeatureLayerDictionaryRenderer\FeatureLayerDictionaryRenderer.jpg" />
    <None Include="Samples\Layers\FeatureLayerRenderingModeMap\FeatureLayerRenderingModeMap.jpg" />
    <None Include="Samples\Layers\FeatureLayerSelection\FeatureLayerSelection.jpg" />
    <None Include="Samples\Layers\FeatureLayerUrl\FeatureLayerUrl.jpg" />
    <None Include="Samples\Layers\RasterLayerFile\RasterLayerFile.jpg" />
    <None Include="Samples\Layers\RasterLayerImageServiceRaster\RasterLayerImageServiceRaster.jpg" />
    <None Include="Samples\Layers\RasterLayerRasterFunction\RasterLayerRasterFunction.jpg" />
    <None Include="Samples\Layers\RasterRenderingRule\RasterRenderingRule.jpg" />
    <None Include="Samples\Layers\SceneLayerUrl\SceneLayerUrl.jpg" />
    <None Include="Samples\Layers\TimeBasedQuery\TimeBasedQuery.jpg" />
    <None Include="Samples\Layers\WmsIdentify\WmsIdentify.jpg" />
    <None Include="Samples\Layers\WMSLayerUrl\WMSLayerUrl.jpg" />
    <None Include="Samples\Layers\WmsServiceCatalog\WmsServiceCatalog.jpg" />
    <None Include="Samples\Layers\WMTSLayer\WMTSLayer.jpg" />
    <None Include="Samples\Location\DisplayDeviceLocation\DisplayDeviceLocation.jpg" />
    <None Include="Samples\Map\AccessLoadStatus\AccessLoadStatus.jpg" />
    <None Include="Samples\Map\AuthorMap\AuthorMap.jpg" />
    <None Include="Samples\Map\ChangeBasemap\ChangeBasemap.jpg" />
    <None Include="Samples\Map\DisplayMap\DisplayMap.jpg" />
    <None Include="Samples\Map\ManageBookmarks\ManageBookmarks.jpg" />
    <None Include="Samples\Map\OpenMapURL\OpenMapURL.jpg" />
    <None Include="Samples\Map\OpenMobileMap\OpenMobileMap.jpg" />
    <None Include="Samples\Map\SearchPortalMaps\SearchPortalMaps.jpg" />
    <None Include="Samples\Map\SetInitialMapArea\SetInitialMapArea.jpg" />
    <None Include="Samples\Map\SetInitialMapLocation\SetInitialMapLocation.jpg" />
    <None Include="Samples\Map\SetMapSpatialReference\SetMapSpatialReference.jpg" />
    <None Include="Samples\Map\SetMinMaxScale\SetMinMaxScale.jpg" />
    <None Include="Samples\MapView\ChangeViewpoint\ChangeViewpoint.jpg" />
    <None Include="Samples\MapView\DisplayDrawingStatus\DisplayDrawingStatus.jpg" />
    <None Include="Samples\MapView\DisplayLayerViewState\DisplayLayerViewState.jpg" />
    <None Include="Samples\MapView\FeatureLayerTimeOffset\FeatureLayerTimeOffset.jpg" />
    <None Include="Samples\MapView\GeoViewSync\GeoViewSync.jpg" />
    <None Include="Samples\MapView\MapRotation\MapRotation.jpg" />
    <None Include="Samples\MapView\ShowCallout\ShowCallout.jpg" />
    <None Include="Samples\MapView\ShowMagnifier\ShowMagnifier.jpg" />
    <None Include="Samples\MapView\TakeScreenshot\TakeScreenshot.jpg" />
    <None Include="Samples\Network Analysis\FindRoute\FindRoute.jpg" />
    <None Include="Samples\Search\FindAddress\FindAddress.jpg" />
    <None Include="Samples\Search\FindPlace\FindPlace.jpg" />
    <None Include="Samples\Symbology\RenderPictureMarkers\RenderPictureMarkers.jpg" />
    <None Include="Samples\Symbology\RenderSimpleMarkers\RenderSimpleMarkers.jpg" />
    <None Include="Samples\Symbology\RenderUniqueValues\RenderUniqueValues.jpg" />
    <None Include="Samples\Symbology\SimpleRenderers\SimpleRenderers.jpg" />
    <None Include="Samples\Symbology\UseDistanceCompositeSym\UseDistanceCompositeSym.jpg" />
    <None Include="Samples\Tutorial\AuthorEditSaveMap\AuthorEditSaveMap.jpg" />
    <None Include="Samples\Layers\ChangeBlendRenderer\ChangeBlendRenderer.jpg" />
    <None Include="Samples\Layers\ChangeStretchRenderer\ChangeStretchRenderer.jpg" />
    <None Include="Samples\Symbology\FeatureLayerExtrusion\FeatureLayerExtrusion.jpg" />
    <None Include="Samples\Layers\RasterHillshade\RasterHillshade.jpg" />
    <None Include="Samples\Layers\RasterRgbRenderer\RasterRgbRenderer.jpg" />
    <None Include="Samples\GeometryEngine\ListTransformations\ListTransformations.jpg" />
    <None Include="Samples\GeometryEngine\BufferList\BufferList.jpg" />
    <None Include="Samples\GeometryEngine\Buffer\Buffer.jpg" />
    <None Include="Samples\Hydrography\AddEncExchangeSet\AddEncExchangeSet.jpg" />
    <None Include="Samples\Hydrography\ChangeEncDisplaySettings\ChangeEncDisplaySettings.jpg" />
    <None Include="Samples\MapView\ChangeTimeExtent\ChangeTimeExtent.jpg" />
    <None Include="Samples\GeometryEngine\CreateGeometries\CreateGeometries.jpg" />
    <None Include="Samples\GeometryEngine\SpatialRelationships\SpatialRelationships.jpg" />
    <None Include="Samples\GeometryEngine\GeodesicOperations\GeodesicOperations.jpg" />
    <None Include="Samples\GeometryEngine\NearestVertex\NearestVertex.jpg" />
    <None Include="Samples\Map\DownloadPreplannedMapAreas\DownloadPreplannedMapAreas.jpg" />
    <None Include="Samples\Layers\StyleWmsLayer\StyleWmsLayer.jpg" />
    <None Include="Samples\Data\FeatureLayerGeodatabase\FeatureLayerGeodatabase.jpg" />
    <None Include="Samples\GeometryEngine\ClipGeometry\ClipGeometry.jpg" />
    <None Include="Samples\GeometryEngine\ConvexHullList\ConvexHullList.jpg" />
    <None Include="Samples\GeometryEngine\ConvexHull\ConvexHull.jpg" />
    <None Include="Samples\GeometryEngine\CutGeometry\CutGeometry.jpg" />
    <None Include="Samples\Layers\ChangeSublayerRenderer\ChangeSublayerRenderer.jpg" />
    <None Include="Samples\Layers\ShowLabelsOnLayer\ShowLabelsOnLayer.jpg" />
    <None Include="Samples\MapView\DisplayGrid\DisplayGrid.jpg" />
    <None Include="Samples\Analysis\DistanceMeasurement\DistanceMeasurement.jpg" />
  </ItemGroup>
  <!-- Sample Code -->
  <ItemGroup>
    <Compile Include="Samples\Analysis\DistanceMeasurement\DistanceMeasurement.cs" />
    <Compile Include="Samples\Data\FeatureLayerGeodatabase\FeatureLayerGeodatabase.cs" />
    <Compile Include="Samples\GeometryEngine\DensifyAndGeneralize\DensifyAndGeneralize.cs" />
    <Compile Include="Samples\GeometryEngine\BufferList\BufferList.cs" />
    <Compile Include="Samples\GeometryEngine\Buffer\Buffer.cs" />
    <Compile Include="Samples\GeometryEngine\ClipGeometry\ClipGeometry.cs" />
    <Compile Include="Samples\GeometryEngine\ConvexHullList\ConvexHullList.cs" />
    <Compile Include="Samples\GeometryEngine\ConvexHull\ConvexHull.cs" />
    <Compile Include="Samples\GeometryEngine\CutGeometry\CutGeometry.cs" />
    <Compile Include="Samples\GeometryEngine\GeodesicOperations\GeodesicOperations.cs" />
    <Compile Include="Samples\GeometryEngine\NearestVertex\NearestVertex.cs" />
    <Compile Include="Samples\GeometryEngine\CreateGeometries\CreateGeometries.cs" />
    <Compile Include="Samples\GeometryEngine\ListTransformations\ListTransformations.cs" />
    <Compile Include="Samples\GeometryEngine\SpatialRelationships\SpatialRelationships.cs" />
    <Compile Include="Samples\Hydrography\AddEncExchangeSet\AddEncExchangeSet.cs" />
    <Compile Include="Samples\Hydrography\ChangeEncDisplaySettings\ChangeEncDisplaySettings.cs" />
    <Compile Include="Samples\Hydrography\SelectEncFeatures\SelectEncFeatures.cs" />
    <Compile Include="Samples\Analysis\ViewshedLocation\ViewshedLocation.cs" />
    <Compile Include="Samples\Analysis\ViewshedGeoElement\ViewshedGeoElement.cs" />
    <Compile Include="Samples\GraphicsOverlay\Animate3DGraphic\Animate3DGraphic.cs" />
    <Compile Include="Samples\Layers\ChangeBlendRenderer\ChangeBlendRenderer.cs" />
    <Compile Include="Samples\GeometryEngine\ProjectWithSpecificTransformation\ProjectWithSpecificTransformation.cs" />
    <Compile Include="Samples\Data\ListRelatedFeatures\ListRelatedFeatures.cs" />
    <Compile Include="Samples\Geometry\FormatCoordinates\FormatCoordinates.cs" />
    <Compile Include="Samples\Layers\MapImageSublayerQuery\MapImageSublayerQuery.cs" />
    <Compile Include="Samples\Layers\ChangeSublayerRenderer\ChangeSublayerRenderer.cs" />
    <Compile Include="Samples\Layers\ShowLabelsOnLayer\ShowLabelsOnLayer.cs" />
    <Compile Include="Samples\Layers\LoadWebTiledLayer\LoadWebTiledLayer.cs" />
    <Compile Include="Samples\GraphicsOverlay\AddGraphicsWithSymbols\AddGraphicsWithSymbols.cs" />
    <Compile Include="Samples\Analysis\LineOfSightGeoElement\LineOfSightGeoElement.cs" />
    <Compile Include="Samples\Analysis\QueryFeatureCountAndExtent\QueryFeatureCountAndExtent.cs" />
    <Compile Include="Samples\Layers\ChangeStretchRenderer\ChangeStretchRenderer.cs" />
    <Compile Include="Samples\Layers\FeatureLayerRenderingModeScene\FeatureLayerRenderingModeScene.cs" />
    <Compile Include="Samples\Data\SymbolizeShapefile\SymbolizeShapefile.cs" />
    <Compile Include="Samples\Analysis\LineOfSightLocation\LineOfSightLocation.cs" />
    <Compile Include="Samples\Analysis\ViewshedCamera\ViewshedCamera.cs" />
    <Compile Include="Samples\Data\EditAndSyncFeatures\EditAndSyncFeatures.cs" />
    <Compile Include="Samples\Data\FeatureLayerGeoPackage\FeatureLayerGeoPackage.cs" />
    <Compile Include="Samples\Data\FeatureLayerQuery\FeatureLayerQuery.cs" />
    <Compile Include="Samples\Data\FeatureLayerShapefile\FeatureLayerShapefile.cs" />
    <Compile Include="Samples\Data\GenerateGeodatabase\GenerateGeodatabase.cs" />
    <Compile Include="Samples\Data\GeodatabaseTransactions\GeodatabaseTransactions.cs" />
    <Compile Include="Samples\Data\RasterLayerGeoPackage\RasterLayerGeoPackage.cs" />
    <Compile Include="Samples\Data\ReadGeoPackage\ReadGeoPackage.cs" />
    <Compile Include="Samples\Data\ReadShapefileMetadata\ReadShapefileMetadata.cs" />
    <Compile Include="Samples\Data\ServiceFeatureTableCache\ServiceFeatureTableCache.cs" />
    <Compile Include="Samples\Data\ServiceFeatureTableManualCache\ServiceFeatureTableManualCache.cs" />
    <Compile Include="Samples\Data\ServiceFeatureTableNoCache\ServiceFeatureTableNoCache.cs" />
    <Compile Include="Samples\Data\StatisticalQuery\StatisticalQuery.cs" />
    <Compile Include="Samples\Data\StatsQueryGroupAndSort\StatsQueryGroupAndSort.cs" />
    <Compile Include="Samples\Geoprocessing\AnalyzeHotspots\AnalyzeHotspots.cs" />
    <Compile Include="Samples\Geoprocessing\AnalyzeViewshed\AnalyzeViewshed.cs" />
    <Compile Include="Samples\Geoprocessing\ListGeodatabaseVersions\ListGeodatabaseVersions.cs" />
    <Compile Include="Samples\GraphicsOverlay\AddGraphicsRenderer\AddGraphicsRenderer.cs" />
    <Compile Include="Samples\GraphicsOverlay\IdentifyGraphics\IdentifyGraphics.cs" />
    <Compile Include="Samples\GraphicsOverlay\SketchOnMap\SketchOnMap.cs" />
    <Compile Include="Samples\GraphicsOverlay\SurfacePlacements\SurfacePlacements.cs" />
    <Compile Include="Samples\Layers\ArcGISMapImageLayerUrl\ArcGISMapImageLayerUrl.cs" />
    <Compile Include="Samples\Layers\ArcGISTiledLayerUrl\ArcGISTiledLayerUrl.cs" />
    <Compile Include="Samples\Layers\ArcGISVectorTiledLayerUrl\ArcGISVectorTiledLayerUrl.cs" />
    <Compile Include="Samples\Layers\ChangeFeatureLayerRenderer\ChangeFeatureLayerRenderer.cs" />
    <Compile Include="Samples\Layers\ChangeSublayerVisibility\ChangeSublayerVisibility.cs" />
    <Compile Include="Samples\Layers\CreateFeatureCollectionLayer\CreateFeatureCollectionLayer.cs" />
    <Compile Include="Samples\Layers\DisplayScene\DisplayScene.cs" />
    <Compile Include="Samples\Layers\ExportTiles\ExportTiles.cs" />
    <Compile Include="Samples\Layers\FeatureCollectionLayerFromPortal\FeatureCollectionLayerFromPortal.cs" />
    <Compile Include="Samples\Layers\FeatureCollectionLayerFromQuery\FeatureCollectionLayerFromQuery.cs" />
    <Compile Include="Samples\Layers\FeatureLayerDefinitionExpression\FeatureLayerDefinitionExpression.cs" />
    <Compile Include="Samples\Layers\FeatureLayerDictionaryRenderer\FeatureLayerDictionaryRenderer.cs" />
    <Compile Include="Samples\Layers\FeatureLayerRenderingModeMap\FeatureLayerRenderingModeMap.cs" />
    <Compile Include="Samples\Layers\FeatureLayerSelection\FeatureLayerSelection.cs" />
    <Compile Include="Samples\Layers\FeatureLayerUrl\FeatureLayerUrl.cs" />
    <Compile Include="Samples\Layers\RasterRgbRenderer\RasterRgbRenderer.cs" />
    <Compile Include="Samples\Layers\RasterHillshade\RasterHillshade.cs" />
    <Compile Include="Samples\Layers\RasterLayerFile\RasterLayerFile.cs" />
    <Compile Include="Samples\Layers\RasterLayerImageServiceRaster\RasterLayerImageServiceRaster.cs" />
    <Compile Include="Samples\Layers\RasterLayerRasterFunction\RasterLayerRasterFunction.cs" />
    <Compile Include="Samples\Layers\RasterRenderingRule\RasterRenderingRule.cs" />
    <Compile Include="Samples\Layers\SceneLayerUrl\SceneLayerUrl.cs" />
    <Compile Include="Samples\Layers\TimeBasedQuery\TimeBasedQuery.cs" />
    <Compile Include="Samples\Layers\WmsIdentify\WmsIdentify.cs" />
    <Compile Include="Samples\Layers\StyleWmsLayer\StyleWmsLayer.cs" />
    <Compile Include="Samples\Layers\WMSLayerUrl\WMSLayerUrl.cs" />
    <Compile Include="Samples\Layers\WmsServiceCatalog\WmsServiceCatalog.cs" />
    <Compile Include="Samples\Layers\WMTSLayer\WMTSLayer.cs" />
    <Compile Include="Samples\Location\DisplayDeviceLocation\DisplayDeviceLocation.cs" />
    <Compile Include="Samples\MapView\DisplayGrid\DisplayGrid.cs" />
    <Compile Include="Samples\MapView\ChangeTimeExtent\ChangeTimeExtent.cs" />
    <Compile Include="Samples\Map\AccessLoadStatus\AccessLoadStatus.cs" />
    <Compile Include="Samples\Map\AuthorMap\AuthorMap.cs" />
    <Compile Include="Samples\Map\ChangeBasemap\ChangeBasemap.cs" />
    <Compile Include="Samples\Map\DisplayMap\DisplayMap.cs" />
    <Compile Include="Samples\Map\DownloadPreplannedMapAreas\DownloadPreplannedMapAreas.cs" />
    <Compile Include="Samples\Map\ManageBookmarks\ManageBookmarks.cs" />
    <Compile Include="Samples\Map\OpenMapURL\OpenMapURL.cs" />
    <Compile Include="Samples\Map\OpenMobileMap\OpenMobileMap.cs" />
    <Compile Include="Samples\Map\SearchPortalMaps\SearchPortalMaps.cs" />
    <Compile Include="Samples\Map\SetInitialMapArea\SetInitialMapArea.cs" />
    <Compile Include="Samples\Map\SetInitialMapLocation\SetInitialMapLocation.cs" />
    <Compile Include="Samples\Map\SetMapSpatialReference\SetMapSpatialReference.cs" />
    <Compile Include="Samples\Map\SetMinMaxScale\SetMinMaxScale.cs" />
    <Compile Include="Samples\MapView\ChangeViewpoint\ChangeViewpoint.cs" />
    <Compile Include="Samples\MapView\DisplayDrawingStatus\DisplayDrawingStatus.cs" />
    <Compile Include="Samples\MapView\DisplayLayerViewState\DisplayLayerViewState.cs" />
    <Compile Include="Samples\MapView\FeatureLayerTimeOffset\FeatureLayerTimeOffset.cs" />
    <Compile Include="Samples\MapView\GeoViewSync\GeoViewSync.cs" />
    <Compile Include="Samples\MapView\MapRotation\MapRotation.cs" />
    <Compile Include="Samples\MapView\ShowCallout\ShowCallout.cs" />
    <Compile Include="Samples\MapView\ShowMagnifier\ShowMagnifier.cs" />
    <Compile Include="Samples\MapView\TakeScreenshot\TakeScreenshot.cs" />
    <Compile Include="Samples\Network Analysis\FindRoute\FindRoute.cs" />
    <Compile Include="Samples\Search\FindAddress\FindAddress.cs" />
    <Compile Include="Samples\Search\FindPlace\FindPlace.cs" />
    <Compile Include="Samples\Symbology\FeatureLayerExtrusion\FeatureLayerExtrusion.cs" />
    <Compile Include="Samples\Symbology\RenderPictureMarkers\RenderPictureMarkers.cs" />
    <Compile Include="Samples\Symbology\RenderSimpleMarkers\RenderSimpleMarkers.cs" />
    <Compile Include="Samples\Symbology\RenderUniqueValues\RenderUniqueValues.cs" />
    <Compile Include="Samples\Symbology\SimpleRenderers\SimpleRenderers.cs" />
    <Compile Include="Samples\Symbology\UseDistanceCompositeSym\UseDistanceCompositeSym.cs" />
    <Compile Include="Samples\Tutorial\AuthorEditSaveMap\AuthorEditSaveMap.cs" />
  </ItemGroup>
  <!-- Sample Manager Code -->
  <ItemGroup>
    <Compile Include="CategoriesAdapter.cs" />
    <Compile Include="MainActivity.cs" />
    <Compile Include="Resources\Resource.Designer.cs" />
    <Compile Include="Properties\AssemblyInfo.cs" />
  </ItemGroup>
  <!-- Miscellaneous Android Resources-->
  <ItemGroup>
    <EmbeddedResource Include="Resources\PictureMarkerSymbols\pin_star_blue.png" />
    <AndroidResource Include="Resources\drawable-xxhdpi\Icon.png" />
    <AndroidResource Include="Resources\drawable-xxxhdpi\Icon.png" />
    <AndroidResource Include="Resources\drawable-mdpi\Icon.png" />
    <AndroidResource Include="Resources\drawable\Android_512.png" />
    <AndroidResource Include="Resources\drawable-xhdpi\Icon.png" />
    <AndroidResource Include="Resources\drawable-hdpi\Icon.png" />
    <AndroidResource Include="Resources\drawable\Icon.png" />
    <AndroidResource Include="Resources\values\Strings.xml" />
    <AndroidAsset Include="Assets\AboutAssets.txt">
      <CopyToOutputDirectory>PreserveNewest</CopyToOutputDirectory>
    </AndroidAsset>
    <None Include="Properties\AndroidManifest.xml" />
  </ItemGroup>
  <!-- Sample Manager Layout-->
  <ItemGroup>
    <AndroidResource Include="Resources\layout\CategoriesList.axml">
      <SubType>Designer</SubType>
    </AndroidResource>
    <AndroidResource Include="Resources\layout\CategoriesLayout.axml">
      <SubType>AndroidResource</SubType>
    </AndroidResource>
    <AndroidResource Include="Resources\layout\SamplesList.axml">
      <SubType>AndroidResource</SubType>
    </AndroidResource>
    <AndroidResource Include="Resources\layout\SamplesLayout.axml">
      <SubType>AndroidResource</SubType>
    </AndroidResource>
  </ItemGroup>
  <!-- Miscellaneous Configuration -->
  <ItemGroup>
    <None Include="app.config" />
    <None Include="packages.config" />
    <None Include="Resources\AboutResources.txt" />
  </ItemGroup>
  <!-- Sample Layouts -->
  <ItemGroup>
<<<<<<< HEAD
    <AndroidResource Include="Resources\layout\GeoViewSync.axml" />
    <AndroidResource Include="Resources\layout\FeatureLayerRenderingModeMapLayout.axml" />
    <AndroidResource Include="Resources\layout\GroupedResultsList_DataItem.axml" />
    <AndroidResource Include="Resources\layout\GroupedResultsList_GroupItem.axml" />
    <AndroidResource Include="Resources\layout\FeatureLayerRenderingModeScene.axml" />
    <AndroidResource Include="Resources\layout\Animate3DGraphic.axml" />
    <AndroidResource Include="Resources\layout\DistanceMeasurement.axml" />
    <AndroidResource Include="Resources\layout\DisplayGrid.axml" />
=======
    <None Include="Samples\Layers\MapImageSublayerQuery\MapImageSublayerQuery.jpg" />
  </ItemGroup>
  <ItemGroup>
    <AndroidResource Include="Resources\layout\DensifyAndGeneralize.axml">
      <SubType>Designer</SubType>
    </AndroidResource>
  </ItemGroup>
  <ItemGroup>
    <None Include="Samples\GeometryEngine\DensifyAndGeneralize\DensifyAndGeneralize.jpg" />
    <None Include="Samples\MapView\DisplayGrid\DisplayGrid.jpg" />
  </ItemGroup>
  <ItemGroup>
    <AndroidResource Include="Resources\layout\DisplayGrid.axml">
      <SubType>Designer</SubType>
    </AndroidResource>
>>>>>>> aeabfe7d
  </ItemGroup>
  <!-- Imports -->
  <Import Project="..\..\ArcGISRuntime.Samples.Shared\ArcGISRuntime.Samples.Shared.projitems" Label="Shared" />
  <Import Project="$(MSBuildExtensionsPath)\Xamarin\Android\Xamarin.Android.CSharp.targets" />
  <Import Project="..\..\..\packages\Esri.ArcGISRuntime.Xamarin.Android.100.3.0\build\MonoAndroid10\Esri.ArcGISRuntime.Xamarin.Android.targets" Condition="Exists('..\..\..\packages\Esri.ArcGISRuntime.Xamarin.Android.100.3.0\build\MonoAndroid10\Esri.ArcGISRuntime.Xamarin.Android.targets')" />
  <Target Name="EnsureNuGetPackageBuildImports" BeforeTargets="PrepareForBuild">
    <PropertyGroup>
      <ErrorText>This project references NuGet package(s) that are missing on this computer. Use NuGet Package Restore to download them.  For more information, see http://go.microsoft.com/fwlink/?LinkID=322105. The missing file is {0}.</ErrorText>
    </PropertyGroup>
    <Error Condition="!Exists('..\..\..\packages\Esri.ArcGISRuntime.Xamarin.Android.100.3.0\build\MonoAndroid10\Esri.ArcGISRuntime.Xamarin.Android.targets')" Text="$([System.String]::Format('$(ErrorText)', '..\..\..\packages\Esri.ArcGISRuntime.Xamarin.Android.100.3.0\build\MonoAndroid10\Esri.ArcGISRuntime.Xamarin.Android.targets'))" />
    <Error Condition="!Exists('..\..\..\packages\Esri.ArcGISRuntime.Hydrography.100.3.0\build\MonoAndroid10\Esri.ArcGISRuntime.Hydrography.targets')" Text="$([System.String]::Format('$(ErrorText)', '..\..\..\packages\Esri.ArcGISRuntime.Hydrography.100.3.0\build\MonoAndroid10\Esri.ArcGISRuntime.Hydrography.targets'))" />
  </Target>
  <Import Project="..\..\..\packages\Esri.ArcGISRuntime.Hydrography.100.3.0\build\MonoAndroid10\Esri.ArcGISRuntime.Hydrography.targets" Condition="Exists('..\..\..\packages\Esri.ArcGISRuntime.Hydrography.100.3.0\build\MonoAndroid10\Esri.ArcGISRuntime.Hydrography.targets')" />
</Project><|MERGE_RESOLUTION|>--- conflicted
+++ resolved
@@ -238,6 +238,8 @@
     <None Include="Samples\Layers\ShowLabelsOnLayer\ShowLabelsOnLayer.jpg" />
     <None Include="Samples\MapView\DisplayGrid\DisplayGrid.jpg" />
     <None Include="Samples\Analysis\DistanceMeasurement\DistanceMeasurement.jpg" />
+    <None Include="Samples\Layers\MapImageSublayerQuery\MapImageSublayerQuery.jpg" />
+    <None Include="Samples\GeometryEngine\DensifyAndGeneralize\DensifyAndGeneralize.jpg" />
   </ItemGroup>
   <!-- Sample Code -->
   <ItemGroup>
@@ -408,8 +410,8 @@
   </ItemGroup>
   <!-- Sample Layouts -->
   <ItemGroup>
-<<<<<<< HEAD
     <AndroidResource Include="Resources\layout\GeoViewSync.axml" />
+    <AndroidResource Include="Resources\layout\DisplayGrid.axml" />
     <AndroidResource Include="Resources\layout\FeatureLayerRenderingModeMapLayout.axml" />
     <AndroidResource Include="Resources\layout\GroupedResultsList_DataItem.axml" />
     <AndroidResource Include="Resources\layout\GroupedResultsList_GroupItem.axml" />
@@ -417,23 +419,6 @@
     <AndroidResource Include="Resources\layout\Animate3DGraphic.axml" />
     <AndroidResource Include="Resources\layout\DistanceMeasurement.axml" />
     <AndroidResource Include="Resources\layout\DisplayGrid.axml" />
-=======
-    <None Include="Samples\Layers\MapImageSublayerQuery\MapImageSublayerQuery.jpg" />
-  </ItemGroup>
-  <ItemGroup>
-    <AndroidResource Include="Resources\layout\DensifyAndGeneralize.axml">
-      <SubType>Designer</SubType>
-    </AndroidResource>
-  </ItemGroup>
-  <ItemGroup>
-    <None Include="Samples\GeometryEngine\DensifyAndGeneralize\DensifyAndGeneralize.jpg" />
-    <None Include="Samples\MapView\DisplayGrid\DisplayGrid.jpg" />
-  </ItemGroup>
-  <ItemGroup>
-    <AndroidResource Include="Resources\layout\DisplayGrid.axml">
-      <SubType>Designer</SubType>
-    </AndroidResource>
->>>>>>> aeabfe7d
   </ItemGroup>
   <!-- Imports -->
   <Import Project="..\..\ArcGISRuntime.Samples.Shared\ArcGISRuntime.Samples.Shared.projitems" Label="Shared" />
