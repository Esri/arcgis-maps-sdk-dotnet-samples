﻿<?xml version="1.0" encoding="utf-8"?>
<Project ToolsVersion="4.0" DefaultTargets="Build" xmlns="http://schemas.microsoft.com/developer/msbuild/2003">
  <!-- Build Configurations-->
  <PropertyGroup>
    <Configuration Condition=" '$(Configuration)' == '' ">Debug</Configuration>
    <Platform Condition=" '$(Platform)' == '' ">AnyCPU</Platform>
    <ProductVersion>8.0.30703</ProductVersion>
    <SchemaVersion>2.0</SchemaVersion>
    <ProjectGuid>{BF0E3CEE-E88E-44E0-80CE-46EDA6CD4B54}</ProjectGuid>
    <ProjectTypeGuids>{EFBA0AD7-5A72-4C68-AF49-83D382785DCF};{FAE04EC0-301F-11D3-BF4B-00C04F79EFBC}</ProjectTypeGuids>
    <OutputType>Library</OutputType>
    <AppDesignerFolder>Properties</AppDesignerFolder>
    <RootNamespace>ArcGISRuntimeXamarin</RootNamespace>
    <AssemblyName>ArcGISRuntimeXamarin</AssemblyName>
    <FileAlignment>512</FileAlignment>
    <AndroidApplication>true</AndroidApplication>
    <AndroidResgenFile>Resources\Resource.Designer.cs</AndroidResgenFile>
    <GenerateSerializationAssemblies>Off</GenerateSerializationAssemblies>
    <AndroidUseLatestPlatformSdk>True</AndroidUseLatestPlatformSdk>
    <TargetFrameworkVersion>v7.1</TargetFrameworkVersion>
    <AndroidManifest>Properties\AndroidManifest.xml</AndroidManifest>
    <NuGetPackageImportStamp>
    </NuGetPackageImportStamp>
    <AndroidLinkMode>None</AndroidLinkMode>
    <AndroidLinkSkip>
    </AndroidLinkSkip>
    <AndroidStoreUncompressedFileExtensions>
    </AndroidStoreUncompressedFileExtensions>
  </PropertyGroup>
  <PropertyGroup Condition=" '$(Configuration)|$(Platform)' == 'Debug|AnyCPU' ">
    <DebugSymbols>true</DebugSymbols>
    <DebugType>full</DebugType>
    <Optimize>false</Optimize>
    <OutputPath>..\..\..\output\android\debug\</OutputPath>
    <DefineConstants>DEBUG;TRACE</DefineConstants>
    <ErrorReport>prompt</ErrorReport>
    <WarningLevel>4</WarningLevel>
    <AndroidUseSharedRuntime>True</AndroidUseSharedRuntime>
    <EmbedAssembliesIntoApk>True</EmbedAssembliesIntoApk>
    <AndroidSupportedAbis>armeabi,armeabi-v7a,x86</AndroidSupportedAbis>
    <MandroidI18n />
    <Debugger>Xamarin</Debugger>
    <DevInstrumentationEnabled>True</DevInstrumentationEnabled>
    <LangVersion>6</LangVersion>
    <AndroidHttpClientHandlerType>Xamarin.Android.Net.AndroidClientHandler</AndroidHttpClientHandlerType>
  </PropertyGroup>
  <PropertyGroup Condition=" '$(Configuration)|$(Platform)' == 'Release|AnyCPU' ">
    <DebugType>pdbonly</DebugType>
    <Optimize>true</Optimize>
    <OutputPath>..\..\..\output\android\release\</OutputPath>
    <DefineConstants>TRACE</DefineConstants>
    <ErrorReport>prompt</ErrorReport>
    <WarningLevel>4</WarningLevel>
    <AndroidUseSharedRuntime>False</AndroidUseSharedRuntime>
    <LangVersion>6</LangVersion>
  </PropertyGroup>
  <!-- /Build Configurations-->
  <ItemGroup>
    <!-- References -->
    <Reference Include="Esri.ArcGISRuntime, Version=100.2.0.0, Culture=neutral, PublicKeyToken=8fc3cc631e44ad86, processorArchitecture=MSIL">
      <HintPath>..\..\..\packages\Esri.ArcGISRuntime.Xamarin.Android.100.2.0\lib\MonoAndroid10\Esri.ArcGISRuntime.dll</HintPath>
    </Reference>
    <Reference Include="Esri.ArcGISRuntime.Hydrography, Version=100.2.0.0, Culture=neutral, PublicKeyToken=8fc3cc631e44ad86, processorArchitecture=MSIL">
      <HintPath>..\..\..\packages\Esri.ArcGISRuntime.Hydrography.100.2.0\lib\MonoAndroid10\Esri.ArcGISRuntime.Hydrography.dll</HintPath>
    </Reference>
    <Reference Include="Mono.Android" />
    <Reference Include="mscorlib" />
    <Reference Include="PCLCrypto, Version=2.0.0.0, Culture=neutral, PublicKeyToken=d4421c8a4786956c, processorArchitecture=MSIL">
      <HintPath>..\..\..\packages\PCLCrypto.2.0.147\lib\MonoAndroid23\PCLCrypto.dll</HintPath>
      <Private>True</Private>
    </Reference>
    <Reference Include="PInvoke.BCrypt, Version=0.5.0.0, Culture=neutral, PublicKeyToken=9e300f9f87f04a7a, processorArchitecture=MSIL">
      <HintPath>..\..\..\packages\PInvoke.BCrypt.0.5.86\lib\portable-net45+win8+wpa81\PInvoke.BCrypt.dll</HintPath>
    </Reference>
    <Reference Include="PInvoke.Kernel32, Version=0.5.0.0, Culture=neutral, PublicKeyToken=9e300f9f87f04a7a, processorArchitecture=MSIL">
      <HintPath>..\..\..\packages\PInvoke.Kernel32.0.5.86\lib\portable-net45+win8+wpa81\PInvoke.Kernel32.dll</HintPath>
    </Reference>
    <Reference Include="PInvoke.NCrypt, Version=0.5.0.0, Culture=neutral, PublicKeyToken=9e300f9f87f04a7a, processorArchitecture=MSIL">
      <HintPath>..\..\..\packages\PInvoke.NCrypt.0.5.86\lib\portable-net45+win8+wpa81\PInvoke.NCrypt.dll</HintPath>
    </Reference>
    <Reference Include="PInvoke.Windows.Core, Version=0.5.0.0, Culture=neutral, PublicKeyToken=9e300f9f87f04a7a, processorArchitecture=MSIL">
      <HintPath>..\..\..\packages\PInvoke.Windows.Core.0.5.86\lib\portable-net45+win8+wpa81\PInvoke.Windows.Core.dll</HintPath>
    </Reference>
    <Reference Include="System" />
    <Reference Include="System.Core" />
    <Reference Include="System.IO.Compression.FileSystem" />
    <Reference Include="System.Json" />
    <Reference Include="System.Runtime.Serialization" />
    <Reference Include="System.Xml.Linq" />
    <Reference Include="System.Xml" />
    <Reference Include="Validation, Version=2.4.0.0, Culture=neutral, PublicKeyToken=2fc06f0d701809a7, processorArchitecture=MSIL">
      <HintPath>..\..\..\packages\Validation.2.4.15\lib\netstandard1.3\Validation.dll</HintPath>
    </Reference>
    <Reference Include="Xamarin.Android.Support.CustomTabs, Version=1.0.0.0, Culture=neutral, processorArchitecture=MSIL">
      <HintPath>..\..\..\packages\Xamarin.Android.Support.CustomTabs.23.3.0\lib\MonoAndroid403\Xamarin.Android.Support.CustomTabs.dll</HintPath>
    </Reference>
    <Reference Include="Xamarin.Android.Support.v4, Version=1.0.0.0, Culture=neutral, processorArchitecture=MSIL">
      <HintPath>..\..\..\packages\Xamarin.Android.Support.v4.23.3.0\lib\MonoAndroid403\Xamarin.Android.Support.v4.dll</HintPath>
    </Reference>
    <Reference Include="Xamarin.Auth, Version=1.5.0.0, Culture=neutral, processorArchitecture=MSIL">
      <HintPath>..\..\..\packages\Xamarin.Auth.1.5.0.3\lib\MonoAndroid10\Xamarin.Auth.dll</HintPath>
    </Reference>
  </ItemGroup>
  <ItemGroup>
    <!-- Misc Config -->
    <None Include="app.config" />
    <None Include="packages.config" />
    <None Include="Resources\AboutResources.txt" />
    <None Include="Samples\Hydrography\SelectEncFeatures\SelectEncFeatures.jpg" />
  </ItemGroup>
  <ItemGroup>
    <!-- Misc Resources -->
    <EmbeddedResource Include="Resources\PictureMarkerSymbols\pin_star_blue.png" />
    <AndroidResource Include="Resources\drawable-xxhdpi\Icon.png" />
    <AndroidResource Include="Resources\drawable-xxxhdpi\Icon.png" />
    <AndroidResource Include="Resources\drawable-mdpi\Icon.png" />
    <AndroidResource Include="Resources\drawable\Android_512.png" />
    <AndroidResource Include="Resources\drawable-xhdpi\Icon.png" />
    <AndroidResource Include="Resources\drawable-hdpi\Icon.png" />
    <AndroidResource Include="Resources\drawable\Icon.png" />
    <!-- Android Layouts -->
    <AndroidResource Include="Resources\layout\GeoViewSync.axml" />
    <AndroidResource Include="Resources\layout\FeatureLayerRenderingModeMapLayout.axml" />
    <AndroidResource Include="Resources\layout\GroupedResultsList_DataItem.axml">
      <SubType>AndroidResource</SubType>
    </AndroidResource>
    <AndroidResource Include="Resources\layout\GroupedResultsList_GroupItem.axml">
      <SubType>AndroidResource</SubType>
    </AndroidResource>
    <AndroidResource Include="Resources\layout\CategoriesList.axml">
      <SubType>AndroidResource</SubType>
    </AndroidResource>
    <AndroidResource Include="Resources\layout\CategoriesLayout.axml">
      <SubType>AndroidResource</SubType>
    </AndroidResource>
    <AndroidResource Include="Resources\layout\SamplesList.axml">
      <SubType>AndroidResource</SubType>
    </AndroidResource>
    <AndroidResource Include="Resources\layout\SamplesLayout.axml">
      <SubType>AndroidResource</SubType>
    </AndroidResource>
    <AndroidResource Include="Resources\values\Strings.xml" />
    <AndroidAsset Include="Assets\AboutAssets.txt">
      <CopyToOutputDirectory>PreserveNewest</CopyToOutputDirectory>
    </AndroidAsset>
    <None Include="Properties\AndroidManifest.xml" />
    <EmbeddedResource Include="Samples\Hydrography\SelectEncFeatures\metadata.json" />
    <AndroidResource Include="Resources\layout\FeatureLayerRenderingModeScene.axml" />
  </ItemGroup>
  <ItemGroup>
    <!-- Sample Manager Code -->
    <Compile Include="CategoriesAdapter.cs" />
    <Compile Include="MainActivity.cs" />
    <Compile Include="Managers\DataManager.cs" />
    <Compile Include="Managers\SampleManager.cs" />
    <Compile Include="Managers\TreeItem.cs" />
    <Compile Include="Models\CategoryModel.cs" />
    <Compile Include="Models\FeaturedModel.cs" />
    <Compile Include="Models\SampleModel.cs" />
    <Compile Include="Models\SampleModelExtensions.cs" />
    <Compile Include="Models\SampleStructureMap.cs" />
    <Compile Include="Models\SubCategoryModel.cs" />
    <Compile Include="Resources\Resource.Designer.cs" />
    <Compile Include="Properties\AssemblyInfo.cs" />
    <Compile Include="SamplesListActivity.cs" />
    <Compile Include="SamplesListAdapter.cs" />
    <Compile Include="Samples\Hydrography\SelectEncFeatures\SelectEncFeatures.cs" />
  </ItemGroup>
  <ItemGroup>
    <!-- JSON Metadata -->
<<<<<<< HEAD
    <EmbeddedResource Include="Samples\Analysis\LineOfSightGeoElement\metadata.json" />
=======
    <EmbeddedResource Include="Samples\Layers\FeatureLayerRenderingModeScene\metadata.json" />
>>>>>>> add4ab53
    <EmbeddedResource Include="Samples\Data\SymbolizeShapefile\metadata.json" />
    <EmbeddedResource Include="groups.json" />
    <EmbeddedResource Include="Samples\Analysis\LineOfSightLocation\metadata.json" />
    <EmbeddedResource Include="Samples\Analysis\ViewshedCamera\metadata.json" />
    <EmbeddedResource Include="Samples\Data\EditAndSyncFeatures\metadata.json" />
    <EmbeddedResource Include="Samples\Data\FeatureLayerGeoPackage\metadata.json" />
    <EmbeddedResource Include="Samples\Data\FeatureLayerQuery\metadata.json" />
    <EmbeddedResource Include="Samples\Data\FeatureLayerShapefile\metadata.json" />
    <EmbeddedResource Include="Samples\Data\GenerateGeodatabase\metadata.json" />
    <EmbeddedResource Include="Samples\Data\GeodatabaseTransactions\metadata.json" />
    <EmbeddedResource Include="Samples\Data\RasterLayerGeoPackage\metadata.json" />
    <EmbeddedResource Include="Samples\Data\ReadShapefileMetadata\metadata.json" />
    <EmbeddedResource Include="Samples\Data\ServiceFeatureTableCache\metadata.json" />
    <EmbeddedResource Include="Samples\Data\ServiceFeatureTableManualCache\metadata.json" />
    <EmbeddedResource Include="Samples\Data\ServiceFeatureTableNoCache\metadata.json" />
    <EmbeddedResource Include="Samples\Data\StatisticalQuery\metadata.json" />
    <EmbeddedResource Include="Samples\Data\StatsQueryGroupAndSort\metadata.json" />
    <EmbeddedResource Include="Samples\Geoprocessing\AnalyzeHotspots\metadata.json" />
    <EmbeddedResource Include="Samples\Geoprocessing\AnalyzeViewshed\metadata.json" />
    <EmbeddedResource Include="Samples\Geoprocessing\ListGeodatabaseVersions\metadata.json" />
    <EmbeddedResource Include="Samples\GraphicsOverlay\AddGraphicsRenderer\metadata.json" />
    <EmbeddedResource Include="Samples\GraphicsOverlay\IdentifyGraphics\metadata.json" />
    <EmbeddedResource Include="Samples\GraphicsOverlay\SketchOnMap\metadata.json" />
    <EmbeddedResource Include="Samples\GraphicsOverlay\SurfacePlacements\metadata.json" />
    <EmbeddedResource Include="Samples\Layers\ArcGISMapImageLayerUrl\metadata.json" />
    <EmbeddedResource Include="Samples\Layers\ArcGISTiledLayerUrl\metadata.json" />
    <EmbeddedResource Include="Samples\Layers\ArcGISVectorTiledLayerUrl\metadata.json" />
    <EmbeddedResource Include="Samples\Layers\ChangeFeatureLayerRenderer\metadata.json" />
    <EmbeddedResource Include="Samples\Layers\ChangeSublayerVisibility\metadata.json" />
    <EmbeddedResource Include="Samples\Layers\CreateFeatureCollectionLayer\metadata.json" />
    <EmbeddedResource Include="Samples\Layers\DisplayScene\metadata.json" />
    <EmbeddedResource Include="Samples\Layers\ExportTiles\metadata.json" />
    <EmbeddedResource Include="Samples\Layers\FeatureCollectionLayerFromPortal\metadata.json" />
    <EmbeddedResource Include="Samples\Layers\FeatureCollectionLayerFromQuery\metadata.json" />
    <EmbeddedResource Include="Samples\Layers\FeatureLayerDefinitionExpression\metadata.json" />
    <EmbeddedResource Include="Samples\Layers\FeatureLayerDictionaryRenderer\metadata.json" />
    <EmbeddedResource Include="Samples\Layers\FeatureLayerRenderingModeMap\metadata.json" />
    <EmbeddedResource Include="Samples\Layers\FeatureLayerSelection\metadata.json" />
    <EmbeddedResource Include="Samples\Layers\FeatureLayerUrl\metadata.json" />
    <EmbeddedResource Include="Samples\Layers\RasterLayerFile\metadata.json" />
    <EmbeddedResource Include="Samples\Layers\RasterLayerImageServiceRaster\metadata.json" />
    <EmbeddedResource Include="Samples\Layers\RasterLayerRasterFunction\metadata.json" />
    <EmbeddedResource Include="Samples\Layers\RasterRenderingRule\metadata.json" />
    <EmbeddedResource Include="Samples\Layers\SceneLayerUrl\metadata.json" />
    <EmbeddedResource Include="Samples\Layers\TimeBasedQuery\metadata.json" />
    <EmbeddedResource Include="Samples\Layers\WmsIdentify\metadata.json" />
    <EmbeddedResource Include="Samples\Layers\WMSLayerUrl\metadata.json" />
    <EmbeddedResource Include="Samples\Layers\WmsServiceCatalog\metadata.json" />
    <EmbeddedResource Include="Samples\Layers\WMTSLayer\metadata.json" />
    <EmbeddedResource Include="Samples\Location\DisplayDeviceLocation\metadata.json" />
    <EmbeddedResource Include="Samples\Map\AccessLoadStatus\metadata.json" />
    <EmbeddedResource Include="Samples\Map\AuthorMap\metadata.json" />
    <EmbeddedResource Include="Samples\Map\ChangeBasemap\metadata.json" />
    <EmbeddedResource Include="Samples\Map\DisplayMap\metadata.json" />
    <EmbeddedResource Include="Samples\Map\ManageBookmarks\metadata.json" />
    <EmbeddedResource Include="Samples\Map\OpenMapURL\metadata.json" />
    <EmbeddedResource Include="Samples\Map\OpenMobileMap\metadata.json" />
    <EmbeddedResource Include="Samples\Map\SearchPortalMaps\metadata.json" />
    <EmbeddedResource Include="Samples\Map\SetInitialMapArea\metadata.json" />
    <EmbeddedResource Include="Samples\Map\SetInitialMapLocation\metadata.json" />
    <EmbeddedResource Include="Samples\Map\SetMapSpatialReference\metadata.json" />
    <EmbeddedResource Include="Samples\Map\SetMinMaxScale\metadata.json" />
    <EmbeddedResource Include="Samples\MapView\ChangeViewpoint\metadata.json" />
    <EmbeddedResource Include="Samples\MapView\DisplayDrawingStatus\metadata.json" />
    <EmbeddedResource Include="Samples\MapView\DisplayLayerViewState\metadata.json" />
    <EmbeddedResource Include="Samples\MapView\FeatureLayerTimeOffset\metadata.json" />
    <EmbeddedResource Include="Samples\MapView\GeoViewSync\metadata.json" />
    <EmbeddedResource Include="Samples\MapView\MapRotation\metadata.json" />
    <EmbeddedResource Include="Samples\MapView\ShowCallout\metadata.json" />
    <EmbeddedResource Include="Samples\MapView\ShowMagnifier\metadata.json" />
    <EmbeddedResource Include="Samples\MapView\TakeScreenshot\metadata.json" />
    <EmbeddedResource Include="Samples\NetworkAnalysis\FindRoute\metadata.json" />
    <EmbeddedResource Include="Samples\Search\FindAddress\metadata.json" />
    <EmbeddedResource Include="Samples\Search\FindPlace\metadata.json" />
    <EmbeddedResource Include="Samples\Symbology\RenderPictureMarkers\metadata.json" />
    <EmbeddedResource Include="Samples\Symbology\RenderSimpleMarkers\metadata.json" />
    <EmbeddedResource Include="Samples\Symbology\RenderUniqueValues\metadata.json" />
    <EmbeddedResource Include="Samples\Symbology\SimpleRenderers\metadata.json" />
    <EmbeddedResource Include="Samples\Symbology\UseDistanceCompositeSym\metadata.json" />
    <EmbeddedResource Include="Samples\Tutorial\AuthorEditSaveMap\metadata.json" />
  </ItemGroup>
  <ItemGroup>
    <!-- Screenshots -->
<<<<<<< HEAD
    <None Include="Samples\Analysis\LineOfSightGeoElement\LineOfSightGeoElement.jpg" />
=======
    <None Include="Samples\Layers\FeatureLayerRenderingModeScene\FeatureLayerRenderingModeScene.jpg" />
>>>>>>> add4ab53
    <None Include="Samples\Data\SymbolizeShapefile\SymbolizeShapefile.jpg" />
    <None Include="Samples\Analysis\LineOfSightLocation\LineOfSightLocation.jpg" />
    <None Include="Samples\Analysis\ViewshedCamera\ViewshedCamera.jpg" />
    <None Include="Samples\Data\EditAndSyncFeatures\EditAndSyncFeatures.jpg" />
    <None Include="Samples\Data\FeatureLayerGeoPackage\FeatureLayerGeoPackage.jpg" />
    <None Include="Samples\Data\FeatureLayerQuery\FeatureLayerQuery.jpg" />
    <None Include="Samples\Data\FeatureLayerShapefile\FeatureLayerShapefile.jpg" />
    <None Include="Samples\Data\GenerateGeodatabase\GenerateGeodatabase.jpg" />
    <None Include="Samples\Data\GeodatabaseTransactions\GeodatabaseTransactions.jpg" />
    <None Include="Samples\Data\RasterLayerGeoPackage\RasterLayerGeoPackage.jpg" />
    <None Include="Samples\Data\ReadShapefileMetadata\ReadShapefileMetadata.jpg" />
    <None Include="Samples\Data\ServiceFeatureTableCache\ServiceFeatureTableCache.jpg" />
    <None Include="Samples\Data\ServiceFeatureTableManualCache\ServiceFeatureTableManualCache.jpg" />
    <None Include="Samples\Data\ServiceFeatureTableNoCache\ServiceFeatureTableNoCache.jpg" />
    <None Include="Samples\Data\StatisticalQuery\StatisticalQuery.jpg" />
    <None Include="Samples\Data\StatsQueryGroupAndSort\StatsQueryGroupAndSort.jpg" />
    <None Include="Samples\Geoprocessing\AnalyzeHotspots\AnalyzeHotspots.jpg" />
    <None Include="Samples\Geoprocessing\AnalyzeViewshed\AnalyzeViewshed.jpg" />
    <None Include="Samples\Geoprocessing\ListGeodatabaseVersions\ListGeodatabaseVersions.jpg" />
    <None Include="Samples\GraphicsOverlay\AddGraphicsRenderer\AddGraphicsRenderer.jpg" />
    <None Include="Samples\GraphicsOverlay\IdentifyGraphics\IdentifyGraphics.jpg" />
    <None Include="Samples\GraphicsOverlay\SketchOnMap\SketchOnMap.jpg" />
    <None Include="Samples\GraphicsOverlay\SurfacePlacements\SurfacePlacements.jpg" />
    <None Include="Samples\Layers\ArcGISMapImageLayerUrl\ArcGISMapImageLayerUrl.jpg" />
    <None Include="Samples\Layers\ArcGISTiledLayerUrl\ArcGISTiledLayerUrl.jpg" />
    <None Include="Samples\Layers\ArcGISVectorTiledLayerUrl\ArcGISVectorTiledLayerUrl.jpg" />
    <None Include="Samples\Layers\ChangeFeatureLayerRenderer\ChangeFeatureLayerRenderer.jpg" />
    <None Include="Samples\Layers\ChangeSublayerVisibility\ChangeSublayerVisibility.jpg" />
    <None Include="Samples\Layers\CreateFeatureCollectionLayer\CreateFeatureCollectionLayer.jpg" />
    <None Include="Samples\Layers\DisplayScene\DisplayScene.jpg" />
    <None Include="Samples\Layers\ExportTiles\ExportTiles.jpg" />
    <None Include="Samples\Layers\FeatureCollectionLayerFromPortal\FeatureCollectionLayerFromPortal.jpg" />
    <None Include="Samples\Layers\FeatureCollectionLayerFromQuery\FeatureCollectionLayerFromQuery.jpg" />
    <None Include="Samples\Layers\FeatureLayerDefinitionExpression\FeatureLayerDefinitionExpression.jpg" />
    <None Include="Samples\Layers\FeatureLayerDictionaryRenderer\FeatureLayerDictionaryRenderer.jpg" />
    <None Include="Samples\Layers\FeatureLayerRenderingModeMap\FeatureLayerRenderingModeMap.jpg" />
    <None Include="Samples\Layers\FeatureLayerSelection\FeatureLayerSelection.jpg" />
    <None Include="Samples\Layers\FeatureLayerUrl\FeatureLayerUrl.jpg" />
    <None Include="Samples\Layers\RasterLayerFile\RasterLayerFile.jpg" />
    <None Include="Samples\Layers\RasterLayerImageServiceRaster\RasterLayerImageServiceRaster.jpg" />
    <None Include="Samples\Layers\RasterLayerRasterFunction\RasterLayerRasterFunction.jpg" />
    <None Include="Samples\Layers\RasterRenderingRule\RasterRenderingRule.jpg" />
    <None Include="Samples\Layers\SceneLayerUrl\SceneLayerUrl.jpg" />
    <None Include="Samples\Layers\TimeBasedQuery\TimeBasedQuery.jpg" />
    <None Include="Samples\Layers\WmsIdentify\WmsIdentify.jpg" />
    <None Include="Samples\Layers\WMSLayerUrl\WMSLayerUrl.jpg" />
    <None Include="Samples\Layers\WmsServiceCatalog\WmsServiceCatalog.jpg" />
    <None Include="Samples\Layers\WMTSLayer\WMTSLayer.jpg" />
    <None Include="Samples\Location\DisplayDeviceLocation\DisplayDeviceLocation.jpg" />
    <None Include="Samples\Map\AccessLoadStatus\AccessLoadStatus.jpg" />
    <None Include="Samples\Map\AuthorMap\AuthorMap.jpg" />
    <None Include="Samples\Map\ChangeBasemap\ChangeBasemap.jpg" />
    <None Include="Samples\Map\DisplayMap\DisplayMap.jpg" />
    <None Include="Samples\Map\ManageBookmarks\ManageBookmarks.jpg" />
    <None Include="Samples\Map\OpenMapURL\OpenMapURL.jpg" />
    <None Include="Samples\Map\OpenMobileMap\OpenMobileMap.jpg" />
    <None Include="Samples\Map\SearchPortalMaps\SearchPortalMaps.jpg" />
    <None Include="Samples\Map\SetInitialMapArea\SetInitialMapArea.jpg" />
    <None Include="Samples\Map\SetInitialMapLocation\SetInitialMapLocation.jpg" />
    <None Include="Samples\Map\SetMapSpatialReference\SetMapSpatialReference.jpg" />
    <None Include="Samples\Map\SetMinMaxScale\SetMinMaxScale.jpg" />
    <None Include="Samples\MapView\ChangeViewpoint\ChangeViewpoint.jpg" />
    <None Include="Samples\MapView\DisplayDrawingStatus\DisplayDrawingStatus.jpg" />
    <None Include="Samples\MapView\DisplayLayerViewState\DisplayLayerViewState.jpg" />
    <None Include="Samples\MapView\FeatureLayerTimeOffset\FeatureLayerTimeOffset.jpg" />
    <None Include="Samples\MapView\GeoViewSync\GeoViewSync.jpg" />
    <None Include="Samples\MapView\MapRotation\MapRotation.jpg" />
    <None Include="Samples\MapView\ShowCallout\ShowCallout.jpg" />
    <None Include="Samples\MapView\ShowMagnifier\ShowMagnifier.jpg" />
    <None Include="Samples\MapView\TakeScreenshot\TakeScreenshot.jpg" />
    <None Include="Samples\NetworkAnalysis\FindRoute\FindRoute.jpg" />
    <None Include="Samples\Search\FindAddress\FindAddress.jpg" />
    <None Include="Samples\Search\FindPlace\FindPlace.jpg" />
    <EmbeddedResource Include="Samples\Symbology\FeatureLayerExtrusion\metadata.json" />
    <None Include="Samples\Symbology\RenderPictureMarkers\RenderPictureMarkers.jpg" />
    <None Include="Samples\Symbology\RenderSimpleMarkers\RenderSimpleMarkers.jpg" />
    <None Include="Samples\Symbology\RenderUniqueValues\RenderUniqueValues.jpg" />
    <None Include="Samples\Symbology\SimpleRenderers\SimpleRenderers.jpg" />
    <None Include="Samples\Symbology\UseDistanceCompositeSym\UseDistanceCompositeSym.jpg" />
    <None Include="Samples\Tutorial\AuthorEditSaveMap\AuthorEditSaveMap.jpg" />
  </ItemGroup>
  <ItemGroup>
    <!-- Sample Code -->
<<<<<<< HEAD
    <Compile Include="Samples\Analysis\LineOfSightGeoElement\LineOfSightGeoElement.cs" />
=======
    <Compile Include="Samples\Layers\FeatureLayerRenderingModeScene\FeatureLayerRenderingModeScene.cs" />
>>>>>>> add4ab53
    <Compile Include="Samples\Data\SymbolizeShapefile\SymbolizeShapefile.cs" />
    <Compile Include="Samples\Analysis\LineOfSightLocation\LineOfSightLocation.cs" />
    <Compile Include="Samples\Analysis\ViewshedCamera\ViewshedCamera.cs" />
    <Compile Include="Samples\Data\EditAndSyncFeatures\EditAndSyncFeatures.cs" />
    <Compile Include="Samples\Data\FeatureLayerGeoPackage\FeatureLayerGeoPackage.cs" />
    <Compile Include="Samples\Data\FeatureLayerQuery\FeatureLayerQuery.cs" />
    <Compile Include="Samples\Data\FeatureLayerShapefile\FeatureLayerShapefile.cs" />
    <Compile Include="Samples\Data\GenerateGeodatabase\GenerateGeodatabase.cs" />
    <Compile Include="Samples\Data\GeodatabaseTransactions\GeodatabaseTransactions.cs" />
    <Compile Include="Samples\Data\RasterLayerGeoPackage\RasterLayerGeoPackage.cs" />
    <Compile Include="Samples\Data\ReadShapefileMetadata\ReadShapefileMetadata.cs" />
    <Compile Include="Samples\Data\ServiceFeatureTableCache\ServiceFeatureTableCache.cs" />
    <Compile Include="Samples\Data\ServiceFeatureTableManualCache\ServiceFeatureTableManualCache.cs" />
    <Compile Include="Samples\Data\ServiceFeatureTableNoCache\ServiceFeatureTableNoCache.cs" />
    <Compile Include="Samples\Data\StatisticalQuery\StatisticalQuery.cs" />
    <Compile Include="Samples\Data\StatsQueryGroupAndSort\StatsQueryGroupAndSort.cs" />
    <Compile Include="Samples\Geoprocessing\AnalyzeHotspots\AnalyzeHotspots.cs" />
    <Compile Include="Samples\Geoprocessing\AnalyzeViewshed\AnalyzeViewshed.cs" />
    <Compile Include="Samples\Geoprocessing\ListGeodatabaseVersions\ListGeodatabaseVersions.cs" />
    <Compile Include="Samples\GraphicsOverlay\AddGraphicsRenderer\AddGraphicsRenderer.cs" />
    <Compile Include="Samples\GraphicsOverlay\IdentifyGraphics\IdentifyGraphics.cs" />
    <Compile Include="Samples\GraphicsOverlay\SketchOnMap\SketchOnMap.cs" />
    <Compile Include="Samples\GraphicsOverlay\SurfacePlacements\SurfacePlacements.cs" />
    <Compile Include="Samples\Layers\ArcGISMapImageLayerUrl\ArcGISMapImageLayerUrl.cs" />
    <Compile Include="Samples\Layers\ArcGISTiledLayerUrl\ArcGISTiledLayerUrl.cs" />
    <Compile Include="Samples\Layers\ArcGISVectorTiledLayerUrl\ArcGISVectorTiledLayerUrl.cs" />
    <Compile Include="Samples\Layers\ChangeFeatureLayerRenderer\ChangeFeatureLayerRenderer.cs" />
    <Compile Include="Samples\Layers\ChangeSublayerVisibility\ChangeSublayerVisibility.cs" />
    <Compile Include="Samples\Layers\CreateFeatureCollectionLayer\CreateFeatureCollectionLayer.cs" />
    <Compile Include="Samples\Layers\DisplayScene\DisplayScene.cs" />
    <Compile Include="Samples\Layers\ExportTiles\ExportTiles.cs" />
    <Compile Include="Samples\Layers\FeatureCollectionLayerFromPortal\FeatureCollectionLayerFromPortal.cs" />
    <Compile Include="Samples\Layers\FeatureCollectionLayerFromQuery\FeatureCollectionLayerFromQuery.cs" />
    <Compile Include="Samples\Layers\FeatureLayerDefinitionExpression\FeatureLayerDefinitionExpression.cs" />
    <Compile Include="Samples\Layers\FeatureLayerDictionaryRenderer\FeatureLayerDictionaryRenderer.cs" />
    <Compile Include="Samples\Layers\FeatureLayerRenderingModeMap\FeatureLayerRenderingModeMap.cs" />
    <Compile Include="Samples\Layers\FeatureLayerSelection\FeatureLayerSelection.cs" />
    <Compile Include="Samples\Layers\FeatureLayerUrl\FeatureLayerUrl.cs" />
    <Compile Include="Samples\Layers\RasterLayerFile\RasterLayerFile.cs" />
    <Compile Include="Samples\Layers\RasterLayerImageServiceRaster\RasterLayerImageServiceRaster.cs" />
    <Compile Include="Samples\Layers\RasterLayerRasterFunction\RasterLayerRasterFunction.cs" />
    <Compile Include="Samples\Layers\RasterRenderingRule\RasterRenderingRule.cs" />
    <Compile Include="Samples\Layers\SceneLayerUrl\SceneLayerUrl.cs" />
    <Compile Include="Samples\Layers\TimeBasedQuery\TimeBasedQuery.cs" />
    <Compile Include="Samples\Layers\WmsIdentify\WmsIdentify.cs" />
    <Compile Include="Samples\Layers\WMSLayerUrl\WMSLayerUrl.cs" />
    <Compile Include="Samples\Layers\WmsServiceCatalog\WmsServiceCatalog.cs" />
    <Compile Include="Samples\Layers\WMTSLayer\WMTSLayer.cs" />
    <Compile Include="Samples\Location\DisplayDeviceLocation\DisplayDeviceLocation.cs" />
    <Compile Include="Samples\Map\AccessLoadStatus\AccessLoadStatus.cs" />
    <Compile Include="Samples\Map\AuthorMap\AuthorMap.cs" />
    <Compile Include="Samples\Map\ChangeBasemap\ChangeBasemap.cs" />
    <Compile Include="Samples\Map\DisplayMap\DisplayMap.cs" />
    <Compile Include="Samples\Map\ManageBookmarks\ManageBookmarks.cs" />
    <Compile Include="Samples\Map\OpenMapURL\OpenMapURL.cs" />
    <Compile Include="Samples\Map\OpenMobileMap\OpenMobileMap.cs" />
    <Compile Include="Samples\Map\SearchPortalMaps\SearchPortalMaps.cs" />
    <Compile Include="Samples\Map\SetInitialMapArea\SetInitialMapArea.cs" />
    <Compile Include="Samples\Map\SetInitialMapLocation\SetInitialMapLocation.cs" />
    <Compile Include="Samples\Map\SetMapSpatialReference\SetMapSpatialReference.cs" />
    <Compile Include="Samples\Map\SetMinMaxScale\SetMinMaxScale.cs" />
    <Compile Include="Samples\MapView\ChangeViewpoint\ChangeViewpoint.cs" />
    <Compile Include="Samples\MapView\DisplayDrawingStatus\DisplayDrawingStatus.cs" />
    <Compile Include="Samples\MapView\DisplayLayerViewState\DisplayLayerViewState.cs" />
    <Compile Include="Samples\MapView\FeatureLayerTimeOffset\FeatureLayerTimeOffset.cs" />
    <Compile Include="Samples\MapView\GeoViewSync\GeoViewSync.cs" />
    <Compile Include="Samples\MapView\MapRotation\MapRotation.cs" />
    <Compile Include="Samples\MapView\ShowCallout\ShowCallout.cs" />
    <Compile Include="Samples\MapView\ShowMagnifier\ShowMagnifier.cs" />
    <Compile Include="Samples\MapView\TakeScreenshot\TakeScreenshot.cs" />
    <Compile Include="Samples\NetworkAnalysis\FindRoute\FindRoute.cs" />
    <Compile Include="Samples\Search\FindAddress\FindAddress.cs" />
    <Compile Include="Samples\Search\FindPlace\FindPlace.cs" />
    <Compile Include="Samples\Symbology\FeatureLayerExtrusion\FeatureLayerExtrusion.cs" />
    <Compile Include="Samples\Symbology\RenderPictureMarkers\RenderPictureMarkers.cs" />
    <Compile Include="Samples\Symbology\RenderSimpleMarkers\RenderSimpleMarkers.cs" />
    <Compile Include="Samples\Symbology\RenderUniqueValues\RenderUniqueValues.cs" />
    <Compile Include="Samples\Symbology\SimpleRenderers\SimpleRenderers.cs" />
    <Compile Include="Samples\Symbology\UseDistanceCompositeSym\UseDistanceCompositeSym.cs" />
    <Compile Include="Samples\Tutorial\AuthorEditSaveMap\AuthorEditSaveMap.cs" />
  </ItemGroup>
  <ItemGroup>
    <None Include="Samples\Symbology\FeatureLayerExtrusion\FeatureLayerExtrusion.jpg" />
  </ItemGroup>
  <Import Project="$(MSBuildExtensionsPath)\Xamarin\Android\Xamarin.Android.CSharp.targets" />
  <Target Name="EnsureNuGetPackageBuildImports" BeforeTargets="PrepareForBuild">
    <PropertyGroup>
      <ErrorText>This project references NuGet package(s) that are missing on this computer. Use NuGet Package Restore to download them.  For more information, see http://go.microsoft.com/fwlink/?LinkID=322105. The missing file is {0}.</ErrorText>
    </PropertyGroup>
  </Target>
  <Import Project="..\..\..\packages\Esri.ArcGISRuntime.Xamarin.Android.100.2.0\build\MonoAndroid10\Esri.ArcGISRuntime.Xamarin.Android.targets" Condition="Exists('..\..\..\packages\Esri.ArcGISRuntime.Xamarin.Android.100.2.0\build\MonoAndroid10\Esri.ArcGISRuntime.Xamarin.Android.targets')" />
  <Import Project="..\..\..\packages\Esri.ArcGISRuntime.Hydrography.100.2.0\build\MonoAndroid10\Esri.ArcGISRuntime.Hydrography.targets" Condition="Exists('..\..\..\packages\Esri.ArcGISRuntime.Hydrography.100.2.0\build\MonoAndroid10\Esri.ArcGISRuntime.Hydrography.targets')" />
</Project><|MERGE_RESOLUTION|>--- conflicted
+++ resolved
@@ -168,11 +168,8 @@
   </ItemGroup>
   <ItemGroup>
     <!-- JSON Metadata -->
-<<<<<<< HEAD
     <EmbeddedResource Include="Samples\Analysis\LineOfSightGeoElement\metadata.json" />
-=======
     <EmbeddedResource Include="Samples\Layers\FeatureLayerRenderingModeScene\metadata.json" />
->>>>>>> add4ab53
     <EmbeddedResource Include="Samples\Data\SymbolizeShapefile\metadata.json" />
     <EmbeddedResource Include="groups.json" />
     <EmbeddedResource Include="Samples\Analysis\LineOfSightLocation\metadata.json" />
@@ -256,11 +253,8 @@
   </ItemGroup>
   <ItemGroup>
     <!-- Screenshots -->
-<<<<<<< HEAD
     <None Include="Samples\Analysis\LineOfSightGeoElement\LineOfSightGeoElement.jpg" />
-=======
     <None Include="Samples\Layers\FeatureLayerRenderingModeScene\FeatureLayerRenderingModeScene.jpg" />
->>>>>>> add4ab53
     <None Include="Samples\Data\SymbolizeShapefile\SymbolizeShapefile.jpg" />
     <None Include="Samples\Analysis\LineOfSightLocation\LineOfSightLocation.jpg" />
     <None Include="Samples\Analysis\ViewshedCamera\ViewshedCamera.jpg" />
@@ -344,11 +338,8 @@
   </ItemGroup>
   <ItemGroup>
     <!-- Sample Code -->
-<<<<<<< HEAD
     <Compile Include="Samples\Analysis\LineOfSightGeoElement\LineOfSightGeoElement.cs" />
-=======
     <Compile Include="Samples\Layers\FeatureLayerRenderingModeScene\FeatureLayerRenderingModeScene.cs" />
->>>>>>> add4ab53
     <Compile Include="Samples\Data\SymbolizeShapefile\SymbolizeShapefile.cs" />
     <Compile Include="Samples\Analysis\LineOfSightLocation\LineOfSightLocation.cs" />
     <Compile Include="Samples\Analysis\ViewshedCamera\ViewshedCamera.cs" />
