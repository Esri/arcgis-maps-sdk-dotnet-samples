--- conflicted
+++ resolved
@@ -6,14 +6,7 @@
 
 ## Use case
 
-<<<<<<< HEAD
-1. Pan and zoom to the area you would like to download point features for, ensuring that all desired features are within the rectangle.
-2. Tap the 'generate' button. This will start the process of generating the offline geodatabase.
-3. Tap on a point feature within the area of the generated geodatabase. Then tap on the screen (anywhere within the red rectangle) to move the point to that location.
-4. Tap the 'Sync Geodatabase' button to synchronize the changes back to the feature service.
-=======
 A survey worker who works in an area without an internet connection could take a geodatabase of survey features offline at their office, make edits and add new features to the offline geodatabase in the field, and sync the updates with the online feature service after returning to the office.
->>>>>>> 15ec602f
 
 ## How to use the sample
 
