// Copyright 2018 Esri.
//
// Licensed under the Apache License, Version 2.0 (the "License"); you may not use this file except in compliance with the License.
// You may obtain a copy of the License at: http://www.apache.org/licenses/LICENSE-2.0
//
// Unless required by applicable law or agreed to in writing, software distributed under the License is distributed on an 
// "AS IS" BASIS, WITHOUT WARRANTIES OR CONDITIONS OF ANY KIND, either express or implied. See the License for the specific 
// language governing permissions and limitations under the License.

using Android.App;
using Android.OS;
using Android.Widget;
using Esri.ArcGISRuntime.Geometry;
using Esri.ArcGISRuntime.Mapping;
using Esri.ArcGISRuntime.Symbology;
using Esri.ArcGISRuntime.UI;
using Esri.ArcGISRuntime.UI.Controls;
using System;
using System.Collections.Generic;
using System.Drawing;

namespace ArcGISRuntime.Samples.BufferList
{
    [Activity]
    [ArcGISRuntime.Samples.Shared.Attributes.Sample(
        "Buffer list",
        "Geometry",
        "This sample demonstrates how to use a planar (Euclidean) buffer operation by calling `GeometryEngine.Buffer` to generate one or more polygons from a collection of input geometries and a corresponding collection of buffer distances. The result polygons can be returned as individual geometries or unioned into a single polygon output.",
        "Tap on the map to add points. Each point will use the buffer distance entered when it was created. The envelope shows the area where you can expect reasonable results for planar buffer operations with the North Central Texas State Plane spatial reference.",
        "GeometryEngine, Geometry, Buffer, SpatialReference")]
    public class BufferList : Activity
    {
        // Controls needed for the app UI.
        private MapView _myMapView = new MapView();
        private EditText _bufferDistanceMilesEditText;
        private Switch _unionBufferSwitch;

        // A polygon that defines the valid area of the spatial reference used.
        private Polygon _spatialReferenceArea;

        // A Random object to create RGB color values.
        private Random _random = new Random();

        protected override void OnCreate(Bundle bundle)
        {
            base.OnCreate(bundle);
            Title = "Buffer list";

            // Create the UI, setup the control references and execute initialization.  
            CreateLayout(); 
            Initialize();
        }

        private void CreateLayout()
        {
            // Create a new vertical layout for the app.
            LinearLayout layout = new LinearLayout(this) { Orientation = Orientation.Vertical };

            // Create a TextView for instructions.
            TextView instructionsTextView = new TextView(this)
            {
                Text = "Tap on the map to add points. Each point will use the buffer distance entered when it was created. " +
                       "The envelope shows the area where you can expect reasonable results for planar buffer operations with the North Central Texas State Plane spatial reference."
            };
            layout.AddView(instructionsTextView);

            // Create a horizontal sub layout for the text view and edit text controls.
            LinearLayout subLayout1 = new LinearLayout(this) { Orientation = Orientation.Horizontal };

            // Create a TextView for the buffer input label.
            TextView bufferDistanceTextView = new TextView(this)
            {
                Text = "Buffer distance (miles):"
            };
            subLayout1.AddView(bufferDistanceTextView);

            // Create a EditText for the buffer distance input.
            _bufferDistanceMilesEditText = new EditText(this)
            {
                Text = "10"
            };
            subLayout1.AddView(_bufferDistanceMilesEditText);

            // Add the first row of controls to the main layout.
            layout.AddView(subLayout1);

            // Create a horizontal sub layout for the text view and switch controls.
            LinearLayout subLayout2 = new LinearLayout(this) { Orientation = Orientation.Horizontal };

            // Create a TextView for the switch label.
            TextView switchLabelTextView = new TextView(this)
            {
                Text = "Union the buffer(s):"
            };
            subLayout2.AddView(switchLabelTextView);

            // Create a Switch for the union output option.
            _unionBufferSwitch = new Switch(this)
            {
                Checked = true
            };
            subLayout2.AddView(_unionBufferSwitch);

            // Add the second row of controls to the main layout.
            layout.AddView(subLayout2);

            // Create a horizontal sub layout for the buffer and clear buttons.
            LinearLayout subLayout3 = new LinearLayout(this) { Orientation = Orientation.Horizontal };

            // Create the button to create the buffers.
            Button bufferButton = new Button(this)
            {
                Text = "Buffer points"
            };
            bufferButton.Click += BufferButton_Click;
            subLayout3.AddView(bufferButton);

            // Create a button to clear the graphics from the display.
            Button resetButton = new Button(this)
            {
                Text = "Clear"
            };
            resetButton.Click += ClearButton_Click;
            subLayout3.AddView(resetButton);

            // Add the third row of controls to the main layout.
            layout.AddView(subLayout3);

            // Add the map view to the layout.
            layout.AddView(_myMapView);

            // Show the layout in the app.
            SetContentView(layout);
        }

        private void Initialize()
        {
            // Create a spatial reference that's suitable for creating planar buffers in north central Texas (State Plane).
            SpatialReference statePlaneNorthCentralTexas = new SpatialReference(32038);

            // Define a polygon that represents the valid area of use for the spatial reference.
            // This information is available at https://developers.arcgis.com/net/latest/wpf/guide/pdf/projected_coordinate_systems_rt100_3_0.pdf
            List<MapPoint> spatialReferenceExtentCoords = new List<MapPoint>
            {
                new MapPoint(-103.070, 31.720, SpatialReferences.Wgs84),
                new MapPoint(-103.070, 34.580, SpatialReferences.Wgs84),
                new MapPoint(-94.000, 34.580, SpatialReferences.Wgs84),
                new MapPoint(-94.00, 31.720, SpatialReferences.Wgs84)
            };
            _spatialReferenceArea = new Polygon(spatialReferenceExtentCoords);
            _spatialReferenceArea = GeometryEngine.Project(_spatialReferenceArea, statePlaneNorthCentralTexas) as Polygon;

            // Create a map that uses the North Central Texas state plane spatial reference.
            Map bufferMap = new Map(statePlaneNorthCentralTexas);

            // Add some base layers (counties, cities, and highways).
            Uri usaLayerSource = new Uri("https://sampleserver6.arcgisonline.com/arcgis/rest/services/USA/MapServer");
            ArcGISMapImageLayer usaLayer = new ArcGISMapImageLayer(usaLayerSource);
            bufferMap.Basemap.BaseLayers.Add(usaLayer);

            // Use a new EnvelopeBuilder to expand the spatial reference extent 120%.
            EnvelopeBuilder envBuilder = new EnvelopeBuilder(_spatialReferenceArea.Extent);
            envBuilder.Expand(1.2);

            // Set the map's initial extent to the expanded envelope.
            Envelope startingEnvelope = envBuilder.ToGeometry();
            bufferMap.InitialViewpoint = new Viewpoint(startingEnvelope);

            // Assign the map to the MapView.
            _myMapView.Map = bufferMap;
           
            // Create a graphics overlay to show the buffer polygon graphics.
            GraphicsOverlay bufferGraphicsOverlay = new GraphicsOverlay
            {
                // Give the overlay an ID so it can be found later.
                Id = "buffers"
            };

            // Create a graphic to show the spatial reference's valid extent (envelope) with a dashed red line.
            SimpleLineSymbol lineSymbol = new SimpleLineSymbol(SimpleLineSymbolStyle.Dash, Color.Red, 5);
            Graphic spatialReferenceExtentGraphic = new Graphic(_spatialReferenceArea, lineSymbol);

            // Add the graphic to a new overlay.
            GraphicsOverlay spatialReferenceGraphicsOverlay = new GraphicsOverlay();
            spatialReferenceGraphicsOverlay.Graphics.Add(spatialReferenceExtentGraphic);

            // Add the graphics overlays to the MapView.
            _myMapView.GraphicsOverlays.Add(bufferGraphicsOverlay);
            _myMapView.GraphicsOverlays.Add(spatialReferenceGraphicsOverlay);

            // Wire up the MapView's GeoViewTapped event handler.
            _myMapView.GeoViewTapped += MyMapView_GeoViewTapped;
        }

        private void MyMapView_GeoViewTapped(object sender, GeoViewInputEventArgs e)
        {
            try
            {
                // Get the input map point (in the map's coordinate system, State Plane for North Central Texas).
                MapPoint tapMapPoint = e.Location;

                // Check if the point coordinates are within the spatial reference envelope.
                bool withinValidExent = GeometryEngine.Contains(_spatialReferenceArea, tapMapPoint);

                // If the input point is not within the valid extent for the spatial reference, warn the user and return.
                if (!withinValidExent)
                {
                    // Display a message to warn the user.
                    AlertDialog.Builder alertBuilder = new AlertDialog.Builder(this);
                    alertBuilder.SetTitle("Out of bounds");
                    alertBuilder.SetMessage("Location is not valid to buffer using the defined spatial reference.");
                    alertBuilder.Show();
                  
                    return;
                }

                // Get the buffer radius (in miles) from the text box.
                double bufferDistanceMiles = Convert.ToDouble(_bufferDistanceMilesEditText.Text);

                // Use a helper method to get the buffer distance in feet (unit that's used by the spatial reference).
                double bufferDistanceFeet = LinearUnits.Miles.ConvertTo(LinearUnits.Feet, bufferDistanceMiles);

                // Create a simple marker symbol (red circle) to display where the user tapped/clicked on the map. 
                SimpleMarkerSymbol tapSymbol = new SimpleMarkerSymbol(SimpleMarkerSymbolStyle.Circle, Color.Red, 10);

                // Create a new graphic to show the tap location. 
                Graphic tapGraphic = new Graphic(tapMapPoint, tapSymbol)
                {
                    // Specify a z-index value on the point graphic to make sure it draws on top of the buffer polygons.
                    ZIndex = 2
                };

                // Store the specified buffer distance as an attribute with the graphic.
                tapGraphic.Attributes["distance"] = bufferDistanceFeet;

                // Add the tap point graphic to the buffer graphics overlay.
                _myMapView.GraphicsOverlays["buffers"].Graphics.Add(tapGraphic);
            }
            catch (Exception ex)
            {
                // Display an error message.
                AlertDialog.Builder alertBuilder = new AlertDialog.Builder(this);
                alertBuilder.SetTitle("Error creating buffer point");
                alertBuilder.SetMessage(ex.Message);
                alertBuilder.Show();
            }
        }

        private void BufferButton_Click(object sender, EventArgs e)
        {
            try
            {
                // Call a function to delete any existing buffer polygons so they can be recreated.
                ClearBufferPolygons();

                // Check if the user wants to create a single unioned buffer or independent buffers around each map point.
                bool areBuffersUnioned = _unionBufferSwitch.Checked;

                // Iterate all point graphics and create a list of map points and buffer distances for each.
                List<MapPoint> bufferMapPoints = new List<MapPoint>();
                List<double> bufferDistances = new List<double>();
                foreach (Graphic bufferGraphic in _myMapView.GraphicsOverlays["buffers"].Graphics)
                {
                    // Only use point graphics.
                    if (bufferGraphic.Geometry.GeometryType == GeometryType.Point)
                    {
                        // Get the geometry (map point) from the graphic.
                        MapPoint bufferLocation = bufferGraphic.Geometry as MapPoint;

                        // Read the "distance" attribute to get the buffer distance entered when the point was tapped.
                        double bufferDistanceFeet = (double)bufferGraphic.Attributes["distance"];

                        // Add the point and the corresponding distance to the lists.
                        bufferMapPoints.Add(bufferLocation);
                        bufferDistances.Add(bufferDistanceFeet);
                    }
                }

                // Call GeometryEngine.Buffer with a list of map points and a list of buffered distances.
                IEnumerable<Geometry> bufferPolygons = GeometryEngine.Buffer(bufferMapPoints, bufferDistances, areBuffersUnioned);

                // Create the outline for the buffered polygons.
                SimpleLineSymbol bufferPolygonOutlineSymbol = new SimpleLineSymbol(SimpleLineSymbolStyle.Solid, Color.DarkBlue, 3);

                // Loop through all the geometries in the buffer results. There will be one buffered polygon if
                // the result geometries were unioned. Otherwise, there will be one buffer per input geometry.
                foreach (Geometry poly in bufferPolygons)
                {
                    // Create a random color to use for buffer polygon fill.
                    Color bufferPolygonColor = GetRandomColor();

                    // Create simple fill symbol for the buffered polygon using the fill color and outline.
                    SimpleFillSymbol bufferPolygonFillSymbol = new SimpleFillSymbol(SimpleFillSymbolStyle.Solid, bufferPolygonColor, bufferPolygonOutlineSymbol);

                    // Create a new graphic for the buffered polygon using the fill symbol.
                    Graphic bufferPolygonGraphic = new Graphic(poly, bufferPolygonFillSymbol)
                    {
                        // Specify a z-index of 0 to ensure the polygons draw below the tap points.
                        ZIndex = 0
                    };

                    // Add the buffered polygon graphic to the graphics overlay.                    
                    _myMapView.GraphicsOverlays[0].Graphics.Add(bufferPolygonGraphic);
                }
            }
            catch (Exception ex)
            {
                // Display an error message if there is a problem generating the buffers.
                AlertDialog.Builder alertBuilder = new AlertDialog.Builder(this);
                alertBuilder.SetTitle("Unable to create buffer polygons");
                alertBuilder.SetMessage(ex.Message);
                alertBuilder.Show();
            }
        }

        private Color GetRandomColor()
        {
            // Get a byte array with three random values.
            var colorBytes = new byte[3];
            _random.NextBytes(colorBytes);

            // Use the random bytes to define red, green, and blue values for a new color.
            return Color.FromArgb(155, colorBytes[0], colorBytes[1], colorBytes[2]);
        }

        private void ClearButton_Click(object sender, EventArgs e)
        {
            // Clear all graphics (tap points and buffer polygons).
            _myMapView.GraphicsOverlays["buffers"].Graphics.Clear();
        }

<<<<<<< HEAD
            // Create button to create the unioned buffer.
            _bufferButton = new Button(this)
            {
                Text = "Make buffer(s)"
            };
            _bufferButton.Click += OnMakeUnionBufferClicked;
            layout.AddView(_bufferButton);
=======
        private void ClearBufferPolygons()
        {
            // Get the collection of graphics in the graphics overlay (points and buffer polygons).
            GraphicCollection bufferGraphics = _myMapView.GraphicsOverlays["buffers"].Graphics;
>>>>>>> 7f224e1d

            // Loop (backwards) through all graphics.
            for (int i = bufferGraphics.Count - 1; i >= 0; i--)
            {
                // If the graphic is a polygon, remove it from the overlay.
                Graphic thisGraphic = bufferGraphics[i];
                if (thisGraphic.Geometry.GeometryType == GeometryType.Polygon)
                {
                    bufferGraphics.RemoveAt(i);
                }
            }
        }
    }
}<|MERGE_RESOLUTION|>--- conflicted
+++ resolved
@@ -110,7 +110,7 @@
             // Create the button to create the buffers.
             Button bufferButton = new Button(this)
             {
-                Text = "Buffer points"
+                Text = "Make buffers"
             };
             bufferButton.Click += BufferButton_Click;
             subLayout3.AddView(bufferButton);
@@ -329,20 +329,11 @@
             _myMapView.GraphicsOverlays["buffers"].Graphics.Clear();
         }
 
-<<<<<<< HEAD
-            // Create button to create the unioned buffer.
-            _bufferButton = new Button(this)
-            {
-                Text = "Make buffer(s)"
-            };
-            _bufferButton.Click += OnMakeUnionBufferClicked;
-            layout.AddView(_bufferButton);
-=======
+
         private void ClearBufferPolygons()
         {
             // Get the collection of graphics in the graphics overlay (points and buffer polygons).
             GraphicCollection bufferGraphics = _myMapView.GraphicsOverlays["buffers"].Graphics;
->>>>>>> 7f224e1d
 
             // Loop (backwards) through all graphics.
             for (int i = bufferGraphics.Count - 1; i >= 0; i--)
