// Copyright 2018 Esri.
//
// Licensed under the Apache License, Version 2.0 (the "License"); you may not use this file except in compliance with the License.
// You may obtain a copy of the License at: http://www.apache.org/licenses/LICENSE-2.0
//
// Unless required by applicable law or agreed to in writing, software distributed under the License is distributed on an 
// "AS IS" BASIS, WITHOUT WARRANTIES OR CONDITIONS OF ANY KIND, either express or implied. See the License for the specific 
// language governing permissions and limitations under the License.

using Android.App;
using Android.OS;
using Android.Widget;
using Esri.ArcGISRuntime.Geometry;
using Esri.ArcGISRuntime.Mapping;
using Esri.ArcGISRuntime.Symbology;
using Esri.ArcGISRuntime.UI;
using Esri.ArcGISRuntime.UI.Controls;
using Colors = System.Drawing.Color;

namespace ArcGISRuntime.Samples.Buffer
{
    [Activity]
    [ArcGISRuntime.Samples.Shared.Attributes.Sample(
        "Buffer",
        "GeometryEngine",
        "This sample demonstrates how to use `GeometryEngine.Buffer` to create polygons from a map location and linear distance (radius). For each input location, the sample creates two buffer polygons (using the same distance) and displays them on the map using different symbols. One polygon is calculated using the `planar` (flat) coordinate space of the map's spatial reference. The other is created using a `geodesic` technique that considers the curved shape of the Earth's surface (which is generally a more accurate representation). Distortion in the map increases as you move away from the standard parallels of the spatial reference's projection. This map is in Web Mercator so areas near the equator are the most accurate. As you move the buffer location north or south from that line, you'll see a greater difference in the polygon size and shape. Planar operations are generally faster, but performance improvement may only be noticeable for large operations (buffering a great number or complex geometry).\nCreating buffers is a core concept in GIS proximity analysis, allowing you to visualize and locate geographic features contained within a polygon. For example, suppose you wanted to visualize areas of your city where alcohol sales are prohibited because they are within 500 meters of a school. The first step in this proximity analysis would be to generate 500 meter buffer polygons around all schools in the city. Any such businesses you find inside one of the resulting polygons are violating the law. If you are using planar buffers, make sure that the input locations and distance are suited to the spatial reference you're using. Remember that you can also create your buffers using geodesic and then project them to the spatial reference you need for display or analysis. For more information about using buffer analysis, see [How buffer analysis works](https://pro.arcgis.com/en/pro-app/tool-reference/analysis/how-buffer-analysis-works.htm) in the ArcGIS Pro documentation.",
        "1. Tap on the map.\n2. A planar and a geodesic buffer will be created at the tap location using the distance (miles) specified in the text box.\n3. Continue tapping to create additional buffers. Notice that buffers closer to the equator are similar in size. As you move north or south from the equator, however, the geodesic polygons appear larger. Geodesic polygons are in fact a better representation of the true shape and size of the buffer.\n 4. Click `Clear` to remove all buffers and start again.",
        "Buffer, Geodesic, Planar")]
    public class Buffer : Activity
    {
        // Map view control to display the map and buffers.
        private MapView _myMapView = new MapView();

        // Create an EditText to enter a buffer value (in miles). 
        private EditText _bufferDistanceMilesEditText;

        // Text view controls to show the buffer colors in the UI.
        private TextView _geodesicSwatch;
        private TextView _planarSwatch;

        protected override void OnCreate(Bundle bundle)
        {
            base.OnCreate(bundle);
            Title = "Buffer";

            // Create the UI.
            CreateLayout();

            // Initialize the map and graphics overlays.
            Initialize();
        }

        private void Initialize()
        {
            // Create a map with a topographic basemap and add it to the map view.
            _myMapView.Map = new Map(Basemap.CreateTopographic());

            // Handle the MapView's GeoViewTapped event to create buffers.
            _myMapView.GeoViewTapped += MyMapView_GeoViewTapped;

            // Create a fill symbol for geodesic buffer polygons.            
            Colors geodesicBufferColor = Colors.FromArgb(120, 255, 0, 0);
            SimpleLineSymbol geodesicOutlineSymbol = new SimpleLineSymbol(SimpleLineSymbolStyle.Solid, geodesicBufferColor, 2);
            SimpleFillSymbol geodesicBufferFillSymbol = new SimpleFillSymbol(SimpleFillSymbolStyle.Solid, geodesicBufferColor, geodesicOutlineSymbol);

            // Create a fill symbol for planar buffer polygons.            
            Colors planarBufferColor = Colors.FromArgb(120, 0, 0, 255);
            SimpleLineSymbol planarOutlineSymbol = new SimpleLineSymbol(SimpleLineSymbolStyle.Solid, planarBufferColor, 2);
            SimpleFillSymbol planarBufferFillSymbol = new SimpleFillSymbol(SimpleFillSymbolStyle.Solid, planarBufferColor, planarOutlineSymbol);

            // Create a marker symbol for tap locations.
            SimpleMarkerSymbol tapSymbol = new SimpleMarkerSymbol(SimpleMarkerSymbolStyle.Cross, System.Drawing.Color.White, 14);

            // Create a graphics overlay to display geodesic polygons, set its renderer and add it to the map view.
            GraphicsOverlay geodesicPolysOverlay = new GraphicsOverlay
            {
                Id = "GeodesicPolys",
                Renderer = new SimpleRenderer(geodesicBufferFillSymbol)
            };
            _myMapView.GraphicsOverlays.Add(geodesicPolysOverlay);

            // Create a graphics overlay to display planar polygons, set its renderer and add it to the map view.
            GraphicsOverlay planarPolysOverlay = new GraphicsOverlay
            {
                Id = "PlanarPolys",
                Renderer = new SimpleRenderer(planarBufferFillSymbol)
            };
            _myMapView.GraphicsOverlays.Add(planarPolysOverlay);

            // Create a graphics overlay to display tap locations for buffers, set its renderer and add it to the map view.
            GraphicsOverlay tapLocationsOverlay = new GraphicsOverlay
            {
                Id = "TapPoints",
                Renderer = new SimpleRenderer(tapSymbol)
            };
            _myMapView.GraphicsOverlays.Add(tapLocationsOverlay);

            // Show the colors for each type of buffer in the UI.
            ShowBufferSwatches(planarBufferColor, geodesicBufferColor);
        }

        private void MyMapView_GeoViewTapped(object sender, GeoViewInputEventArgs e)
        {
            try
            {
                // Get the location tapped by the user (a map point in the WebMercator projected coordinate system).
                MapPoint userTapPoint = e.Location;

                // Get the buffer distance (miles) entered in the text box.
                double bufferInMiles = System.Convert.ToDouble(_bufferDistanceMilesEditText.Text);

                // Call a helper method to convert the input distance to meters.
                double bufferInMeters = LinearUnits.Miles.ToMeters(bufferInMiles);

                // Create a planar buffer graphic around the input location at the specified distance.
                Geometry bufferGeometryPlanar = GeometryEngine.Buffer(userTapPoint, bufferInMeters);
                Graphic planarBufferGraphic = new Graphic(bufferGeometryPlanar);

                // Create a geodesic buffer graphic using the same location and distance.
                Geometry bufferGeometryGeodesic = GeometryEngine.BufferGeodetic(userTapPoint, bufferInMeters, LinearUnits.Meters, double.NaN, GeodeticCurveType.Geodesic);
                Graphic geodesicBufferGraphic = new Graphic(bufferGeometryGeodesic);

                // Create a graphic for the user tap location.
                Graphic locationGraphic = new Graphic(userTapPoint);

                // Get the graphics overlays.
                GraphicsOverlay planarBufferGraphicsOverlay = _myMapView.GraphicsOverlays["PlanarPolys"];
                GraphicsOverlay geodesicBufferGraphicsOverlay = _myMapView.GraphicsOverlays["GeodesicPolys"];
                GraphicsOverlay tapPointGraphicsOverlay = _myMapView.GraphicsOverlays["TapPoints"];

                // Add the buffer polygons and tap location graphics to the appropriate graphic overlays.
                planarBufferGraphicsOverlay.Graphics.Add(planarBufferGraphic);
                geodesicBufferGraphicsOverlay.Graphics.Add(geodesicBufferGraphic);
                tapPointGraphicsOverlay.Graphics.Add(locationGraphic);
            }
            catch (System.Exception ex)
            {
<<<<<<< HEAD
                // Display an error message if there is a problem generating the buffer polygon.
                AlertDialog.Builder alertBuilder = new AlertDialog.Builder(this);
                alertBuilder.SetTitle("There was a problem generating buffers.");
                alertBuilder.SetMessage(ex.ToString());
                alertBuilder.Show();
=======
                // Display an error message if there is a problem generating the buffers.
                AlertDialog.Builder dialogBuilder = new AlertDialog.Builder(this);
                AlertDialog alert = dialogBuilder.Create();
                alert.SetTitle("Error creating buffers");
                alert.SetMessage(ex.Message);
                alert.Show();
>>>>>>> 4849297c
            }
        }

        private void ShowBufferSwatches(Colors planarBufferColor, Colors geodesicBufferColor)
        {
            // Create Android.Graphics.Colors to represent the System.Drawing.Colors used for the buffers.
            Android.Graphics.Color planarLabelColor = Android.Graphics.Color.Argb(planarBufferColor.A,
                planarBufferColor.R,
                planarBufferColor.G,
                planarBufferColor.B);
            Android.Graphics.Color geodesicLabelColor = Android.Graphics.Color.Argb(geodesicBufferColor.A,
                geodesicBufferColor.R,
                geodesicBufferColor.G,
                geodesicBufferColor.B);

            // Show buffer symbol colors in the UI by setting the appropriate text view fill color.
            _planarSwatch.SetBackgroundColor(planarLabelColor);
            _geodesicSwatch.SetBackgroundColor(geodesicLabelColor);
        }

        private void ClearBuffersButton_Click(object sender, System.EventArgs e)
        {
            // Clear the buffer and point graphics.
            foreach (GraphicsOverlay ov in _myMapView.GraphicsOverlays)
            {
                ov.Graphics.Clear();
            }
        }

        private void CreateLayout()
        {
            // Load the layout for the sample from the .axml file.
            SetContentView(Resource.Layout.Buffer);

            // Reference controls that will be needed to create the buffers.
            _myMapView = FindViewById<MapView>(Resource.Id.buffer_mapView);
            _bufferDistanceMilesEditText = FindViewById<EditText>(Resource.Id.buffer_distanceText);

<<<<<<< HEAD
            // Create a reset button.
            Button resetButton = new Button(this)
            {
                Text = "Reset"
            };
            resetButton.Click += (sender, args) =>
            {
                _graphicsOverlay.Graphics.Clear();
            };

            layout.AddView(resetButton);

            // Add the map view to the layout.
            layout.AddView(_myMapView);
=======
            // Add a click event handler for the clear button.
            Button clearBuffersButton = FindViewById<Button>(Resource.Id.buffer_clearButton);
            clearBuffersButton.Click += ClearBuffersButton_Click;
>>>>>>> 4849297c

            // Get the text views used to show the buffer colors.
            _geodesicSwatch = FindViewById<TextView>(Resource.Id.buffer_geodesicSwatchLabel);
            _planarSwatch = FindViewById<TextView>(Resource.Id.buffer_planarSwatchLabel);
        }
    }
}<|MERGE_RESOLUTION|>--- conflicted
+++ resolved
@@ -135,20 +135,11 @@
             }
             catch (System.Exception ex)
             {
-<<<<<<< HEAD
                 // Display an error message if there is a problem generating the buffer polygon.
                 AlertDialog.Builder alertBuilder = new AlertDialog.Builder(this);
                 alertBuilder.SetTitle("There was a problem generating buffers.");
                 alertBuilder.SetMessage(ex.ToString());
                 alertBuilder.Show();
-=======
-                // Display an error message if there is a problem generating the buffers.
-                AlertDialog.Builder dialogBuilder = new AlertDialog.Builder(this);
-                AlertDialog alert = dialogBuilder.Create();
-                alert.SetTitle("Error creating buffers");
-                alert.SetMessage(ex.Message);
-                alert.Show();
->>>>>>> 4849297c
             }
         }
 
@@ -187,26 +178,9 @@
             _myMapView = FindViewById<MapView>(Resource.Id.buffer_mapView);
             _bufferDistanceMilesEditText = FindViewById<EditText>(Resource.Id.buffer_distanceText);
 
-<<<<<<< HEAD
-            // Create a reset button.
-            Button resetButton = new Button(this)
-            {
-                Text = "Reset"
-            };
-            resetButton.Click += (sender, args) =>
-            {
-                _graphicsOverlay.Graphics.Clear();
-            };
-
-            layout.AddView(resetButton);
-
-            // Add the map view to the layout.
-            layout.AddView(_myMapView);
-=======
             // Add a click event handler for the clear button.
             Button clearBuffersButton = FindViewById<Button>(Resource.Id.buffer_clearButton);
             clearBuffersButton.Click += ClearBuffersButton_Click;
->>>>>>> 4849297c
 
             // Get the text views used to show the buffer colors.
             _geodesicSwatch = FindViewById<TextView>(Resource.Id.buffer_geodesicSwatchLabel);
