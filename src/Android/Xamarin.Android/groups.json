--- conflicted
+++ resolved
@@ -38,13 +38,12 @@
               "Path": "Samples/MapView/ShowCallout"
             },
             {
-<<<<<<< HEAD
               "SampleName": "FeatureLayerTimeOffset",
               "Path": "Samples/MapView/FeatureLayerTimeOffset"
-=======
+            },
+            {
               "SampleName": "GeoViewSync",
               "Path": "Samples/MapView/GeoViewSync"
->>>>>>> d67a1cb8
             }
           ]
         },
