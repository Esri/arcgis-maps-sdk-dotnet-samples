{
  "Categories":[
    {
      "Name":"Maps",
      "CategoryName":"Maps",
      "SubCategories":[
        {
          "Name":"MapView",
          "SubCategoryName":"MapView",
          "ShowGroup":true,
          "SampleInfos":[
            {
              "SampleName":"ChangeViewpoint",
              "Path":"Samples/MapView/ChangeViewpoint"
            },
            {
              "SampleName":"MapRotation",
              "Path":"Samples/MapView/MapRotation"
            },
            {
              "SampleName": "DisplayDrawingStatus",
              "Path": "Samples/MapView/DisplayDrawingStatus"
            },
            {
              "SampleName": "DisplayLayerViewState",
              "Path": "Samples/MapView/DisplayLayerViewState"
            },
            {
              "SampleName": "TakeScreenshot",
              "Path": "Samples/MapView/TakeScreenshot"
            },
            {
              "SampleName": "ShowMagnifier",
              "Path": "Samples/MapView/ShowMagnifier"
            },
            {
              "SampleName": "ShowCallout",
              "Path": "Samples/MapView/ShowCallout"
            }
          ]
        },
        {
          "Name":"Map",
          "SubCategoryName":"Map",
          "ShowGroup":true,
          "SampleInfos":[
            {
              "SampleName":"DisplayMap",
              "Path":"Samples/Map/DisplayMap"
            },
            {
<<<<<<< HEAD
              "SampleName": "OpenExistingMap",
              "Path": "Samples/Map/OpenExistingMap"
            },
            {
              "SampleName": "OpenMobileMap",
              "Path": "Samples/Map/OpenMobileMap"
=======
              "SampleName":"OpenMapURL",
              "Path":"Samples/Map/OpenMapURL"
>>>>>>> b7f9a560
            },
            {
              "SampleName":"SearchPortalMaps",
              "Path":"Samples/Map/SearchPortalMaps"
            },
            {
              "SampleName":"SetMinMaxScale",
              "Path":"Samples/Map/SetMinMaxScale"
            },
            {
              "SampleName":"SetInitialMapLocation",
              "Path":"Samples/Map/SetInitialMapLocation"
            },
            {
              "SampleName":"SetInitialMapArea",
              "Path":"Samples/Map/SetInitialMapArea"
            },
            {
              "SampleName":"SetMapSpatialReference",
              "Path":"Samples/Map/SetMapSpatialReference"
            },
            {
              "SampleName": "AccessLoadStatus",
              "Path": "Samples/Map/AccessLoadStatus"
            },
            {
              "SampleName": "ChangeBasemap",
              "Path": "Samples/Map/ChangeBasemap"
            },
            {
              "SampleName": "ManageBookmarks",
              "Path": "Samples/Map/ManageBookmarks"
            },
            {
              "SampleName": "AuthorMap",
              "Path": "Samples/Map/AuthorMap"
            }
          ]
        }
      ]
    },
    {
      "Name":"Layers",
      "CategoryName":"Layers",
      "SubCategories":[
        {
          "Name":"Tiled Layers",
          "SubCategoryName":"ArcGISTiledLayer",
          "ShowGroup":true,
          "SampleInfos": [
            {
              "SampleName":"ArcGISTiledLayerUrl",
              "Path":"Samples/Layers/ArcGISTiledLayerUrl"
            },
            {
               "SampleName": "ArcGISVectorTiledLayerUrl",
              "Path": "Samples/Layers/ArcGISVectorTiledLayerUrl"
            }
          ]
        },
        {
          "Name": "Map Image Layers",
          "SubCategoryName": "ArcGISMapImageLayer",
          "ShowGroup": true,
          "SampleInfos": [
            {
              "SampleName": "ArcGISMapImageLayerUrl",
              "Path": "Samples/Layers/ArcGISMapImageLayerUrl"
            },
            {
              "SampleName": "ChangeSublayerVisibility",
              "Path": "Samples/Layers/ChangeSublayerVisibility"
            },
            {
              "SampleName": "WMTSLayer",
              "Path": "Samples/Layers/WMTSLayer"
            }
          ]
        },
        {
          "Name":"Raster Layers",
          "SubCategoryName":"RasterLayer",
          "ShowGroup":true,
          "SampleInfos":[
            {
              "SampleName": "RasterLayerImageServiceRaster",
              "Path": "Samples/Layers/RasterLayerImageServiceRaster"
            },
            {
              "SampleName": "RasterLayerRasterFunction",
              "Path": "Samples/Layers/RasterLayerRasterFunction"
            }
          ]
        }
      ]
    },
    {
      "Name":"Features",
      "CategoryName":"Features",
      "SubCategories":[
        {
          "Name": "Feature Layers",
          "SubCategoryName": "FeatureLayers",
          "ShowGroup": true,
          "SampleInfos": [
            {
              "SampleName": "FeatureLayerUrl",
              "Path": "Samples/Layers/FeatureLayerUrl"
            },
            {
              "SampleName": "FeatureLayerQuery",
              "Path": "Samples/Data/FeatureLayerQuery"
            },
            {
              "SampleName": "ChangeFeatureLayerRenderer",
              "Path": "Samples/Layers/ChangeFeatureLayerRenderer"
            },
            {
              "SampleName": "FeatureLayerSelection",
              "Path": "Samples/Layers/FeatureLayerSelection"
            },
            {
              "SampleName": "FeatureLayerDefinitionExpression",
              "Path": "Samples/Layers/FeatureLayerDefinitionExpression"
            },
            {
              "SampleName": "CreateFeatureCollectionLayer",
              "Path": "Samples/Layers/CreateFeatureCollectionLayer"
            },
            {
              "SampleName": "FeatureCollectionLayerFromPortal",
              "Path": "Samples/Layers/FeatureCollectionLayerFromPortal"
            },
            {
              "SampleName": "FeatureCollectionLayerFromQuery",
              "Path": "Samples/Layers/FeatureCollectionLayerFromQuery"
            }
          ]
        },
        {
          "Name":"Feature Tables",
          "SubCategoryName":"FeatureTables",
          "ShowGroup":true,
          "SampleInfos": [
             {
              "SampleName":"ServiceFeatureTableCache",
              "Path":"Samples/Data/ServiceFeatureTableCache"
            },
            {
              "SampleName": "ServiceFeatureTableNoCache",
              "Path": "Samples/Data/ServiceFeatureTableNoCache"
            },
            {
              "SampleName": "ServiceFeatureTableManualCache",
              "Path": "Samples/Data/ServiceFeatureTableManualCache"
            },
            {
              "SampleName": "GenerateGeodatabase",
              "Path": "Samples/Data/GenerateGeodatabase"
            }
          ]
        }
      ]
    },
    {
      "Name": "Display Information",
      "CategoryName": "DisplayInformation",
      "SubCategories": [
        {
          "Name": "Graphics Overlay",
          "SubCategoryName": "GraphicsOverlay",
          "ShowGroup": true,
          "SampleInfos": [
            {
              "SampleName": "AddGraphicsRenderer",
              "Path": "Samples/GraphicsOverlay/AddGraphicsRenderer"
            },
            {
              "SampleName": "IdentifyGraphics",
              "Path": "Samples/GraphicsOverlay/IdentifyGraphics"
            },
            {
              "SampleName": "SketchOnMap",
              "Path": "Samples/GraphicsOverlay/SketchOnMap"
            }
          ]
        },
        {
          "Name": "Symbology",
          "SubCategoryName": "Symbology",
          "ShowGroup": true,
          "SampleInfos": [
            {
              "SampleName": "RenderSimpleMarkers",
              "Path": "Samples/Symbology/RenderSimpleMarkers"
            },
            {
              "SampleName": "RenderPictureMarkers",
              "Path": "Samples/Symbology/RenderPictureMarkers"
            },
            {
              "SampleName": "RenderUniqueValues",
              "Path": "Samples/Symbology/RenderUniqueValues"
            }
          ]
        }
      ]
    },
    {
      "Name": "Analysis",
      "CategoryName": "Analysis",
      "SubCategories": [
        {
          "Name": "Geoprocessing",
          "SubCategoryName": "Geoprocessing",
          "ShowGroup": true,
          "SampleInfos": [
            {
              "SampleName": "AnalyzeHotspots",
              "Path": "Samples/Geoprocessing/AnalyzeHotspots"
            },
            {
              "SampleName": "AnalyzeViewshed",
              "Path": "Samples/Geoprocessing/AnalyzeViewshed"
            },
            {
              "SampleName": "ListGeodatabaseVersions",
              "Path": "Samples/Geoprocessing/ListGeodatabaseVersions"
            }
          ]
        }
      ]
    },
    {
      "Name": "Scenes",
      "CategoryName": "Scenes",
      "SubCategories": [
        {
          "Name": "Scene symbols",
          "SubCategoryName": "SceneSymbols",
          "ShowGroup": true,
          "SampleInfos": [
            {
              "SampleName": "UseDistanceCompositeSym",
              "Path": "Samples/Symbology/UseDistanceCompositeSym"
            }
          ]
        },
        {
          "Name": "Scene Layers",
          "SubCategoryName": "SceneLayers",
          "ShowGroup": true,
          "SampleInfos": [
            {
              "SampleName": "SceneLayerUrl",
              "Path": "Samples/Layers/SceneLayerUrl"
            }
          ]
        }
      ]
    },
    {
      "Name": "Network Analysis",
      "CategoryName": "NetworkAnalysis",
      "SubCategories": [
        {
          "Name": "Route",
          "SubCategoryName": "Route",
          "ShowGroup": true,
          "SampleInfos": [
            {
              "SampleName": "FindRoute",
              "Path": "Samples/NetworkAnalysis/FindRoute"
            }
          ]
        }
      ]
    },
    {
      "Name": "Location",
      "CategoryName": "Location",
      "SubCategories": [
        {
          "Name": "Display Location",
          "SubCategoryName": "DisplayLocation",
          "ShowGroup": true,
          "SampleInfos": [
            {
              "SampleName": "DisplayDeviceLocation",
              "Path": "Samples/Location/DisplayDeviceLocation"
            }
          ]
        }
      ]
    },
    {
      "Name": "Search",
      "CategoryName": "Search",
      "SubCategories": [
        {
          "Name": "Working with Addressing",
          "SubCategoryName": "WorkingWithAddressing",
          "ShowGroup": true,
          "SampleInfos": [
            {
              "SampleName": "FindAddress",
              "Path": "Samples/Search/FindAddress"
            }
          ]
        }
      ]
    },
    {
      "Name": "Tutorial",
      "CategoryName": "Tutorial",
      "SubCategories": [
        {
          "Name": "Author edit and save map",
          "SubCategoryName": "AuthorEditSaveMap",
          "ShowGroup": true,
          "SampleInfos": [
            {
              "SampleName": "AuthorEditSaveMap",
              "Path": "Samples/Tutorial/AuthorEditSaveMap"
            }
          ]
        }
      ]
    }
  ],
  "Featured":[
    {
      "SampleName":"ExampleSample",
      "Reason":1
    }
  ]
}<|MERGE_RESOLUTION|>--- conflicted
+++ resolved
@@ -49,17 +49,12 @@
               "Path":"Samples/Map/DisplayMap"
             },
             {
-<<<<<<< HEAD
-              "SampleName": "OpenExistingMap",
-              "Path": "Samples/Map/OpenExistingMap"
-            },
-            {
               "SampleName": "OpenMobileMap",
               "Path": "Samples/Map/OpenMobileMap"
-=======
+            },
+			{
               "SampleName":"OpenMapURL",
               "Path":"Samples/Map/OpenMapURL"
->>>>>>> b7f9a560
             },
             {
               "SampleName":"SearchPortalMaps",
