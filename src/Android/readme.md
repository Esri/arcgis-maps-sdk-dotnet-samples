--- conflicted
+++ resolved
@@ -12,17 +12,11 @@
 
 ## Augmented reality
 
-<<<<<<< HEAD
-* [Display scenes in tabletop AR](Xamarin.Android/Samples/Augmented%20reality/DisplayScenesInTabletopAR/readme.md) - Use augmented reality (AR) to pin a scene to a table or desk for easy exploration.
-* [Explore scenes in flyover AR](Xamarin.Android/Samples/Augmented%20reality/ExploreScenesInFlyoverAR/readme.md) - Use augmented reality (AR) to quickly explore a scene more naturally than you could with a touch or mouse interface.
-* [Navigate in AR](Xamarin.Android/Samples/Augmented%20reality/NavigateAR/readme.md) - Use a route displayed in the real world to navigate.
-=======
 * [Collect data in AR](Xamarin.Android/Samples/Augmented%20Reality/CollectDataAR/readme.md) - Tap on real-world objects to collect data.
 * [Display scenes in tabletop AR](Xamarin.Android/Samples/Augmented%20Reality/DisplayScenesInTabletopAR/readme.md) - Use augmented reality (AR) to pin a scene to a table or desk for easy exploration.
 * [Explore scenes in flyover AR](Xamarin.Android/Samples/Augmented%20Reality/ExploreScenesInFlyoverAR/readme.md) - Use augmented reality (AR) to quickly explore a scene more naturally than you could with a touch or mouse interface.
 * [Navigate in AR](Xamarin.Android/Samples/Augmented%20Reality/NavigateAR/readme.md) - Use a route displayed in the real world to navigate.
 * [View hidden infrastructure in AR](Xamarin.Android/Samples/Augmented%20Reality/ViewHiddenInfrastructureAR/readme.md) - Visualize hidden infrastructure in its real-world location using augmented reality.
->>>>>>> 71baaaec
 
 ## Data
 
