﻿//Copyright 2015 Esri.
//
//Licensed under the Apache License, Version 2.0 (the "License");
//you may not use this file except in compliance with the License.
//You may obtain a copy of the License at
//
//http://www.apache.org/licenses/LICENSE-2.0
//
//Unless required by applicable law or agreed to in writing, software
//distributed under the License is distributed on an "AS IS" BASIS,
//WITHOUT WARRANTIES OR CONDITIONS OF ANY KIND, either express or implied.
//See the License for the specific language governing permissions and
//limitations under the License.
using Esri.ArcGISRuntime.Controls;
using Esri.ArcGISRuntime.Portal;
using System;
using System.Linq;
using System.Threading.Tasks;
using System.Windows;


namespace ArcGISRuntime.Desktop.Samples.MapFromPortal
{
    public partial class MapFromPortal
    {
        private ArcGISPortal _portal;

        //Construct Load Map sample control
        public MapFromPortal()
        {
            InitializeComponent();

            Loaded += LoadMap_Loaded;
        }

        // Loads UI elements and an initial Map
        private async void LoadMap_Loaded(object sender, RoutedEventArgs e)
        {
            try
            {
                //Searches for map items that are featured on ArcGISOnline.com
                _portal = await ArcGISPortal.CreateAsync();
                var searchParams = new SearchParameters("type: \"web map\" NOT \"web mapping application\"");
                var result = await _portal.ArcGISPortalInfo.SearchHomePageFeaturedContentAsync(searchParams);
                comboMap.ItemsSource = result.Results;

                var map = result.Results.FirstOrDefault();
                if (map != null)
                {
                    comboMap.SelectedIndex = 0;
                    await LoadMapAsync(map.Id);
                }
            }
            catch (Exception ex)
            {
                var errorMessage = "Map cannot be loaded from a portal. " + ex.Message;
                MessageBox.Show(errorMessage, "Sample error");
            }
        }

        // Loads a webmap on load button click
        private async void LoadButton_Click(object sender, RoutedEventArgs e)
        {
            string id = string.Empty;
            if (comboMap.SelectedIndex >= 0)
                id = comboMap.SelectedValue as string;
            else
                id = comboMap.Text;

            await LoadMapAsync(id);
        }

        // Loads the given map
        private async Task LoadMapAsync(string mapId)
        {
            try
            {
                progress.Visibility = Visibility.Visible;

<<<<<<< HEAD
                //Initilize portal map item and subsequently load map into MapView 
=======
                //Initialize portal map item and load map into MapView 
>>>>>>> 0888de5a
                var item = await ArcGISPortalItem.CreateAsync(_portal, mapId);
                var map = new Esri.ArcGISRuntime.Map(item);
                MyMapView.Map = map;
 
                detailsPanel.DataContext = item; 
            }
            catch (Exception ex)
            {
                var errorMessage = "Map cannot be loaded from a portal." + ex.Message;
                MessageBox.Show(errorMessage, "Sample error");
            }
            finally
            {
                detailsPanel.Visibility = Visibility.Visible;
                progress.Visibility = Visibility.Hidden;
            }
        }
    }
}<|MERGE_RESOLUTION|>--- conflicted
+++ resolved
@@ -77,11 +77,7 @@
             {
                 progress.Visibility = Visibility.Visible;
 
-<<<<<<< HEAD
-                //Initilize portal map item and subsequently load map into MapView 
-=======
                 //Initialize portal map item and load map into MapView 
->>>>>>> 0888de5a
                 var item = await ArcGISPortalItem.CreateAsync(_portal, mapId);
                 var map = new Esri.ArcGISRuntime.Map(item);
                 MyMapView.Map = map;
