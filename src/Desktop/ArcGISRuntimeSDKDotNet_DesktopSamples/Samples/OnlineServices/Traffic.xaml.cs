﻿using Esri.ArcGISRuntime.Controls;
using Esri.ArcGISRuntime.Geometry;
using Esri.ArcGISRuntime.Layers;
using Esri.ArcGISRuntime.Security;
using Esri.ArcGISRuntime.Tasks.Query;
using System;
using System.Linq;
using System.Windows;
using System.Windows.Controls;

namespace ArcGISRuntimeSDKDotNet_DesktopSamples.Samples
{
    /// <summary>
    /// This sample shows how to add the ArcGIS Traffic service to a map.
    /// </summary>
    /// <title>Traffic</title>
    /// <category>ArcGIS Online Services</category>
    public partial class Traffic : UserControl
    {
        private ArcGISDynamicMapServiceLayer _trafficLayer;

        public Traffic()
        {
            InitializeComponent();
<<<<<<< HEAD

			IdentityManager.Current.ChallengeHandler = new ChallengeHandler(PortalSecurity.Challenge);
=======
            IdentityManager.Current.OAuthAuthorizeHandler = new OAuthAuthorizeHandler();
            IdentityManager.Current.ChallengeHandler = new ChallengeHandler(PortalSecurity.Challenge);
>>>>>>> 66f7317f

            _trafficLayer = MyMapView.Map.Layers["Traffic"] as ArcGISDynamicMapServiceLayer;

            MyMapView.LayerLoaded += MyMapView_LayerLoaded;
        }

        // Populate layer legend with north america traffic sublayer names
        private async void MyMapView_LayerLoaded(object sender, LayerLoadedEventArgs e)
        {
            if (e.Layer == _trafficLayer)
            {
                var legendLayer = _trafficLayer as ILegendSupport;
                var layerLegendInfo = await legendLayer.GetLegendInfosAsync();
                legendTree.ItemsSource = layerLegendInfo.LayerLegendInfos.First().LayerLegendInfos;
            }
        }

        private async void MyMapView_MapViewTapped(object sender, MapViewInputEventArgs e)
        {
            try
            {
                incidentOverlay.Visibility = Visibility.Collapsed;
                incidentOverlay.DataContext = null;

                var identifyTask = new IdentifyTask(new Uri(_trafficLayer.ServiceUri));

                IdentifyParameters identifyParams = new IdentifyParameters(e.Location, MyMapView.Extent, 5, (int)MyMapView.ActualHeight, (int)MyMapView.ActualWidth)
                {
                    LayerIDs = new int[] { 2, 3, 4 },
                    LayerOption = LayerOption.Top,
                    SpatialReference = MyMapView.SpatialReference,
                };

                var result = await identifyTask.ExecuteAsync(identifyParams);

                if (result != null && result.Results != null && result.Results.Count > 0)
                {
                    incidentOverlay.DataContext = result.Results.First();
                    incidentOverlay.Visibility = Visibility.Visible;
                }
            }
            catch (Exception ex)
            {
                MessageBox.Show(ex.Message, "Identify Error");
            }
        }
    }
}<|MERGE_RESOLUTION|>--- conflicted
+++ resolved
@@ -22,13 +22,8 @@
         public Traffic()
         {
             InitializeComponent();
-<<<<<<< HEAD
-
-			IdentityManager.Current.ChallengeHandler = new ChallengeHandler(PortalSecurity.Challenge);
-=======
             IdentityManager.Current.OAuthAuthorizeHandler = new OAuthAuthorizeHandler();
             IdentityManager.Current.ChallengeHandler = new ChallengeHandler(PortalSecurity.Challenge);
->>>>>>> 66f7317f
 
             _trafficLayer = MyMapView.Map.Layers["Traffic"] as ArcGISDynamicMapServiceLayer;
 
