--- conflicted
+++ resolved
@@ -26,22 +26,6 @@
         private ArcGISPortal _portal;
 
         /// <summary>Construct Portal Search sample control</summary>
-<<<<<<< HEAD
-		public PortalSearch()
-		{
-			InitializeComponent();
-
-			IdentityManager.Current.RegisterServer(
-				new ServerInfo()
-				{
-					ServerUri = DEFAULT_SERVER_URL,
-					TokenServiceUri = DEFAULT_TOKEN_URL,
-				});
-			IdentityManager.Current.ChallengeHandler = new ChallengeHandler(PortalSecurity.Challenge);
-
-			Loaded += control_Loaded;
-		}
-=======
         public PortalSearch()
         {
             InitializeComponent();
@@ -56,7 +40,6 @@
 
             Loaded += control_Loaded;
         }
->>>>>>> 66f7317f
 
         // Activate IdentityManager but don't accept any challenge.
         // User must use the 'SignIn' button for getting its own maps.
