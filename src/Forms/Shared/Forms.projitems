--- conflicted
+++ resolved
@@ -204,14 +204,12 @@
       <DependentUpon>SaveMapPage.xaml</DependentUpon>
       <SubType>Code</SubType>
     </Compile>
-<<<<<<< HEAD
     <Compile Include="$(MSBuildThisFileDirectory)Samples\Search\FindAddress\FindAddress.xaml.cs">
       <DependentUpon>FindAddress.xaml</DependentUpon>
-=======
+    </Compile>
     <Compile Include="$(MSBuildThisFileDirectory)Samples\MapView\ShowCallout\ShowCallout.xaml.cs">
       <SubType>Code</SubType>
       <DependentUpon>ShowCallout.xaml</DependentUpon>
->>>>>>> 3697e3a9
     </Compile>
   </ItemGroup>
   <ItemGroup>
@@ -391,17 +389,14 @@
     <EmbeddedResource Include="$(MSBuildThisFileDirectory)Samples\Symbology\UseDistanceCompositeSym\UseDistanceCompositeSym.xaml">
       <Generator>MSBuild:UpdateDesignTimeXaml</Generator>
     </EmbeddedResource>
-<<<<<<< HEAD
     <EmbeddedResource Include="$(MSBuildThisFileDirectory)Samples\Search\FindAddress\FindAddress.xaml">
       <Generator>MSBuild:UpdateDesignTimeXaml</Generator>
     </EmbeddedResource>
     <EmbeddedResource Include="$(MSBuildThisFileDirectory)Samples\Search\FindAddress\metadata.json" />
-=======
     <EmbeddedResource Include="$(MSBuildThisFileDirectory)Samples\MapView\ShowCallout\metadata.json" />
     <EmbeddedResource Include="$(MSBuildThisFileDirectory)Samples\MapView\ShowCallout\ShowCallout.xaml">
       <Generator>MSBuild:UpdateDesignTimeXaml</Generator>
     </EmbeddedResource>
->>>>>>> 3697e3a9
   </ItemGroup>
   <ItemGroup>
     <EmbeddedResource Include="$(MSBuildThisFileDirectory)CategoryListPage.xaml">
