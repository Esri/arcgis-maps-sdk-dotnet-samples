﻿<?xml version="1.0" encoding="utf-8"?>
<Project xmlns="http://schemas.microsoft.com/developer/msbuild/2003">
  <PropertyGroup>
    <MSBuildAllProjects>$(MSBuildAllProjects);$(MSBuildThisFileFullPath)</MSBuildAllProjects>
    <HasSharedItems>true</HasSharedItems>
    <SharedGUID>05baeb1e-03dd-4bdc-b0eb-07b2679d9db8</SharedGUID>
  </PropertyGroup>
  <PropertyGroup Label="Configuration">
    <Import_RootNamespace>Forms</Import_RootNamespace>
  </PropertyGroup>
  <ItemGroup>
    <!-- Screenshots -->
    <None Include="$(MSBuildThisFileDirectory)Samples\Utility network\DisplayUtilityAssociations\DisplayUtilityAssociations.jpg" />
    <None Include="$(MSBuildThisFileDirectory)Samples\Utility network\PerformValveIsolationTrace\PerformValveIsolationTrace.jpg" />
    <None Include="$(MSBuildThisFileDirectory)Samples\Utility network\ConfigureSubnetworkTrace\ConfigureSubnetworkTrace.jpg" />
    <None Include="$(MSBuildThisFileDirectory)Samples\Layers\DisplaySubtypeFeatureLayer\DisplaySubtypeFeatureLayer.jpg" />
    <None Include="$(MSBuildThisFileDirectory)Samples\Layers\DisplayAnnotation\DisplayAnnotation.jpg" />
    <None Include="$(MSBuildThisFileDirectory)Samples\Utility network\TraceUtilityNetwork\TraceUtilityNetwork.jpg" />
    <None Include="$(MSBuildThisFileDirectory)Samples\Network analysis\NavigateRouteRerouting\NavigateRouteRerouting.jpg" />
    <None Include="$(MSBuildThisFileDirectory)Samples\Map\ApplyScheduledUpdates\ApplyScheduledUpdates.jpg" />
    <None Include="$(MSBuildThisFileDirectory)Samples\Network analysis\NavigateRoute\NavigateRoute.jpg" />
    <None Include="$(MSBuildThisFileDirectory)Samples\Layers\EditKmlGroundOverlay\EditKmlGroundOverlay.jpg" />
    <None Include="$(MSBuildThisFileDirectory)Samples\Symbology\CustomDictionaryStyle\CustomDictionaryStyle.jpg" />
    <None Include="$(MSBuildThisFileDirectory)Samples\Map\HonorMobileMapPackageExpiration\HonorMobileMapPackageExpiration.jpg" />
    <None Include="$(MSBuildThisFileDirectory)Samples\Layers\ControlAnnotationSublayerVisibility\ControlAnnotationSublayerVisibility.jpg" />
    <None Include="$(MSBuildThisFileDirectory)Samples\Layers\CreateAndSaveKmlFile\CreateAndSaveKmlFile.jpg" />
    <None Include="$(MSBuildThisFileDirectory)Samples\Layers\RasterColormapRenderer\RasterColormapRenderer.jpg" />
    <None Include="$(MSBuildThisFileDirectory)Samples\MapView\ChooseCameraController\ChooseCameraController.jpg" />
    <None Include="$(MSBuildThisFileDirectory)Samples\Location\ShowLocationHistory\ShowLocationHistory.jpg" />
    <None Include="$(MSBuildThisFileDirectory)Samples\Map\GetElevationAtPoint\GetElevationAtPoint.jpg" />
    <None Include="$(MSBuildThisFileDirectory)Samples\Network analysis\FindServiceAreasForMultipleFacilities\FindServiceAreasForMultipleFacilities.jpg" />
    <None Include="$(MSBuildThisFileDirectory)Samples\Network analysis\OfflineRouting\OfflineRouting.jpg" />
    <None Include="$(MSBuildThisFileDirectory)Samples\Network analysis\RouteAroundBarriers\RouteAroundBarriers.jpg" />
    <None Include="$(MSBuildThisFileDirectory)Samples\Symbology\SymbolsFromMobileStyle\SymbolsFromMobileStyle.jpg" />
    <None Include="$(MSBuildThisFileDirectory)Samples\Map\DownloadPreplannedMap\DownloadPreplannedMap.jpg" />
    <None Include="$(MSBuildThisFileDirectory)Samples\Layers\GroupLayers\GroupLayers.jpg" />
    <None Include="$(MSBuildThisFileDirectory)Samples\Map\OfflineBasemapByReference\OfflineBasemapByReference.jpg" />
    <None Include="$(MSBuildThisFileDirectory)Samples\Layers\PlayKmlTours\PlayKmlTours.jpg" />
    <None Include="$(MSBuildThisFileDirectory)Samples\Map\ViewContentBeneathSurface\ViewContentBeneathSurface.jpg" />
    <None Include="$(MSBuildThisFileDirectory)Samples\Layers\AddPointSceneLayer\AddPointSceneLayer.jpg" />
    <None Include="$(MSBuildThisFileDirectory)Samples\Layers\WfsXmlQuery\WfsXmlQuery.jpg" />
    <None Include="$(MSBuildThisFileDirectory)Samples\Layers\DisplayWfs\DisplayWfs.jpg" />
    <None Include="$(MSBuildThisFileDirectory)Samples\Layers\BrowseWfsLayers\BrowseWfsLayers.jpg" />
    <None Include="$(MSBuildThisFileDirectory)Samples\Map\OpenMobileScenePackage\OpenMobileScenePackage.jpg" />
    <None Include="$(MSBuildThisFileDirectory)Samples\Map\MapReferenceScale\MapReferenceScale.jpg" />
    <None Include="$(MSBuildThisFileDirectory)Samples\Map\CreateTerrainSurfaceFromRaster\CreateTerrainSurfaceFromRaster.jpg" />
    <None Include="$(MSBuildThisFileDirectory)Samples\Map\CreateTerrainSurfaceFromTilePackage\CreateTerrainSurfaceFromTilePackage.jpg" />
    <None Include="$(MSBuildThisFileDirectory)Samples\Data\ViewPointCloudDataOffline\ViewPointCloudDataOffline.jpg" />
    <None Include="$(MSBuildThisFileDirectory)Samples\Layers\AddAnIntegratedMeshLayer\AddAnIntegratedMeshLayer.jpg" />
    <None Include="$(MSBuildThisFileDirectory)Samples\GraphicsOverlay\DictionaryRendererGraphicsOverlay\DictionaryRendererGraphicsOverlay.jpg" />
    <None Include="$(MSBuildThisFileDirectory)Samples\Map\GenerateOfflineMapWithOverrides\GenerateOfflineMapWithOverrides.jpg" />
    <None Include="$(MSBuildThisFileDirectory)Samples\Map\MobileMapSearchAndRoute\MobileMapSearchAndRoute.jpg" />
    <None Include="$(MSBuildThisFileDirectory)Samples\Search\OfflineGeocode\OfflineGeocode.jpg" />
    <None Include="$(MSBuildThisFileDirectory)Samples\Search\ReverseGeocode\ReverseGeocode.jpg" />
    <None Include="$(MSBuildThisFileDirectory)Samples\Data\EditFeatureAttachments\EditFeatureAttachments.jpg" />
    <None Include="$(MSBuildThisFileDirectory)Samples\Data\DeleteFeatures\DeleteFeatures.jpg" />
    <None Include="$(MSBuildThisFileDirectory)Samples\Geometry\Project\Project.jpg" />
    <None Include="$(MSBuildThisFileDirectory)Samples\Layers\OpenStreetMapLayer\OpenStreetMapLayer.jpg" />
    <None Include="$(MSBuildThisFileDirectory)Samples\Map\ManageOperationalLayers\ManageOperationalLayers.jpg" />
    <None Include="$(MSBuildThisFileDirectory)Samples\Data\UpdateAttributes\UpdateAttributes.jpg" />
    <None Include="$(MSBuildThisFileDirectory)Samples\Data\UpdateGeometries\UpdateGeometries.jpg" />
    <None Include="$(MSBuildThisFileDirectory)Samples\Data\AddFeatures\AddFeatures.jpg" />
    <None Include="$(MSBuildThisFileDirectory)Samples\Symbology\SceneSymbols\SceneSymbols.jpg" />
    <None Include="$(MSBuildThisFileDirectory)Samples\Map\TerrainExaggeration\TerrainExaggeration.jpg" />
    <None Include="$(MSBuildThisFileDirectory)Samples\Map\ChangeAtmosphereEffect\ChangeAtmosphereEffect.jpg" />
    <None Include="$(MSBuildThisFileDirectory)Samples\GraphicsOverlay\ScenePropertiesExpressions\ScenePropertiesExpressions.jpg" />
    <None Include="$(MSBuildThisFileDirectory)Samples\MapView\IdentifyLayers\IdentifyLayers.jpg" />
    <None Include="$(MSBuildThisFileDirectory)Samples\Layers\ListKmlContents\ListKmlContents.jpg" />
    <None Include="$(MSBuildThisFileDirectory)Samples\Layers\IdentifyKmlFeatures\IdentifyKmlFeatures.jpg" />
    <None Include="$(MSBuildThisFileDirectory)Samples\Layers\DisplayKmlNetworkLinks\DisplayKmlNetworkLinks.jpg" />
    <None Include="$(MSBuildThisFileDirectory)Samples\Layers\DisplayKml\DisplayKml.jpg" />
    <None Include="$(MSBuildThisFileDirectory)Samples\Analysis\DistanceMeasurement\DistanceMeasurement.jpg" />
    <None Include="$(MSBuildThisFileDirectory)Samples\Analysis\LineOfSightGeoElement\LineOfSightGeoElement.jpg" />
    <None Include="$(MSBuildThisFileDirectory)Samples\Analysis\LineOfSightLocation\LineOfSightLocation.jpg" />
    <None Include="$(MSBuildThisFileDirectory)Samples\Analysis\QueryFeatureCountAndExtent\QueryFeatureCountAndExtent.jpg" />
    <None Include="$(MSBuildThisFileDirectory)Samples\Analysis\ViewshedCamera\ViewshedCamera.jpg" />
    <None Include="$(MSBuildThisFileDirectory)Samples\Analysis\ViewshedGeoElement\ViewshedGeoElement.jpg" />
    <None Include="$(MSBuildThisFileDirectory)Samples\Analysis\ViewshedLocation\ViewshedLocation.jpg" />
    <None Include="$(MSBuildThisFileDirectory)Samples\Data\EditAndSyncFeatures\EditAndSyncFeatures.jpg" />
    <None Include="$(MSBuildThisFileDirectory)Samples\Data\FeatureLayerGeodatabase\FeatureLayerGeodatabase.jpg" />
    <None Include="$(MSBuildThisFileDirectory)Samples\Data\FeatureLayerGeoPackage\FeatureLayerGeoPackage.jpg" />
    <None Include="$(MSBuildThisFileDirectory)Samples\Data\FeatureLayerQuery\FeatureLayerQuery.jpg" />
    <None Include="$(MSBuildThisFileDirectory)Samples\Data\FeatureLayerShapefile\FeatureLayerShapefile.jpg" />
    <None Include="$(MSBuildThisFileDirectory)Samples\Data\GenerateGeodatabase\GenerateGeodatabase.jpg" />
    <None Include="$(MSBuildThisFileDirectory)Samples\Data\GeodatabaseTransactions\GeodatabaseTransactions.jpg" />
    <None Include="$(MSBuildThisFileDirectory)Samples\Data\ListRelatedFeatures\ListRelatedFeatures.jpg" />
    <None Include="$(MSBuildThisFileDirectory)Samples\Data\RasterLayerGeoPackage\RasterLayerGeoPackage.jpg" />
    <None Include="$(MSBuildThisFileDirectory)Samples\Data\ReadGeoPackage\ReadGeoPackage.jpg" />
    <None Include="$(MSBuildThisFileDirectory)Samples\Data\ReadShapefileMetadata\ReadShapefileMetadata.jpg" />
    <None Include="$(MSBuildThisFileDirectory)Samples\Data\ServiceFeatureTableCache\ServiceFeatureTableCache.jpg" />
    <None Include="$(MSBuildThisFileDirectory)Samples\Data\ServiceFeatureTableManualCache\ServiceFeatureTableManualCache.jpg" />
    <None Include="$(MSBuildThisFileDirectory)Samples\Data\ServiceFeatureTableNoCache\ServiceFeatureTableNoCache.jpg" />
    <None Include="$(MSBuildThisFileDirectory)Samples\Data\StatisticalQuery\StatisticalQuery.jpg" />
    <None Include="$(MSBuildThisFileDirectory)Samples\Data\StatsQueryGroupAndSort\StatsQueryGroupAndSort.jpg" />
    <None Include="$(MSBuildThisFileDirectory)Samples\Data\SymbolizeShapefile\SymbolizeShapefile.jpg" />
    <None Include="$(MSBuildThisFileDirectory)Samples\Geometry\Buffer\Buffer.jpg" />
    <None Include="$(MSBuildThisFileDirectory)Samples\Geometry\BufferList\BufferList.jpg" />
    <None Include="$(MSBuildThisFileDirectory)Samples\Geometry\ClipGeometry\ClipGeometry.jpg" />
    <None Include="$(MSBuildThisFileDirectory)Samples\Geometry\ConvexHull\ConvexHull.jpg" />
    <None Include="$(MSBuildThisFileDirectory)Samples\Geometry\ConvexHullList\ConvexHullList.jpg" />
    <None Include="$(MSBuildThisFileDirectory)Samples\Geometry\CreateGeometries\CreateGeometries.jpg" />
    <None Include="$(MSBuildThisFileDirectory)Samples\Geometry\CutGeometry\CutGeometry.jpg" />
    <None Include="$(MSBuildThisFileDirectory)Samples\Geometry\DensifyAndGeneralize\DensifyAndGeneralize.jpg" />
    <None Include="$(MSBuildThisFileDirectory)Samples\Geometry\FormatCoordinates\FormatCoordinates.jpg" />
    <None Include="$(MSBuildThisFileDirectory)Samples\Geometry\GeodesicOperations\GeodesicOperations.jpg" />
    <None Include="$(MSBuildThisFileDirectory)Samples\Geometry\ListTransformations\ListTransformations.jpg" />
    <None Include="$(MSBuildThisFileDirectory)Samples\Geometry\NearestVertex\NearestVertex.jpg" />
    <None Include="$(MSBuildThisFileDirectory)Samples\Geometry\ProjectWithSpecificTransformation\ProjectWithSpecificTransformation.jpg" />
    <None Include="$(MSBuildThisFileDirectory)Samples\Geometry\SpatialOperations\SpatialOperations.jpg" />
    <None Include="$(MSBuildThisFileDirectory)Samples\Geometry\SpatialRelationships\SpatialRelationships.jpg" />
    <None Include="$(MSBuildThisFileDirectory)Samples\Geoprocessing\AnalyzeHotspots\AnalyzeHotspots.jpg" />
    <None Include="$(MSBuildThisFileDirectory)Samples\Geoprocessing\AnalyzeViewshed\AnalyzeViewshed.jpg" />
    <None Include="$(MSBuildThisFileDirectory)Samples\Geoprocessing\ListGeodatabaseVersions\ListGeodatabaseVersions.jpg" />
    <None Include="$(MSBuildThisFileDirectory)Samples\GraphicsOverlay\AddGraphicsRenderer\AddGraphicsRenderer.jpg" />
    <None Include="$(MSBuildThisFileDirectory)Samples\GraphicsOverlay\AddGraphicsWithSymbols\AddGraphicsWithSymbols.jpg" />
    <None Include="$(MSBuildThisFileDirectory)Samples\GraphicsOverlay\Animate3DGraphic\Animate3DGraphic.jpg" />
    <None Include="$(MSBuildThisFileDirectory)Samples\GraphicsOverlay\IdentifyGraphics\IdentifyGraphics.jpg" />
    <None Include="$(MSBuildThisFileDirectory)Samples\GraphicsOverlay\SketchOnMap\SketchOnMap.jpg" />
    <None Include="$(MSBuildThisFileDirectory)Samples\GraphicsOverlay\SurfacePlacements\SurfacePlacements.jpg" />
    <None Include="$(MSBuildThisFileDirectory)Samples\Hydrography\AddEncExchangeSet\AddEncExchangeSet.jpg" />
    <None Include="$(MSBuildThisFileDirectory)Samples\Hydrography\ChangeEncDisplaySettings\ChangeEncDisplaySettings.jpg" />
    <None Include="$(MSBuildThisFileDirectory)Samples\Hydrography\SelectEncFeatures\SelectEncFeatures.jpg" />
    <None Include="$(MSBuildThisFileDirectory)Samples\Layers\ArcGISMapImageLayerUrl\ArcGISMapImageLayerUrl.jpg" />
    <None Include="$(MSBuildThisFileDirectory)Samples\Layers\ArcGISTiledLayerUrl\ArcGISTiledLayerUrl.jpg" />
    <None Include="$(MSBuildThisFileDirectory)Samples\Layers\ArcGISVectorTiledLayerUrl\ArcGISVectorTiledLayerUrl.jpg" />
    <None Include="$(MSBuildThisFileDirectory)Samples\Layers\ChangeBlendRenderer\ChangeBlendRenderer.jpg" />
    <None Include="$(MSBuildThisFileDirectory)Samples\Layers\ChangeFeatureLayerRenderer\ChangeFeatureLayerRenderer.jpg" />
    <None Include="$(MSBuildThisFileDirectory)Samples\Layers\ChangeStretchRenderer\ChangeStretchRenderer.jpg" />
    <None Include="$(MSBuildThisFileDirectory)Samples\Layers\ChangeSublayerRenderer\ChangeSublayerRenderer.jpg" />
    <None Include="$(MSBuildThisFileDirectory)Samples\Layers\ChangeSublayerVisibility\ChangeSublayerVisibility.jpg" />
    <None Include="$(MSBuildThisFileDirectory)Samples\Layers\CreateFeatureCollectionLayer\CreateFeatureCollectionLayer.jpg" />
    <None Include="$(MSBuildThisFileDirectory)Samples\Layers\DisplayScene\DisplayScene.jpg" />
    <None Include="$(MSBuildThisFileDirectory)Samples\Layers\ExportTiles\ExportTiles.jpg" />
    <None Include="$(MSBuildThisFileDirectory)Samples\Layers\FeatureCollectionLayerFromPortal\FeatureCollectionLayerFromPortal.jpg" />
    <None Include="$(MSBuildThisFileDirectory)Samples\Layers\FeatureCollectionLayerFromQuery\FeatureCollectionLayerFromQuery.jpg" />
    <None Include="$(MSBuildThisFileDirectory)Samples\Layers\FeatureLayerDefinitionExpression\FeatureLayerDefinitionExpression.jpg" />
    <None Include="$(MSBuildThisFileDirectory)Samples\Layers\FeatureLayerDictionaryRenderer\FeatureLayerDictionaryRenderer.jpg" />
    <None Include="$(MSBuildThisFileDirectory)Samples\Layers\FeatureLayerRenderingModeMap\FeatureLayerRenderingModeMap.jpg" />
    <None Include="$(MSBuildThisFileDirectory)Samples\Layers\FeatureLayerRenderingModeScene\FeatureLayerRenderingModeScene.jpg" />
    <None Include="$(MSBuildThisFileDirectory)Samples\Layers\FeatureLayerSelection\FeatureLayerSelection.jpg" />
    <None Include="$(MSBuildThisFileDirectory)Samples\Layers\FeatureLayerUrl\FeatureLayerUrl.jpg" />
    <None Include="$(MSBuildThisFileDirectory)Samples\Layers\LoadWebTiledLayer\LoadWebTiledLayer.jpg" />
    <None Include="$(MSBuildThisFileDirectory)Samples\Layers\MapImageLayerTables\MapImageLayerTables.jpg" />
    <None Include="$(MSBuildThisFileDirectory)Samples\Layers\MapImageSublayerQuery\MapImageSublayerQuery.jpg" />
    <None Include="$(MSBuildThisFileDirectory)Samples\Layers\RasterHillshade\RasterHillshade.jpg" />
    <None Include="$(MSBuildThisFileDirectory)Samples\Layers\RasterLayerFile\RasterLayerFile.jpg" />
    <None Include="$(MSBuildThisFileDirectory)Samples\Layers\RasterLayerImageServiceRaster\RasterLayerImageServiceRaster.jpg" />
    <None Include="$(MSBuildThisFileDirectory)Samples\Layers\RasterLayerRasterFunction\RasterLayerRasterFunction.jpg" />
    <None Include="$(MSBuildThisFileDirectory)Samples\Layers\RasterRenderingRule\RasterRenderingRule.jpg" />
    <None Include="$(MSBuildThisFileDirectory)Samples\Layers\RasterRgbRenderer\RasterRgbRenderer.jpg" />
    <None Include="$(MSBuildThisFileDirectory)Samples\Layers\SceneLayerUrl\SceneLayerUrl.jpg" />
    <None Include="$(MSBuildThisFileDirectory)Samples\Layers\ShowLabelsOnLayer\ShowLabelsOnLayer.jpg" />
    <None Include="$(MSBuildThisFileDirectory)Samples\Layers\StyleWmsLayer\StyleWmsLayer.jpg" />
    <None Include="$(MSBuildThisFileDirectory)Samples\Layers\TimeBasedQuery\TimeBasedQuery.jpg" />
    <None Include="$(MSBuildThisFileDirectory)Samples\Layers\WmsIdentify\WmsIdentify.jpg" />
    <None Include="$(MSBuildThisFileDirectory)Samples\Layers\WMSLayerUrl\WMSLayerUrl.jpg" />
    <None Include="$(MSBuildThisFileDirectory)Samples\Layers\WmsServiceCatalog\WmsServiceCatalog.jpg" />
    <None Include="$(MSBuildThisFileDirectory)Samples\Layers\WMTSLayer\WMTSLayer.jpg" />
    <None Include="$(MSBuildThisFileDirectory)Samples\Location\DisplayDeviceLocation\DisplayDeviceLocation.jpg" />
    <None Include="$(MSBuildThisFileDirectory)Samples\Map\AccessLoadStatus\AccessLoadStatus.jpg" />
    <None Include="$(MSBuildThisFileDirectory)Samples\Map\AuthorMap\AuthorMap.jpg" />
    <None Include="$(MSBuildThisFileDirectory)Samples\Map\ChangeBasemap\ChangeBasemap.jpg" />
    <None Include="$(MSBuildThisFileDirectory)Samples\Map\DisplayMap\DisplayMap.jpg" />
    <None Include="$(MSBuildThisFileDirectory)Samples\Map\ManageBookmarks\ManageBookmarks.jpg" />
    <None Include="$(MSBuildThisFileDirectory)Samples\Map\OpenMapURL\OpenMapURL.jpg" />
    <None Include="$(MSBuildThisFileDirectory)Samples\Map\OpenMobileMap\OpenMobileMap.jpg" />
    <None Include="$(MSBuildThisFileDirectory)Samples\Map\OpenScene\OpenScene.jpg" />
    <None Include="$(MSBuildThisFileDirectory)Samples\Map\SearchPortalMaps\SearchPortalMaps.jpg" />
    <None Include="$(MSBuildThisFileDirectory)Samples\Map\SetInitialMapArea\SetInitialMapArea.jpg" />
    <None Include="$(MSBuildThisFileDirectory)Samples\Map\SetInitialMapLocation\SetInitialMapLocation.jpg" />
    <None Include="$(MSBuildThisFileDirectory)Samples\Map\SetMapSpatialReference\SetMapSpatialReference.jpg" />
    <None Include="$(MSBuildThisFileDirectory)Samples\Map\SetMinMaxScale\SetMinMaxScale.jpg" />
    <None Include="$(MSBuildThisFileDirectory)Samples\MapView\ChangeTimeExtent\ChangeTimeExtent.jpg" />
    <None Include="$(MSBuildThisFileDirectory)Samples\MapView\ChangeViewpoint\ChangeViewpoint.jpg" />
    <None Include="$(MSBuildThisFileDirectory)Samples\MapView\DisplayDrawingStatus\DisplayDrawingStatus.jpg" />
    <None Include="$(MSBuildThisFileDirectory)Samples\MapView\DisplayGrid\DisplayGrid.jpg" />
    <None Include="$(MSBuildThisFileDirectory)Samples\MapView\DisplayLayerViewState\DisplayLayerViewState.jpg" />
    <None Include="$(MSBuildThisFileDirectory)Samples\MapView\FeatureLayerTimeOffset\FeatureLayerTimeOffset.jpg" />
    <None Include="$(MSBuildThisFileDirectory)Samples\MapView\GeoViewSync\GeoViewSync.jpg" />
    <None Include="$(MSBuildThisFileDirectory)Samples\MapView\MapRotation\MapRotation.jpg" />
    <None Include="$(MSBuildThisFileDirectory)Samples\MapView\ShowCallout\ShowCallout.jpg" />
    <None Include="$(MSBuildThisFileDirectory)Samples\MapView\ShowMagnifier\ShowMagnifier.jpg" />
    <None Include="$(MSBuildThisFileDirectory)Samples\MapView\TakeScreenshot\TakeScreenshot.jpg" />
    <None Include="$(MSBuildThisFileDirectory)Samples\Network analysis\ClosestFacility\ClosestFacility.jpg" />
    <None Include="$(MSBuildThisFileDirectory)Samples\Network analysis\ClosestFacilityStatic\ClosestFacilityStatic.jpg" />
    <None Include="$(MSBuildThisFileDirectory)Samples\Network analysis\FindRoute\FindRoute.jpg" />
    <None Include="$(MSBuildThisFileDirectory)Samples\Network analysis\FindServiceArea\FindServiceArea.jpg" />
    <None Include="$(MSBuildThisFileDirectory)Samples\Search\FindAddress\FindAddress.jpg" />
    <None Include="$(MSBuildThisFileDirectory)Samples\Search\FindPlace\FindPlace.jpg" />
    <None Include="$(MSBuildThisFileDirectory)Samples\Symbology\FeatureLayerExtrusion\FeatureLayerExtrusion.jpg" />
    <None Include="$(MSBuildThisFileDirectory)Samples\Symbology\RenderPictureMarkers\RenderPictureMarkers.jpg" />
    <None Include="$(MSBuildThisFileDirectory)Samples\Symbology\RenderSimpleMarkers\RenderSimpleMarkers.jpg" />
    <None Include="$(MSBuildThisFileDirectory)Samples\Symbology\RenderUniqueValues\RenderUniqueValues.jpg" />
    <None Include="$(MSBuildThisFileDirectory)Samples\Symbology\SimpleRenderers\SimpleRenderers.jpg" />
    <None Include="$(MSBuildThisFileDirectory)Samples\Symbology\UseDistanceCompositeSym\UseDistanceCompositeSym.jpg" />
  </ItemGroup>
  <ItemGroup>
    <!-- Sample Code -->
<<<<<<< HEAD
    <Compile Include="$(MSBuildThisFileDirectory)Resources\IARSample.cs" />
    <Compile Include="$(MSBuildThisFileDirectory)Resources\JoystickSlider.cs" />
=======
    <Compile Include="$(MSBuildThisFileDirectory)Samples\Utility network\DisplayUtilityAssociations\DisplayUtilityAssociations.xaml.cs">
      <DependentUpon>DisplayUtilityAssociations.xaml</DependentUpon>
      <SubType>Code</SubType>
    </Compile>
>>>>>>> 89c8c394
    <Compile Include="$(MSBuildThisFileDirectory)Samples\Utility network\PerformValveIsolationTrace\PerformValveIsolationTrace.xaml.cs">
      <DependentUpon>PerformValveIsolationTrace.xaml</DependentUpon>
      <SubType>Code</SubType>
    </Compile>
    <Compile Include="$(MSBuildThisFileDirectory)Samples\Utility network\ConfigureSubnetworkTrace\ConfigureSubnetworkTrace.xaml.cs">
      <DependentUpon>ConfigureSubnetworkTrace.xaml</DependentUpon>
      <SubType>Code</SubType>
    </Compile>
    <Compile Include="$(MSBuildThisFileDirectory)Samples\Layers\DisplaySubtypeFeatureLayer\DisplaySubtypeFeatureLayer.xaml.cs">
      <DependentUpon>DisplaySubtypeFeatureLayer.xaml</DependentUpon>
      <SubType>Code</SubType>
    </Compile>
    <Compile Include="$(MSBuildThisFileDirectory)Samples\Layers\DisplayAnnotation\DisplayAnnotation.xaml.cs">
      <DependentUpon>DisplayAnnotation.xaml</DependentUpon>
      <SubType>Code</SubType>
    </Compile>
    <Compile Include="$(MSBuildThisFileDirectory)Samples\Utility network\TraceUtilityNetwork\TraceUtilityNetwork.xaml.cs">
      <DependentUpon>TraceUtilityNetwork.xaml</DependentUpon>
      <SubType>Code</SubType>
    </Compile>
    <Compile Include="$(MSBuildThisFileDirectory)Samples\Network analysis\NavigateRouteRerouting\GpxProvider.cs" />
    <Compile Include="$(MSBuildThisFileDirectory)Samples\Network analysis\NavigateRouteRerouting\NavigateRouteRerouting.xaml.cs">
      <DependentUpon>NavigateRouteRerouting.xaml</DependentUpon>
      <SubType>Code</SubType>
    </Compile>
    <Compile Include="$(MSBuildThisFileDirectory)Samples\Map\ApplyScheduledUpdates\ApplyScheduledUpdates.xaml.cs">
      <DependentUpon>ApplyScheduledUpdates.xaml</DependentUpon>
      <SubType>Code</SubType>
    </Compile>
    <Compile Include="$(MSBuildThisFileDirectory)Samples\Network analysis\NavigateRoute\NavigateRoute.xaml.cs">
      <DependentUpon>NavigateRoute.xaml</DependentUpon>
      <SubType>Code</SubType>
    </Compile>
    <Compile Include="$(MSBuildThisFileDirectory)Samples\Layers\EditKmlGroundOverlay\EditKmlGroundOverlay.xaml.cs">
      <DependentUpon>EditKmlGroundOverlay.xaml</DependentUpon>
      <SubType>Code</SubType>
    </Compile>
    <Compile Include="$(MSBuildThisFileDirectory)Samples\Symbology\CustomDictionaryStyle\CustomDictionaryStyle.xaml.cs">
      <DependentUpon>CustomDictionaryStyle.xaml</DependentUpon>
      <SubType>Code</SubType>
    </Compile>
    <Compile Include="$(MSBuildThisFileDirectory)Samples\Map\HonorMobileMapPackageExpiration\HonorMobileMapPackageExpiration.xaml.cs">
      <DependentUpon>HonorMobileMapPackageExpiration.xaml</DependentUpon>
      <SubType>Code</SubType>
    </Compile>
    <Compile Include="$(MSBuildThisFileDirectory)Samples\Layers\ControlAnnotationSublayerVisibility\ControlAnnotationSublayerVisibility.xaml.cs">
      <DependentUpon>ControlAnnotationSublayerVisibility.xaml</DependentUpon>
      <SubType>Code</SubType>
    </Compile>
    <Compile Include="$(MSBuildThisFileDirectory)Samples\Layers\CreateAndSaveKmlFile\CreateAndSaveKmlFile.xaml.cs">
      <DependentUpon>CreateAndSaveKmlFile.xaml</DependentUpon>
      <SubType>Code</SubType>
    </Compile>
    <Compile Include="$(MSBuildThisFileDirectory)Samples\Layers\RasterColormapRenderer\RasterColormapRenderer.xaml.cs">
      <DependentUpon>RasterColormapRenderer.xaml</DependentUpon>
      <SubType>Code</SubType>
    </Compile>
    <Compile Include="$(MSBuildThisFileDirectory)Samples\MapView\ChooseCameraController\ChooseCameraController.xaml.cs">
      <DependentUpon>ChooseCameraController.xaml</DependentUpon>
      <SubType>Code</SubType>
    </Compile>
    <Compile Include="$(MSBuildThisFileDirectory)Samples\Map\GetElevationAtPoint\GetElevationAtPoint.xaml.cs">
      <DependentUpon>GetElevationAtPoint.xaml</DependentUpon>
      <SubType>Code</SubType>
    </Compile>
    <Compile Include="$(MSBuildThisFileDirectory)Samples\Location\ShowLocationHistory\FakeLocationDataSource.cs" />
    <Compile Include="$(MSBuildThisFileDirectory)Samples\Location\ShowLocationHistory\ShowLocationHistory.xaml.cs">
      <DependentUpon>ShowLocationHistory.xaml</DependentUpon>
      <SubType>Code</SubType>
    </Compile>
    <Compile Include="$(MSBuildThisFileDirectory)Samples\Network analysis\FindServiceAreasForMultipleFacilities\FindServiceAreasForMultipleFacilities.xaml.cs">
      <DependentUpon>FindServiceAreasForMultipleFacilities.xaml</DependentUpon>
      <SubType>Code</SubType>
    </Compile>
    <Compile Include="$(MSBuildThisFileDirectory)Samples\Network analysis\OfflineRouting\OfflineRouting.xaml.cs">
      <DependentUpon>OfflineRouting.xaml</DependentUpon>
      <SubType>Code</SubType>
    </Compile>
    <Compile Include="$(MSBuildThisFileDirectory)Samples\Network analysis\RouteAroundBarriers\RouteAroundBarriers.xaml.cs">
      <DependentUpon>RouteAroundBarriers.xaml</DependentUpon>
      <SubType>Code</SubType>
    </Compile>
    <Compile Include="$(MSBuildThisFileDirectory)Samples\Map\DownloadPreplannedMap\DownloadPreplannedMap.xaml.cs">
      <DependentUpon>DownloadPreplannedMap.xaml</DependentUpon>
      <SubType>Code</SubType>
    </Compile>
    <Compile Include="$(MSBuildThisFileDirectory)Samples\Layers\GroupLayers\GroupLayers.xaml.cs">
      <DependentUpon>GroupLayers.xaml</DependentUpon>
      <SubType>Code</SubType>
    </Compile>
    <Compile Include="$(MSBuildThisFileDirectory)Samples\Map\OfflineBasemapByReference\OfflineBasemapByReference.xaml.cs">
      <DependentUpon>OfflineBasemapByReference.xaml</DependentUpon>
      <SubType>Code</SubType>
    </Compile>
    <Compile Include="$(MSBuildThisFileDirectory)Samples\Layers\PlayKmlTours\PlayKmlTours.xaml.cs">
      <DependentUpon>PlayKmlTours.xaml</DependentUpon>
      <SubType>Code</SubType>
    </Compile>
    <Compile Include="$(MSBuildThisFileDirectory)Samples\Map\ViewContentBeneathSurface\ViewContentBeneathSurface.xaml.cs">
      <DependentUpon>ViewContentBeneathSurface.xaml</DependentUpon>
      <SubType>Code</SubType>
    </Compile>
    <Compile Include="$(MSBuildThisFileDirectory)Samples\Layers\AddPointSceneLayer\AddPointSceneLayer.xaml.cs">
      <DependentUpon>AddPointSceneLayer.xaml</DependentUpon>
      <SubType>Code</SubType>
    </Compile>
    <Compile Include="$(MSBuildThisFileDirectory)Samples\Map\GenerateOfflineMapWithOverrides\ConfigureOverridesPage.xaml.cs">
      <DependentUpon>ConfigureOverridesPage.xaml</DependentUpon>
      <SubType>Code</SubType>
    </Compile>
    <Compile Include="$(MSBuildThisFileDirectory)Samples\Map\GenerateOfflineMapWithOverrides\GenerateOfflineMapWithOverrides.xaml.cs">
      <DependentUpon>GenerateOfflineMapWithOverrides.xaml</DependentUpon>
      <SubType>Code</SubType>
    </Compile>
    <Compile Include="$(MSBuildThisFileDirectory)Samples\Layers\WfsXmlQuery\WfsXmlQuery.xaml.cs">
      <DependentUpon>WfsXmlQuery.xaml</DependentUpon>
      <SubType>Code</SubType>
    </Compile>
    <Compile Include="$(MSBuildThisFileDirectory)Samples\Layers\DisplayWfs\DisplayWfs.xaml.cs">
      <DependentUpon>DisplayWfs.xaml</DependentUpon>
      <SubType>Code</SubType>
    </Compile>
    <Compile Include="$(MSBuildThisFileDirectory)Samples\Layers\BrowseWfsLayers\BrowseWfsLayers.xaml.cs">
      <DependentUpon>BrowseWfsLayers.xaml</DependentUpon>
      <SubType>Code</SubType>
    </Compile>
    <Compile Include="$(MSBuildThisFileDirectory)Samples\Map\OpenMobileScenePackage\OpenMobileScenePackage.xaml.cs">
      <DependentUpon>OpenMobileScenePackage.xaml</DependentUpon>
      <SubType>Code</SubType>
    </Compile>
    <Compile Include="$(MSBuildThisFileDirectory)Samples\Map\MapReferenceScale\MapReferenceScale.xaml.cs">
      <DependentUpon>MapReferenceScale.xaml</DependentUpon>
      <SubType>Code</SubType>
    </Compile>
    <Compile Include="$(MSBuildThisFileDirectory)Samples\Map\CreateTerrainSurfaceFromRaster\CreateTerrainSurfaceFromRaster.xaml.cs">
      <DependentUpon>CreateTerrainSurfaceFromRaster.xaml</DependentUpon>
      <SubType>Code</SubType>
    </Compile>
    <Compile Include="$(MSBuildThisFileDirectory)Samples\Map\CreateTerrainSurfaceFromTilePackage\CreateTerrainSurfaceFromTilePackage.xaml.cs">
      <DependentUpon>CreateTerrainSurfaceFromTilePackage.xaml</DependentUpon>
      <SubType>Code</SubType>
    </Compile>
    <Compile Include="$(MSBuildThisFileDirectory)Samples\Data\ViewPointCloudDataOffline\ViewPointCloudDataOffline.xaml.cs">
      <DependentUpon>ViewPointCloudDataOffline.xaml</DependentUpon>
      <SubType>Code</SubType>
    </Compile>
    <Compile Include="$(MSBuildThisFileDirectory)Samples\Layers\AddAnIntegratedMeshLayer\AddAnIntegratedMeshLayer.xaml.cs">
      <DependentUpon>AddAnIntegratedMeshLayer.xaml</DependentUpon>
      <SubType>Code</SubType>
    </Compile>
    <Compile Include="$(MSBuildThisFileDirectory)Samples\GraphicsOverlay\DictionaryRendererGraphicsOverlay\DictionaryRendererGraphicsOverlay.xaml.cs">
      <DependentUpon>DictionaryRendererGraphicsOverlay.xaml</DependentUpon>
      <SubType>Code</SubType>
    </Compile>
    <Compile Include="$(MSBuildThisFileDirectory)Converters\ItemToImageSourceConverter.cs" />
    <Compile Include="$(MSBuildThisFileDirectory)Converters\NullToVisibilityConverter.cs" />
    <Compile Include="$(MSBuildThisFileDirectory)Resources\ImageResourceExtension.cs" />
    <Compile Include="$(MSBuildThisFileDirectory)Samples\Map\MobileMapSearchAndRoute\MobileMapSearchAndRoute.xaml.cs">
      <DependentUpon>MobileMapSearchAndRoute.xaml</DependentUpon>
      <SubType>Code</SubType>
    </Compile>
    <Compile Include="$(MSBuildThisFileDirectory)Samples\Search\OfflineGeocode\OfflineGeocode.xaml.cs">
      <DependentUpon>OfflineGeocode.xaml</DependentUpon>
      <SubType>Code</SubType>
    </Compile>
    <Compile Include="$(MSBuildThisFileDirectory)Samples\Search\ReverseGeocode\ReverseGeocode.xaml.cs">
      <DependentUpon>ReverseGeocode.xaml</DependentUpon>
      <SubType>Code</SubType>
    </Compile>
    <Compile Include="$(MSBuildThisFileDirectory)Samples\Data\EditFeatureAttachments\EditFeatureAttachments.xaml.cs">
      <DependentUpon>EditFeatureAttachments.xaml</DependentUpon>
      <SubType>Code</SubType>
    </Compile>
    <Compile Include="$(MSBuildThisFileDirectory)Samples\Geometry\Project\Project.xaml.cs">
      <DependentUpon>Project.xaml</DependentUpon>
      <SubType>Code</SubType>
    </Compile>
    <Compile Include="$(MSBuildThisFileDirectory)Samples\Layers\OpenStreetMapLayer\OpenStreetMapLayer.xaml.cs">
      <DependentUpon>OpenStreetMapLayer.xaml</DependentUpon>
      <SubType>Code</SubType>
    </Compile>
    <Compile Include="$(MSBuildThisFileDirectory)Samples\Map\ManageOperationalLayers\ManageOperationalLayers.xaml.cs">
      <DependentUpon>ManageOperationalLayers.xaml</DependentUpon>
      <SubType>Code</SubType>
    </Compile>
    <Compile Include="$(MSBuildThisFileDirectory)Samples\Data\UpdateAttributes\UpdateAttributes.xaml.cs">
      <DependentUpon>UpdateAttributes.xaml</DependentUpon>
      <SubType>Code</SubType>
    </Compile>
    <Compile Include="$(MSBuildThisFileDirectory)Samples\Data\UpdateGeometries\UpdateGeometries.xaml.cs">
      <DependentUpon>UpdateGeometries.xaml</DependentUpon>
      <SubType>Code</SubType>
    </Compile>
    <Compile Include="$(MSBuildThisFileDirectory)Samples\Data\AddFeatures\AddFeatures.xaml.cs">
      <DependentUpon>AddFeatures.xaml</DependentUpon>
      <SubType>Code</SubType>
    </Compile>
    <Compile Include="$(MSBuildThisFileDirectory)Samples\Data\DeleteFeatures\DeleteFeatures.xaml.cs">
      <DependentUpon>DeleteFeatures.xaml</DependentUpon>
      <SubType>Code</SubType>
    </Compile>
    <Compile Include="$(MSBuildThisFileDirectory)Samples\Symbology\SceneSymbols\SceneSymbols.xaml.cs">
      <DependentUpon>SceneSymbols.xaml</DependentUpon>
    </Compile>
    <Compile Include="$(MSBuildThisFileDirectory)Samples\Map\TerrainExaggeration\TerrainExaggeration.xaml.cs">
      <DependentUpon>TerrainExaggeration.xaml</DependentUpon>
      <SubType>Code</SubType>
    </Compile>
    <Compile Include="$(MSBuildThisFileDirectory)Samples\Map\ChangeAtmosphereEffect\ChangeAtmosphereEffect.xaml.cs">
      <DependentUpon>ChangeAtmosphereEffect.xaml</DependentUpon>
      <SubType>Code</SubType>
    </Compile>
    <Compile Include="$(MSBuildThisFileDirectory)Samples\GraphicsOverlay\ScenePropertiesExpressions\ScenePropertiesExpressions.xaml.cs">
      <DependentUpon>ScenePropertiesExpressions.xaml</DependentUpon>
      <SubType>Code</SubType>
    </Compile>
    <Compile Include="$(MSBuildThisFileDirectory)Samples\MapView\IdentifyLayers\IdentifyLayers.xaml.cs">
      <DependentUpon>IdentifyLayers.xaml</DependentUpon>
      <SubType>Code</SubType>
    </Compile>
    <Compile Include="$(MSBuildThisFileDirectory)Samples\Layers\ListKmlContents\ListKmlContents.xaml.cs">
      <DependentUpon>ListKmlContents.xaml</DependentUpon>
      <SubType>Code</SubType>
    </Compile>
    <Compile Include="$(MSBuildThisFileDirectory)Samples\Layers\IdentifyKmlFeatures\IdentifyKmlFeatures.xaml.cs">
      <DependentUpon>IdentifyKmlFeatures.xaml</DependentUpon>
      <SubType>Code</SubType>
    </Compile>
    <Compile Include="$(MSBuildThisFileDirectory)Samples\Layers\DisplayKmlNetworkLinks\DisplayKmlNetworkLinks.xaml.cs">
      <DependentUpon>DisplayKmlNetworkLinks.xaml</DependentUpon>
      <SubType>Code</SubType>
    </Compile>
    <Compile Include="$(MSBuildThisFileDirectory)Samples\Layers\DisplayKml\DisplayKml.xaml.cs">
      <DependentUpon>DisplayKml.xaml</DependentUpon>
      <SubType>Code</SubType>
    </Compile>
    <Compile Include="$(MSBuildThisFileDirectory)Samples\Analysis\DistanceMeasurement\DistanceMeasurement.xaml.cs">
      <DependentUpon>DistanceMeasurement.xaml</DependentUpon>
    </Compile>
    <Compile Include="$(MSBuildThisFileDirectory)Samples\Data\FeatureLayerGeodatabase\FeatureLayerGeodatabase.xaml.cs">
      <DependentUpon>FeatureLayerGeodatabase.xaml</DependentUpon>
    </Compile>
    <Compile Include="$(MSBuildThisFileDirectory)Samples\Geometry\DensifyAndGeneralize\DensifyAndGeneralize.xaml.cs">
      <DependentUpon>DensifyAndGeneralize.xaml</DependentUpon>
    </Compile>
    <Compile Include="$(MSBuildThisFileDirectory)Samples\Geometry\BufferList\BufferList.xaml.cs">
      <DependentUpon>BufferList.xaml</DependentUpon>
    </Compile>
    <Compile Include="$(MSBuildThisFileDirectory)Samples\Geometry\Buffer\Buffer.xaml.cs">
      <DependentUpon>Buffer.xaml</DependentUpon>
    </Compile>
    <Compile Include="$(MSBuildThisFileDirectory)Samples\Geometry\ClipGeometry\ClipGeometry.xaml.cs">
      <DependentUpon>ClipGeometry.xaml</DependentUpon>
    </Compile>
    <Compile Include="$(MSBuildThisFileDirectory)Samples\Geometry\ConvexHullList\ConvexHullList.xaml.cs">
      <DependentUpon>ConvexHullList.xaml</DependentUpon>
    </Compile>
    <Compile Include="$(MSBuildThisFileDirectory)Samples\Geometry\ConvexHull\ConvexHull.xaml.cs">
      <DependentUpon>ConvexHull.xaml</DependentUpon>
    </Compile>
    <Compile Include="$(MSBuildThisFileDirectory)Samples\Geometry\CutGeometry\CutGeometry.xaml.cs">
      <DependentUpon>CutGeometry.xaml</DependentUpon>
    </Compile>
    <Compile Include="$(MSBuildThisFileDirectory)Samples\Geometry\SpatialOperations\SpatialOperations.xaml.cs">
      <DependentUpon>SpatialOperations.xaml</DependentUpon>
    </Compile>
    <Compile Include="$(MSBuildThisFileDirectory)Samples\Geometry\SpatialRelationships\SpatialRelationships.xaml.cs">
      <DependentUpon>SpatialRelationships.xaml</DependentUpon>
    </Compile>
    <Compile Include="$(MSBuildThisFileDirectory)Samples\Geometry\GeodesicOperations\GeodesicOperations.xaml.cs">
      <DependentUpon>GeodesicOperations.xaml</DependentUpon>
    </Compile>
    <Compile Include="$(MSBuildThisFileDirectory)Samples\Geometry\NearestVertex\NearestVertex.xaml.cs">
      <DependentUpon>NearestVertex.xaml</DependentUpon>
    </Compile>
    <Compile Include="$(MSBuildThisFileDirectory)Samples\Hydrography\AddEncExchangeSet\AddEncExchangeSet.xaml.cs">
      <DependentUpon>AddEncExchangeSet.xaml</DependentUpon>
    </Compile>
    <Compile Include="$(MSBuildThisFileDirectory)Samples\Hydrography\ChangeEncDisplaySettings\ChangeEncDisplaySettings.xaml.cs">
      <DependentUpon>ChangeEncDisplaySettings.xaml</DependentUpon>
    </Compile>
    <Compile Include="$(MSBuildThisFileDirectory)Samples\Geometry\CreateGeometries\CreateGeometries.xaml.cs">
      <DependentUpon>CreateGeometries.xaml</DependentUpon>
    </Compile>
    <Compile Include="$(MSBuildThisFileDirectory)Samples\Layers\ChangeSublayerRenderer\ChangeSublayerRenderer.xaml.cs">
      <DependentUpon>ChangeSublayerRenderer.xaml</DependentUpon>
    </Compile>
    <Compile Include="$(MSBuildThisFileDirectory)Samples\Layers\MapImageLayerTables\MapImageLayerTables.xaml.cs">
      <DependentUpon>MapImageLayerTables.xaml</DependentUpon>
    </Compile>
    <Compile Include="$(MSBuildThisFileDirectory)Samples\Layers\MapImageSublayerQuery\MapImageSublayerQuery.xaml.cs">
      <DependentUpon>MapImageSublayerQuery.xaml</DependentUpon>
    </Compile>
    <Compile Include="$(MSBuildThisFileDirectory)Samples\Layers\RasterHillshade\RasterHillshade.xaml.cs">
      <DependentUpon>RasterHillshade.xaml</DependentUpon>
    </Compile>
    <Compile Include="$(MSBuildThisFileDirectory)Samples\Data\ReadGeoPackage\ReadGeoPackage.xaml.cs">
      <DependentUpon>ReadGeoPackage.xaml</DependentUpon>
    </Compile>
    <Compile Include="$(MSBuildThisFileDirectory)Samples\Geometry\ListTransformations\ListTransformations.xaml.cs">
      <DependentUpon>ListTransformations.xaml</DependentUpon>
    </Compile>
    <Compile Include="$(MSBuildThisFileDirectory)Samples\Layers\RasterRgbRenderer\RasterRgbRenderer.xaml.cs">
      <DependentUpon>RasterRgbRenderer.xaml</DependentUpon>
    </Compile>
    <Compile Include="$(MSBuildThisFileDirectory)Samples\Layers\ChangeBlendRenderer\ChangeBlendRenderer.xaml.cs">
      <DependentUpon>ChangeBlendRenderer.xaml</DependentUpon>
    </Compile>
    <Compile Include="$(MSBuildThisFileDirectory)Samples\Layers\ChangeStretchRenderer\ChangeStretchRenderer.xaml.cs">
      <DependentUpon>ChangeStretchRenderer.xaml</DependentUpon>
    </Compile>
    <Compile Include="$(MSBuildThisFileDirectory)Samples\Layers\SceneLayerSelection\SceneLayerSelection.xaml.cs">
      <SubType>Code</SubType>
      <DependentUpon>SceneLayerSelection.xaml</DependentUpon>
    </Compile>
    <Compile Include="$(MSBuildThisFileDirectory)Samples\Layers\StyleWmsLayer\StyleWmsLayer.xaml.cs">
      <DependentUpon>StyleWmsLayer.xaml</DependentUpon>
    </Compile>
    <Compile Include="$(MSBuildThisFileDirectory)Samples\Layers\ShowLabelsOnLayer\ShowLabelsOnLayer.xaml.cs">
      <DependentUpon>ShowLabelsOnLayer.xaml</DependentUpon>
    </Compile>
    <Compile Include="$(MSBuildThisFileDirectory)Samples\MapView\DisplayGrid\DisplayGrid.xaml.cs">
      <DependentUpon>DisplayGrid.xaml</DependentUpon>
    </Compile>
    <Compile Include="$(MSBuildThisFileDirectory)Samples\MapView\ChangeTimeExtent\ChangeTimeExtent.xaml.cs">
      <DependentUpon>ChangeTimeExtent.xaml</DependentUpon>
    </Compile>
    <Compile Include="$(MSBuildThisFileDirectory)Samples\Map\GenerateOfflineMap\GenerateOfflineMap.xaml.cs">
      <DependentUpon>GenerateOfflineMap.xaml</DependentUpon>
    </Compile>
    <Compile Include="$(MSBuildThisFileDirectory)Samples\Map\OpenScene\OpenScene.xaml.cs">
      <DependentUpon>OpenScene.xaml</DependentUpon>
    </Compile>
    <Compile Include="$(MSBuildThisFileDirectory)Samples\Network analysis\ClosestFacilityStatic\ClosestFacilityStatic.xaml.cs">
      <DependentUpon>ClosestFacilityStatic.xaml</DependentUpon>
    </Compile>
    <Compile Include="$(MSBuildThisFileDirectory)Samples\Network analysis\ClosestFacility\ClosestFacility.xaml.cs">
      <DependentUpon>ClosestFacility.xaml</DependentUpon>
    </Compile>
    <Compile Include="$(MSBuildThisFileDirectory)Samples\Network analysis\FindServiceArea\FindServiceArea.xaml.cs">
      <DependentUpon>FindServiceArea.xaml</DependentUpon>
    </Compile>
    <Compile Include="$(MSBuildThisFileDirectory)Samples\Security\IntegratedWindowsAuth\LoginPage.xaml.cs">
      <DependentUpon>LoginPage.xaml</DependentUpon>
    </Compile>
    <Compile Include="$(MSBuildThisFileDirectory)Samples\Security\IntegratedWindowsAuth\IntegratedWindowsAuth.xaml.cs">
      <DependentUpon>IntegratedWindowsAuth.xaml</DependentUpon>
    </Compile>
    <Compile Include="$(MSBuildThisFileDirectory)Samples\Security\OAuth\OAuth.xaml.cs">
      <DependentUpon>OAuth.xaml</DependentUpon>
    </Compile>
    <Compile Include="$(MSBuildThisFileDirectory)Samples\Security\TokenSecuredChallenge\LoginPage.xaml.cs">
      <DependentUpon>LoginPage.xaml</DependentUpon>
    </Compile>
    <Compile Include="$(MSBuildThisFileDirectory)Samples\Security\TokenSecuredChallenge\TokenSecuredChallenge.xaml.cs">
      <DependentUpon>TokenSecuredChallenge.xaml</DependentUpon>
    </Compile>
    <Compile Include="$(MSBuildThisFileDirectory)Samples\Symbology\FeatureLayerExtrusion\FeatureLayerExtrusion.xaml.cs">
      <DependentUpon>FeatureLayerExtrusion.xaml</DependentUpon>
    </Compile>
    <Compile Include="$(MSBuildThisFileDirectory)Samples\Analysis\ViewshedLocation\ViewshedLocation.xaml.cs">
      <DependentUpon>ViewshedLocation.xaml</DependentUpon>
    </Compile>
    <Compile Include="$(MSBuildThisFileDirectory)Samples\Analysis\ViewshedGeoElement\ViewshedGeoElement.xaml.cs">
      <DependentUpon>ViewshedGeoElement.xaml</DependentUpon>
    </Compile>
    <Compile Include="$(MSBuildThisFileDirectory)Samples\GraphicsOverlay\Animate3DGraphic\Animate3DGraphic.xaml.cs">
      <DependentUpon>Animate3DGraphic.xaml</DependentUpon>
    </Compile>
    <Compile Include="$(MSBuildThisFileDirectory)Samples\Geometry\ProjectWithSpecificTransformation\ProjectWithSpecificTransformation.xaml.cs">
      <DependentUpon>ProjectWithSpecificTransformation.xaml</DependentUpon>
    </Compile>
    <Compile Include="$(MSBuildThisFileDirectory)Samples\Data\ListRelatedFeatures\ListRelatedFeatures.xaml.cs">
      <DependentUpon>ListRelatedFeatures.xaml</DependentUpon>
    </Compile>
    <Compile Include="$(MSBuildThisFileDirectory)Samples\Analysis\LineOfSightGeoElement\LineOfSightGeoElement.xaml.cs">
      <DependentUpon>LineOfSightGeoElement.xaml</DependentUpon>
    </Compile>
    <Compile Include="$(MSBuildThisFileDirectory)Samples\Analysis\QueryFeatureCountAndExtent\QueryFeatureCountAndExtent.xaml.cs">
      <DependentUpon>QueryFeatureCountAndExtent.xaml</DependentUpon>
    </Compile>
    <Compile Include="$(MSBuildThisFileDirectory)Samples\Layers\FeatureLayerRenderingModeScene\FeatureLayerRenderingModeScene.xaml.cs">
      <DependentUpon>FeatureLayerRenderingModeScene.xaml</DependentUpon>
    </Compile>
    <Compile Include="$(MSBuildThisFileDirectory)Samples\Data\SymbolizeShapefile\SymbolizeShapefile.xaml.cs">
      <DependentUpon>SymbolizeShapefile.xaml</DependentUpon>
    </Compile>
    <Compile Include="$(MSBuildThisFileDirectory)Samples\Geometry\FormatCoordinates\FormatCoordinates.xaml.cs">
      <DependentUpon>FormatCoordinates.xaml</DependentUpon>
    </Compile>
    <Compile Include="$(MSBuildThisFileDirectory)Samples\Layers\LoadWebTiledLayer\LoadWebTiledLayer.xaml.cs">
      <DependentUpon>LoadWebTiledLayer.xaml</DependentUpon>
    </Compile>
    <Compile Include="$(MSBuildThisFileDirectory)Samples\GraphicsOverlay\AddGraphicsWithSymbols\AddGraphicsWithSymbols.xaml.cs">
      <DependentUpon>AddGraphicsWithSymbols.xaml</DependentUpon>
    </Compile>
    <Compile Include="$(MSBuildThisFileDirectory)Samples\Analysis\LineOfSightLocation\LineOfSightLocation.xaml.cs">
      <DependentUpon>LineOfSightLocation.xaml</DependentUpon>
    </Compile>
    <Compile Include="$(MSBuildThisFileDirectory)Samples\Analysis\ViewshedCamera\ViewshedCamera.xaml.cs">
      <DependentUpon>ViewshedCamera.xaml</DependentUpon>
    </Compile>
    <Compile Include="$(MSBuildThisFileDirectory)Samples\Data\EditAndSyncFeatures\EditAndSyncFeatures.xaml.cs">
      <DependentUpon>EditAndSyncFeatures.xaml</DependentUpon>
    </Compile>
    <Compile Include="$(MSBuildThisFileDirectory)Samples\Data\FeatureLayerGeoPackage\FeatureLayerGeoPackage.xaml.cs">
      <DependentUpon>FeatureLayerGeoPackage.xaml</DependentUpon>
    </Compile>
    <Compile Include="$(MSBuildThisFileDirectory)Samples\Data\FeatureLayerQuery\FeatureLayerQuery.xaml.cs">
      <DependentUpon>FeatureLayerQuery.xaml</DependentUpon>
    </Compile>
    <Compile Include="$(MSBuildThisFileDirectory)Samples\Data\FeatureLayerShapefile\FeatureLayerShapefile.xaml.cs">
      <DependentUpon>FeatureLayerShapefile.xaml</DependentUpon>
    </Compile>
    <Compile Include="$(MSBuildThisFileDirectory)Samples\Data\GenerateGeodatabase\GenerateGeodatabase.xaml.cs">
      <DependentUpon>GenerateGeodatabase.xaml</DependentUpon>
    </Compile>
    <Compile Include="$(MSBuildThisFileDirectory)Samples\Data\GeodatabaseTransactions\GeodatabaseTransactions.xaml.cs">
      <DependentUpon>GeodatabaseTransactions.xaml</DependentUpon>
    </Compile>
    <Compile Include="$(MSBuildThisFileDirectory)Samples\Data\RasterLayerGeoPackage\RasterLayerGeoPackage.xaml.cs">
      <DependentUpon>RasterLayerGeoPackage.xaml</DependentUpon>
    </Compile>
    <Compile Include="$(MSBuildThisFileDirectory)Samples\Data\ReadShapefileMetadata\ReadShapefileMetadata.xaml.cs">
      <DependentUpon>ReadShapefileMetadata.xaml</DependentUpon>
    </Compile>
    <Compile Include="$(MSBuildThisFileDirectory)Samples\Data\ServiceFeatureTableCache\ServiceFeatureTableCache.xaml.cs">
      <DependentUpon>ServiceFeatureTableCache.xaml</DependentUpon>
    </Compile>
    <Compile Include="$(MSBuildThisFileDirectory)Samples\Data\ServiceFeatureTableManualCache\ServiceFeatureTableManualCache.xaml.cs">
      <DependentUpon>ServiceFeatureTableManualCache.xaml</DependentUpon>
    </Compile>
    <Compile Include="$(MSBuildThisFileDirectory)Samples\Data\ServiceFeatureTableNoCache\ServiceFeatureTableNoCache.xaml.cs">
      <DependentUpon>ServiceFeatureTableNoCache.xaml</DependentUpon>
    </Compile>
    <Compile Include="$(MSBuildThisFileDirectory)Samples\Data\StatisticalQuery\StatisticalQuery.xaml.cs">
      <DependentUpon>StatisticalQuery.xaml</DependentUpon>
    </Compile>
    <Compile Include="$(MSBuildThisFileDirectory)Samples\Data\StatsQueryGroupAndSort\StatsQueryGroupAndSort.xaml.cs">
      <DependentUpon>StatsQueryGroupAndSort.xaml</DependentUpon>
    </Compile>
    <Compile Include="$(MSBuildThisFileDirectory)Samples\Geoprocessing\AnalyzeHotspots\AnalyzeHotspots.xaml.cs">
      <DependentUpon>AnalyzeHotspots.xaml</DependentUpon>
    </Compile>
    <Compile Include="$(MSBuildThisFileDirectory)Samples\Geoprocessing\AnalyzeViewshed\AnalyzeViewshed.xaml.cs">
      <DependentUpon>AnalyzeViewshed.xaml</DependentUpon>
    </Compile>
    <Compile Include="$(MSBuildThisFileDirectory)Samples\Geoprocessing\ListGeodatabaseVersions\ListGeodatabaseVersions.xaml.cs">
      <DependentUpon>ListGeodatabaseVersions.xaml</DependentUpon>
    </Compile>
    <Compile Include="$(MSBuildThisFileDirectory)Samples\GraphicsOverlay\AddGraphicsRenderer\AddGraphicsRenderer.xaml.cs">
      <DependentUpon>AddGraphicsRenderer.xaml</DependentUpon>
    </Compile>
    <Compile Include="$(MSBuildThisFileDirectory)Samples\GraphicsOverlay\IdentifyGraphics\IdentifyGraphics.xaml.cs">
      <DependentUpon>IdentifyGraphics.xaml</DependentUpon>
    </Compile>
    <Compile Include="$(MSBuildThisFileDirectory)Samples\GraphicsOverlay\SketchOnMap\SketchOnMap.xaml.cs">
      <DependentUpon>SketchOnMap.xaml</DependentUpon>
    </Compile>
    <Compile Include="$(MSBuildThisFileDirectory)Samples\GraphicsOverlay\SurfacePlacements\SurfacePlacements.xaml.cs">
      <DependentUpon>SurfacePlacements.xaml</DependentUpon>
    </Compile>
    <Compile Include="$(MSBuildThisFileDirectory)Samples\Hydrography\SelectEncFeatures\SelectEncFeatures.xaml.cs">
      <DependentUpon>SelectEncFeatures.xaml</DependentUpon>
    </Compile>
    <Compile Include="$(MSBuildThisFileDirectory)Samples\Layers\ArcGISMapImageLayerUrl\ArcGISMapImageLayerUrl.xaml.cs">
      <DependentUpon>ArcGISMapImageLayerUrl.xaml</DependentUpon>
    </Compile>
    <Compile Include="$(MSBuildThisFileDirectory)Samples\Layers\ArcGISTiledLayerUrl\ArcGISTiledLayerUrl.xaml.cs">
      <DependentUpon>ArcGISTiledLayerUrl.xaml</DependentUpon>
    </Compile>
    <Compile Include="$(MSBuildThisFileDirectory)Samples\Layers\ArcGISVectorTiledLayerUrl\ArcGISVectorTiledLayerUrl.xaml.cs">
      <DependentUpon>ArcGISVectorTiledLayerUrl.xaml</DependentUpon>
    </Compile>
    <Compile Include="$(MSBuildThisFileDirectory)Samples\Layers\ChangeFeatureLayerRenderer\ChangeFeatureLayerRenderer.xaml.cs">
      <DependentUpon>ChangeFeatureLayerRenderer.xaml</DependentUpon>
    </Compile>
    <Compile Include="$(MSBuildThisFileDirectory)Samples\Layers\ChangeSublayerVisibility\ChangeSublayerVisibility.xaml.cs">
      <DependentUpon>ChangeSublayerVisibility.xaml</DependentUpon>
    </Compile>
    <Compile Include="$(MSBuildThisFileDirectory)Samples\Layers\CreateFeatureCollectionLayer\CreateFeatureCollectionLayer.xaml.cs">
      <DependentUpon>CreateFeatureCollectionLayer.xaml</DependentUpon>
    </Compile>
    <Compile Include="$(MSBuildThisFileDirectory)Samples\Layers\DisplayScene\DisplayScene.xaml.cs">
      <DependentUpon>DisplayScene.xaml</DependentUpon>
    </Compile>
    <Compile Include="$(MSBuildThisFileDirectory)Samples\Layers\ExportTiles\ExportTiles.xaml.cs">
      <DependentUpon>ExportTiles.xaml</DependentUpon>
    </Compile>
    <Compile Include="$(MSBuildThisFileDirectory)Samples\Layers\FeatureCollectionLayerFromPortal\FeatureCollectionLayerFromPortal.xaml.cs">
      <DependentUpon>FeatureCollectionLayerFromPortal.xaml</DependentUpon>
    </Compile>
    <Compile Include="$(MSBuildThisFileDirectory)Samples\Layers\FeatureCollectionLayerFromQuery\FeatureCollectionLayerFromQuery.xaml.cs">
      <DependentUpon>FeatureCollectionLayerFromQuery.xaml</DependentUpon>
    </Compile>
    <Compile Include="$(MSBuildThisFileDirectory)Samples\Layers\FeatureLayerDefinitionExpression\FeatureLayerDefinitionExpression.xaml.cs">
      <DependentUpon>FeatureLayerDefinitionExpression.xaml</DependentUpon>
    </Compile>
    <Compile Include="$(MSBuildThisFileDirectory)Samples\Layers\FeatureLayerDictionaryRenderer\FeatureLayerDictionaryRenderer.xaml.cs">
      <DependentUpon>FeatureLayerDictionaryRenderer.xaml</DependentUpon>
    </Compile>
    <Compile Include="$(MSBuildThisFileDirectory)Samples\Layers\FeatureLayerRenderingModeMap\FeatureLayerRenderingModeMap.xaml.cs">
      <DependentUpon>FeatureLayerRenderingModeMap.xaml</DependentUpon>
    </Compile>
    <Compile Include="$(MSBuildThisFileDirectory)Samples\Layers\FeatureLayerSelection\FeatureLayerSelection.xaml.cs">
      <DependentUpon>FeatureLayerSelection.xaml</DependentUpon>
    </Compile>
    <Compile Include="$(MSBuildThisFileDirectory)Samples\Layers\FeatureLayerUrl\FeatureLayerUrl.xaml.cs">
      <DependentUpon>FeatureLayerUrl.xaml</DependentUpon>
    </Compile>
    <Compile Include="$(MSBuildThisFileDirectory)Samples\Layers\RasterLayerFile\RasterLayerFile.xaml.cs">
      <DependentUpon>RasterLayerFile.xaml</DependentUpon>
    </Compile>
    <Compile Include="$(MSBuildThisFileDirectory)Samples\Layers\RasterLayerImageServiceRaster\RasterLayerImageServiceRaster.xaml.cs">
      <DependentUpon>RasterLayerImageServiceRaster.xaml</DependentUpon>
    </Compile>
    <Compile Include="$(MSBuildThisFileDirectory)Samples\Layers\RasterLayerRasterFunction\RasterLayerRasterFunction.xaml.cs">
      <DependentUpon>RasterLayerRasterFunction.xaml</DependentUpon>
    </Compile>
    <Compile Include="$(MSBuildThisFileDirectory)Samples\Layers\RasterRenderingRule\RasterRenderingRule.xaml.cs">
      <DependentUpon>RasterRenderingRule.xaml</DependentUpon>
    </Compile>
    <Compile Include="$(MSBuildThisFileDirectory)Samples\Layers\SceneLayerUrl\SceneLayerUrl.xaml.cs">
      <DependentUpon>SceneLayerUrl.xaml</DependentUpon>
    </Compile>
    <Compile Include="$(MSBuildThisFileDirectory)Samples\Layers\TimeBasedQuery\TimeBasedQuery.xaml.cs">
      <DependentUpon>TimeBasedQuery.xaml</DependentUpon>
    </Compile>
    <Compile Include="$(MSBuildThisFileDirectory)Samples\Layers\WmsIdentify\WmsIdentify.xaml.cs">
      <DependentUpon>WmsIdentify.xaml</DependentUpon>
    </Compile>
    <Compile Include="$(MSBuildThisFileDirectory)Samples\Layers\WMSLayerUrl\WMSLayerUrl.xaml.cs">
      <DependentUpon>WMSLayerUrl.xaml</DependentUpon>
    </Compile>
    <Compile Include="$(MSBuildThisFileDirectory)Samples\Layers\WmsServiceCatalog\WmsServiceCatalog.xaml.cs">
      <DependentUpon>WmsServiceCatalog.xaml</DependentUpon>
    </Compile>
    <Compile Include="$(MSBuildThisFileDirectory)Samples\Layers\WMTSLayer\WMTSLayer.xaml.cs">
      <DependentUpon>WMTSLayer.xaml</DependentUpon>
    </Compile>
    <Compile Include="$(MSBuildThisFileDirectory)Samples\Location\DisplayDeviceLocation\DisplayDeviceLocation.xaml.cs">
      <DependentUpon>DisplayDeviceLocation.xaml</DependentUpon>
    </Compile>
    <Compile Include="$(MSBuildThisFileDirectory)Samples\Map\AccessLoadStatus\AccessLoadStatus.xaml.cs">
      <DependentUpon>AccessLoadStatus.xaml</DependentUpon>
    </Compile>
    <Compile Include="$(MSBuildThisFileDirectory)Samples\Map\AuthorMap\AuthorMap.xaml.cs">
      <DependentUpon>AuthorMap.xaml</DependentUpon>
    </Compile>
    <Compile Include="$(MSBuildThisFileDirectory)Samples\Map\AuthorMap\SaveMapPage.xaml.cs">
      <DependentUpon>SaveMapPage.xaml</DependentUpon>
    </Compile>
    <Compile Include="$(MSBuildThisFileDirectory)Samples\Map\ChangeBasemap\ChangeBasemap.xaml.cs">
      <DependentUpon>ChangeBasemap.xaml</DependentUpon>
    </Compile>
    <Compile Include="$(MSBuildThisFileDirectory)Samples\Map\DisplayMap\DisplayMap.xaml.cs">
      <DependentUpon>DisplayMap.xaml</DependentUpon>
    </Compile>
    <Compile Include="$(MSBuildThisFileDirectory)Samples\Map\ManageBookmarks\ManageBookmarks.xaml.cs">
      <DependentUpon>ManageBookmarks.xaml</DependentUpon>
    </Compile>
    <Compile Include="$(MSBuildThisFileDirectory)Samples\Map\OpenMapURL\OpenMapURL.xaml.cs">
      <DependentUpon>OpenMapURL.xaml</DependentUpon>
    </Compile>
    <Compile Include="$(MSBuildThisFileDirectory)Samples\Map\OpenMobileMap\OpenMobileMap.xaml.cs">
      <DependentUpon>OpenMobileMap.xaml</DependentUpon>
    </Compile>
    <Compile Include="$(MSBuildThisFileDirectory)Samples\Map\SearchPortalMaps\SearchPortalMaps.xaml.cs">
      <DependentUpon>SearchPortalMaps.xaml</DependentUpon>
    </Compile>
    <Compile Include="$(MSBuildThisFileDirectory)Samples\Map\SetInitialMapArea\SetInitialMapArea.xaml.cs">
      <DependentUpon>SetInitialMapArea.xaml</DependentUpon>
    </Compile>
    <Compile Include="$(MSBuildThisFileDirectory)Samples\Map\SetInitialMapLocation\SetInitialMapLocation.xaml.cs">
      <DependentUpon>SetInitialMapLocation.xaml</DependentUpon>
    </Compile>
    <Compile Include="$(MSBuildThisFileDirectory)Samples\Map\SetMapSpatialReference\SetMapSpatialReference.xaml.cs">
      <DependentUpon>SetMapSpatialReference.xaml</DependentUpon>
    </Compile>
    <Compile Include="$(MSBuildThisFileDirectory)Samples\Map\SetMinMaxScale\SetMinMaxScale.xaml.cs">
      <DependentUpon>SetMinMaxScale.xaml</DependentUpon>
    </Compile>
    <Compile Include="$(MSBuildThisFileDirectory)Samples\MapView\ChangeViewpoint\ChangeViewpoint.xaml.cs">
      <DependentUpon>ChangeViewpoint.xaml</DependentUpon>
    </Compile>
    <Compile Include="$(MSBuildThisFileDirectory)Samples\MapView\DisplayDrawingStatus\DisplayDrawingStatus.xaml.cs">
      <DependentUpon>DisplayDrawingStatus.xaml</DependentUpon>
    </Compile>
    <Compile Include="$(MSBuildThisFileDirectory)Samples\MapView\DisplayLayerViewState\DisplayLayerViewState.xaml.cs">
      <DependentUpon>DisplayLayerViewState.xaml</DependentUpon>
    </Compile>
    <Compile Include="$(MSBuildThisFileDirectory)Samples\MapView\FeatureLayerTimeOffset\FeatureLayerTimeOffset.xaml.cs">
      <DependentUpon>FeatureLayerTimeOffset.xaml</DependentUpon>
    </Compile>
    <Compile Include="$(MSBuildThisFileDirectory)Samples\MapView\GeoViewSync\GeoViewSync.xaml.cs">
      <DependentUpon>GeoViewSync.xaml</DependentUpon>
    </Compile>
    <Compile Include="$(MSBuildThisFileDirectory)Samples\MapView\MapRotation\MapRotation.xaml.cs">
      <DependentUpon>MapRotation.xaml</DependentUpon>
    </Compile>
    <Compile Include="$(MSBuildThisFileDirectory)Samples\MapView\ShowCallout\ShowCallout.xaml.cs">
      <DependentUpon>ShowCallout.xaml</DependentUpon>
    </Compile>
    <Compile Include="$(MSBuildThisFileDirectory)Samples\MapView\ShowMagnifier\ShowMagnifier.xaml.cs">
      <DependentUpon>ShowMagnifier.xaml</DependentUpon>
    </Compile>
    <Compile Include="$(MSBuildThisFileDirectory)Samples\MapView\TakeScreenshot\TakeScreenshot.xaml.cs">
      <DependentUpon>TakeScreenshot.xaml</DependentUpon>
    </Compile>
    <Compile Include="$(MSBuildThisFileDirectory)Samples\Network analysis\FindRoute\FindRoute.xaml.cs">
      <DependentUpon>FindRoute.xaml</DependentUpon>
    </Compile>
    <Compile Include="$(MSBuildThisFileDirectory)Samples\Search\FindAddress\FindAddress.xaml.cs">
      <DependentUpon>FindAddress.xaml</DependentUpon>
    </Compile>
    <Compile Include="$(MSBuildThisFileDirectory)Samples\Search\FindPlace\FindPlace.xaml.cs">
      <DependentUpon>FindPlace.xaml</DependentUpon>
    </Compile>
    <Compile Include="$(MSBuildThisFileDirectory)Samples\Symbology\RenderPictureMarkers\RenderPictureMarkers.xaml.cs">
      <DependentUpon>RenderPictureMarkers.xaml</DependentUpon>
    </Compile>
    <Compile Include="$(MSBuildThisFileDirectory)Samples\Symbology\RenderSimpleMarkers\RenderSimpleMarkers.xaml.cs">
      <DependentUpon>RenderSimpleMarkers.xaml</DependentUpon>
    </Compile>
    <Compile Include="$(MSBuildThisFileDirectory)Samples\Symbology\RenderUniqueValues\RenderUniqueValues.xaml.cs">
      <DependentUpon>RenderUniqueValues.xaml</DependentUpon>
    </Compile>
    <Compile Include="$(MSBuildThisFileDirectory)Samples\Symbology\SimpleRenderers\SimpleRenderers.xaml.cs">
      <DependentUpon>SimpleRenderers.xaml</DependentUpon>
    </Compile>
    <Compile Include="$(MSBuildThisFileDirectory)Samples\Symbology\SymbolsFromMobileStyle\SymbolsFromMobileStyle.xaml.cs">
      <DependentUpon>SymbolsFromMobileStyle.xaml</DependentUpon>
    </Compile>
    <Compile Include="$(MSBuildThisFileDirectory)Samples\Symbology\UseDistanceCompositeSym\UseDistanceCompositeSym.xaml.cs">
      <DependentUpon>UseDistanceCompositeSym.xaml</DependentUpon>
    </Compile>
    <Compile Include="$(MSBuildThisFileDirectory)SettingsPage.xaml.cs">
      <DependentUpon>SettingsPage.xaml</DependentUpon>
      <SubType>Code</SubType>
    </Compile>
  </ItemGroup>
  <ItemGroup>
    <!-- Sample XAML -->
    <EmbeddedResource Include="$(MSBuildThisFileDirectory)Samples\Utility network\DisplayUtilityAssociations\DisplayUtilityAssociations.xaml">
      <Generator>MSBuild:UpdateDesignTimeXaml</Generator>
    </EmbeddedResource>
    <EmbeddedResource Include="$(MSBuildThisFileDirectory)Samples\Utility network\PerformValveIsolationTrace\PerformValveIsolationTrace.xaml">
      <Generator>MSBuild:UpdateDesignTimeXaml</Generator>
    </EmbeddedResource>
    <EmbeddedResource Include="$(MSBuildThisFileDirectory)Samples\Utility network\ConfigureSubnetworkTrace\ConfigureSubnetworkTrace.xaml">
      <Generator>MSBuild:UpdateDesignTimeXaml</Generator>
    </EmbeddedResource>
    <EmbeddedResource Include="$(MSBuildThisFileDirectory)Samples\Layers\DisplaySubtypeFeatureLayer\DisplaySubtypeFeatureLayer.xaml">
      <Generator>MSBuild:UpdateDesignTimeXaml</Generator>
    </EmbeddedResource>
    <EmbeddedResource Include="$(MSBuildThisFileDirectory)Samples\Layers\DisplayAnnotation\DisplayAnnotation.xaml">
      <Generator>MSBuild:UpdateDesignTimeXaml</Generator>
    </EmbeddedResource>
    <EmbeddedResource Include="$(MSBuildThisFileDirectory)Samples\Utility network\TraceUtilityNetwork\TraceUtilityNetwork.xaml">
      <Generator>MSBuild:UpdateDesignTimeXaml</Generator>
    </EmbeddedResource>
    <EmbeddedResource Include="$(MSBuildThisFileDirectory)Samples\Network analysis\NavigateRouteRerouting\NavigateRouteRerouting.xaml">
      <Generator>MSBuild:UpdateDesignTimeXaml</Generator>
    </EmbeddedResource>
    <EmbeddedResource Include="$(MSBuildThisFileDirectory)Samples\Map\ApplyScheduledUpdates\ApplyScheduledUpdates.xaml">
      <Generator>MSBuild:UpdateDesignTimeXaml</Generator>
    </EmbeddedResource>
    <EmbeddedResource Include="$(MSBuildThisFileDirectory)Samples\Network analysis\NavigateRoute\NavigateRoute.xaml">
      <Generator>MSBuild:UpdateDesignTimeXaml</Generator>
    </EmbeddedResource>
    <EmbeddedResource Include="$(MSBuildThisFileDirectory)Samples\Layers\EditKmlGroundOverlay\EditKmlGroundOverlay.xaml">
      <Generator>MSBuild:UpdateDesignTimeXaml</Generator>
    </EmbeddedResource>
    <EmbeddedResource Include="$(MSBuildThisFileDirectory)Samples\Symbology\CustomDictionaryStyle\CustomDictionaryStyle.xaml">
      <Generator>MSBuild:UpdateDesignTimeXaml</Generator>
    </EmbeddedResource>
    <EmbeddedResource Include="$(MSBuildThisFileDirectory)Samples\Map\HonorMobileMapPackageExpiration\HonorMobileMapPackageExpiration.xaml">
      <Generator>MSBuild:UpdateDesignTimeXaml</Generator>
    </EmbeddedResource>
    <EmbeddedResource Include="$(MSBuildThisFileDirectory)Samples\Layers\ControlAnnotationSublayerVisibility\ControlAnnotationSublayerVisibility.xaml">
      <Generator>MSBuild:UpdateDesignTimeXaml</Generator>
    </EmbeddedResource>
    <EmbeddedResource Include="$(MSBuildThisFileDirectory)Samples\Layers\CreateAndSaveKmlFile\CreateAndSaveKmlFile.xaml">
      <Generator>MSBuild:UpdateDesignTimeXaml</Generator>
    </EmbeddedResource>
    <EmbeddedResource Include="$(MSBuildThisFileDirectory)Samples\Layers\RasterColormapRenderer\RasterColormapRenderer.xaml">
      <Generator>MSBuild:UpdateDesignTimeXaml</Generator>
    </EmbeddedResource>
    <EmbeddedResource Include="$(MSBuildThisFileDirectory)Samples\MapView\ChooseCameraController\ChooseCameraController.xaml">
      <Generator>MSBuild:UpdateDesignTimeXaml</Generator>
    </EmbeddedResource>
    <EmbeddedResource Include="$(MSBuildThisFileDirectory)Samples\Map\GetElevationAtPoint\GetElevationAtPoint.xaml">
      <Generator>MSBuild:UpdateDesignTimeXaml</Generator>
    </EmbeddedResource>
    <EmbeddedResource Include="$(MSBuildThisFileDirectory)Samples\Location\ShowLocationHistory\ShowLocationHistory.xaml">
      <Generator>MSBuild:UpdateDesignTimeXaml</Generator>
    </EmbeddedResource>
    <EmbeddedResource Include="$(MSBuildThisFileDirectory)Samples\Network analysis\FindServiceAreasForMultipleFacilities\FindServiceAreasForMultipleFacilities.xaml">
      <Generator>MSBuild:UpdateDesignTimeXaml</Generator>
    </EmbeddedResource>
    <EmbeddedResource Include="$(MSBuildThisFileDirectory)Samples\Network analysis\OfflineRouting\OfflineRouting.xaml">
      <Generator>MSBuild:UpdateDesignTimeXaml</Generator>
    </EmbeddedResource>
    <EmbeddedResource Include="$(MSBuildThisFileDirectory)Resources\PictureMarkerSymbols\pin_blue.png" />
    <EmbeddedResource Include="$(MSBuildThisFileDirectory)Samples\Network analysis\RouteAroundBarriers\RouteAroundBarriers.xaml">
      <Generator>MSBuild:UpdateDesignTimeXaml</Generator>
    </EmbeddedResource>
    <EmbeddedResource Include="$(MSBuildThisFileDirectory)Samples\Map\DownloadPreplannedMap\DownloadPreplannedMap.xaml">
      <Generator>MSBuild:UpdateDesignTimeXaml</Generator>
    </EmbeddedResource>
    <EmbeddedResource Include="$(MSBuildThisFileDirectory)Samples\Layers\GroupLayers\GroupLayers.xaml">
      <Generator>MSBuild:UpdateDesignTimeXaml</Generator>
    </EmbeddedResource>
    <EmbeddedResource Include="$(MSBuildThisFileDirectory)Samples\Map\OfflineBasemapByReference\OfflineBasemapByReference.xaml">
      <Generator>MSBuild:UpdateDesignTimeXaml</Generator>
    </EmbeddedResource>
    <EmbeddedResource Include="$(MSBuildThisFileDirectory)Samples\Layers\PlayKmlTours\PlayKmlTours.xaml">
      <Generator>MSBuild:UpdateDesignTimeXaml</Generator>
    </EmbeddedResource>
    <EmbeddedResource Include="$(MSBuildThisFileDirectory)Samples\Map\ViewContentBeneathSurface\ViewContentBeneathSurface.xaml">
      <Generator>MSBuild:UpdateDesignTimeXaml</Generator>
    </EmbeddedResource>
    <EmbeddedResource Include="$(MSBuildThisFileDirectory)Samples\Layers\AddPointSceneLayer\AddPointSceneLayer.xaml">
      <Generator>MSBuild:UpdateDesignTimeXaml</Generator>
    </EmbeddedResource>
    <EmbeddedResource Include="$(MSBuildThisFileDirectory)Samples\Map\GenerateOfflineMapWithOverrides\GenerateOfflineMapWithOverrides.xaml">
      <Generator>MSBuild:UpdateDesignTimeXaml</Generator>
    </EmbeddedResource>
    <EmbeddedResource Include="$(MSBuildThisFileDirectory)Samples\Layers\WfsXmlQuery\WfsXmlQuery.xaml">
      <Generator>MSBuild:UpdateDesignTimeXaml</Generator>
    </EmbeddedResource>
    <EmbeddedResource Include="$(MSBuildThisFileDirectory)Samples\Layers\DisplayWfs\DisplayWfs.xaml">
      <Generator>MSBuild:UpdateDesignTimeXaml</Generator>
    </EmbeddedResource>
    <EmbeddedResource Include="$(MSBuildThisFileDirectory)Samples\Layers\BrowseWfsLayers\BrowseWfsLayers.xaml">
      <Generator>MSBuild:UpdateDesignTimeXaml</Generator>
    </EmbeddedResource>
    <EmbeddedResource Include="$(MSBuildThisFileDirectory)Samples\Map\OpenMobileScenePackage\OpenMobileScenePackage.xaml">
      <Generator>MSBuild:UpdateDesignTimeXaml</Generator>
    </EmbeddedResource>
    <EmbeddedResource Include="$(MSBuildThisFileDirectory)Samples\Map\MapReferenceScale\MapReferenceScale.xaml">
      <Generator>MSBuild:UpdateDesignTimeXaml</Generator>
    </EmbeddedResource>
    <EmbeddedResource Include="$(MSBuildThisFileDirectory)Samples\Map\CreateTerrainSurfaceFromRaster\CreateTerrainSurfaceFromRaster.xaml">
      <Generator>MSBuild:UpdateDesignTimeXaml</Generator>
    </EmbeddedResource>
    <EmbeddedResource Include="$(MSBuildThisFileDirectory)Samples\Map\CreateTerrainSurfaceFromTilePackage\CreateTerrainSurfaceFromTilePackage.xaml">
      <Generator>MSBuild:UpdateDesignTimeXaml</Generator>
    </EmbeddedResource>
    <EmbeddedResource Include="$(MSBuildThisFileDirectory)Samples\Data\ViewPointCloudDataOffline\ViewPointCloudDataOffline.xaml">
      <Generator>MSBuild:UpdateDesignTimeXaml</Generator>
    </EmbeddedResource>
    <EmbeddedResource Include="$(MSBuildThisFileDirectory)Samples\Layers\AddAnIntegratedMeshLayer\AddAnIntegratedMeshLayer.xaml">
      <Generator>MSBuild:UpdateDesignTimeXaml</Generator>
    </EmbeddedResource>
    <EmbeddedResource Include="$(MSBuildThisFileDirectory)Samples\GraphicsOverlay\DictionaryRendererGraphicsOverlay\DictionaryRendererGraphicsOverlay.xaml">
      <Generator>MSBuild:UpdateDesignTimeXaml</Generator>
    </EmbeddedResource>
    <EmbeddedResource Include="$(MSBuildThisFileDirectory)Samples\Map\MobileMapSearchAndRoute\MobileMapSearchAndRoute.xaml">
      <Generator>MSBuild:UpdateDesignTimeXaml</Generator>
    </EmbeddedResource>
    <EmbeddedResource Include="$(MSBuildThisFileDirectory)Samples\Search\OfflineGeocode\OfflineGeocode.xaml">
      <Generator>MSBuild:UpdateDesignTimeXaml</Generator>
    </EmbeddedResource>
    <EmbeddedResource Include="$(MSBuildThisFileDirectory)Samples\Search\ReverseGeocode\ReverseGeocode.xaml">
      <Generator>MSBuild:UpdateDesignTimeXaml</Generator>
    </EmbeddedResource>
    <EmbeddedResource Include="$(MSBuildThisFileDirectory)Samples\Data\EditFeatureAttachments\EditFeatureAttachments.xaml">
      <Generator>MSBuild:UpdateDesignTimeXaml</Generator>
    </EmbeddedResource>
    <EmbeddedResource Include="$(MSBuildThisFileDirectory)Samples\Geometry\Project\Project.xaml">
      <Generator>MSBuild:UpdateDesignTimeXaml</Generator>
    </EmbeddedResource>
    <EmbeddedResource Include="$(MSBuildThisFileDirectory)Samples\Layers\OpenStreetMapLayer\OpenStreetMapLayer.xaml">
      <Generator>MSBuild:UpdateDesignTimeXaml</Generator>
    </EmbeddedResource>
    <EmbeddedResource Include="$(MSBuildThisFileDirectory)Samples\Map\ManageOperationalLayers\ManageOperationalLayers.xaml">
      <Generator>MSBuild:UpdateDesignTimeXaml</Generator>
    </EmbeddedResource>
    <EmbeddedResource Include="$(MSBuildThisFileDirectory)Samples\Data\UpdateAttributes\UpdateAttributes.xaml">
      <Generator>MSBuild:UpdateDesignTimeXaml</Generator>
    </EmbeddedResource>
    <EmbeddedResource Include="$(MSBuildThisFileDirectory)Samples\Data\UpdateGeometries\UpdateGeometries.xaml">
      <Generator>MSBuild:UpdateDesignTimeXaml</Generator>
    </EmbeddedResource>
    <EmbeddedResource Include="$(MSBuildThisFileDirectory)Samples\Data\AddFeatures\AddFeatures.xaml">
      <Generator>MSBuild:UpdateDesignTimeXaml</Generator>
    </EmbeddedResource>
    <EmbeddedResource Include="$(MSBuildThisFileDirectory)Samples\Data\DeleteFeatures\DeleteFeatures.xaml">
      <Generator>MSBuild:UpdateDesignTimeXaml</Generator>
    </EmbeddedResource>
    <EmbeddedResource Include="$(MSBuildThisFileDirectory)Samples\Symbology\SceneSymbols\SceneSymbols.xaml">
      <Generator>MSBuild:UpdateDesignTimeXaml</Generator>
    </EmbeddedResource>
    <EmbeddedResource Include="$(MSBuildThisFileDirectory)Samples\Map\TerrainExaggeration\TerrainExaggeration.xaml">
      <Generator>MSBuild:UpdateDesignTimeXaml</Generator>
    </EmbeddedResource>
    <EmbeddedResource Include="$(MSBuildThisFileDirectory)Samples\Map\ChangeAtmosphereEffect\ChangeAtmosphereEffect.xaml">
      <Generator>MSBuild:UpdateDesignTimeXaml</Generator>
    </EmbeddedResource>
    <EmbeddedResource Include="$(MSBuildThisFileDirectory)Samples\GraphicsOverlay\ScenePropertiesExpressions\ScenePropertiesExpressions.xaml">
      <Generator>MSBuild:UpdateDesignTimeXaml</Generator>
    </EmbeddedResource>
    <EmbeddedResource Include="$(MSBuildThisFileDirectory)Samples\MapView\IdentifyLayers\IdentifyLayers.xaml">
      <Generator>MSBuild:UpdateDesignTimeXaml</Generator>
    </EmbeddedResource>
    <EmbeddedResource Include="$(MSBuildThisFileDirectory)Samples\Layers\ListKmlContents\ListKmlContents.xaml">
      <Generator>MSBuild:UpdateDesignTimeXaml</Generator>
    </EmbeddedResource>
    <EmbeddedResource Include="$(MSBuildThisFileDirectory)Samples\Layers\IdentifyKmlFeatures\IdentifyKmlFeatures.xaml">
      <Generator>MSBuild:UpdateDesignTimeXaml</Generator>
    </EmbeddedResource>
    <EmbeddedResource Include="$(MSBuildThisFileDirectory)Samples\Layers\DisplayKmlNetworkLinks\DisplayKmlNetworkLinks.xaml">
      <Generator>MSBuild:UpdateDesignTimeXaml</Generator>
    </EmbeddedResource>
    <EmbeddedResource Include="$(MSBuildThisFileDirectory)Samples\Layers\DisplayKml\DisplayKml.xaml">
      <Generator>MSBuild:UpdateDesignTimeXaml</Generator>
    </EmbeddedResource>
    <EmbeddedResource Include="$(MSBuildThisFileDirectory)Samples\Analysis\DistanceMeasurement\DistanceMeasurement.xaml">
      <Generator>MSBuild:UpdateDesignTimeXaml</Generator>
    </EmbeddedResource>
    <EmbeddedResource Include="$(MSBuildThisFileDirectory)Samples\Data\FeatureLayerGeodatabase\FeatureLayerGeodatabase.xaml">
      <Generator>MSBuild:UpdateDesignTimeXaml</Generator>
    </EmbeddedResource>
    <EmbeddedResource Include="$(MSBuildThisFileDirectory)Samples\Geometry\DensifyAndGeneralize\DensifyAndGeneralize.xaml">
      <Generator>MSBuild:UpdateDesignTimeXaml</Generator>
    </EmbeddedResource>
    <EmbeddedResource Include="$(MSBuildThisFileDirectory)Samples\Geometry\BufferList\BufferList.xaml">
      <Generator>MSBuild:UpdateDesignTimeXaml</Generator>
    </EmbeddedResource>
    <EmbeddedResource Include="$(MSBuildThisFileDirectory)Samples\Geometry\ClipGeometry\ClipGeometry.xaml">
      <Generator>MSBuild:UpdateDesignTimeXaml</Generator>
    </EmbeddedResource>
    <EmbeddedResource Include="$(MSBuildThisFileDirectory)Samples\Geometry\ConvexHull\ConvexHull.xaml">
      <Generator>MSBuild:UpdateDesignTimeXaml</Generator>
    </EmbeddedResource>
    <EmbeddedResource Include="$(MSBuildThisFileDirectory)Samples\Geometry\CutGeometry\CutGeometry.xaml">
      <Generator>MSBuild:UpdateDesignTimeXaml</Generator>
    </EmbeddedResource>
    <EmbeddedResource Include="$(MSBuildThisFileDirectory)Samples\Geometry\SpatialRelationships\SpatialRelationships.xaml">
      <Generator>MSBuild:UpdateDesignTimeXaml</Generator>
    </EmbeddedResource>
    <EmbeddedResource Include="$(MSBuildThisFileDirectory)Samples\Geometry\GeodesicOperations\GeodesicOperations.xaml">
      <Generator>MSBuild:UpdateDesignTimeXaml</Generator>
    </EmbeddedResource>
    <EmbeddedResource Include="$(MSBuildThisFileDirectory)Samples\Geometry\CreateGeometries\CreateGeometries.xaml">
      <Generator>MSBuild:UpdateDesignTimeXaml</Generator>
    </EmbeddedResource>
    <EmbeddedResource Include="$(MSBuildThisFileDirectory)Samples\Layers\ChangeSublayerRenderer\ChangeSublayerRenderer.xaml">
      <Generator>MSBuild:UpdateDesignTimeXaml</Generator>
    </EmbeddedResource>
    <EmbeddedResource Include="$(MSBuildThisFileDirectory)Samples\Layers\MapImageLayerTables\MapImageLayerTables.xaml">
      <Generator>MSBuild:UpdateDesignTimeXaml</Generator>
    </EmbeddedResource>
    <EmbeddedResource Include="$(MSBuildThisFileDirectory)Samples\Layers\MapImageSublayerQuery\MapImageSublayerQuery.xaml">
      <Generator>MSBuild:UpdateDesignTimeXaml</Generator>
    </EmbeddedResource>
    <EmbeddedResource Include="$(MSBuildThisFileDirectory)Samples\Layers\RasterHillshade\RasterHillshade.xaml">
      <Generator>MSBuild:UpdateDesignTimeXaml</Generator>
    </EmbeddedResource>
    <EmbeddedResource Include="$(MSBuildThisFileDirectory)Samples\Data\ReadGeoPackage\ReadGeoPackage.xaml">
      <Generator>MSBuild:UpdateDesignTimeXaml</Generator>
    </EmbeddedResource>
    <EmbeddedResource Include="$(MSBuildThisFileDirectory)Samples\Geometry\ListTransformations\ListTransformations.xaml">
      <Generator>MSBuild:UpdateDesignTimeXaml</Generator>
    </EmbeddedResource>
    <EmbeddedResource Include="$(MSBuildThisFileDirectory)Samples\Layers\ChangeBlendRenderer\ChangeBlendRenderer.xaml">
      <Generator>MSBuild:UpdateDesignTimeXaml</Generator>
    </EmbeddedResource>
    <EmbeddedResource Include="$(MSBuildThisFileDirectory)Samples\Layers\ChangeStretchRenderer\ChangeStretchRenderer.xaml">
      <Generator>MSBuild:UpdateDesignTimeXaml</Generator>
    </EmbeddedResource>
    <EmbeddedResource Include="$(MSBuildThisFileDirectory)Samples\Layers\RasterRgbRenderer\RasterRgbRenderer.xaml">
      <Generator>MSBuild:UpdateDesignTimeXaml</Generator>
    </EmbeddedResource>
    <EmbeddedResource Include="$(MSBuildThisFileDirectory)Samples\Layers\SceneLayerSelection\SceneLayerSelection.xaml">
      <Generator>MSBuild:UpdateDesignTimeXaml</Generator>
    </EmbeddedResource>
    <EmbeddedResource Include="$(MSBuildThisFileDirectory)Samples\Layers\StyleWmsLayer\StyleWmsLayer.xaml">
      <Generator>MSBuild:UpdateDesignTimeXaml</Generator>
    </EmbeddedResource>
    <EmbeddedResource Include="$(MSBuildThisFileDirectory)Samples\Layers\ShowLabelsOnLayer\ShowLabelsOnLayer.xaml">
      <Generator>MSBuild:UpdateDesignTimeXaml</Generator>
    </EmbeddedResource>
    <EmbeddedResource Include="$(MSBuildThisFileDirectory)Samples\MapView\DisplayGrid\DisplayGrid.xaml">
      <Generator>MSBuild:UpdateDesignTimeXaml</Generator>
    </EmbeddedResource>
    <EmbeddedResource Include="$(MSBuildThisFileDirectory)Samples\MapView\ChangeTimeExtent\ChangeTimeExtent.xaml">
      <Generator>MSBuild:UpdateDesignTimeXaml</Generator>
    </EmbeddedResource>
    <EmbeddedResource Include="$(MSBuildThisFileDirectory)Samples\Map\GenerateOfflineMap\GenerateOfflineMap.xaml">
      <Generator>MSBuild:UpdateDesignTimeXaml</Generator>
    </EmbeddedResource>
    <EmbeddedResource Include="$(MSBuildThisFileDirectory)Samples\Map\OpenScene\OpenScene.xaml">
      <Generator>MSBuild:UpdateDesignTimeXaml</Generator>
    </EmbeddedResource>
    <EmbeddedResource Include="$(MSBuildThisFileDirectory)Samples\Network analysis\FindServiceArea\FindServiceArea.xaml">
      <Generator>MSBuild:UpdateDesignTimeXaml</Generator>
    </EmbeddedResource>
    <EmbeddedResource Include="$(MSBuildThisFileDirectory)Samples\Security\IntegratedWindowsAuth\IntegratedWindowsAuth.xaml">
      <SubType>Designer</SubType>
      <Generator>MSBuild:UpdateDesignTimeXaml</Generator>
    </EmbeddedResource>
    <EmbeddedResource Include="$(MSBuildThisFileDirectory)Samples\Symbology\FeatureLayerExtrusion\FeatureLayerExtrusion.xaml">
      <Generator>MSBuild:UpdateDesignTimeXaml</Generator>
    </EmbeddedResource>
    <EmbeddedResource Include="$(MSBuildThisFileDirectory)Samples\Hydrography\SelectEncFeatures\SelectEncFeatures.xaml">
      <Generator>MSBuild:UpdateDesignTimeXaml</Generator>
    </EmbeddedResource>
    <EmbeddedResource Include="$(MSBuildThisFileDirectory)Samples\Analysis\ViewshedLocation\ViewshedLocation.xaml">
      <Generator>MSBuild:UpdateDesignTimeXaml</Generator>
    </EmbeddedResource>
    <EmbeddedResource Include="$(MSBuildThisFileDirectory)Samples\Analysis\ViewshedGeoElement\ViewshedGeoElement.xaml">
      <Generator>MSBuild:UpdateDesignTimeXaml</Generator>
    </EmbeddedResource>
    <EmbeddedResource Include="$(MSBuildThisFileDirectory)Samples\GraphicsOverlay\Animate3DGraphic\Animate3DGraphic.xaml">
      <Generator>MSBuild:UpdateDesignTimeXaml</Generator>
    </EmbeddedResource>
    <EmbeddedResource Include="$(MSBuildThisFileDirectory)Samples\Geometry\ProjectWithSpecificTransformation\ProjectWithSpecificTransformation.xaml">
      <Generator>MSBuild:UpdateDesignTimeXaml</Generator>
    </EmbeddedResource>
    <EmbeddedResource Include="$(MSBuildThisFileDirectory)Samples\Data\ListRelatedFeatures\ListRelatedFeatures.xaml">
      <Generator>MSBuild:UpdateDesignTimeXaml</Generator>
    </EmbeddedResource>
    <EmbeddedResource Include="$(MSBuildThisFileDirectory)Samples\Analysis\LineOfSightGeoElement\LineOfSightGeoElement.xaml">
      <Generator>MSBuild:UpdateDesignTimeXaml</Generator>
    </EmbeddedResource>
    <EmbeddedResource Include="$(MSBuildThisFileDirectory)Samples\Analysis\QueryFeatureCountAndExtent\QueryFeatureCountAndExtent.xaml">
      <Generator>MSBuild:UpdateDesignTimeXaml</Generator>
    </EmbeddedResource>
    <EmbeddedResource Include="$(MSBuildThisFileDirectory)Samples\Layers\FeatureLayerRenderingModeScene\FeatureLayerRenderingModeScene.xaml">
      <Generator>MSBuild:UpdateDesignTimeXaml</Generator>
    </EmbeddedResource>
    <EmbeddedResource Include="$(MSBuildThisFileDirectory)Samples\Data\SymbolizeShapefile\SymbolizeShapefile.xaml">
      <Generator>MSBuild:UpdateDesignTimeXaml</Generator>
    </EmbeddedResource>
    <EmbeddedResource Include="$(MSBuildThisFileDirectory)Samples\Analysis\LineOfSightLocation\LineOfSightLocation.xaml">
      <Generator>MSBuild:UpdateDesignTimeXaml</Generator>
    </EmbeddedResource>
    <EmbeddedResource Include="$(MSBuildThisFileDirectory)Samples\Geometry\FormatCoordinates\FormatCoordinates.xaml">
      <Generator>MSBuild:UpdateDesignTimeXaml</Generator>
    </EmbeddedResource>
    <EmbeddedResource Include="$(MSBuildThisFileDirectory)Samples\Layers\LoadWebTiledLayer\LoadWebTiledLayer.xaml">
      <Generator>MSBuild:UpdateDesignTimeXaml</Generator>
    </EmbeddedResource>
    <EmbeddedResource Include="$(MSBuildThisFileDirectory)Samples\GraphicsOverlay\AddGraphicsWithSymbols\AddGraphicsWithSymbols.xaml">
      <Generator>MSBuild:UpdateDesignTimeXaml</Generator>
    </EmbeddedResource>
    <EmbeddedResource Include="$(MSBuildThisFileDirectory)Samples\Analysis\ViewshedCamera\ViewshedCamera.xaml">
      <Generator>MSBuild:UpdateDesignTimeXaml</Generator>
    </EmbeddedResource>
    <EmbeddedResource Include="$(MSBuildThisFileDirectory)Samples\Data\EditAndSyncFeatures\EditAndSyncFeatures.xaml">
      <Generator>MSBuild:UpdateDesignTimeXaml</Generator>
    </EmbeddedResource>
    <EmbeddedResource Include="$(MSBuildThisFileDirectory)Samples\Data\FeatureLayerGeoPackage\FeatureLayerGeoPackage.xaml">
      <Generator>MSBuild:UpdateDesignTimeXaml</Generator>
    </EmbeddedResource>
    <EmbeddedResource Include="$(MSBuildThisFileDirectory)Samples\Data\FeatureLayerQuery\FeatureLayerQuery.xaml">
      <Generator>MSBuild:UpdateDesignTimeXaml</Generator>
    </EmbeddedResource>
    <EmbeddedResource Include="$(MSBuildThisFileDirectory)Samples\Data\FeatureLayerShapefile\FeatureLayerShapefile.xaml">
      <Generator>MSBuild:UpdateDesignTimeXaml</Generator>
    </EmbeddedResource>
    <EmbeddedResource Include="$(MSBuildThisFileDirectory)Samples\Data\GenerateGeodatabase\GenerateGeodatabase.xaml">
      <Generator>MSBuild:UpdateDesignTimeXaml</Generator>
    </EmbeddedResource>
    <EmbeddedResource Include="$(MSBuildThisFileDirectory)Samples\Data\GeodatabaseTransactions\GeodatabaseTransactions.xaml">
      <Generator>MSBuild:UpdateDesignTimeXaml</Generator>
    </EmbeddedResource>
    <EmbeddedResource Include="$(MSBuildThisFileDirectory)Samples\Data\RasterLayerGeoPackage\RasterLayerGeoPackage.xaml">
      <Generator>MSBuild:UpdateDesignTimeXaml</Generator>
    </EmbeddedResource>
    <EmbeddedResource Include="$(MSBuildThisFileDirectory)Samples\Data\ReadShapefileMetadata\ReadShapefileMetadata.xaml">
      <Generator>MSBuild:UpdateDesignTimeXaml</Generator>
    </EmbeddedResource>
    <EmbeddedResource Include="$(MSBuildThisFileDirectory)Samples\Data\ServiceFeatureTableCache\ServiceFeatureTableCache.xaml">
      <Generator>MSBuild:UpdateDesignTimeXaml</Generator>
    </EmbeddedResource>
    <EmbeddedResource Include="$(MSBuildThisFileDirectory)Samples\Data\ServiceFeatureTableManualCache\ServiceFeatureTableManualCache.xaml">
      <Generator>MSBuild:UpdateDesignTimeXaml</Generator>
    </EmbeddedResource>
    <EmbeddedResource Include="$(MSBuildThisFileDirectory)Samples\Data\ServiceFeatureTableNoCache\ServiceFeatureTableNoCache.xaml">
      <Generator>MSBuild:UpdateDesignTimeXaml</Generator>
    </EmbeddedResource>
    <EmbeddedResource Include="$(MSBuildThisFileDirectory)Samples\Data\StatisticalQuery\StatisticalQuery.xaml">
      <Generator>MSBuild:UpdateDesignTimeXaml</Generator>
    </EmbeddedResource>
    <EmbeddedResource Include="$(MSBuildThisFileDirectory)Samples\Data\StatsQueryGroupAndSort\StatsQueryGroupAndSort.xaml">
      <Generator>MSBuild:UpdateDesignTimeXaml</Generator>
    </EmbeddedResource>
    <EmbeddedResource Include="$(MSBuildThisFileDirectory)Samples\Geoprocessing\AnalyzeHotspots\AnalyzeHotspots.xaml">
      <Generator>MSBuild:UpdateDesignTimeXaml</Generator>
    </EmbeddedResource>
    <EmbeddedResource Include="$(MSBuildThisFileDirectory)Samples\Geoprocessing\AnalyzeViewshed\AnalyzeViewshed.xaml">
      <Generator>MSBuild:UpdateDesignTimeXaml</Generator>
    </EmbeddedResource>
    <EmbeddedResource Include="$(MSBuildThisFileDirectory)Samples\Geoprocessing\ListGeodatabaseVersions\ListGeodatabaseVersions.xaml">
      <Generator>MSBuild:UpdateDesignTimeXaml</Generator>
    </EmbeddedResource>
    <EmbeddedResource Include="$(MSBuildThisFileDirectory)Samples\GraphicsOverlay\AddGraphicsRenderer\AddGraphicsRenderer.xaml">
      <Generator>MSBuild:UpdateDesignTimeXaml</Generator>
    </EmbeddedResource>
    <EmbeddedResource Include="$(MSBuildThisFileDirectory)Samples\GraphicsOverlay\IdentifyGraphics\IdentifyGraphics.xaml">
      <Generator>MSBuild:UpdateDesignTimeXaml</Generator>
    </EmbeddedResource>
    <EmbeddedResource Include="$(MSBuildThisFileDirectory)Samples\GraphicsOverlay\SketchOnMap\SketchOnMap.xaml">
      <Generator>MSBuild:UpdateDesignTimeXaml</Generator>
    </EmbeddedResource>
    <EmbeddedResource Include="$(MSBuildThisFileDirectory)Samples\GraphicsOverlay\SurfacePlacements\SurfacePlacements.xaml">
      <Generator>MSBuild:UpdateDesignTimeXaml</Generator>
    </EmbeddedResource>
    <EmbeddedResource Include="$(MSBuildThisFileDirectory)Samples\Layers\ArcGISMapImageLayerUrl\ArcGISMapImageLayerUrl.xaml">
      <Generator>MSBuild:UpdateDesignTimeXaml</Generator>
    </EmbeddedResource>
    <EmbeddedResource Include="$(MSBuildThisFileDirectory)Samples\Layers\ArcGISTiledLayerUrl\ArcGISTiledLayerUrl.xaml">
      <Generator>MSBuild:UpdateDesignTimeXaml</Generator>
    </EmbeddedResource>
    <EmbeddedResource Include="$(MSBuildThisFileDirectory)Samples\Layers\ArcGISVectorTiledLayerUrl\ArcGISVectorTiledLayerUrl.xaml">
      <Generator>MSBuild:UpdateDesignTimeXaml</Generator>
    </EmbeddedResource>
    <EmbeddedResource Include="$(MSBuildThisFileDirectory)Samples\Layers\ChangeFeatureLayerRenderer\ChangeFeatureLayerRenderer.xaml">
      <Generator>MSBuild:UpdateDesignTimeXaml</Generator>
    </EmbeddedResource>
    <EmbeddedResource Include="$(MSBuildThisFileDirectory)Samples\Layers\ChangeSublayerVisibility\ChangeSublayerVisibility.xaml">
      <Generator>MSBuild:UpdateDesignTimeXaml</Generator>
    </EmbeddedResource>
    <EmbeddedResource Include="$(MSBuildThisFileDirectory)Samples\Layers\CreateFeatureCollectionLayer\CreateFeatureCollectionLayer.xaml">
      <Generator>MSBuild:UpdateDesignTimeXaml</Generator>
    </EmbeddedResource>
    <EmbeddedResource Include="$(MSBuildThisFileDirectory)Samples\Layers\DisplayScene\DisplayScene.xaml">
      <Generator>MSBuild:UpdateDesignTimeXaml</Generator>
    </EmbeddedResource>
    <EmbeddedResource Include="$(MSBuildThisFileDirectory)Samples\Layers\ExportTiles\ExportTiles.xaml">
      <Generator>MSBuild:UpdateDesignTimeXaml</Generator>
    </EmbeddedResource>
    <EmbeddedResource Include="$(MSBuildThisFileDirectory)Samples\Layers\FeatureCollectionLayerFromPortal\FeatureCollectionLayerFromPortal.xaml">
      <Generator>MSBuild:UpdateDesignTimeXaml</Generator>
    </EmbeddedResource>
    <EmbeddedResource Include="$(MSBuildThisFileDirectory)Samples\Layers\FeatureCollectionLayerFromQuery\FeatureCollectionLayerFromQuery.xaml">
      <Generator>MSBuild:UpdateDesignTimeXaml</Generator>
    </EmbeddedResource>
    <EmbeddedResource Include="$(MSBuildThisFileDirectory)Samples\Layers\FeatureLayerDefinitionExpression\FeatureLayerDefinitionExpression.xaml">
      <Generator>MSBuild:UpdateDesignTimeXaml</Generator>
    </EmbeddedResource>
    <EmbeddedResource Include="$(MSBuildThisFileDirectory)Samples\Layers\FeatureLayerDictionaryRenderer\FeatureLayerDictionaryRenderer.xaml">
      <Generator>MSBuild:UpdateDesignTimeXaml</Generator>
    </EmbeddedResource>
    <EmbeddedResource Include="$(MSBuildThisFileDirectory)Samples\Layers\FeatureLayerRenderingModeMap\FeatureLayerRenderingModeMap.xaml">
      <Generator>MSBuild:UpdateDesignTimeXaml</Generator>
    </EmbeddedResource>
    <EmbeddedResource Include="$(MSBuildThisFileDirectory)Samples\Layers\FeatureLayerSelection\FeatureLayerSelection.xaml">
      <Generator>MSBuild:UpdateDesignTimeXaml</Generator>
    </EmbeddedResource>
    <EmbeddedResource Include="$(MSBuildThisFileDirectory)Samples\Layers\FeatureLayerUrl\FeatureLayerUrl.xaml">
      <Generator>MSBuild:UpdateDesignTimeXaml</Generator>
    </EmbeddedResource>
    <EmbeddedResource Include="$(MSBuildThisFileDirectory)Samples\Layers\RasterLayerFile\RasterLayerFile.xaml">
      <Generator>MSBuild:UpdateDesignTimeXaml</Generator>
    </EmbeddedResource>
    <EmbeddedResource Include="$(MSBuildThisFileDirectory)Samples\Layers\RasterLayerImageServiceRaster\RasterLayerImageServiceRaster.xaml">
      <Generator>MSBuild:UpdateDesignTimeXaml</Generator>
    </EmbeddedResource>
    <EmbeddedResource Include="$(MSBuildThisFileDirectory)Samples\Layers\RasterLayerRasterFunction\RasterLayerRasterFunction.xaml">
      <Generator>MSBuild:UpdateDesignTimeXaml</Generator>
    </EmbeddedResource>
    <EmbeddedResource Include="$(MSBuildThisFileDirectory)Samples\Layers\RasterRenderingRule\RasterRenderingRule.xaml">
      <Generator>MSBuild:UpdateDesignTimeXaml</Generator>
    </EmbeddedResource>
    <EmbeddedResource Include="$(MSBuildThisFileDirectory)Samples\Layers\SceneLayerUrl\SceneLayerUrl.xaml">
      <Generator>MSBuild:UpdateDesignTimeXaml</Generator>
    </EmbeddedResource>
    <EmbeddedResource Include="$(MSBuildThisFileDirectory)Samples\Layers\TimeBasedQuery\TimeBasedQuery.xaml">
      <Generator>MSBuild:UpdateDesignTimeXaml</Generator>
    </EmbeddedResource>
    <EmbeddedResource Include="$(MSBuildThisFileDirectory)Samples\Layers\WmsIdentify\WmsIdentify.xaml">
      <Generator>MSBuild:UpdateDesignTimeXaml</Generator>
    </EmbeddedResource>
    <EmbeddedResource Include="$(MSBuildThisFileDirectory)Samples\Layers\WMSLayerUrl\WMSLayerUrl.xaml">
      <Generator>MSBuild:UpdateDesignTimeXaml</Generator>
    </EmbeddedResource>
    <EmbeddedResource Include="$(MSBuildThisFileDirectory)Samples\Layers\WmsServiceCatalog\WmsServiceCatalog.xaml">
      <Generator>MSBuild:UpdateDesignTimeXaml</Generator>
    </EmbeddedResource>
    <EmbeddedResource Include="$(MSBuildThisFileDirectory)Samples\Layers\WMTSLayer\WMTSLayer.xaml">
      <Generator>MSBuild:UpdateDesignTimeXaml</Generator>
    </EmbeddedResource>
    <EmbeddedResource Include="$(MSBuildThisFileDirectory)Samples\Location\DisplayDeviceLocation\DisplayDeviceLocation.xaml">
      <Generator>MSBuild:UpdateDesignTimeXaml</Generator>
    </EmbeddedResource>
    <EmbeddedResource Include="$(MSBuildThisFileDirectory)Samples\Map\AccessLoadStatus\AccessLoadStatus.xaml">
      <Generator>MSBuild:UpdateDesignTimeXaml</Generator>
    </EmbeddedResource>
    <EmbeddedResource Include="$(MSBuildThisFileDirectory)Samples\Map\AuthorMap\AuthorMap.xaml">
      <Generator>MSBuild:UpdateDesignTimeXaml</Generator>
    </EmbeddedResource>
    <EmbeddedResource Include="$(MSBuildThisFileDirectory)Samples\Map\AuthorMap\SaveMapPage.xaml">
      <Generator>MSBuild:UpdateDesignTimeXaml</Generator>
    </EmbeddedResource>
    <EmbeddedResource Include="$(MSBuildThisFileDirectory)Samples\Map\ChangeBasemap\ChangeBasemap.xaml">
      <Generator>MSBuild:UpdateDesignTimeXaml</Generator>
    </EmbeddedResource>
    <EmbeddedResource Include="$(MSBuildThisFileDirectory)Samples\Map\DisplayMap\DisplayMap.xaml">
      <Generator>MSBuild:UpdateDesignTimeXaml</Generator>
    </EmbeddedResource>
    <EmbeddedResource Include="$(MSBuildThisFileDirectory)Samples\Map\ManageBookmarks\ManageBookmarks.xaml">
      <Generator>MSBuild:UpdateDesignTimeXaml</Generator>
    </EmbeddedResource>
    <EmbeddedResource Include="$(MSBuildThisFileDirectory)Samples\Map\OpenMapURL\OpenMapURL.xaml">
      <Generator>MSBuild:UpdateDesignTimeXaml</Generator>
    </EmbeddedResource>
    <EmbeddedResource Include="$(MSBuildThisFileDirectory)Samples\Map\OpenMobileMap\OpenMobileMap.xaml">
      <Generator>MSBuild:UpdateDesignTimeXaml</Generator>
    </EmbeddedResource>
    <EmbeddedResource Include="$(MSBuildThisFileDirectory)Samples\Map\SearchPortalMaps\SearchPortalMaps.xaml">
      <Generator>MSBuild:UpdateDesignTimeXaml</Generator>
    </EmbeddedResource>
    <EmbeddedResource Include="$(MSBuildThisFileDirectory)Samples\Map\SetInitialMapArea\SetInitialMapArea.xaml">
      <Generator>MSBuild:UpdateDesignTimeXaml</Generator>
    </EmbeddedResource>
    <EmbeddedResource Include="$(MSBuildThisFileDirectory)Samples\Map\SetInitialMapLocation\SetInitialMapLocation.xaml">
      <Generator>MSBuild:UpdateDesignTimeXaml</Generator>
    </EmbeddedResource>
    <EmbeddedResource Include="$(MSBuildThisFileDirectory)Samples\Map\SetMapSpatialReference\SetMapSpatialReference.xaml">
      <Generator>MSBuild:UpdateDesignTimeXaml</Generator>
    </EmbeddedResource>
    <EmbeddedResource Include="$(MSBuildThisFileDirectory)Samples\Map\SetMinMaxScale\SetMinMaxScale.xaml">
      <Generator>MSBuild:UpdateDesignTimeXaml</Generator>
    </EmbeddedResource>
    <EmbeddedResource Include="$(MSBuildThisFileDirectory)Samples\MapView\ChangeViewpoint\ChangeViewpoint.xaml">
      <Generator>MSBuild:UpdateDesignTimeXaml</Generator>
    </EmbeddedResource>
    <EmbeddedResource Include="$(MSBuildThisFileDirectory)Samples\MapView\DisplayDrawingStatus\DisplayDrawingStatus.xaml">
      <Generator>MSBuild:UpdateDesignTimeXaml</Generator>
    </EmbeddedResource>
    <EmbeddedResource Include="$(MSBuildThisFileDirectory)Samples\MapView\DisplayLayerViewState\DisplayLayerViewState.xaml">
      <Generator>MSBuild:UpdateDesignTimeXaml</Generator>
    </EmbeddedResource>
    <EmbeddedResource Include="$(MSBuildThisFileDirectory)Samples\MapView\FeatureLayerTimeOffset\FeatureLayerTimeOffset.xaml">
      <Generator>MSBuild:UpdateDesignTimeXaml</Generator>
    </EmbeddedResource>
    <EmbeddedResource Include="$(MSBuildThisFileDirectory)Samples\MapView\GeoViewSync\GeoViewSync.xaml">
      <Generator>MSBuild:UpdateDesignTimeXaml</Generator>
    </EmbeddedResource>
    <EmbeddedResource Include="$(MSBuildThisFileDirectory)Samples\MapView\MapRotation\MapRotation.xaml">
      <Generator>MSBuild:UpdateDesignTimeXaml</Generator>
    </EmbeddedResource>
    <EmbeddedResource Include="$(MSBuildThisFileDirectory)Samples\MapView\ShowCallout\ShowCallout.xaml">
      <Generator>MSBuild:UpdateDesignTimeXaml</Generator>
    </EmbeddedResource>
    <EmbeddedResource Include="$(MSBuildThisFileDirectory)Samples\MapView\ShowMagnifier\ShowMagnifier.xaml">
      <Generator>MSBuild:UpdateDesignTimeXaml</Generator>
    </EmbeddedResource>
    <EmbeddedResource Include="$(MSBuildThisFileDirectory)Samples\MapView\TakeScreenshot\TakeScreenshot.xaml">
      <Generator>MSBuild:UpdateDesignTimeXaml</Generator>
    </EmbeddedResource>
    <EmbeddedResource Include="$(MSBuildThisFileDirectory)Samples\Network analysis\FindRoute\FindRoute.xaml">
      <Generator>MSBuild:UpdateDesignTimeXaml</Generator>
    </EmbeddedResource>
    <EmbeddedResource Include="$(MSBuildThisFileDirectory)Samples\Search\FindAddress\FindAddress.xaml">
      <Generator>MSBuild:UpdateDesignTimeXaml</Generator>
    </EmbeddedResource>
    <EmbeddedResource Include="$(MSBuildThisFileDirectory)Samples\Search\FindPlace\FindPlace.xaml">
      <Generator>MSBuild:UpdateDesignTimeXaml</Generator>
    </EmbeddedResource>
    <EmbeddedResource Include="$(MSBuildThisFileDirectory)Samples\Symbology\RenderPictureMarkers\RenderPictureMarkers.xaml">
      <Generator>MSBuild:UpdateDesignTimeXaml</Generator>
    </EmbeddedResource>
    <EmbeddedResource Include="$(MSBuildThisFileDirectory)Samples\Symbology\RenderSimpleMarkers\RenderSimpleMarkers.xaml">
      <Generator>MSBuild:UpdateDesignTimeXaml</Generator>
    </EmbeddedResource>
    <EmbeddedResource Include="$(MSBuildThisFileDirectory)Samples\Symbology\RenderUniqueValues\RenderUniqueValues.xaml">
      <Generator>MSBuild:UpdateDesignTimeXaml</Generator>
    </EmbeddedResource>
    <EmbeddedResource Include="$(MSBuildThisFileDirectory)Samples\Symbology\SimpleRenderers\SimpleRenderers.xaml">
      <Generator>MSBuild:UpdateDesignTimeXaml</Generator>
    </EmbeddedResource>
    <EmbeddedResource Include="$(MSBuildThisFileDirectory)Samples\Symbology\SymbolsFromMobileStyle\SymbolsFromMobileStyle.xaml">
      <Generator>MSBuild:UpdateDesignTimeXaml</Generator>
    </EmbeddedResource>
    <EmbeddedResource Include="$(MSBuildThisFileDirectory)Samples\Symbology\UseDistanceCompositeSym\UseDistanceCompositeSym.xaml">
      <Generator>MSBuild:UpdateDesignTimeXaml</Generator>
    </EmbeddedResource>
    <EmbeddedResource Include="$(MSBuildThisFileDirectory)Samples\Geometry\NearestVertex\NearestVertex.xaml">
      <Generator>MSBuild:UpdateDesignTimeXaml</Generator>
    </EmbeddedResource>
    <EmbeddedResource Include="$(MSBuildThisFileDirectory)Samples\Hydrography\AddEncExchangeSet\AddEncExchangeSet.xaml">
      <Generator>MSBuild:UpdateDesignTimeXaml</Generator>
    </EmbeddedResource>
    <EmbeddedResource Include="$(MSBuildThisFileDirectory)Samples\Hydrography\ChangeEncDisplaySettings\ChangeEncDisplaySettings.xaml">
      <Generator>MSBuild:UpdateDesignTimeXaml</Generator>
    </EmbeddedResource>
    <EmbeddedResource Include="$(MSBuildThisFileDirectory)Samples\Geometry\Buffer\Buffer.xaml">
      <Generator>MSBuild:UpdateDesignTimeXaml</Generator>
    </EmbeddedResource>
    <EmbeddedResource Include="$(MSBuildThisFileDirectory)Samples\Geometry\ConvexHullList\ConvexHullList.xaml">
      <Generator>MSBuild:UpdateDesignTimeXaml</Generator>
    </EmbeddedResource>
    <EmbeddedResource Include="$(MSBuildThisFileDirectory)Samples\Network analysis\ClosestFacility\ClosestFacility.xaml">
      <Generator>MSBuild:UpdateDesignTimeXaml</Generator>
    </EmbeddedResource>
    <EmbeddedResource Include="$(MSBuildThisFileDirectory)Samples\Geometry\SpatialOperations\SpatialOperations.xaml">
      <Generator>MSBuild:UpdateDesignTimeXaml</Generator>
    </EmbeddedResource>
    <EmbeddedResource Include="$(MSBuildThisFileDirectory)Samples\Network analysis\ClosestFacilityStatic\ClosestFacilityStatic.xaml">
      <Generator>MSBuild:UpdateDesignTimeXaml</Generator>
    </EmbeddedResource>
  </ItemGroup>
  <!-- Sample Manager Code -->
  <ItemGroup>
    <EmbeddedResource Include="$(MSBuildThisFileDirectory)SamplePage.xaml">
      <Generator>MSBuild:UpdateDesignTimeXaml</Generator>
    </EmbeddedResource>
    <EmbeddedResource Include="$(MSBuildThisFileDirectory)WaitPage.xaml">
      <Generator>MSBuild:UpdateDesignTimeXaml</Generator>
    </EmbeddedResource>
    <Compile Include="$(MSBuildThisFileDirectory)WaitPage.xaml.cs">
      <DependentUpon>WaitPage.xaml</DependentUpon>
    </Compile>
    <EmbeddedResource Include="$(MSBuildThisFileDirectory)CategoryListPage.xaml">
      <Generator>MSBuild:UpdateDesignTimeXaml</Generator>
    </EmbeddedResource>
    <EmbeddedResource Include="$(MSBuildThisFileDirectory)SampleListPage.xaml">
      <Generator>MSBuild:UpdateDesignTimeXaml</Generator>
    </EmbeddedResource>
    <Compile Include="$(MSBuildThisFileDirectory)App.xaml.cs">
      <DependentUpon>App.xaml</DependentUpon>
    </Compile>
    <Compile Include="$(MSBuildThisFileDirectory)CategoryListPage.xaml.cs">
      <DependentUpon>CategoryListPage.xaml</DependentUpon>
    </Compile>
    <Compile Include="$(MSBuildThisFileDirectory)SampleListPage.xaml.cs">
      <DependentUpon>SampleListPage.xaml</DependentUpon>
    </Compile>
    <Compile Include="$(MSBuildThisFileDirectory)SamplePage.xaml.cs">
      <DependentUpon>SamplePage.xaml</DependentUpon>
    </Compile>
    <Compile Include="$(MSBuildThisFileDirectory)Resources\InsetConverter.cs" />
    <Compile Include="$(MSBuildThisFileDirectory)Resources\ResponsiveFormContainer.xaml.cs">
      <DependentUpon>ResponsiveFormContainer.xaml</DependentUpon>
      <SubType>Code</SubType>
    </Compile>
    <EmbeddedResource Include="$(MSBuildThisFileDirectory)Resources\ResponsiveFormContainer.xaml">
      <SubType>Designer</SubType>
      <Generator>MSBuild:Compile</Generator>
    </EmbeddedResource>
    <EmbeddedResource Include="$(MSBuildThisFileDirectory)App.xaml">
      <SubType>Designer</SubType>
      <Generator>MSBuild:UpdateDesignTimeXaml</Generator>
    </EmbeddedResource>
  </ItemGroup>
  <!-- Misc Resources -->
  <ItemGroup>
    <None Include="$(MSBuildThisFileDirectory)Samples\Security\OAuth\OAuth.jpg" />
    <None Include="$(MSBuildThisFileDirectory)Samples\Security\TokenSecuredChallenge\TokenSecuredChallenge.jpg" />
    <EmbeddedResource Include="$(MSBuildThisFileDirectory)Resources\PictureMarkerSymbols\pin_star_blue.png" />
    <Folder Include="$(MSBuildThisFileDirectory)Assets\" />
  </ItemGroup>
  <ItemGroup>
    <EmbeddedResource Include="$(MSBuildThisFileDirectory)Samples\Security\OAuth\OAuth.xaml">
      <SubType>Designer</SubType>
      <Generator>MSBuild:UpdateDesignTimeXaml</Generator>
    </EmbeddedResource>
    <EmbeddedResource Include="$(MSBuildThisFileDirectory)Samples\Security\TokenSecuredChallenge\LoginPage.xaml">
      <SubType>Designer</SubType>
      <Generator>MSBuild:UpdateDesignTimeXaml</Generator>
    </EmbeddedResource>
    <EmbeddedResource Include="$(MSBuildThisFileDirectory)Samples\Security\TokenSecuredChallenge\TokenSecuredChallenge.xaml">
      <SubType>Designer</SubType>
      <Generator>MSBuild:UpdateDesignTimeXaml</Generator>
    </EmbeddedResource>
  </ItemGroup>
  <ItemGroup>
    <None Include="$(MSBuildThisFileDirectory)Samples\Map\GenerateOfflineMap\GenerateOfflineMap.jpg" />
  </ItemGroup>
  <ItemGroup>
    <None Include="$(MSBuildThisFileDirectory)Samples\Layers\SceneLayerSelection\SceneLayerSelection.jpg" />
  </ItemGroup>
  <ItemGroup>
    <EmbeddedResource Include="$(MSBuildThisFileDirectory)Samples\Security\IntegratedWindowsAuth\LoginPage.xaml">
      <SubType>Designer</SubType>
      <Generator>MSBuild:UpdateDesignTimeXaml</Generator>
    </EmbeddedResource>
  </ItemGroup>
  <ItemGroup>
    <EmbeddedResource Include="$(MSBuildThisFileDirectory)Resources\routingSymbol.png" />
  </ItemGroup>
  <ItemGroup>
    <EmbeddedResource Include="$(MSBuildThisFileDirectory)Samples\Map\GenerateOfflineMapWithOverrides\ConfigureOverridesPage.xaml">
      <SubType>Designer</SubType>
      <Generator>MSBuild:Compile</Generator>
    </EmbeddedResource>
  </ItemGroup>
  <ItemGroup>
    <EmbeddedResource Include="$(MSBuildThisFileDirectory)SettingsPage.xaml">
      <SubType>Designer</SubType>
      <Generator>MSBuild:Compile</Generator>
    </EmbeddedResource>
  </ItemGroup>
  <ItemGroup>
    <EmbeddedResource Include="$(MSBuildThisFileDirectory)Resources\SettingsPage\agol.png" />
    <EmbeddedResource Include="$(MSBuildThisFileDirectory)Resources\SettingsPage\delete.png" />
    <EmbeddedResource Include="$(MSBuildThisFileDirectory)Resources\SettingsPage\download.png" />
  </ItemGroup>
  <ItemGroup>
    <EmbeddedResource Include="$(MSBuildThisFileDirectory)Resources\SettingsPage\about.md">
      <CopyToOutputDirectory>Never</CopyToOutputDirectory>
    </EmbeddedResource>
    <EmbeddedResource Include="$(MSBuildThisFileDirectory)Resources\SettingsPage\licenses.md">
      <CopyToOutputDirectory>Never</CopyToOutputDirectory>
    </EmbeddedResource>
  </ItemGroup>
  <ItemGroup>
    <EmbeddedResource Include="$(MSBuildThisFileDirectory)Resources\SettingsPage\settings.png" />
  </ItemGroup>
  <ItemGroup>
    <EmbeddedResource Include="$(MSBuildThisFileDirectory)Resources\SettingsPage\document.png" />
    <EmbeddedResource Include="$(MSBuildThisFileDirectory)Resources\SettingsPage\info.png" />
  </ItemGroup>
  <ItemGroup>
    <EmbeddedResource Include="$(MSBuildThisFileDirectory)Resources\SettingsPage\agolgrey.png" />
    <EmbeddedResource Include="$(MSBuildThisFileDirectory)Resources\SettingsPage\deletegrey.png" />
    <EmbeddedResource Include="$(MSBuildThisFileDirectory)Resources\SettingsPage\documentgrey.png" />
    <EmbeddedResource Include="$(MSBuildThisFileDirectory)Resources\SettingsPage\downloadgrey.png" />
    <EmbeddedResource Include="$(MSBuildThisFileDirectory)Resources\SettingsPage\infogrey.png" />
    <EmbeddedResource Include="$(MSBuildThisFileDirectory)Resources\SettingsPage\settingsgrey.png" />
  </ItemGroup>
</Project><|MERGE_RESOLUTION|>--- conflicted
+++ resolved
@@ -196,15 +196,12 @@
   </ItemGroup>
   <ItemGroup>
     <!-- Sample Code -->
-<<<<<<< HEAD
     <Compile Include="$(MSBuildThisFileDirectory)Resources\IARSample.cs" />
     <Compile Include="$(MSBuildThisFileDirectory)Resources\JoystickSlider.cs" />
-=======
     <Compile Include="$(MSBuildThisFileDirectory)Samples\Utility network\DisplayUtilityAssociations\DisplayUtilityAssociations.xaml.cs">
       <DependentUpon>DisplayUtilityAssociations.xaml</DependentUpon>
       <SubType>Code</SubType>
     </Compile>
->>>>>>> 89c8c394
     <Compile Include="$(MSBuildThisFileDirectory)Samples\Utility network\PerformValveIsolationTrace\PerformValveIsolationTrace.xaml.cs">
       <DependentUpon>PerformValveIsolationTrace.xaml</DependentUpon>
       <SubType>Code</SubType>
