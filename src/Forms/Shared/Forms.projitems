--- conflicted
+++ resolved
@@ -1085,11 +1085,11 @@
     </EmbeddedResource>
   </ItemGroup>
   <ItemGroup>
-<<<<<<< HEAD
     <EmbeddedResource Include="$(MSBuildThisFileDirectory)Samples\Geometry\SpatialOperations\SpatialOperations.xaml">
-=======
+      <SubType>Designer</SubType>
+      <Generator>MSBuild:UpdateDesignTimeXaml</Generator>
+    </EmbeddedResource>
     <EmbeddedResource Include="$(MSBuildThisFileDirectory)Samples\Network Analysis\ClosestFacilityStatic\ClosestFacilityStatic.xaml">
->>>>>>> 9a48c532
       <SubType>Designer</SubType>
       <Generator>MSBuild:UpdateDesignTimeXaml</Generator>
     </EmbeddedResource>
