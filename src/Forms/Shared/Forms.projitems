--- conflicted
+++ resolved
@@ -205,15 +205,12 @@
   </ItemGroup>
   <ItemGroup>
     <!-- Sample Code -->
-<<<<<<< HEAD
     <Compile Include="$(MSBuildThisFileDirectory)Samples\Layers\QueryCQLFilters\QueryCQLFilters.xaml.cs">
       <DependentUpon>QueryCQLFilters.xaml</DependentUpon>
       <SubType>Code</SubType>
     </Compile>
-=======
     <Compile Include="$(MSBuildThisFileDirectory)Helpers\ArcGISLoginPrompt.cs" />
     <Compile Include="$(MSBuildThisFileDirectory)Helpers\SampleLoader.cs" />
->>>>>>> aa19dcb3
     <Compile Include="$(MSBuildThisFileDirectory)Samples\Layers\DisplayOACollection\DisplayOACollection.xaml.cs">
       <DependentUpon>DisplayOACollection.xaml</DependentUpon>
       <SubType>Code</SubType>
