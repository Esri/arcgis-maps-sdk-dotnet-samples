﻿<?xml version="1.0" encoding="utf-8"?>
<Project xmlns="http://schemas.microsoft.com/developer/msbuild/2003">
  <PropertyGroup>
    <MSBuildAllProjects>$(MSBuildAllProjects);$(MSBuildThisFileFullPath)</MSBuildAllProjects>
    <HasSharedItems>true</HasSharedItems>
    <SharedGUID>05baeb1e-03dd-4bdc-b0eb-07b2679d9db8</SharedGUID>
  </PropertyGroup>
  <PropertyGroup Label="Configuration">
    <Import_RootNamespace>Forms</Import_RootNamespace>
  </PropertyGroup>
  <ItemGroup>
    <!-- Screenshots -->
    <None Include="$(MSBuildThisFileDirectory)Samples\Utility network\PerformValveIsolationTrace\PerformValveIsolationTrace.jpg" />
    <None Include="$(MSBuildThisFileDirectory)Samples\Utility network\ConfigureSubnetworkTrace\ConfigureSubnetworkTrace.jpg" />
    <None Include="$(MSBuildThisFileDirectory)Samples\Layers\DisplaySubtypeFeatureLayer\DisplaySubtypeFeatureLayer.jpg" />
    <None Include="$(MSBuildThisFileDirectory)Samples\Layers\DisplayAnnotation\DisplayAnnotation.jpg" />
    <None Include="$(MSBuildThisFileDirectory)Samples\Utility network\TraceUtilityNetwork\TraceUtilityNetwork.jpg" />
    <None Include="$(MSBuildThisFileDirectory)Samples\Network analysis\NavigateRouteRerouting\NavigateRouteRerouting.jpg" />
    <None Include="$(MSBuildThisFileDirectory)Samples\Map\ApplyScheduledUpdates\ApplyScheduledUpdates.jpg" />
    <None Include="$(MSBuildThisFileDirectory)Samples\Network analysis\NavigateRoute\NavigateRoute.jpg" />
    <None Include="$(MSBuildThisFileDirectory)Samples\Layers\EditKmlGroundOverlay\EditKmlGroundOverlay.jpg" />
    <None Include="$(MSBuildThisFileDirectory)Samples\Symbology\CustomDictionaryStyle\CustomDictionaryStyle.jpg" />
    <None Include="$(MSBuildThisFileDirectory)Samples\Map\HonorMobileMapPackageExpiration\HonorMobileMapPackageExpiration.jpg" />
    <None Include="$(MSBuildThisFileDirectory)Samples\Layers\ControlAnnotationSublayerVisibility\ControlAnnotationSublayerVisibility.jpg" />
    <None Include="$(MSBuildThisFileDirectory)Samples\Layers\CreateAndSaveKmlFile\CreateAndSaveKmlFile.jpg" />
    <None Include="$(MSBuildThisFileDirectory)Samples\Layers\RasterColormapRenderer\RasterColormapRenderer.jpg" />
    <None Include="$(MSBuildThisFileDirectory)Samples\MapView\ChooseCameraController\ChooseCameraController.jpg" />
    <None Include="$(MSBuildThisFileDirectory)Samples\Location\ShowLocationHistory\ShowLocationHistory.jpg" />
    <None Include="$(MSBuildThisFileDirectory)Samples\Map\GetElevationAtPoint\GetElevationAtPoint.jpg" />
    <None Include="$(MSBuildThisFileDirectory)Samples\Network analysis\FindServiceAreasForMultipleFacilities\FindServiceAreasForMultipleFacilities.jpg" />
    <None Include="$(MSBuildThisFileDirectory)Samples\Network analysis\OfflineRouting\OfflineRouting.jpg" />
    <None Include="$(MSBuildThisFileDirectory)Samples\Network analysis\RouteAroundBarriers\RouteAroundBarriers.jpg" />
    <None Include="$(MSBuildThisFileDirectory)Samples\Symbology\SymbolsFromMobileStyle\SymbolsFromMobileStyle.jpg" />
    <None Include="$(MSBuildThisFileDirectory)Samples\Map\DownloadPreplannedMap\DownloadPreplannedMap.jpg" />
    <None Include="$(MSBuildThisFileDirectory)Samples\Layers\GroupLayers\GroupLayers.jpg" />
    <None Include="$(MSBuildThisFileDirectory)Samples\Map\OfflineBasemapByReference\OfflineBasemapByReference.jpg" />
    <None Include="$(MSBuildThisFileDirectory)Samples\Layers\PlayKmlTours\PlayKmlTours.jpg" />
    <None Include="$(MSBuildThisFileDirectory)Samples\Map\ViewContentBeneathSurface\ViewContentBeneathSurface.jpg" />
    <None Include="$(MSBuildThisFileDirectory)Samples\Layers\AddPointSceneLayer\AddPointSceneLayer.jpg" />
    <None Include="$(MSBuildThisFileDirectory)Samples\Layers\WfsXmlQuery\WfsXmlQuery.jpg" />
    <None Include="$(MSBuildThisFileDirectory)Samples\Layers\DisplayWfs\DisplayWfs.jpg" />
    <None Include="$(MSBuildThisFileDirectory)Samples\Layers\BrowseWfsLayers\BrowseWfsLayers.jpg" />
    <None Include="$(MSBuildThisFileDirectory)Samples\Map\OpenMobileScenePackage\OpenMobileScenePackage.jpg" />
    <None Include="$(MSBuildThisFileDirectory)Samples\Map\MapReferenceScale\MapReferenceScale.jpg" />
    <None Include="$(MSBuildThisFileDirectory)Samples\Map\CreateTerrainSurfaceFromRaster\CreateTerrainSurfaceFromRaster.jpg" />
    <None Include="$(MSBuildThisFileDirectory)Samples\Map\CreateTerrainSurfaceFromTilePackage\CreateTerrainSurfaceFromTilePackage.jpg" />
    <None Include="$(MSBuildThisFileDirectory)Samples\Data\ViewPointCloudDataOffline\ViewPointCloudDataOffline.jpg" />
    <None Include="$(MSBuildThisFileDirectory)Samples\Layers\AddAnIntegratedMeshLayer\AddAnIntegratedMeshLayer.jpg" />
    <None Include="$(MSBuildThisFileDirectory)Samples\GraphicsOverlay\DictionaryRendererGraphicsOverlay\DictionaryRendererGraphicsOverlay.jpg" />
    <None Include="$(MSBuildThisFileDirectory)Samples\Map\GenerateOfflineMapWithOverrides\GenerateOfflineMapWithOverrides.jpg" />
    <None Include="$(MSBuildThisFileDirectory)Samples\Map\MobileMapSearchAndRoute\MobileMapSearchAndRoute.jpg" />
    <None Include="$(MSBuildThisFileDirectory)Samples\Search\OfflineGeocode\OfflineGeocode.jpg" />
    <None Include="$(MSBuildThisFileDirectory)Samples\Search\ReverseGeocode\ReverseGeocode.jpg" />
    <None Include="$(MSBuildThisFileDirectory)Samples\Data\EditFeatureAttachments\EditFeatureAttachments.jpg" />
    <None Include="$(MSBuildThisFileDirectory)Samples\Data\DeleteFeatures\DeleteFeatures.jpg" />
    <None Include="$(MSBuildThisFileDirectory)Samples\Geometry\Project\Project.jpg" />
    <None Include="$(MSBuildThisFileDirectory)Samples\Layers\OpenStreetMapLayer\OpenStreetMapLayer.jpg" />
    <None Include="$(MSBuildThisFileDirectory)Samples\Map\ManageOperationalLayers\ManageOperationalLayers.jpg" />
    <None Include="$(MSBuildThisFileDirectory)Samples\Data\UpdateAttributes\UpdateAttributes.jpg" />
    <None Include="$(MSBuildThisFileDirectory)Samples\Data\UpdateGeometries\UpdateGeometries.jpg" />
    <None Include="$(MSBuildThisFileDirectory)Samples\Data\AddFeatures\AddFeatures.jpg" />
    <None Include="$(MSBuildThisFileDirectory)Samples\Symbology\SceneSymbols\SceneSymbols.jpg" />
    <None Include="$(MSBuildThisFileDirectory)Samples\Map\TerrainExaggeration\TerrainExaggeration.jpg" />
    <None Include="$(MSBuildThisFileDirectory)Samples\Map\ChangeAtmosphereEffect\ChangeAtmosphereEffect.jpg" />
    <None Include="$(MSBuildThisFileDirectory)Samples\GraphicsOverlay\ScenePropertiesExpressions\ScenePropertiesExpressions.jpg" />
    <None Include="$(MSBuildThisFileDirectory)Samples\MapView\IdentifyLayers\IdentifyLayers.jpg" />
    <None Include="$(MSBuildThisFileDirectory)Samples\Layers\ListKmlContents\ListKmlContents.jpg" />
    <None Include="$(MSBuildThisFileDirectory)Samples\Layers\IdentifyKmlFeatures\IdentifyKmlFeatures.jpg" />
    <None Include="$(MSBuildThisFileDirectory)Samples\Layers\DisplayKmlNetworkLinks\DisplayKmlNetworkLinks.jpg" />
    <None Include="$(MSBuildThisFileDirectory)Samples\Layers\DisplayKml\DisplayKml.jpg" />
    <None Include="$(MSBuildThisFileDirectory)Samples\Analysis\DistanceMeasurement\DistanceMeasurement.jpg" />
    <None Include="$(MSBuildThisFileDirectory)Samples\Analysis\LineOfSightGeoElement\LineOfSightGeoElement.jpg" />
    <None Include="$(MSBuildThisFileDirectory)Samples\Analysis\LineOfSightLocation\LineOfSightLocation.jpg" />
    <None Include="$(MSBuildThisFileDirectory)Samples\Analysis\QueryFeatureCountAndExtent\QueryFeatureCountAndExtent.jpg" />
    <None Include="$(MSBuildThisFileDirectory)Samples\Analysis\ViewshedCamera\ViewshedCamera.jpg" />
    <None Include="$(MSBuildThisFileDirectory)Samples\Analysis\ViewshedGeoElement\ViewshedGeoElement.jpg" />
    <None Include="$(MSBuildThisFileDirectory)Samples\Analysis\ViewshedLocation\ViewshedLocation.jpg" />
    <None Include="$(MSBuildThisFileDirectory)Samples\Data\EditAndSyncFeatures\EditAndSyncFeatures.jpg" />
    <None Include="$(MSBuildThisFileDirectory)Samples\Data\FeatureLayerGeodatabase\FeatureLayerGeodatabase.jpg" />
    <None Include="$(MSBuildThisFileDirectory)Samples\Data\FeatureLayerGeoPackage\FeatureLayerGeoPackage.jpg" />
    <None Include="$(MSBuildThisFileDirectory)Samples\Data\FeatureLayerQuery\FeatureLayerQuery.jpg" />
    <None Include="$(MSBuildThisFileDirectory)Samples\Data\FeatureLayerShapefile\FeatureLayerShapefile.jpg" />
    <None Include="$(MSBuildThisFileDirectory)Samples\Data\GenerateGeodatabase\GenerateGeodatabase.jpg" />
    <None Include="$(MSBuildThisFileDirectory)Samples\Data\GeodatabaseTransactions\GeodatabaseTransactions.jpg" />
    <None Include="$(MSBuildThisFileDirectory)Samples\Data\ListRelatedFeatures\ListRelatedFeatures.jpg" />
    <None Include="$(MSBuildThisFileDirectory)Samples\Data\RasterLayerGeoPackage\RasterLayerGeoPackage.jpg" />
    <None Include="$(MSBuildThisFileDirectory)Samples\Data\ReadGeoPackage\ReadGeoPackage.jpg" />
    <None Include="$(MSBuildThisFileDirectory)Samples\Data\ReadShapefileMetadata\ReadShapefileMetadata.jpg" />
    <None Include="$(MSBuildThisFileDirectory)Samples\Data\ServiceFeatureTableCache\ServiceFeatureTableCache.jpg" />
    <None Include="$(MSBuildThisFileDirectory)Samples\Data\ServiceFeatureTableManualCache\ServiceFeatureTableManualCache.jpg" />
    <None Include="$(MSBuildThisFileDirectory)Samples\Data\ServiceFeatureTableNoCache\ServiceFeatureTableNoCache.jpg" />
    <None Include="$(MSBuildThisFileDirectory)Samples\Data\StatisticalQuery\StatisticalQuery.jpg" />
    <None Include="$(MSBuildThisFileDirectory)Samples\Data\StatsQueryGroupAndSort\StatsQueryGroupAndSort.jpg" />
    <None Include="$(MSBuildThisFileDirectory)Samples\Data\SymbolizeShapefile\SymbolizeShapefile.jpg" />
    <None Include="$(MSBuildThisFileDirectory)Samples\Geometry\Buffer\Buffer.jpg" />
    <None Include="$(MSBuildThisFileDirectory)Samples\Geometry\BufferList\BufferList.jpg" />
    <None Include="$(MSBuildThisFileDirectory)Samples\Geometry\ClipGeometry\ClipGeometry.jpg" />
    <None Include="$(MSBuildThisFileDirectory)Samples\Geometry\ConvexHull\ConvexHull.jpg" />
    <None Include="$(MSBuildThisFileDirectory)Samples\Geometry\ConvexHullList\ConvexHullList.jpg" />
    <None Include="$(MSBuildThisFileDirectory)Samples\Geometry\CreateGeometries\CreateGeometries.jpg" />
    <None Include="$(MSBuildThisFileDirectory)Samples\Geometry\CutGeometry\CutGeometry.jpg" />
    <None Include="$(MSBuildThisFileDirectory)Samples\Geometry\DensifyAndGeneralize\DensifyAndGeneralize.jpg" />
    <None Include="$(MSBuildThisFileDirectory)Samples\Geometry\FormatCoordinates\FormatCoordinates.jpg" />
    <None Include="$(MSBuildThisFileDirectory)Samples\Geometry\GeodesicOperations\GeodesicOperations.jpg" />
    <None Include="$(MSBuildThisFileDirectory)Samples\Geometry\ListTransformations\ListTransformations.jpg" />
    <None Include="$(MSBuildThisFileDirectory)Samples\Geometry\NearestVertex\NearestVertex.jpg" />
    <None Include="$(MSBuildThisFileDirectory)Samples\Geometry\ProjectWithSpecificTransformation\ProjectWithSpecificTransformation.jpg" />
    <None Include="$(MSBuildThisFileDirectory)Samples\Geometry\SpatialOperations\SpatialOperations.jpg" />
    <None Include="$(MSBuildThisFileDirectory)Samples\Geometry\SpatialRelationships\SpatialRelationships.jpg" />
    <None Include="$(MSBuildThisFileDirectory)Samples\Geoprocessing\AnalyzeHotspots\AnalyzeHotspots.jpg" />
    <None Include="$(MSBuildThisFileDirectory)Samples\Geoprocessing\AnalyzeViewshed\AnalyzeViewshed.jpg" />
    <None Include="$(MSBuildThisFileDirectory)Samples\Geoprocessing\ListGeodatabaseVersions\ListGeodatabaseVersions.jpg" />
    <None Include="$(MSBuildThisFileDirectory)Samples\GraphicsOverlay\AddGraphicsRenderer\AddGraphicsRenderer.jpg" />
    <None Include="$(MSBuildThisFileDirectory)Samples\GraphicsOverlay\AddGraphicsWithSymbols\AddGraphicsWithSymbols.jpg" />
    <None Include="$(MSBuildThisFileDirectory)Samples\GraphicsOverlay\Animate3DGraphic\Animate3DGraphic.jpg" />
    <None Include="$(MSBuildThisFileDirectory)Samples\GraphicsOverlay\IdentifyGraphics\IdentifyGraphics.jpg" />
    <None Include="$(MSBuildThisFileDirectory)Samples\GraphicsOverlay\SketchOnMap\SketchOnMap.jpg" />
    <None Include="$(MSBuildThisFileDirectory)Samples\GraphicsOverlay\SurfacePlacements\SurfacePlacements.jpg" />
    <None Include="$(MSBuildThisFileDirectory)Samples\Hydrography\AddEncExchangeSet\AddEncExchangeSet.jpg" />
    <None Include="$(MSBuildThisFileDirectory)Samples\Hydrography\ChangeEncDisplaySettings\ChangeEncDisplaySettings.jpg" />
    <None Include="$(MSBuildThisFileDirectory)Samples\Hydrography\SelectEncFeatures\SelectEncFeatures.jpg" />
    <None Include="$(MSBuildThisFileDirectory)Samples\Layers\ArcGISMapImageLayerUrl\ArcGISMapImageLayerUrl.jpg" />
    <None Include="$(MSBuildThisFileDirectory)Samples\Layers\ArcGISTiledLayerUrl\ArcGISTiledLayerUrl.jpg" />
    <None Include="$(MSBuildThisFileDirectory)Samples\Layers\ArcGISVectorTiledLayerUrl\ArcGISVectorTiledLayerUrl.jpg" />
    <None Include="$(MSBuildThisFileDirectory)Samples\Layers\ChangeBlendRenderer\ChangeBlendRenderer.jpg" />
    <None Include="$(MSBuildThisFileDirectory)Samples\Layers\ChangeFeatureLayerRenderer\ChangeFeatureLayerRenderer.jpg" />
    <None Include="$(MSBuildThisFileDirectory)Samples\Layers\ChangeStretchRenderer\ChangeStretchRenderer.jpg" />
    <None Include="$(MSBuildThisFileDirectory)Samples\Layers\ChangeSublayerRenderer\ChangeSublayerRenderer.jpg" />
    <None Include="$(MSBuildThisFileDirectory)Samples\Layers\ChangeSublayerVisibility\ChangeSublayerVisibility.jpg" />
    <None Include="$(MSBuildThisFileDirectory)Samples\Layers\CreateFeatureCollectionLayer\CreateFeatureCollectionLayer.jpg" />
    <None Include="$(MSBuildThisFileDirectory)Samples\Layers\DisplayScene\DisplayScene.jpg" />
    <None Include="$(MSBuildThisFileDirectory)Samples\Layers\ExportTiles\ExportTiles.jpg" />
    <None Include="$(MSBuildThisFileDirectory)Samples\Layers\FeatureCollectionLayerFromPortal\FeatureCollectionLayerFromPortal.jpg" />
    <None Include="$(MSBuildThisFileDirectory)Samples\Layers\FeatureCollectionLayerFromQuery\FeatureCollectionLayerFromQuery.jpg" />
    <None Include="$(MSBuildThisFileDirectory)Samples\Layers\FeatureLayerDefinitionExpression\FeatureLayerDefinitionExpression.jpg" />
    <None Include="$(MSBuildThisFileDirectory)Samples\Layers\FeatureLayerDictionaryRenderer\FeatureLayerDictionaryRenderer.jpg" />
    <None Include="$(MSBuildThisFileDirectory)Samples\Layers\FeatureLayerRenderingModeMap\FeatureLayerRenderingModeMap.jpg" />
    <None Include="$(MSBuildThisFileDirectory)Samples\Layers\FeatureLayerRenderingModeScene\FeatureLayerRenderingModeScene.jpg" />
    <None Include="$(MSBuildThisFileDirectory)Samples\Layers\FeatureLayerSelection\FeatureLayerSelection.jpg" />
    <None Include="$(MSBuildThisFileDirectory)Samples\Layers\FeatureLayerUrl\FeatureLayerUrl.jpg" />
    <None Include="$(MSBuildThisFileDirectory)Samples\Layers\LoadWebTiledLayer\LoadWebTiledLayer.jpg" />
    <None Include="$(MSBuildThisFileDirectory)Samples\Layers\MapImageLayerTables\MapImageLayerTables.jpg" />
    <None Include="$(MSBuildThisFileDirectory)Samples\Layers\MapImageSublayerQuery\MapImageSublayerQuery.jpg" />
    <None Include="$(MSBuildThisFileDirectory)Samples\Layers\RasterHillshade\RasterHillshade.jpg" />
    <None Include="$(MSBuildThisFileDirectory)Samples\Layers\RasterLayerFile\RasterLayerFile.jpg" />
    <None Include="$(MSBuildThisFileDirectory)Samples\Layers\RasterLayerImageServiceRaster\RasterLayerImageServiceRaster.jpg" />
    <None Include="$(MSBuildThisFileDirectory)Samples\Layers\RasterLayerRasterFunction\RasterLayerRasterFunction.jpg" />
    <None Include="$(MSBuildThisFileDirectory)Samples\Layers\RasterRenderingRule\RasterRenderingRule.jpg" />
    <None Include="$(MSBuildThisFileDirectory)Samples\Layers\RasterRgbRenderer\RasterRgbRenderer.jpg" />
    <None Include="$(MSBuildThisFileDirectory)Samples\Layers\SceneLayerUrl\SceneLayerUrl.jpg" />
    <None Include="$(MSBuildThisFileDirectory)Samples\Layers\ShowLabelsOnLayer\ShowLabelsOnLayer.jpg" />
    <None Include="$(MSBuildThisFileDirectory)Samples\Layers\StyleWmsLayer\StyleWmsLayer.jpg" />
    <None Include="$(MSBuildThisFileDirectory)Samples\Layers\TimeBasedQuery\TimeBasedQuery.jpg" />
    <None Include="$(MSBuildThisFileDirectory)Samples\Layers\WmsIdentify\WmsIdentify.jpg" />
    <None Include="$(MSBuildThisFileDirectory)Samples\Layers\WMSLayerUrl\WMSLayerUrl.jpg" />
    <None Include="$(MSBuildThisFileDirectory)Samples\Layers\WmsServiceCatalog\WmsServiceCatalog.jpg" />
    <None Include="$(MSBuildThisFileDirectory)Samples\Layers\WMTSLayer\WMTSLayer.jpg" />
    <None Include="$(MSBuildThisFileDirectory)Samples\Location\DisplayDeviceLocation\DisplayDeviceLocation.jpg" />
    <None Include="$(MSBuildThisFileDirectory)Samples\Map\AccessLoadStatus\AccessLoadStatus.jpg" />
    <None Include="$(MSBuildThisFileDirectory)Samples\Map\AuthorMap\AuthorMap.jpg" />
    <None Include="$(MSBuildThisFileDirectory)Samples\Map\ChangeBasemap\ChangeBasemap.jpg" />
    <None Include="$(MSBuildThisFileDirectory)Samples\Map\DisplayMap\DisplayMap.jpg" />
    <None Include="$(MSBuildThisFileDirectory)Samples\Map\ManageBookmarks\ManageBookmarks.jpg" />
    <None Include="$(MSBuildThisFileDirectory)Samples\Map\OpenMapURL\OpenMapURL.jpg" />
    <None Include="$(MSBuildThisFileDirectory)Samples\Map\OpenMobileMap\OpenMobileMap.jpg" />
    <None Include="$(MSBuildThisFileDirectory)Samples\Map\OpenScene\OpenScene.jpg" />
    <None Include="$(MSBuildThisFileDirectory)Samples\Map\SearchPortalMaps\SearchPortalMaps.jpg" />
    <None Include="$(MSBuildThisFileDirectory)Samples\Map\SetInitialMapArea\SetInitialMapArea.jpg" />
    <None Include="$(MSBuildThisFileDirectory)Samples\Map\SetInitialMapLocation\SetInitialMapLocation.jpg" />
    <None Include="$(MSBuildThisFileDirectory)Samples\Map\SetMapSpatialReference\SetMapSpatialReference.jpg" />
    <None Include="$(MSBuildThisFileDirectory)Samples\Map\SetMinMaxScale\SetMinMaxScale.jpg" />
    <None Include="$(MSBuildThisFileDirectory)Samples\MapView\ChangeTimeExtent\ChangeTimeExtent.jpg" />
    <None Include="$(MSBuildThisFileDirectory)Samples\MapView\ChangeViewpoint\ChangeViewpoint.jpg" />
    <None Include="$(MSBuildThisFileDirectory)Samples\MapView\DisplayDrawingStatus\DisplayDrawingStatus.jpg" />
    <None Include="$(MSBuildThisFileDirectory)Samples\MapView\DisplayGrid\DisplayGrid.jpg" />
    <None Include="$(MSBuildThisFileDirectory)Samples\MapView\DisplayLayerViewState\DisplayLayerViewState.jpg" />
    <None Include="$(MSBuildThisFileDirectory)Samples\MapView\FeatureLayerTimeOffset\FeatureLayerTimeOffset.jpg" />
    <None Include="$(MSBuildThisFileDirectory)Samples\MapView\GeoViewSync\GeoViewSync.jpg" />
    <None Include="$(MSBuildThisFileDirectory)Samples\MapView\MapRotation\MapRotation.jpg" />
    <None Include="$(MSBuildThisFileDirectory)Samples\MapView\ShowCallout\ShowCallout.jpg" />
    <None Include="$(MSBuildThisFileDirectory)Samples\MapView\ShowMagnifier\ShowMagnifier.jpg" />
    <None Include="$(MSBuildThisFileDirectory)Samples\MapView\TakeScreenshot\TakeScreenshot.jpg" />
    <None Include="$(MSBuildThisFileDirectory)Samples\Network analysis\ClosestFacility\ClosestFacility.jpg" />
    <None Include="$(MSBuildThisFileDirectory)Samples\Network analysis\ClosestFacilityStatic\ClosestFacilityStatic.jpg" />
    <None Include="$(MSBuildThisFileDirectory)Samples\Network analysis\FindRoute\FindRoute.jpg" />
    <None Include="$(MSBuildThisFileDirectory)Samples\Network analysis\FindServiceArea\FindServiceArea.jpg" />
    <None Include="$(MSBuildThisFileDirectory)Samples\Search\FindAddress\FindAddress.jpg" />
    <None Include="$(MSBuildThisFileDirectory)Samples\Search\FindPlace\FindPlace.jpg" />
    <None Include="$(MSBuildThisFileDirectory)Samples\Symbology\FeatureLayerExtrusion\FeatureLayerExtrusion.jpg" />
    <None Include="$(MSBuildThisFileDirectory)Samples\Symbology\RenderPictureMarkers\RenderPictureMarkers.jpg" />
    <None Include="$(MSBuildThisFileDirectory)Samples\Symbology\RenderSimpleMarkers\RenderSimpleMarkers.jpg" />
    <None Include="$(MSBuildThisFileDirectory)Samples\Symbology\RenderUniqueValues\RenderUniqueValues.jpg" />
    <None Include="$(MSBuildThisFileDirectory)Samples\Symbology\SimpleRenderers\SimpleRenderers.jpg" />
    <None Include="$(MSBuildThisFileDirectory)Samples\Symbology\UseDistanceCompositeSym\UseDistanceCompositeSym.jpg" />
  </ItemGroup>
  <ItemGroup>
    <!-- Sample Code -->
<<<<<<< HEAD
    <Compile Include="$(MSBuildThisFileDirectory)Resources\IARSample.cs" />
    <Compile Include="$(MSBuildThisFileDirectory)Resources\JoystickSlider.cs" />
=======
    <Compile Include="$(MSBuildThisFileDirectory)Samples\Utility network\PerformValveIsolationTrace\PerformValveIsolationTrace.xaml.cs">
      <DependentUpon>PerformValveIsolationTrace.xaml</DependentUpon>
      <SubType>Code</SubType>
    </Compile>
    <Compile Include="$(MSBuildThisFileDirectory)Samples\Utility network\ConfigureSubnetworkTrace\ConfigureSubnetworkTrace.xaml.cs">
      <DependentUpon>ConfigureSubnetworkTrace.xaml</DependentUpon>
      <SubType>Code</SubType>
    </Compile>
>>>>>>> 24015a23
    <Compile Include="$(MSBuildThisFileDirectory)Samples\Layers\DisplaySubtypeFeatureLayer\DisplaySubtypeFeatureLayer.xaml.cs">
      <DependentUpon>DisplaySubtypeFeatureLayer.xaml</DependentUpon>
      <SubType>Code</SubType>
    </Compile>
    <Compile Include="$(MSBuildThisFileDirectory)Samples\Layers\DisplayAnnotation\DisplayAnnotation.xaml.cs">
      <DependentUpon>DisplayAnnotation.xaml</DependentUpon>
      <SubType>Code</SubType>
    </Compile>
    <Compile Include="$(MSBuildThisFileDirectory)Samples\Utility network\TraceUtilityNetwork\TraceUtilityNetwork.xaml.cs">
      <DependentUpon>TraceUtilityNetwork.xaml</DependentUpon>
      <SubType>Code</SubType>
    </Compile>
    <Compile Include="$(MSBuildThisFileDirectory)Samples\Network analysis\NavigateRouteRerouting\GpxProvider.cs" />
    <Compile Include="$(MSBuildThisFileDirectory)Samples\Network analysis\NavigateRouteRerouting\NavigateRouteRerouting.xaml.cs">
      <DependentUpon>NavigateRouteRerouting.xaml</DependentUpon>
      <SubType>Code</SubType>
    </Compile>
    <Compile Include="$(MSBuildThisFileDirectory)Samples\Map\ApplyScheduledUpdates\ApplyScheduledUpdates.xaml.cs">
      <DependentUpon>ApplyScheduledUpdates.xaml</DependentUpon>
      <SubType>Code</SubType>
    </Compile>
    <Compile Include="$(MSBuildThisFileDirectory)Samples\Network analysis\NavigateRoute\FakeLocationProvider.cs" />
    <Compile Include="$(MSBuildThisFileDirectory)Samples\Network analysis\NavigateRoute\NavigateRoute.xaml.cs">
      <DependentUpon>NavigateRoute.xaml</DependentUpon>
      <SubType>Code</SubType>
    </Compile>
    <Compile Include="$(MSBuildThisFileDirectory)Samples\Layers\EditKmlGroundOverlay\EditKmlGroundOverlay.xaml.cs">
      <DependentUpon>EditKmlGroundOverlay.xaml</DependentUpon>
      <SubType>Code</SubType>
    </Compile>
    <Compile Include="$(MSBuildThisFileDirectory)Samples\Symbology\CustomDictionaryStyle\CustomDictionaryStyle.xaml.cs">
      <DependentUpon>CustomDictionaryStyle.xaml</DependentUpon>
      <SubType>Code</SubType>
    </Compile>
    <Compile Include="$(MSBuildThisFileDirectory)Samples\Map\HonorMobileMapPackageExpiration\HonorMobileMapPackageExpiration.xaml.cs">
      <DependentUpon>HonorMobileMapPackageExpiration.xaml</DependentUpon>
      <SubType>Code</SubType>
    </Compile>
    <Compile Include="$(MSBuildThisFileDirectory)Samples\Layers\ControlAnnotationSublayerVisibility\ControlAnnotationSublayerVisibility.xaml.cs">
      <DependentUpon>ControlAnnotationSublayerVisibility.xaml</DependentUpon>
      <SubType>Code</SubType>
    </Compile>
    <Compile Include="$(MSBuildThisFileDirectory)Samples\Layers\CreateAndSaveKmlFile\CreateAndSaveKmlFile.xaml.cs">
      <DependentUpon>CreateAndSaveKmlFile.xaml</DependentUpon>
      <SubType>Code</SubType>
    </Compile>
    <Compile Include="$(MSBuildThisFileDirectory)Samples\Layers\RasterColormapRenderer\RasterColormapRenderer.xaml.cs">
      <DependentUpon>RasterColormapRenderer.xaml</DependentUpon>
      <SubType>Code</SubType>
    </Compile>
    <Compile Include="$(MSBuildThisFileDirectory)Samples\MapView\ChooseCameraController\ChooseCameraController.xaml.cs">
      <DependentUpon>ChooseCameraController.xaml</DependentUpon>
      <SubType>Code</SubType>
    </Compile>
    <Compile Include="$(MSBuildThisFileDirectory)Samples\Map\GetElevationAtPoint\GetElevationAtPoint.xaml.cs">
      <DependentUpon>GetElevationAtPoint.xaml</DependentUpon>
      <SubType>Code</SubType>
    </Compile>
    <Compile Include="$(MSBuildThisFileDirectory)Samples\Location\ShowLocationHistory\FakeLocationDataSource.cs" />
    <Compile Include="$(MSBuildThisFileDirectory)Samples\Location\ShowLocationHistory\ShowLocationHistory.xaml.cs">
      <DependentUpon>ShowLocationHistory.xaml</DependentUpon>
      <SubType>Code</SubType>
    </Compile>
    <Compile Include="$(MSBuildThisFileDirectory)Samples\Network analysis\FindServiceAreasForMultipleFacilities\FindServiceAreasForMultipleFacilities.xaml.cs">
      <DependentUpon>FindServiceAreasForMultipleFacilities.xaml</DependentUpon>
      <SubType>Code</SubType>
    </Compile>
    <Compile Include="$(MSBuildThisFileDirectory)Samples\Network analysis\OfflineRouting\OfflineRouting.xaml.cs">
      <DependentUpon>OfflineRouting.xaml</DependentUpon>
      <SubType>Code</SubType>
    </Compile>
    <Compile Include="$(MSBuildThisFileDirectory)Samples\Network analysis\RouteAroundBarriers\RouteAroundBarriers.xaml.cs">
      <DependentUpon>RouteAroundBarriers.xaml</DependentUpon>
      <SubType>Code</SubType>
    </Compile>
    <Compile Include="$(MSBuildThisFileDirectory)Samples\Map\DownloadPreplannedMap\DownloadPreplannedMap.xaml.cs">
      <DependentUpon>DownloadPreplannedMap.xaml</DependentUpon>
      <SubType>Code</SubType>
    </Compile>
    <Compile Include="$(MSBuildThisFileDirectory)Samples\Layers\GroupLayers\GroupLayers.xaml.cs">
      <DependentUpon>GroupLayers.xaml</DependentUpon>
      <SubType>Code</SubType>
    </Compile>
    <Compile Include="$(MSBuildThisFileDirectory)Samples\Map\OfflineBasemapByReference\OfflineBasemapByReference.xaml.cs">
      <DependentUpon>OfflineBasemapByReference.xaml</DependentUpon>
      <SubType>Code</SubType>
    </Compile>
    <Compile Include="$(MSBuildThisFileDirectory)Samples\Layers\PlayKmlTours\PlayKmlTours.xaml.cs">
      <DependentUpon>PlayKmlTours.xaml</DependentUpon>
      <SubType>Code</SubType>
    </Compile>
    <Compile Include="$(MSBuildThisFileDirectory)Samples\Map\ViewContentBeneathSurface\ViewContentBeneathSurface.xaml.cs">
      <DependentUpon>ViewContentBeneathSurface.xaml</DependentUpon>
      <SubType>Code</SubType>
    </Compile>
    <Compile Include="$(MSBuildThisFileDirectory)Samples\Layers\AddPointSceneLayer\AddPointSceneLayer.xaml.cs">
      <DependentUpon>AddPointSceneLayer.xaml</DependentUpon>
      <SubType>Code</SubType>
    </Compile>
    <Compile Include="$(MSBuildThisFileDirectory)Samples\Map\GenerateOfflineMapWithOverrides\ConfigureOverridesPage.xaml.cs">
      <DependentUpon>ConfigureOverridesPage.xaml</DependentUpon>
      <SubType>Code</SubType>
    </Compile>
    <Compile Include="$(MSBuildThisFileDirectory)Samples\Map\GenerateOfflineMapWithOverrides\GenerateOfflineMapWithOverrides.xaml.cs">
      <DependentUpon>GenerateOfflineMapWithOverrides.xaml</DependentUpon>
      <SubType>Code</SubType>
    </Compile>
    <Compile Include="$(MSBuildThisFileDirectory)Samples\Layers\WfsXmlQuery\WfsXmlQuery.xaml.cs">
      <DependentUpon>WfsXmlQuery.xaml</DependentUpon>
      <SubType>Code</SubType>
    </Compile>
    <Compile Include="$(MSBuildThisFileDirectory)Samples\Layers\DisplayWfs\DisplayWfs.xaml.cs">
      <DependentUpon>DisplayWfs.xaml</DependentUpon>
      <SubType>Code</SubType>
    </Compile>
    <Compile Include="$(MSBuildThisFileDirectory)Samples\Layers\BrowseWfsLayers\BrowseWfsLayers.xaml.cs">
      <DependentUpon>BrowseWfsLayers.xaml</DependentUpon>
      <SubType>Code</SubType>
    </Compile>
    <Compile Include="$(MSBuildThisFileDirectory)Samples\Map\OpenMobileScenePackage\OpenMobileScenePackage.xaml.cs">
      <DependentUpon>OpenMobileScenePackage.xaml</DependentUpon>
      <SubType>Code</SubType>
    </Compile>
    <Compile Include="$(MSBuildThisFileDirectory)Samples\Map\MapReferenceScale\MapReferenceScale.xaml.cs">
      <DependentUpon>MapReferenceScale.xaml</DependentUpon>
      <SubType>Code</SubType>
    </Compile>
    <Compile Include="$(MSBuildThisFileDirectory)Samples\Map\CreateTerrainSurfaceFromRaster\CreateTerrainSurfaceFromRaster.xaml.cs">
      <DependentUpon>CreateTerrainSurfaceFromRaster.xaml</DependentUpon>
      <SubType>Code</SubType>
    </Compile>
    <Compile Include="$(MSBuildThisFileDirectory)Samples\Map\CreateTerrainSurfaceFromTilePackage\CreateTerrainSurfaceFromTilePackage.xaml.cs">
      <DependentUpon>CreateTerrainSurfaceFromTilePackage.xaml</DependentUpon>
      <SubType>Code</SubType>
    </Compile>
    <Compile Include="$(MSBuildThisFileDirectory)Samples\Data\ViewPointCloudDataOffline\ViewPointCloudDataOffline.xaml.cs">
      <DependentUpon>ViewPointCloudDataOffline.xaml</DependentUpon>
      <SubType>Code</SubType>
    </Compile>
    <Compile Include="$(MSBuildThisFileDirectory)Samples\Layers\AddAnIntegratedMeshLayer\AddAnIntegratedMeshLayer.xaml.cs">
      <DependentUpon>AddAnIntegratedMeshLayer.xaml</DependentUpon>
      <SubType>Code</SubType>
    </Compile>
    <Compile Include="$(MSBuildThisFileDirectory)Samples\GraphicsOverlay\DictionaryRendererGraphicsOverlay\DictionaryRendererGraphicsOverlay.xaml.cs">
      <DependentUpon>DictionaryRendererGraphicsOverlay.xaml</DependentUpon>
      <SubType>Code</SubType>
    </Compile>
    <Compile Include="$(MSBuildThisFileDirectory)Converters\ItemToImageSourceConverter.cs" />
    <Compile Include="$(MSBuildThisFileDirectory)Converters\NullToVisibilityConverter.cs" />
    <Compile Include="$(MSBuildThisFileDirectory)Resources\ImageResourceExtension.cs" />
    <Compile Include="$(MSBuildThisFileDirectory)Samples\Map\MobileMapSearchAndRoute\MobileMapSearchAndRoute.xaml.cs">
      <DependentUpon>MobileMapSearchAndRoute.xaml</DependentUpon>
      <SubType>Code</SubType>
    </Compile>
    <Compile Include="$(MSBuildThisFileDirectory)Samples\Search\OfflineGeocode\OfflineGeocode.xaml.cs">
      <DependentUpon>OfflineGeocode.xaml</DependentUpon>
      <SubType>Code</SubType>
    </Compile>
    <Compile Include="$(MSBuildThisFileDirectory)Samples\Search\ReverseGeocode\ReverseGeocode.xaml.cs">
      <DependentUpon>ReverseGeocode.xaml</DependentUpon>
      <SubType>Code</SubType>
    </Compile>
    <Compile Include="$(MSBuildThisFileDirectory)Samples\Data\EditFeatureAttachments\EditFeatureAttachments.xaml.cs">
      <DependentUpon>EditFeatureAttachments.xaml</DependentUpon>
      <SubType>Code</SubType>
    </Compile>
    <Compile Include="$(MSBuildThisFileDirectory)Samples\Geometry\Project\Project.xaml.cs">
      <DependentUpon>Project.xaml</DependentUpon>
      <SubType>Code</SubType>
    </Compile>
    <Compile Include="$(MSBuildThisFileDirectory)Samples\Layers\OpenStreetMapLayer\OpenStreetMapLayer.xaml.cs">
      <DependentUpon>OpenStreetMapLayer.xaml</DependentUpon>
      <SubType>Code</SubType>
    </Compile>
    <Compile Include="$(MSBuildThisFileDirectory)Samples\Map\ManageOperationalLayers\ManageOperationalLayers.xaml.cs">
      <DependentUpon>ManageOperationalLayers.xaml</DependentUpon>
      <SubType>Code</SubType>
    </Compile>
    <Compile Include="$(MSBuildThisFileDirectory)Samples\Data\UpdateAttributes\UpdateAttributes.xaml.cs">
      <DependentUpon>UpdateAttributes.xaml</DependentUpon>
      <SubType>Code</SubType>
    </Compile>
    <Compile Include="$(MSBuildThisFileDirectory)Samples\Data\UpdateGeometries\UpdateGeometries.xaml.cs">
      <DependentUpon>UpdateGeometries.xaml</DependentUpon>
      <SubType>Code</SubType>
    </Compile>
    <Compile Include="$(MSBuildThisFileDirectory)Samples\Data\AddFeatures\AddFeatures.xaml.cs">
      <DependentUpon>AddFeatures.xaml</DependentUpon>
      <SubType>Code</SubType>
    </Compile>
    <Compile Include="$(MSBuildThisFileDirectory)Samples\Data\DeleteFeatures\DeleteFeatures.xaml.cs">
      <DependentUpon>DeleteFeatures.xaml</DependentUpon>
      <SubType>Code</SubType>
    </Compile>
    <Compile Include="$(MSBuildThisFileDirectory)Samples\Symbology\SceneSymbols\SceneSymbols.xaml.cs">
      <DependentUpon>SceneSymbols.xaml</DependentUpon>
    </Compile>
    <Compile Include="$(MSBuildThisFileDirectory)Samples\Map\TerrainExaggeration\TerrainExaggeration.xaml.cs">
      <DependentUpon>TerrainExaggeration.xaml</DependentUpon>
      <SubType>Code</SubType>
    </Compile>
    <Compile Include="$(MSBuildThisFileDirectory)Samples\Map\ChangeAtmosphereEffect\ChangeAtmosphereEffect.xaml.cs">
      <DependentUpon>ChangeAtmosphereEffect.xaml</DependentUpon>
      <SubType>Code</SubType>
    </Compile>
    <Compile Include="$(MSBuildThisFileDirectory)Samples\GraphicsOverlay\ScenePropertiesExpressions\ScenePropertiesExpressions.xaml.cs">
      <DependentUpon>ScenePropertiesExpressions.xaml</DependentUpon>
      <SubType>Code</SubType>
    </Compile>
    <Compile Include="$(MSBuildThisFileDirectory)Samples\MapView\IdentifyLayers\IdentifyLayers.xaml.cs">
      <DependentUpon>IdentifyLayers.xaml</DependentUpon>
      <SubType>Code</SubType>
    </Compile>
    <Compile Include="$(MSBuildThisFileDirectory)Samples\Layers\ListKmlContents\ListKmlContents.xaml.cs">
      <DependentUpon>ListKmlContents.xaml</DependentUpon>
      <SubType>Code</SubType>
    </Compile>
    <Compile Include="$(MSBuildThisFileDirectory)Samples\Layers\IdentifyKmlFeatures\IdentifyKmlFeatures.xaml.cs">
      <DependentUpon>IdentifyKmlFeatures.xaml</DependentUpon>
      <SubType>Code</SubType>
    </Compile>
    <Compile Include="$(MSBuildThisFileDirectory)Samples\Layers\DisplayKmlNetworkLinks\DisplayKmlNetworkLinks.xaml.cs">
      <DependentUpon>DisplayKmlNetworkLinks.xaml</DependentUpon>
      <SubType>Code</SubType>
    </Compile>
    <Compile Include="$(MSBuildThisFileDirectory)Samples\Layers\DisplayKml\DisplayKml.xaml.cs">
      <DependentUpon>DisplayKml.xaml</DependentUpon>
      <SubType>Code</SubType>
    </Compile>
    <Compile Include="$(MSBuildThisFileDirectory)Samples\Analysis\DistanceMeasurement\DistanceMeasurement.xaml.cs">
      <DependentUpon>DistanceMeasurement.xaml</DependentUpon>
    </Compile>
    <Compile Include="$(MSBuildThisFileDirectory)Samples\Data\FeatureLayerGeodatabase\FeatureLayerGeodatabase.xaml.cs">
      <DependentUpon>FeatureLayerGeodatabase.xaml</DependentUpon>
    </Compile>
    <Compile Include="$(MSBuildThisFileDirectory)Samples\Geometry\DensifyAndGeneralize\DensifyAndGeneralize.xaml.cs">
      <DependentUpon>DensifyAndGeneralize.xaml</DependentUpon>
    </Compile>
    <Compile Include="$(MSBuildThisFileDirectory)Samples\Geometry\BufferList\BufferList.xaml.cs">
      <DependentUpon>BufferList.xaml</DependentUpon>
    </Compile>
    <Compile Include="$(MSBuildThisFileDirectory)Samples\Geometry\Buffer\Buffer.xaml.cs">
      <DependentUpon>Buffer.xaml</DependentUpon>
    </Compile>
    <Compile Include="$(MSBuildThisFileDirectory)Samples\Geometry\ClipGeometry\ClipGeometry.xaml.cs">
      <DependentUpon>ClipGeometry.xaml</DependentUpon>
    </Compile>
    <Compile Include="$(MSBuildThisFileDirectory)Samples\Geometry\ConvexHullList\ConvexHullList.xaml.cs">
      <DependentUpon>ConvexHullList.xaml</DependentUpon>
    </Compile>
    <Compile Include="$(MSBuildThisFileDirectory)Samples\Geometry\ConvexHull\ConvexHull.xaml.cs">
      <DependentUpon>ConvexHull.xaml</DependentUpon>
    </Compile>
    <Compile Include="$(MSBuildThisFileDirectory)Samples\Geometry\CutGeometry\CutGeometry.xaml.cs">
      <DependentUpon>CutGeometry.xaml</DependentUpon>
    </Compile>
    <Compile Include="$(MSBuildThisFileDirectory)Samples\Geometry\SpatialOperations\SpatialOperations.xaml.cs">
      <DependentUpon>SpatialOperations.xaml</DependentUpon>
    </Compile>
    <Compile Include="$(MSBuildThisFileDirectory)Samples\Geometry\SpatialRelationships\SpatialRelationships.xaml.cs">
      <DependentUpon>SpatialRelationships.xaml</DependentUpon>
    </Compile>
    <Compile Include="$(MSBuildThisFileDirectory)Samples\Geometry\GeodesicOperations\GeodesicOperations.xaml.cs">
      <DependentUpon>GeodesicOperations.xaml</DependentUpon>
    </Compile>
    <Compile Include="$(MSBuildThisFileDirectory)Samples\Geometry\NearestVertex\NearestVertex.xaml.cs">
      <DependentUpon>NearestVertex.xaml</DependentUpon>
    </Compile>
    <Compile Include="$(MSBuildThisFileDirectory)Samples\Hydrography\AddEncExchangeSet\AddEncExchangeSet.xaml.cs">
      <DependentUpon>AddEncExchangeSet.xaml</DependentUpon>
    </Compile>
    <Compile Include="$(MSBuildThisFileDirectory)Samples\Hydrography\ChangeEncDisplaySettings\ChangeEncDisplaySettings.xaml.cs">
      <DependentUpon>ChangeEncDisplaySettings.xaml</DependentUpon>
    </Compile>
    <Compile Include="$(MSBuildThisFileDirectory)Samples\Geometry\CreateGeometries\CreateGeometries.xaml.cs">
      <DependentUpon>CreateGeometries.xaml</DependentUpon>
    </Compile>
    <Compile Include="$(MSBuildThisFileDirectory)Samples\Layers\ChangeSublayerRenderer\ChangeSublayerRenderer.xaml.cs">
      <DependentUpon>ChangeSublayerRenderer.xaml</DependentUpon>
    </Compile>
    <Compile Include="$(MSBuildThisFileDirectory)Samples\Layers\MapImageLayerTables\MapImageLayerTables.xaml.cs">
      <DependentUpon>MapImageLayerTables.xaml</DependentUpon>
    </Compile>
    <Compile Include="$(MSBuildThisFileDirectory)Samples\Layers\MapImageSublayerQuery\MapImageSublayerQuery.xaml.cs">
      <DependentUpon>MapImageSublayerQuery.xaml</DependentUpon>
    </Compile>
    <Compile Include="$(MSBuildThisFileDirectory)Samples\Layers\RasterHillshade\RasterHillshade.xaml.cs">
      <DependentUpon>RasterHillshade.xaml</DependentUpon>
    </Compile>
    <Compile Include="$(MSBuildThisFileDirectory)Samples\Data\ReadGeoPackage\ReadGeoPackage.xaml.cs">
      <DependentUpon>ReadGeoPackage.xaml</DependentUpon>
    </Compile>
    <Compile Include="$(MSBuildThisFileDirectory)Samples\Geometry\ListTransformations\ListTransformations.xaml.cs">
      <DependentUpon>ListTransformations.xaml</DependentUpon>
    </Compile>
    <Compile Include="$(MSBuildThisFileDirectory)Samples\Layers\RasterRgbRenderer\RasterRgbRenderer.xaml.cs">
      <DependentUpon>RasterRgbRenderer.xaml</DependentUpon>
    </Compile>
    <Compile Include="$(MSBuildThisFileDirectory)Samples\Layers\ChangeBlendRenderer\ChangeBlendRenderer.xaml.cs">
      <DependentUpon>ChangeBlendRenderer.xaml</DependentUpon>
    </Compile>
    <Compile Include="$(MSBuildThisFileDirectory)Samples\Layers\ChangeStretchRenderer\ChangeStretchRenderer.xaml.cs">
      <DependentUpon>ChangeStretchRenderer.xaml</DependentUpon>
    </Compile>
    <Compile Include="$(MSBuildThisFileDirectory)Samples\Layers\SceneLayerSelection\SceneLayerSelection.xaml.cs">
      <SubType>Code</SubType>
      <DependentUpon>SceneLayerSelection.xaml</DependentUpon>
    </Compile>
    <Compile Include="$(MSBuildThisFileDirectory)Samples\Layers\StyleWmsLayer\StyleWmsLayer.xaml.cs">
      <DependentUpon>StyleWmsLayer.xaml</DependentUpon>
    </Compile>
    <Compile Include="$(MSBuildThisFileDirectory)Samples\Layers\ShowLabelsOnLayer\ShowLabelsOnLayer.xaml.cs">
      <DependentUpon>ShowLabelsOnLayer.xaml</DependentUpon>
    </Compile>
    <Compile Include="$(MSBuildThisFileDirectory)Samples\MapView\DisplayGrid\DisplayGrid.xaml.cs">
      <DependentUpon>DisplayGrid.xaml</DependentUpon>
    </Compile>
    <Compile Include="$(MSBuildThisFileDirectory)Samples\MapView\ChangeTimeExtent\ChangeTimeExtent.xaml.cs">
      <DependentUpon>ChangeTimeExtent.xaml</DependentUpon>
    </Compile>
    <Compile Include="$(MSBuildThisFileDirectory)Samples\Map\GenerateOfflineMap\GenerateOfflineMap.xaml.cs">
      <DependentUpon>GenerateOfflineMap.xaml</DependentUpon>
    </Compile>
    <Compile Include="$(MSBuildThisFileDirectory)Samples\Map\OpenScene\OpenScene.xaml.cs">
      <DependentUpon>OpenScene.xaml</DependentUpon>
    </Compile>
    <Compile Include="$(MSBuildThisFileDirectory)Samples\Network analysis\ClosestFacilityStatic\ClosestFacilityStatic.xaml.cs">
      <DependentUpon>ClosestFacilityStatic.xaml</DependentUpon>
    </Compile>
    <Compile Include="$(MSBuildThisFileDirectory)Samples\Network analysis\ClosestFacility\ClosestFacility.xaml.cs">
      <DependentUpon>ClosestFacility.xaml</DependentUpon>
    </Compile>
    <Compile Include="$(MSBuildThisFileDirectory)Samples\Network analysis\FindServiceArea\FindServiceArea.xaml.cs">
      <DependentUpon>FindServiceArea.xaml</DependentUpon>
    </Compile>
    <Compile Include="$(MSBuildThisFileDirectory)Samples\Security\IntegratedWindowsAuth\LoginPage.xaml.cs">
      <DependentUpon>LoginPage.xaml</DependentUpon>
    </Compile>
    <Compile Include="$(MSBuildThisFileDirectory)Samples\Security\IntegratedWindowsAuth\IntegratedWindowsAuth.xaml.cs">
      <DependentUpon>IntegratedWindowsAuth.xaml</DependentUpon>
    </Compile>
    <Compile Include="$(MSBuildThisFileDirectory)Samples\Security\OAuth\OAuth.xaml.cs">
      <DependentUpon>OAuth.xaml</DependentUpon>
    </Compile>
    <Compile Include="$(MSBuildThisFileDirectory)Samples\Security\TokenSecuredChallenge\LoginPage.xaml.cs">
      <DependentUpon>LoginPage.xaml</DependentUpon>
    </Compile>
    <Compile Include="$(MSBuildThisFileDirectory)Samples\Security\TokenSecuredChallenge\TokenSecuredChallenge.xaml.cs">
      <DependentUpon>TokenSecuredChallenge.xaml</DependentUpon>
    </Compile>
    <Compile Include="$(MSBuildThisFileDirectory)Samples\Symbology\FeatureLayerExtrusion\FeatureLayerExtrusion.xaml.cs">
      <DependentUpon>FeatureLayerExtrusion.xaml</DependentUpon>
    </Compile>
    <Compile Include="$(MSBuildThisFileDirectory)Samples\Analysis\ViewshedLocation\ViewshedLocation.xaml.cs">
      <DependentUpon>ViewshedLocation.xaml</DependentUpon>
    </Compile>
    <Compile Include="$(MSBuildThisFileDirectory)Samples\Analysis\ViewshedGeoElement\ViewshedGeoElement.xaml.cs">
      <DependentUpon>ViewshedGeoElement.xaml</DependentUpon>
    </Compile>
    <Compile Include="$(MSBuildThisFileDirectory)Samples\GraphicsOverlay\Animate3DGraphic\Animate3DGraphic.xaml.cs">
      <DependentUpon>Animate3DGraphic.xaml</DependentUpon>
    </Compile>
    <Compile Include="$(MSBuildThisFileDirectory)Samples\Geometry\ProjectWithSpecificTransformation\ProjectWithSpecificTransformation.xaml.cs">
      <DependentUpon>ProjectWithSpecificTransformation.xaml</DependentUpon>
    </Compile>
    <Compile Include="$(MSBuildThisFileDirectory)Samples\Data\ListRelatedFeatures\ListRelatedFeatures.xaml.cs">
      <DependentUpon>ListRelatedFeatures.xaml</DependentUpon>
    </Compile>
    <Compile Include="$(MSBuildThisFileDirectory)Samples\Analysis\LineOfSightGeoElement\LineOfSightGeoElement.xaml.cs">
      <DependentUpon>LineOfSightGeoElement.xaml</DependentUpon>
    </Compile>
    <Compile Include="$(MSBuildThisFileDirectory)Samples\Analysis\QueryFeatureCountAndExtent\QueryFeatureCountAndExtent.xaml.cs">
      <DependentUpon>QueryFeatureCountAndExtent.xaml</DependentUpon>
    </Compile>
    <Compile Include="$(MSBuildThisFileDirectory)Samples\Layers\FeatureLayerRenderingModeScene\FeatureLayerRenderingModeScene.xaml.cs">
      <DependentUpon>FeatureLayerRenderingModeScene.xaml</DependentUpon>
    </Compile>
    <Compile Include="$(MSBuildThisFileDirectory)Samples\Data\SymbolizeShapefile\SymbolizeShapefile.xaml.cs">
      <DependentUpon>SymbolizeShapefile.xaml</DependentUpon>
    </Compile>
    <Compile Include="$(MSBuildThisFileDirectory)Samples\Geometry\FormatCoordinates\FormatCoordinates.xaml.cs">
      <DependentUpon>FormatCoordinates.xaml</DependentUpon>
    </Compile>
    <Compile Include="$(MSBuildThisFileDirectory)Samples\Layers\LoadWebTiledLayer\LoadWebTiledLayer.xaml.cs">
      <DependentUpon>LoadWebTiledLayer.xaml</DependentUpon>
    </Compile>
    <Compile Include="$(MSBuildThisFileDirectory)Samples\GraphicsOverlay\AddGraphicsWithSymbols\AddGraphicsWithSymbols.xaml.cs">
      <DependentUpon>AddGraphicsWithSymbols.xaml</DependentUpon>
    </Compile>
    <Compile Include="$(MSBuildThisFileDirectory)Samples\Analysis\LineOfSightLocation\LineOfSightLocation.xaml.cs">
      <DependentUpon>LineOfSightLocation.xaml</DependentUpon>
    </Compile>
    <Compile Include="$(MSBuildThisFileDirectory)Samples\Analysis\ViewshedCamera\ViewshedCamera.xaml.cs">
      <DependentUpon>ViewshedCamera.xaml</DependentUpon>
    </Compile>
    <Compile Include="$(MSBuildThisFileDirectory)Samples\Data\EditAndSyncFeatures\EditAndSyncFeatures.xaml.cs">
      <DependentUpon>EditAndSyncFeatures.xaml</DependentUpon>
    </Compile>
    <Compile Include="$(MSBuildThisFileDirectory)Samples\Data\FeatureLayerGeoPackage\FeatureLayerGeoPackage.xaml.cs">
      <DependentUpon>FeatureLayerGeoPackage.xaml</DependentUpon>
    </Compile>
    <Compile Include="$(MSBuildThisFileDirectory)Samples\Data\FeatureLayerQuery\FeatureLayerQuery.xaml.cs">
      <DependentUpon>FeatureLayerQuery.xaml</DependentUpon>
    </Compile>
    <Compile Include="$(MSBuildThisFileDirectory)Samples\Data\FeatureLayerShapefile\FeatureLayerShapefile.xaml.cs">
      <DependentUpon>FeatureLayerShapefile.xaml</DependentUpon>
    </Compile>
    <Compile Include="$(MSBuildThisFileDirectory)Samples\Data\GenerateGeodatabase\GenerateGeodatabase.xaml.cs">
      <DependentUpon>GenerateGeodatabase.xaml</DependentUpon>
    </Compile>
    <Compile Include="$(MSBuildThisFileDirectory)Samples\Data\GeodatabaseTransactions\GeodatabaseTransactions.xaml.cs">
      <DependentUpon>GeodatabaseTransactions.xaml</DependentUpon>
    </Compile>
    <Compile Include="$(MSBuildThisFileDirectory)Samples\Data\RasterLayerGeoPackage\RasterLayerGeoPackage.xaml.cs">
      <DependentUpon>RasterLayerGeoPackage.xaml</DependentUpon>
    </Compile>
    <Compile Include="$(MSBuildThisFileDirectory)Samples\Data\ReadShapefileMetadata\ReadShapefileMetadata.xaml.cs">
      <DependentUpon>ReadShapefileMetadata.xaml</DependentUpon>
    </Compile>
    <Compile Include="$(MSBuildThisFileDirectory)Samples\Data\ServiceFeatureTableCache\ServiceFeatureTableCache.xaml.cs">
      <DependentUpon>ServiceFeatureTableCache.xaml</DependentUpon>
    </Compile>
    <Compile Include="$(MSBuildThisFileDirectory)Samples\Data\ServiceFeatureTableManualCache\ServiceFeatureTableManualCache.xaml.cs">
      <DependentUpon>ServiceFeatureTableManualCache.xaml</DependentUpon>
    </Compile>
    <Compile Include="$(MSBuildThisFileDirectory)Samples\Data\ServiceFeatureTableNoCache\ServiceFeatureTableNoCache.xaml.cs">
      <DependentUpon>ServiceFeatureTableNoCache.xaml</DependentUpon>
    </Compile>
    <Compile Include="$(MSBuildThisFileDirectory)Samples\Data\StatisticalQuery\StatisticalQuery.xaml.cs">
      <DependentUpon>StatisticalQuery.xaml</DependentUpon>
    </Compile>
    <Compile Include="$(MSBuildThisFileDirectory)Samples\Data\StatsQueryGroupAndSort\StatsQueryGroupAndSort.xaml.cs">
      <DependentUpon>StatsQueryGroupAndSort.xaml</DependentUpon>
    </Compile>
    <Compile Include="$(MSBuildThisFileDirectory)Samples\Geoprocessing\AnalyzeHotspots\AnalyzeHotspots.xaml.cs">
      <DependentUpon>AnalyzeHotspots.xaml</DependentUpon>
    </Compile>
    <Compile Include="$(MSBuildThisFileDirectory)Samples\Geoprocessing\AnalyzeViewshed\AnalyzeViewshed.xaml.cs">
      <DependentUpon>AnalyzeViewshed.xaml</DependentUpon>
    </Compile>
    <Compile Include="$(MSBuildThisFileDirectory)Samples\Geoprocessing\ListGeodatabaseVersions\ListGeodatabaseVersions.xaml.cs">
      <DependentUpon>ListGeodatabaseVersions.xaml</DependentUpon>
    </Compile>
    <Compile Include="$(MSBuildThisFileDirectory)Samples\GraphicsOverlay\AddGraphicsRenderer\AddGraphicsRenderer.xaml.cs">
      <DependentUpon>AddGraphicsRenderer.xaml</DependentUpon>
    </Compile>
    <Compile Include="$(MSBuildThisFileDirectory)Samples\GraphicsOverlay\IdentifyGraphics\IdentifyGraphics.xaml.cs">
      <DependentUpon>IdentifyGraphics.xaml</DependentUpon>
    </Compile>
    <Compile Include="$(MSBuildThisFileDirectory)Samples\GraphicsOverlay\SketchOnMap\SketchOnMap.xaml.cs">
      <DependentUpon>SketchOnMap.xaml</DependentUpon>
    </Compile>
    <Compile Include="$(MSBuildThisFileDirectory)Samples\GraphicsOverlay\SurfacePlacements\SurfacePlacements.xaml.cs">
      <DependentUpon>SurfacePlacements.xaml</DependentUpon>
    </Compile>
    <Compile Include="$(MSBuildThisFileDirectory)Samples\Hydrography\SelectEncFeatures\SelectEncFeatures.xaml.cs">
      <DependentUpon>SelectEncFeatures.xaml</DependentUpon>
    </Compile>
    <Compile Include="$(MSBuildThisFileDirectory)Samples\Layers\ArcGISMapImageLayerUrl\ArcGISMapImageLayerUrl.xaml.cs">
      <DependentUpon>ArcGISMapImageLayerUrl.xaml</DependentUpon>
    </Compile>
    <Compile Include="$(MSBuildThisFileDirectory)Samples\Layers\ArcGISTiledLayerUrl\ArcGISTiledLayerUrl.xaml.cs">
      <DependentUpon>ArcGISTiledLayerUrl.xaml</DependentUpon>
    </Compile>
    <Compile Include="$(MSBuildThisFileDirectory)Samples\Layers\ArcGISVectorTiledLayerUrl\ArcGISVectorTiledLayerUrl.xaml.cs">
      <DependentUpon>ArcGISVectorTiledLayerUrl.xaml</DependentUpon>
    </Compile>
    <Compile Include="$(MSBuildThisFileDirectory)Samples\Layers\ChangeFeatureLayerRenderer\ChangeFeatureLayerRenderer.xaml.cs">
      <DependentUpon>ChangeFeatureLayerRenderer.xaml</DependentUpon>
    </Compile>
    <Compile Include="$(MSBuildThisFileDirectory)Samples\Layers\ChangeSublayerVisibility\ChangeSublayerVisibility.xaml.cs">
      <DependentUpon>ChangeSublayerVisibility.xaml</DependentUpon>
    </Compile>
    <Compile Include="$(MSBuildThisFileDirectory)Samples\Layers\CreateFeatureCollectionLayer\CreateFeatureCollectionLayer.xaml.cs">
      <DependentUpon>CreateFeatureCollectionLayer.xaml</DependentUpon>
    </Compile>
    <Compile Include="$(MSBuildThisFileDirectory)Samples\Layers\DisplayScene\DisplayScene.xaml.cs">
      <DependentUpon>DisplayScene.xaml</DependentUpon>
    </Compile>
    <Compile Include="$(MSBuildThisFileDirectory)Samples\Layers\ExportTiles\ExportTiles.xaml.cs">
      <DependentUpon>ExportTiles.xaml</DependentUpon>
    </Compile>
    <Compile Include="$(MSBuildThisFileDirectory)Samples\Layers\FeatureCollectionLayerFromPortal\FeatureCollectionLayerFromPortal.xaml.cs">
      <DependentUpon>FeatureCollectionLayerFromPortal.xaml</DependentUpon>
    </Compile>
    <Compile Include="$(MSBuildThisFileDirectory)Samples\Layers\FeatureCollectionLayerFromQuery\FeatureCollectionLayerFromQuery.xaml.cs">
      <DependentUpon>FeatureCollectionLayerFromQuery.xaml</DependentUpon>
    </Compile>
    <Compile Include="$(MSBuildThisFileDirectory)Samples\Layers\FeatureLayerDefinitionExpression\FeatureLayerDefinitionExpression.xaml.cs">
      <DependentUpon>FeatureLayerDefinitionExpression.xaml</DependentUpon>
    </Compile>
    <Compile Include="$(MSBuildThisFileDirectory)Samples\Layers\FeatureLayerDictionaryRenderer\FeatureLayerDictionaryRenderer.xaml.cs">
      <DependentUpon>FeatureLayerDictionaryRenderer.xaml</DependentUpon>
    </Compile>
    <Compile Include="$(MSBuildThisFileDirectory)Samples\Layers\FeatureLayerRenderingModeMap\FeatureLayerRenderingModeMap.xaml.cs">
      <DependentUpon>FeatureLayerRenderingModeMap.xaml</DependentUpon>
    </Compile>
    <Compile Include="$(MSBuildThisFileDirectory)Samples\Layers\FeatureLayerSelection\FeatureLayerSelection.xaml.cs">
      <DependentUpon>FeatureLayerSelection.xaml</DependentUpon>
    </Compile>
    <Compile Include="$(MSBuildThisFileDirectory)Samples\Layers\FeatureLayerUrl\FeatureLayerUrl.xaml.cs">
      <DependentUpon>FeatureLayerUrl.xaml</DependentUpon>
    </Compile>
    <Compile Include="$(MSBuildThisFileDirectory)Samples\Layers\RasterLayerFile\RasterLayerFile.xaml.cs">
      <DependentUpon>RasterLayerFile.xaml</DependentUpon>
    </Compile>
    <Compile Include="$(MSBuildThisFileDirectory)Samples\Layers\RasterLayerImageServiceRaster\RasterLayerImageServiceRaster.xaml.cs">
      <DependentUpon>RasterLayerImageServiceRaster.xaml</DependentUpon>
    </Compile>
    <Compile Include="$(MSBuildThisFileDirectory)Samples\Layers\RasterLayerRasterFunction\RasterLayerRasterFunction.xaml.cs">
      <DependentUpon>RasterLayerRasterFunction.xaml</DependentUpon>
    </Compile>
    <Compile Include="$(MSBuildThisFileDirectory)Samples\Layers\RasterRenderingRule\RasterRenderingRule.xaml.cs">
      <DependentUpon>RasterRenderingRule.xaml</DependentUpon>
    </Compile>
    <Compile Include="$(MSBuildThisFileDirectory)Samples\Layers\SceneLayerUrl\SceneLayerUrl.xaml.cs">
      <DependentUpon>SceneLayerUrl.xaml</DependentUpon>
    </Compile>
    <Compile Include="$(MSBuildThisFileDirectory)Samples\Layers\TimeBasedQuery\TimeBasedQuery.xaml.cs">
      <DependentUpon>TimeBasedQuery.xaml</DependentUpon>
    </Compile>
    <Compile Include="$(MSBuildThisFileDirectory)Samples\Layers\WmsIdentify\WmsIdentify.xaml.cs">
      <DependentUpon>WmsIdentify.xaml</DependentUpon>
    </Compile>
    <Compile Include="$(MSBuildThisFileDirectory)Samples\Layers\WMSLayerUrl\WMSLayerUrl.xaml.cs">
      <DependentUpon>WMSLayerUrl.xaml</DependentUpon>
    </Compile>
    <Compile Include="$(MSBuildThisFileDirectory)Samples\Layers\WmsServiceCatalog\WmsServiceCatalog.xaml.cs">
      <DependentUpon>WmsServiceCatalog.xaml</DependentUpon>
    </Compile>
    <Compile Include="$(MSBuildThisFileDirectory)Samples\Layers\WMTSLayer\WMTSLayer.xaml.cs">
      <DependentUpon>WMTSLayer.xaml</DependentUpon>
    </Compile>
    <Compile Include="$(MSBuildThisFileDirectory)Samples\Location\DisplayDeviceLocation\DisplayDeviceLocation.xaml.cs">
      <DependentUpon>DisplayDeviceLocation.xaml</DependentUpon>
    </Compile>
    <Compile Include="$(MSBuildThisFileDirectory)Samples\Map\AccessLoadStatus\AccessLoadStatus.xaml.cs">
      <DependentUpon>AccessLoadStatus.xaml</DependentUpon>
    </Compile>
    <Compile Include="$(MSBuildThisFileDirectory)Samples\Map\AuthorMap\AuthorMap.xaml.cs">
      <DependentUpon>AuthorMap.xaml</DependentUpon>
    </Compile>
    <Compile Include="$(MSBuildThisFileDirectory)Samples\Map\AuthorMap\SaveMapPage.xaml.cs">
      <DependentUpon>SaveMapPage.xaml</DependentUpon>
    </Compile>
    <Compile Include="$(MSBuildThisFileDirectory)Samples\Map\ChangeBasemap\ChangeBasemap.xaml.cs">
      <DependentUpon>ChangeBasemap.xaml</DependentUpon>
    </Compile>
    <Compile Include="$(MSBuildThisFileDirectory)Samples\Map\DisplayMap\DisplayMap.xaml.cs">
      <DependentUpon>DisplayMap.xaml</DependentUpon>
    </Compile>
    <Compile Include="$(MSBuildThisFileDirectory)Samples\Map\ManageBookmarks\ManageBookmarks.xaml.cs">
      <DependentUpon>ManageBookmarks.xaml</DependentUpon>
    </Compile>
    <Compile Include="$(MSBuildThisFileDirectory)Samples\Map\OpenMapURL\OpenMapURL.xaml.cs">
      <DependentUpon>OpenMapURL.xaml</DependentUpon>
    </Compile>
    <Compile Include="$(MSBuildThisFileDirectory)Samples\Map\OpenMobileMap\OpenMobileMap.xaml.cs">
      <DependentUpon>OpenMobileMap.xaml</DependentUpon>
    </Compile>
    <Compile Include="$(MSBuildThisFileDirectory)Samples\Map\SearchPortalMaps\SearchPortalMaps.xaml.cs">
      <DependentUpon>SearchPortalMaps.xaml</DependentUpon>
    </Compile>
    <Compile Include="$(MSBuildThisFileDirectory)Samples\Map\SetInitialMapArea\SetInitialMapArea.xaml.cs">
      <DependentUpon>SetInitialMapArea.xaml</DependentUpon>
    </Compile>
    <Compile Include="$(MSBuildThisFileDirectory)Samples\Map\SetInitialMapLocation\SetInitialMapLocation.xaml.cs">
      <DependentUpon>SetInitialMapLocation.xaml</DependentUpon>
    </Compile>
    <Compile Include="$(MSBuildThisFileDirectory)Samples\Map\SetMapSpatialReference\SetMapSpatialReference.xaml.cs">
      <DependentUpon>SetMapSpatialReference.xaml</DependentUpon>
    </Compile>
    <Compile Include="$(MSBuildThisFileDirectory)Samples\Map\SetMinMaxScale\SetMinMaxScale.xaml.cs">
      <DependentUpon>SetMinMaxScale.xaml</DependentUpon>
    </Compile>
    <Compile Include="$(MSBuildThisFileDirectory)Samples\MapView\ChangeViewpoint\ChangeViewpoint.xaml.cs">
      <DependentUpon>ChangeViewpoint.xaml</DependentUpon>
    </Compile>
    <Compile Include="$(MSBuildThisFileDirectory)Samples\MapView\DisplayDrawingStatus\DisplayDrawingStatus.xaml.cs">
      <DependentUpon>DisplayDrawingStatus.xaml</DependentUpon>
    </Compile>
    <Compile Include="$(MSBuildThisFileDirectory)Samples\MapView\DisplayLayerViewState\DisplayLayerViewState.xaml.cs">
      <DependentUpon>DisplayLayerViewState.xaml</DependentUpon>
    </Compile>
    <Compile Include="$(MSBuildThisFileDirectory)Samples\MapView\FeatureLayerTimeOffset\FeatureLayerTimeOffset.xaml.cs">
      <DependentUpon>FeatureLayerTimeOffset.xaml</DependentUpon>
    </Compile>
    <Compile Include="$(MSBuildThisFileDirectory)Samples\MapView\GeoViewSync\GeoViewSync.xaml.cs">
      <DependentUpon>GeoViewSync.xaml</DependentUpon>
    </Compile>
    <Compile Include="$(MSBuildThisFileDirectory)Samples\MapView\MapRotation\MapRotation.xaml.cs">
      <DependentUpon>MapRotation.xaml</DependentUpon>
    </Compile>
    <Compile Include="$(MSBuildThisFileDirectory)Samples\MapView\ShowCallout\ShowCallout.xaml.cs">
      <DependentUpon>ShowCallout.xaml</DependentUpon>
    </Compile>
    <Compile Include="$(MSBuildThisFileDirectory)Samples\MapView\ShowMagnifier\ShowMagnifier.xaml.cs">
      <DependentUpon>ShowMagnifier.xaml</DependentUpon>
    </Compile>
    <Compile Include="$(MSBuildThisFileDirectory)Samples\MapView\TakeScreenshot\TakeScreenshot.xaml.cs">
      <DependentUpon>TakeScreenshot.xaml</DependentUpon>
    </Compile>
    <Compile Include="$(MSBuildThisFileDirectory)Samples\Network analysis\FindRoute\FindRoute.xaml.cs">
      <DependentUpon>FindRoute.xaml</DependentUpon>
    </Compile>
    <Compile Include="$(MSBuildThisFileDirectory)Samples\Search\FindAddress\FindAddress.xaml.cs">
      <DependentUpon>FindAddress.xaml</DependentUpon>
    </Compile>
    <Compile Include="$(MSBuildThisFileDirectory)Samples\Search\FindPlace\FindPlace.xaml.cs">
      <DependentUpon>FindPlace.xaml</DependentUpon>
    </Compile>
    <Compile Include="$(MSBuildThisFileDirectory)Samples\Symbology\RenderPictureMarkers\RenderPictureMarkers.xaml.cs">
      <DependentUpon>RenderPictureMarkers.xaml</DependentUpon>
    </Compile>
    <Compile Include="$(MSBuildThisFileDirectory)Samples\Symbology\RenderSimpleMarkers\RenderSimpleMarkers.xaml.cs">
      <DependentUpon>RenderSimpleMarkers.xaml</DependentUpon>
    </Compile>
    <Compile Include="$(MSBuildThisFileDirectory)Samples\Symbology\RenderUniqueValues\RenderUniqueValues.xaml.cs">
      <DependentUpon>RenderUniqueValues.xaml</DependentUpon>
    </Compile>
    <Compile Include="$(MSBuildThisFileDirectory)Samples\Symbology\SimpleRenderers\SimpleRenderers.xaml.cs">
      <DependentUpon>SimpleRenderers.xaml</DependentUpon>
    </Compile>
    <Compile Include="$(MSBuildThisFileDirectory)Samples\Symbology\SymbolsFromMobileStyle\SymbolsFromMobileStyle.xaml.cs">
      <DependentUpon>SymbolsFromMobileStyle.xaml</DependentUpon>
    </Compile>
    <Compile Include="$(MSBuildThisFileDirectory)Samples\Symbology\UseDistanceCompositeSym\UseDistanceCompositeSym.xaml.cs">
      <DependentUpon>UseDistanceCompositeSym.xaml</DependentUpon>
    </Compile>
  </ItemGroup>
  <ItemGroup>
    <!-- Sample XAML -->
    <EmbeddedResource Include="$(MSBuildThisFileDirectory)Samples\Utility network\PerformValveIsolationTrace\PerformValveIsolationTrace.xaml">
      <Generator>MSBuild:UpdateDesignTimeXaml</Generator>
    </EmbeddedResource>
    <EmbeddedResource Include="$(MSBuildThisFileDirectory)Samples\Utility network\ConfigureSubnetworkTrace\ConfigureSubnetworkTrace.xaml">
      <Generator>MSBuild:UpdateDesignTimeXaml</Generator>
    </EmbeddedResource>
    <EmbeddedResource Include="$(MSBuildThisFileDirectory)Samples\Layers\DisplaySubtypeFeatureLayer\DisplaySubtypeFeatureLayer.xaml">
      <Generator>MSBuild:UpdateDesignTimeXaml</Generator>
    </EmbeddedResource>
    <EmbeddedResource Include="$(MSBuildThisFileDirectory)Samples\Layers\DisplayAnnotation\DisplayAnnotation.xaml">
      <Generator>MSBuild:UpdateDesignTimeXaml</Generator>
    </EmbeddedResource>
    <EmbeddedResource Include="$(MSBuildThisFileDirectory)Samples\Utility network\TraceUtilityNetwork\TraceUtilityNetwork.xaml">
      <Generator>MSBuild:UpdateDesignTimeXaml</Generator>
    </EmbeddedResource>
    <EmbeddedResource Include="$(MSBuildThisFileDirectory)Samples\Network analysis\NavigateRouteRerouting\NavigateRouteRerouting.xaml">
      <Generator>MSBuild:UpdateDesignTimeXaml</Generator>
    </EmbeddedResource>
    <EmbeddedResource Include="$(MSBuildThisFileDirectory)Samples\Map\ApplyScheduledUpdates\ApplyScheduledUpdates.xaml">
      <Generator>MSBuild:UpdateDesignTimeXaml</Generator>
    </EmbeddedResource>
    <EmbeddedResource Include="$(MSBuildThisFileDirectory)Samples\Network analysis\NavigateRoute\NavigateRoute.xaml">
      <Generator>MSBuild:UpdateDesignTimeXaml</Generator>
    </EmbeddedResource>
    <EmbeddedResource Include="$(MSBuildThisFileDirectory)Samples\Layers\EditKmlGroundOverlay\EditKmlGroundOverlay.xaml">
      <Generator>MSBuild:UpdateDesignTimeXaml</Generator>
    </EmbeddedResource>
    <EmbeddedResource Include="$(MSBuildThisFileDirectory)Samples\Symbology\CustomDictionaryStyle\CustomDictionaryStyle.xaml">
      <Generator>MSBuild:UpdateDesignTimeXaml</Generator>
    </EmbeddedResource>
    <EmbeddedResource Include="$(MSBuildThisFileDirectory)Samples\Map\HonorMobileMapPackageExpiration\HonorMobileMapPackageExpiration.xaml">
      <Generator>MSBuild:UpdateDesignTimeXaml</Generator>
    </EmbeddedResource>
    <EmbeddedResource Include="$(MSBuildThisFileDirectory)Samples\Layers\ControlAnnotationSublayerVisibility\ControlAnnotationSublayerVisibility.xaml">
      <Generator>MSBuild:UpdateDesignTimeXaml</Generator>
    </EmbeddedResource>
    <EmbeddedResource Include="$(MSBuildThisFileDirectory)Samples\Layers\CreateAndSaveKmlFile\CreateAndSaveKmlFile.xaml">
      <Generator>MSBuild:UpdateDesignTimeXaml</Generator>
    </EmbeddedResource>
    <EmbeddedResource Include="$(MSBuildThisFileDirectory)Samples\Layers\RasterColormapRenderer\RasterColormapRenderer.xaml">
      <Generator>MSBuild:UpdateDesignTimeXaml</Generator>
    </EmbeddedResource>
    <EmbeddedResource Include="$(MSBuildThisFileDirectory)Samples\MapView\ChooseCameraController\ChooseCameraController.xaml">
      <Generator>MSBuild:UpdateDesignTimeXaml</Generator>
    </EmbeddedResource>
    <EmbeddedResource Include="$(MSBuildThisFileDirectory)Samples\Map\GetElevationAtPoint\GetElevationAtPoint.xaml">
      <Generator>MSBuild:UpdateDesignTimeXaml</Generator>
    </EmbeddedResource>
    <EmbeddedResource Include="$(MSBuildThisFileDirectory)Samples\Location\ShowLocationHistory\ShowLocationHistory.xaml">
      <Generator>MSBuild:UpdateDesignTimeXaml</Generator>
    </EmbeddedResource>
    <EmbeddedResource Include="$(MSBuildThisFileDirectory)Samples\Network analysis\FindServiceAreasForMultipleFacilities\FindServiceAreasForMultipleFacilities.xaml">
      <Generator>MSBuild:UpdateDesignTimeXaml</Generator>
    </EmbeddedResource>
    <EmbeddedResource Include="$(MSBuildThisFileDirectory)Samples\Network analysis\OfflineRouting\OfflineRouting.xaml">
      <Generator>MSBuild:UpdateDesignTimeXaml</Generator>
    </EmbeddedResource>
    <EmbeddedResource Include="$(MSBuildThisFileDirectory)Resources\PictureMarkerSymbols\pin_blue.png" />
    <EmbeddedResource Include="$(MSBuildThisFileDirectory)Samples\Network analysis\RouteAroundBarriers\RouteAroundBarriers.xaml">
      <Generator>MSBuild:UpdateDesignTimeXaml</Generator>
    </EmbeddedResource>
    <EmbeddedResource Include="$(MSBuildThisFileDirectory)Samples\Map\DownloadPreplannedMap\DownloadPreplannedMap.xaml">
      <Generator>MSBuild:UpdateDesignTimeXaml</Generator>
    </EmbeddedResource>
    <EmbeddedResource Include="$(MSBuildThisFileDirectory)Samples\Layers\GroupLayers\GroupLayers.xaml">
      <Generator>MSBuild:UpdateDesignTimeXaml</Generator>
    </EmbeddedResource>
    <EmbeddedResource Include="$(MSBuildThisFileDirectory)Samples\Map\OfflineBasemapByReference\OfflineBasemapByReference.xaml">
      <Generator>MSBuild:UpdateDesignTimeXaml</Generator>
    </EmbeddedResource>
    <EmbeddedResource Include="$(MSBuildThisFileDirectory)Samples\Layers\PlayKmlTours\PlayKmlTours.xaml">
      <Generator>MSBuild:UpdateDesignTimeXaml</Generator>
    </EmbeddedResource>
    <EmbeddedResource Include="$(MSBuildThisFileDirectory)Samples\Map\ViewContentBeneathSurface\ViewContentBeneathSurface.xaml">
      <Generator>MSBuild:UpdateDesignTimeXaml</Generator>
    </EmbeddedResource>
    <EmbeddedResource Include="$(MSBuildThisFileDirectory)Samples\Layers\AddPointSceneLayer\AddPointSceneLayer.xaml">
      <Generator>MSBuild:UpdateDesignTimeXaml</Generator>
    </EmbeddedResource>
    <EmbeddedResource Include="$(MSBuildThisFileDirectory)Samples\Map\GenerateOfflineMapWithOverrides\GenerateOfflineMapWithOverrides.xaml">
      <Generator>MSBuild:UpdateDesignTimeXaml</Generator>
    </EmbeddedResource>
    <EmbeddedResource Include="$(MSBuildThisFileDirectory)Samples\Layers\WfsXmlQuery\WfsXmlQuery.xaml">
      <Generator>MSBuild:UpdateDesignTimeXaml</Generator>
    </EmbeddedResource>
    <EmbeddedResource Include="$(MSBuildThisFileDirectory)Samples\Layers\DisplayWfs\DisplayWfs.xaml">
      <Generator>MSBuild:UpdateDesignTimeXaml</Generator>
    </EmbeddedResource>
    <EmbeddedResource Include="$(MSBuildThisFileDirectory)Samples\Layers\BrowseWfsLayers\BrowseWfsLayers.xaml">
      <Generator>MSBuild:UpdateDesignTimeXaml</Generator>
    </EmbeddedResource>
    <EmbeddedResource Include="$(MSBuildThisFileDirectory)Samples\Map\OpenMobileScenePackage\OpenMobileScenePackage.xaml">
      <Generator>MSBuild:UpdateDesignTimeXaml</Generator>
    </EmbeddedResource>
    <EmbeddedResource Include="$(MSBuildThisFileDirectory)Samples\Map\MapReferenceScale\MapReferenceScale.xaml">
      <Generator>MSBuild:UpdateDesignTimeXaml</Generator>
    </EmbeddedResource>
    <EmbeddedResource Include="$(MSBuildThisFileDirectory)Samples\Map\CreateTerrainSurfaceFromRaster\CreateTerrainSurfaceFromRaster.xaml">
      <Generator>MSBuild:UpdateDesignTimeXaml</Generator>
    </EmbeddedResource>
    <EmbeddedResource Include="$(MSBuildThisFileDirectory)Samples\Map\CreateTerrainSurfaceFromTilePackage\CreateTerrainSurfaceFromTilePackage.xaml">
      <Generator>MSBuild:UpdateDesignTimeXaml</Generator>
    </EmbeddedResource>
    <EmbeddedResource Include="$(MSBuildThisFileDirectory)Samples\Data\ViewPointCloudDataOffline\ViewPointCloudDataOffline.xaml">
      <Generator>MSBuild:UpdateDesignTimeXaml</Generator>
    </EmbeddedResource>
    <EmbeddedResource Include="$(MSBuildThisFileDirectory)Samples\Layers\AddAnIntegratedMeshLayer\AddAnIntegratedMeshLayer.xaml">
      <Generator>MSBuild:UpdateDesignTimeXaml</Generator>
    </EmbeddedResource>
    <EmbeddedResource Include="$(MSBuildThisFileDirectory)Samples\GraphicsOverlay\DictionaryRendererGraphicsOverlay\DictionaryRendererGraphicsOverlay.xaml">
      <Generator>MSBuild:UpdateDesignTimeXaml</Generator>
    </EmbeddedResource>
    <EmbeddedResource Include="$(MSBuildThisFileDirectory)Samples\Map\MobileMapSearchAndRoute\MobileMapSearchAndRoute.xaml">
      <Generator>MSBuild:UpdateDesignTimeXaml</Generator>
    </EmbeddedResource>
    <EmbeddedResource Include="$(MSBuildThisFileDirectory)Samples\Search\OfflineGeocode\OfflineGeocode.xaml">
      <Generator>MSBuild:UpdateDesignTimeXaml</Generator>
    </EmbeddedResource>
    <EmbeddedResource Include="$(MSBuildThisFileDirectory)Samples\Search\ReverseGeocode\ReverseGeocode.xaml">
      <Generator>MSBuild:UpdateDesignTimeXaml</Generator>
    </EmbeddedResource>
    <EmbeddedResource Include="$(MSBuildThisFileDirectory)Samples\Data\EditFeatureAttachments\EditFeatureAttachments.xaml">
      <Generator>MSBuild:UpdateDesignTimeXaml</Generator>
    </EmbeddedResource>
    <EmbeddedResource Include="$(MSBuildThisFileDirectory)Samples\Geometry\Project\Project.xaml">
      <Generator>MSBuild:UpdateDesignTimeXaml</Generator>
    </EmbeddedResource>
    <EmbeddedResource Include="$(MSBuildThisFileDirectory)Samples\Layers\OpenStreetMapLayer\OpenStreetMapLayer.xaml">
      <Generator>MSBuild:UpdateDesignTimeXaml</Generator>
    </EmbeddedResource>
    <EmbeddedResource Include="$(MSBuildThisFileDirectory)Samples\Map\ManageOperationalLayers\ManageOperationalLayers.xaml">
      <Generator>MSBuild:UpdateDesignTimeXaml</Generator>
    </EmbeddedResource>
    <EmbeddedResource Include="$(MSBuildThisFileDirectory)Samples\Data\UpdateAttributes\UpdateAttributes.xaml">
      <Generator>MSBuild:UpdateDesignTimeXaml</Generator>
    </EmbeddedResource>
    <EmbeddedResource Include="$(MSBuildThisFileDirectory)Samples\Data\UpdateGeometries\UpdateGeometries.xaml">
      <Generator>MSBuild:UpdateDesignTimeXaml</Generator>
    </EmbeddedResource>
    <EmbeddedResource Include="$(MSBuildThisFileDirectory)Samples\Data\AddFeatures\AddFeatures.xaml">
      <Generator>MSBuild:UpdateDesignTimeXaml</Generator>
    </EmbeddedResource>
    <EmbeddedResource Include="$(MSBuildThisFileDirectory)Samples\Data\DeleteFeatures\DeleteFeatures.xaml">
      <Generator>MSBuild:UpdateDesignTimeXaml</Generator>
    </EmbeddedResource>
    <EmbeddedResource Include="$(MSBuildThisFileDirectory)Samples\Symbology\SceneSymbols\SceneSymbols.xaml">
      <Generator>MSBuild:UpdateDesignTimeXaml</Generator>
    </EmbeddedResource>
    <EmbeddedResource Include="$(MSBuildThisFileDirectory)Samples\Map\TerrainExaggeration\TerrainExaggeration.xaml">
      <Generator>MSBuild:UpdateDesignTimeXaml</Generator>
    </EmbeddedResource>
    <EmbeddedResource Include="$(MSBuildThisFileDirectory)Samples\Map\ChangeAtmosphereEffect\ChangeAtmosphereEffect.xaml">
      <Generator>MSBuild:UpdateDesignTimeXaml</Generator>
    </EmbeddedResource>
    <EmbeddedResource Include="$(MSBuildThisFileDirectory)Samples\GraphicsOverlay\ScenePropertiesExpressions\ScenePropertiesExpressions.xaml">
      <Generator>MSBuild:UpdateDesignTimeXaml</Generator>
    </EmbeddedResource>
    <EmbeddedResource Include="$(MSBuildThisFileDirectory)Samples\MapView\IdentifyLayers\IdentifyLayers.xaml">
      <Generator>MSBuild:UpdateDesignTimeXaml</Generator>
    </EmbeddedResource>
    <EmbeddedResource Include="$(MSBuildThisFileDirectory)Samples\Layers\ListKmlContents\ListKmlContents.xaml">
      <Generator>MSBuild:UpdateDesignTimeXaml</Generator>
    </EmbeddedResource>
    <EmbeddedResource Include="$(MSBuildThisFileDirectory)Samples\Layers\IdentifyKmlFeatures\IdentifyKmlFeatures.xaml">
      <Generator>MSBuild:UpdateDesignTimeXaml</Generator>
    </EmbeddedResource>
    <EmbeddedResource Include="$(MSBuildThisFileDirectory)Samples\Layers\DisplayKmlNetworkLinks\DisplayKmlNetworkLinks.xaml">
      <Generator>MSBuild:UpdateDesignTimeXaml</Generator>
    </EmbeddedResource>
    <EmbeddedResource Include="$(MSBuildThisFileDirectory)Samples\Layers\DisplayKml\DisplayKml.xaml">
      <Generator>MSBuild:UpdateDesignTimeXaml</Generator>
    </EmbeddedResource>
    <EmbeddedResource Include="$(MSBuildThisFileDirectory)Samples\Analysis\DistanceMeasurement\DistanceMeasurement.xaml">
      <Generator>MSBuild:UpdateDesignTimeXaml</Generator>
    </EmbeddedResource>
    <EmbeddedResource Include="$(MSBuildThisFileDirectory)Samples\Data\FeatureLayerGeodatabase\FeatureLayerGeodatabase.xaml">
      <Generator>MSBuild:UpdateDesignTimeXaml</Generator>
    </EmbeddedResource>
    <EmbeddedResource Include="$(MSBuildThisFileDirectory)Samples\Geometry\DensifyAndGeneralize\DensifyAndGeneralize.xaml">
      <Generator>MSBuild:UpdateDesignTimeXaml</Generator>
    </EmbeddedResource>
    <EmbeddedResource Include="$(MSBuildThisFileDirectory)Samples\Geometry\BufferList\BufferList.xaml">
      <Generator>MSBuild:UpdateDesignTimeXaml</Generator>
    </EmbeddedResource>
    <EmbeddedResource Include="$(MSBuildThisFileDirectory)Samples\Geometry\ClipGeometry\ClipGeometry.xaml">
      <Generator>MSBuild:UpdateDesignTimeXaml</Generator>
    </EmbeddedResource>
    <EmbeddedResource Include="$(MSBuildThisFileDirectory)Samples\Geometry\ConvexHull\ConvexHull.xaml">
      <Generator>MSBuild:UpdateDesignTimeXaml</Generator>
    </EmbeddedResource>
    <EmbeddedResource Include="$(MSBuildThisFileDirectory)Samples\Geometry\CutGeometry\CutGeometry.xaml">
      <Generator>MSBuild:UpdateDesignTimeXaml</Generator>
    </EmbeddedResource>
    <EmbeddedResource Include="$(MSBuildThisFileDirectory)Samples\Geometry\SpatialRelationships\SpatialRelationships.xaml">
      <Generator>MSBuild:UpdateDesignTimeXaml</Generator>
    </EmbeddedResource>
    <EmbeddedResource Include="$(MSBuildThisFileDirectory)Samples\Geometry\GeodesicOperations\GeodesicOperations.xaml">
      <Generator>MSBuild:UpdateDesignTimeXaml</Generator>
    </EmbeddedResource>
    <EmbeddedResource Include="$(MSBuildThisFileDirectory)Samples\Geometry\CreateGeometries\CreateGeometries.xaml">
      <Generator>MSBuild:UpdateDesignTimeXaml</Generator>
    </EmbeddedResource>
    <EmbeddedResource Include="$(MSBuildThisFileDirectory)Samples\Layers\ChangeSublayerRenderer\ChangeSublayerRenderer.xaml">
      <Generator>MSBuild:UpdateDesignTimeXaml</Generator>
    </EmbeddedResource>
    <EmbeddedResource Include="$(MSBuildThisFileDirectory)Samples\Layers\MapImageLayerTables\MapImageLayerTables.xaml">
      <Generator>MSBuild:UpdateDesignTimeXaml</Generator>
    </EmbeddedResource>
    <EmbeddedResource Include="$(MSBuildThisFileDirectory)Samples\Layers\MapImageSublayerQuery\MapImageSublayerQuery.xaml">
      <Generator>MSBuild:UpdateDesignTimeXaml</Generator>
    </EmbeddedResource>
    <EmbeddedResource Include="$(MSBuildThisFileDirectory)Samples\Layers\RasterHillshade\RasterHillshade.xaml">
      <Generator>MSBuild:UpdateDesignTimeXaml</Generator>
    </EmbeddedResource>
    <EmbeddedResource Include="$(MSBuildThisFileDirectory)Samples\Data\ReadGeoPackage\ReadGeoPackage.xaml">
      <Generator>MSBuild:UpdateDesignTimeXaml</Generator>
    </EmbeddedResource>
    <EmbeddedResource Include="$(MSBuildThisFileDirectory)Samples\Geometry\ListTransformations\ListTransformations.xaml">
      <Generator>MSBuild:UpdateDesignTimeXaml</Generator>
    </EmbeddedResource>
    <EmbeddedResource Include="$(MSBuildThisFileDirectory)Samples\Layers\ChangeBlendRenderer\ChangeBlendRenderer.xaml">
      <Generator>MSBuild:UpdateDesignTimeXaml</Generator>
    </EmbeddedResource>
    <EmbeddedResource Include="$(MSBuildThisFileDirectory)Samples\Layers\ChangeStretchRenderer\ChangeStretchRenderer.xaml">
      <Generator>MSBuild:UpdateDesignTimeXaml</Generator>
    </EmbeddedResource>
    <EmbeddedResource Include="$(MSBuildThisFileDirectory)Samples\Layers\RasterRgbRenderer\RasterRgbRenderer.xaml">
      <Generator>MSBuild:UpdateDesignTimeXaml</Generator>
    </EmbeddedResource>
    <EmbeddedResource Include="$(MSBuildThisFileDirectory)Samples\Layers\SceneLayerSelection\SceneLayerSelection.xaml">
      <Generator>MSBuild:UpdateDesignTimeXaml</Generator>
    </EmbeddedResource>
    <EmbeddedResource Include="$(MSBuildThisFileDirectory)Samples\Layers\StyleWmsLayer\StyleWmsLayer.xaml">
      <Generator>MSBuild:UpdateDesignTimeXaml</Generator>
    </EmbeddedResource>
    <EmbeddedResource Include="$(MSBuildThisFileDirectory)Samples\Layers\ShowLabelsOnLayer\ShowLabelsOnLayer.xaml">
      <Generator>MSBuild:UpdateDesignTimeXaml</Generator>
    </EmbeddedResource>
    <EmbeddedResource Include="$(MSBuildThisFileDirectory)Samples\MapView\DisplayGrid\DisplayGrid.xaml">
      <Generator>MSBuild:UpdateDesignTimeXaml</Generator>
    </EmbeddedResource>
    <EmbeddedResource Include="$(MSBuildThisFileDirectory)Samples\MapView\ChangeTimeExtent\ChangeTimeExtent.xaml">
      <Generator>MSBuild:UpdateDesignTimeXaml</Generator>
    </EmbeddedResource>
    <EmbeddedResource Include="$(MSBuildThisFileDirectory)Samples\Map\GenerateOfflineMap\GenerateOfflineMap.xaml">
      <Generator>MSBuild:UpdateDesignTimeXaml</Generator>
    </EmbeddedResource>
    <EmbeddedResource Include="$(MSBuildThisFileDirectory)Samples\Map\OpenScene\OpenScene.xaml">
      <Generator>MSBuild:UpdateDesignTimeXaml</Generator>
    </EmbeddedResource>
    <EmbeddedResource Include="$(MSBuildThisFileDirectory)Samples\Network analysis\FindServiceArea\FindServiceArea.xaml">
      <Generator>MSBuild:UpdateDesignTimeXaml</Generator>
    </EmbeddedResource>
    <EmbeddedResource Include="$(MSBuildThisFileDirectory)Samples\Security\IntegratedWindowsAuth\IntegratedWindowsAuth.xaml">
      <SubType>Designer</SubType>
      <Generator>MSBuild:UpdateDesignTimeXaml</Generator>
    </EmbeddedResource>
    <EmbeddedResource Include="$(MSBuildThisFileDirectory)Samples\Symbology\FeatureLayerExtrusion\FeatureLayerExtrusion.xaml">
      <Generator>MSBuild:UpdateDesignTimeXaml</Generator>
    </EmbeddedResource>
    <EmbeddedResource Include="$(MSBuildThisFileDirectory)Samples\Hydrography\SelectEncFeatures\SelectEncFeatures.xaml">
      <Generator>MSBuild:UpdateDesignTimeXaml</Generator>
    </EmbeddedResource>
    <EmbeddedResource Include="$(MSBuildThisFileDirectory)Samples\Analysis\ViewshedLocation\ViewshedLocation.xaml">
      <Generator>MSBuild:UpdateDesignTimeXaml</Generator>
    </EmbeddedResource>
    <EmbeddedResource Include="$(MSBuildThisFileDirectory)Samples\Analysis\ViewshedGeoElement\ViewshedGeoElement.xaml">
      <Generator>MSBuild:UpdateDesignTimeXaml</Generator>
    </EmbeddedResource>
    <EmbeddedResource Include="$(MSBuildThisFileDirectory)Samples\GraphicsOverlay\Animate3DGraphic\Animate3DGraphic.xaml">
      <Generator>MSBuild:UpdateDesignTimeXaml</Generator>
    </EmbeddedResource>
    <EmbeddedResource Include="$(MSBuildThisFileDirectory)Samples\Geometry\ProjectWithSpecificTransformation\ProjectWithSpecificTransformation.xaml">
      <Generator>MSBuild:UpdateDesignTimeXaml</Generator>
    </EmbeddedResource>
    <EmbeddedResource Include="$(MSBuildThisFileDirectory)Samples\Data\ListRelatedFeatures\ListRelatedFeatures.xaml">
      <Generator>MSBuild:UpdateDesignTimeXaml</Generator>
    </EmbeddedResource>
    <EmbeddedResource Include="$(MSBuildThisFileDirectory)Samples\Analysis\LineOfSightGeoElement\LineOfSightGeoElement.xaml">
      <Generator>MSBuild:UpdateDesignTimeXaml</Generator>
    </EmbeddedResource>
    <EmbeddedResource Include="$(MSBuildThisFileDirectory)Samples\Analysis\QueryFeatureCountAndExtent\QueryFeatureCountAndExtent.xaml">
      <Generator>MSBuild:UpdateDesignTimeXaml</Generator>
    </EmbeddedResource>
    <EmbeddedResource Include="$(MSBuildThisFileDirectory)Samples\Layers\FeatureLayerRenderingModeScene\FeatureLayerRenderingModeScene.xaml">
      <Generator>MSBuild:UpdateDesignTimeXaml</Generator>
    </EmbeddedResource>
    <EmbeddedResource Include="$(MSBuildThisFileDirectory)Samples\Data\SymbolizeShapefile\SymbolizeShapefile.xaml">
      <Generator>MSBuild:UpdateDesignTimeXaml</Generator>
    </EmbeddedResource>
    <EmbeddedResource Include="$(MSBuildThisFileDirectory)Samples\Analysis\LineOfSightLocation\LineOfSightLocation.xaml">
      <Generator>MSBuild:UpdateDesignTimeXaml</Generator>
    </EmbeddedResource>
    <EmbeddedResource Include="$(MSBuildThisFileDirectory)Samples\Geometry\FormatCoordinates\FormatCoordinates.xaml">
      <Generator>MSBuild:UpdateDesignTimeXaml</Generator>
    </EmbeddedResource>
    <EmbeddedResource Include="$(MSBuildThisFileDirectory)Samples\Layers\LoadWebTiledLayer\LoadWebTiledLayer.xaml">
      <Generator>MSBuild:UpdateDesignTimeXaml</Generator>
    </EmbeddedResource>
    <EmbeddedResource Include="$(MSBuildThisFileDirectory)Samples\GraphicsOverlay\AddGraphicsWithSymbols\AddGraphicsWithSymbols.xaml">
      <Generator>MSBuild:UpdateDesignTimeXaml</Generator>
    </EmbeddedResource>
    <EmbeddedResource Include="$(MSBuildThisFileDirectory)Samples\Analysis\ViewshedCamera\ViewshedCamera.xaml">
      <Generator>MSBuild:UpdateDesignTimeXaml</Generator>
    </EmbeddedResource>
    <EmbeddedResource Include="$(MSBuildThisFileDirectory)Samples\Data\EditAndSyncFeatures\EditAndSyncFeatures.xaml">
      <Generator>MSBuild:UpdateDesignTimeXaml</Generator>
    </EmbeddedResource>
    <EmbeddedResource Include="$(MSBuildThisFileDirectory)Samples\Data\FeatureLayerGeoPackage\FeatureLayerGeoPackage.xaml">
      <Generator>MSBuild:UpdateDesignTimeXaml</Generator>
    </EmbeddedResource>
    <EmbeddedResource Include="$(MSBuildThisFileDirectory)Samples\Data\FeatureLayerQuery\FeatureLayerQuery.xaml">
      <Generator>MSBuild:UpdateDesignTimeXaml</Generator>
    </EmbeddedResource>
    <EmbeddedResource Include="$(MSBuildThisFileDirectory)Samples\Data\FeatureLayerShapefile\FeatureLayerShapefile.xaml">
      <Generator>MSBuild:UpdateDesignTimeXaml</Generator>
    </EmbeddedResource>
    <EmbeddedResource Include="$(MSBuildThisFileDirectory)Samples\Data\GenerateGeodatabase\GenerateGeodatabase.xaml">
      <Generator>MSBuild:UpdateDesignTimeXaml</Generator>
    </EmbeddedResource>
    <EmbeddedResource Include="$(MSBuildThisFileDirectory)Samples\Data\GeodatabaseTransactions\GeodatabaseTransactions.xaml">
      <Generator>MSBuild:UpdateDesignTimeXaml</Generator>
    </EmbeddedResource>
    <EmbeddedResource Include="$(MSBuildThisFileDirectory)Samples\Data\RasterLayerGeoPackage\RasterLayerGeoPackage.xaml">
      <Generator>MSBuild:UpdateDesignTimeXaml</Generator>
    </EmbeddedResource>
    <EmbeddedResource Include="$(MSBuildThisFileDirectory)Samples\Data\ReadShapefileMetadata\ReadShapefileMetadata.xaml">
      <Generator>MSBuild:UpdateDesignTimeXaml</Generator>
    </EmbeddedResource>
    <EmbeddedResource Include="$(MSBuildThisFileDirectory)Samples\Data\ServiceFeatureTableCache\ServiceFeatureTableCache.xaml">
      <Generator>MSBuild:UpdateDesignTimeXaml</Generator>
    </EmbeddedResource>
    <EmbeddedResource Include="$(MSBuildThisFileDirectory)Samples\Data\ServiceFeatureTableManualCache\ServiceFeatureTableManualCache.xaml">
      <Generator>MSBuild:UpdateDesignTimeXaml</Generator>
    </EmbeddedResource>
    <EmbeddedResource Include="$(MSBuildThisFileDirectory)Samples\Data\ServiceFeatureTableNoCache\ServiceFeatureTableNoCache.xaml">
      <Generator>MSBuild:UpdateDesignTimeXaml</Generator>
    </EmbeddedResource>
    <EmbeddedResource Include="$(MSBuildThisFileDirectory)Samples\Data\StatisticalQuery\StatisticalQuery.xaml">
      <Generator>MSBuild:UpdateDesignTimeXaml</Generator>
    </EmbeddedResource>
    <EmbeddedResource Include="$(MSBuildThisFileDirectory)Samples\Data\StatsQueryGroupAndSort\StatsQueryGroupAndSort.xaml">
      <Generator>MSBuild:UpdateDesignTimeXaml</Generator>
    </EmbeddedResource>
    <EmbeddedResource Include="$(MSBuildThisFileDirectory)Samples\Geoprocessing\AnalyzeHotspots\AnalyzeHotspots.xaml">
      <Generator>MSBuild:UpdateDesignTimeXaml</Generator>
    </EmbeddedResource>
    <EmbeddedResource Include="$(MSBuildThisFileDirectory)Samples\Geoprocessing\AnalyzeViewshed\AnalyzeViewshed.xaml">
      <Generator>MSBuild:UpdateDesignTimeXaml</Generator>
    </EmbeddedResource>
    <EmbeddedResource Include="$(MSBuildThisFileDirectory)Samples\Geoprocessing\ListGeodatabaseVersions\ListGeodatabaseVersions.xaml">
      <Generator>MSBuild:UpdateDesignTimeXaml</Generator>
    </EmbeddedResource>
    <EmbeddedResource Include="$(MSBuildThisFileDirectory)Samples\GraphicsOverlay\AddGraphicsRenderer\AddGraphicsRenderer.xaml">
      <Generator>MSBuild:UpdateDesignTimeXaml</Generator>
    </EmbeddedResource>
    <EmbeddedResource Include="$(MSBuildThisFileDirectory)Samples\GraphicsOverlay\IdentifyGraphics\IdentifyGraphics.xaml">
      <Generator>MSBuild:UpdateDesignTimeXaml</Generator>
    </EmbeddedResource>
    <EmbeddedResource Include="$(MSBuildThisFileDirectory)Samples\GraphicsOverlay\SketchOnMap\SketchOnMap.xaml">
      <Generator>MSBuild:UpdateDesignTimeXaml</Generator>
    </EmbeddedResource>
    <EmbeddedResource Include="$(MSBuildThisFileDirectory)Samples\GraphicsOverlay\SurfacePlacements\SurfacePlacements.xaml">
      <Generator>MSBuild:UpdateDesignTimeXaml</Generator>
    </EmbeddedResource>
    <EmbeddedResource Include="$(MSBuildThisFileDirectory)Samples\Layers\ArcGISMapImageLayerUrl\ArcGISMapImageLayerUrl.xaml">
      <Generator>MSBuild:UpdateDesignTimeXaml</Generator>
    </EmbeddedResource>
    <EmbeddedResource Include="$(MSBuildThisFileDirectory)Samples\Layers\ArcGISTiledLayerUrl\ArcGISTiledLayerUrl.xaml">
      <Generator>MSBuild:UpdateDesignTimeXaml</Generator>
    </EmbeddedResource>
    <EmbeddedResource Include="$(MSBuildThisFileDirectory)Samples\Layers\ArcGISVectorTiledLayerUrl\ArcGISVectorTiledLayerUrl.xaml">
      <Generator>MSBuild:UpdateDesignTimeXaml</Generator>
    </EmbeddedResource>
    <EmbeddedResource Include="$(MSBuildThisFileDirectory)Samples\Layers\ChangeFeatureLayerRenderer\ChangeFeatureLayerRenderer.xaml">
      <Generator>MSBuild:UpdateDesignTimeXaml</Generator>
    </EmbeddedResource>
    <EmbeddedResource Include="$(MSBuildThisFileDirectory)Samples\Layers\ChangeSublayerVisibility\ChangeSublayerVisibility.xaml">
      <Generator>MSBuild:UpdateDesignTimeXaml</Generator>
    </EmbeddedResource>
    <EmbeddedResource Include="$(MSBuildThisFileDirectory)Samples\Layers\CreateFeatureCollectionLayer\CreateFeatureCollectionLayer.xaml">
      <Generator>MSBuild:UpdateDesignTimeXaml</Generator>
    </EmbeddedResource>
    <EmbeddedResource Include="$(MSBuildThisFileDirectory)Samples\Layers\DisplayScene\DisplayScene.xaml">
      <Generator>MSBuild:UpdateDesignTimeXaml</Generator>
    </EmbeddedResource>
    <EmbeddedResource Include="$(MSBuildThisFileDirectory)Samples\Layers\ExportTiles\ExportTiles.xaml">
      <Generator>MSBuild:UpdateDesignTimeXaml</Generator>
    </EmbeddedResource>
    <EmbeddedResource Include="$(MSBuildThisFileDirectory)Samples\Layers\FeatureCollectionLayerFromPortal\FeatureCollectionLayerFromPortal.xaml">
      <Generator>MSBuild:UpdateDesignTimeXaml</Generator>
    </EmbeddedResource>
    <EmbeddedResource Include="$(MSBuildThisFileDirectory)Samples\Layers\FeatureCollectionLayerFromQuery\FeatureCollectionLayerFromQuery.xaml">
      <Generator>MSBuild:UpdateDesignTimeXaml</Generator>
    </EmbeddedResource>
    <EmbeddedResource Include="$(MSBuildThisFileDirectory)Samples\Layers\FeatureLayerDefinitionExpression\FeatureLayerDefinitionExpression.xaml">
      <Generator>MSBuild:UpdateDesignTimeXaml</Generator>
    </EmbeddedResource>
    <EmbeddedResource Include="$(MSBuildThisFileDirectory)Samples\Layers\FeatureLayerDictionaryRenderer\FeatureLayerDictionaryRenderer.xaml">
      <Generator>MSBuild:UpdateDesignTimeXaml</Generator>
    </EmbeddedResource>
    <EmbeddedResource Include="$(MSBuildThisFileDirectory)Samples\Layers\FeatureLayerRenderingModeMap\FeatureLayerRenderingModeMap.xaml">
      <Generator>MSBuild:UpdateDesignTimeXaml</Generator>
    </EmbeddedResource>
    <EmbeddedResource Include="$(MSBuildThisFileDirectory)Samples\Layers\FeatureLayerSelection\FeatureLayerSelection.xaml">
      <Generator>MSBuild:UpdateDesignTimeXaml</Generator>
    </EmbeddedResource>
    <EmbeddedResource Include="$(MSBuildThisFileDirectory)Samples\Layers\FeatureLayerUrl\FeatureLayerUrl.xaml">
      <Generator>MSBuild:UpdateDesignTimeXaml</Generator>
    </EmbeddedResource>
    <EmbeddedResource Include="$(MSBuildThisFileDirectory)Samples\Layers\RasterLayerFile\RasterLayerFile.xaml">
      <Generator>MSBuild:UpdateDesignTimeXaml</Generator>
    </EmbeddedResource>
    <EmbeddedResource Include="$(MSBuildThisFileDirectory)Samples\Layers\RasterLayerImageServiceRaster\RasterLayerImageServiceRaster.xaml">
      <Generator>MSBuild:UpdateDesignTimeXaml</Generator>
    </EmbeddedResource>
    <EmbeddedResource Include="$(MSBuildThisFileDirectory)Samples\Layers\RasterLayerRasterFunction\RasterLayerRasterFunction.xaml">
      <Generator>MSBuild:UpdateDesignTimeXaml</Generator>
    </EmbeddedResource>
    <EmbeddedResource Include="$(MSBuildThisFileDirectory)Samples\Layers\RasterRenderingRule\RasterRenderingRule.xaml">
      <Generator>MSBuild:UpdateDesignTimeXaml</Generator>
    </EmbeddedResource>
    <EmbeddedResource Include="$(MSBuildThisFileDirectory)Samples\Layers\SceneLayerUrl\SceneLayerUrl.xaml">
      <Generator>MSBuild:UpdateDesignTimeXaml</Generator>
    </EmbeddedResource>
    <EmbeddedResource Include="$(MSBuildThisFileDirectory)Samples\Layers\TimeBasedQuery\TimeBasedQuery.xaml">
      <Generator>MSBuild:UpdateDesignTimeXaml</Generator>
    </EmbeddedResource>
    <EmbeddedResource Include="$(MSBuildThisFileDirectory)Samples\Layers\WmsIdentify\WmsIdentify.xaml">
      <Generator>MSBuild:UpdateDesignTimeXaml</Generator>
    </EmbeddedResource>
    <EmbeddedResource Include="$(MSBuildThisFileDirectory)Samples\Layers\WMSLayerUrl\WMSLayerUrl.xaml">
      <Generator>MSBuild:UpdateDesignTimeXaml</Generator>
    </EmbeddedResource>
    <EmbeddedResource Include="$(MSBuildThisFileDirectory)Samples\Layers\WmsServiceCatalog\WmsServiceCatalog.xaml">
      <Generator>MSBuild:UpdateDesignTimeXaml</Generator>
    </EmbeddedResource>
    <EmbeddedResource Include="$(MSBuildThisFileDirectory)Samples\Layers\WMTSLayer\WMTSLayer.xaml">
      <Generator>MSBuild:UpdateDesignTimeXaml</Generator>
    </EmbeddedResource>
    <EmbeddedResource Include="$(MSBuildThisFileDirectory)Samples\Location\DisplayDeviceLocation\DisplayDeviceLocation.xaml">
      <Generator>MSBuild:UpdateDesignTimeXaml</Generator>
    </EmbeddedResource>
    <EmbeddedResource Include="$(MSBuildThisFileDirectory)Samples\Map\AccessLoadStatus\AccessLoadStatus.xaml">
      <Generator>MSBuild:UpdateDesignTimeXaml</Generator>
    </EmbeddedResource>
    <EmbeddedResource Include="$(MSBuildThisFileDirectory)Samples\Map\AuthorMap\AuthorMap.xaml">
      <Generator>MSBuild:UpdateDesignTimeXaml</Generator>
    </EmbeddedResource>
    <EmbeddedResource Include="$(MSBuildThisFileDirectory)Samples\Map\AuthorMap\SaveMapPage.xaml">
      <Generator>MSBuild:UpdateDesignTimeXaml</Generator>
    </EmbeddedResource>
    <EmbeddedResource Include="$(MSBuildThisFileDirectory)Samples\Map\ChangeBasemap\ChangeBasemap.xaml">
      <Generator>MSBuild:UpdateDesignTimeXaml</Generator>
    </EmbeddedResource>
    <EmbeddedResource Include="$(MSBuildThisFileDirectory)Samples\Map\DisplayMap\DisplayMap.xaml">
      <Generator>MSBuild:UpdateDesignTimeXaml</Generator>
    </EmbeddedResource>
    <EmbeddedResource Include="$(MSBuildThisFileDirectory)Samples\Map\ManageBookmarks\ManageBookmarks.xaml">
      <Generator>MSBuild:UpdateDesignTimeXaml</Generator>
    </EmbeddedResource>
    <EmbeddedResource Include="$(MSBuildThisFileDirectory)Samples\Map\OpenMapURL\OpenMapURL.xaml">
      <Generator>MSBuild:UpdateDesignTimeXaml</Generator>
    </EmbeddedResource>
    <EmbeddedResource Include="$(MSBuildThisFileDirectory)Samples\Map\OpenMobileMap\OpenMobileMap.xaml">
      <Generator>MSBuild:UpdateDesignTimeXaml</Generator>
    </EmbeddedResource>
    <EmbeddedResource Include="$(MSBuildThisFileDirectory)Samples\Map\SearchPortalMaps\SearchPortalMaps.xaml">
      <Generator>MSBuild:UpdateDesignTimeXaml</Generator>
    </EmbeddedResource>
    <EmbeddedResource Include="$(MSBuildThisFileDirectory)Samples\Map\SetInitialMapArea\SetInitialMapArea.xaml">
      <Generator>MSBuild:UpdateDesignTimeXaml</Generator>
    </EmbeddedResource>
    <EmbeddedResource Include="$(MSBuildThisFileDirectory)Samples\Map\SetInitialMapLocation\SetInitialMapLocation.xaml">
      <Generator>MSBuild:UpdateDesignTimeXaml</Generator>
    </EmbeddedResource>
    <EmbeddedResource Include="$(MSBuildThisFileDirectory)Samples\Map\SetMapSpatialReference\SetMapSpatialReference.xaml">
      <Generator>MSBuild:UpdateDesignTimeXaml</Generator>
    </EmbeddedResource>
    <EmbeddedResource Include="$(MSBuildThisFileDirectory)Samples\Map\SetMinMaxScale\SetMinMaxScale.xaml">
      <Generator>MSBuild:UpdateDesignTimeXaml</Generator>
    </EmbeddedResource>
    <EmbeddedResource Include="$(MSBuildThisFileDirectory)Samples\MapView\ChangeViewpoint\ChangeViewpoint.xaml">
      <Generator>MSBuild:UpdateDesignTimeXaml</Generator>
    </EmbeddedResource>
    <EmbeddedResource Include="$(MSBuildThisFileDirectory)Samples\MapView\DisplayDrawingStatus\DisplayDrawingStatus.xaml">
      <Generator>MSBuild:UpdateDesignTimeXaml</Generator>
    </EmbeddedResource>
    <EmbeddedResource Include="$(MSBuildThisFileDirectory)Samples\MapView\DisplayLayerViewState\DisplayLayerViewState.xaml">
      <Generator>MSBuild:UpdateDesignTimeXaml</Generator>
    </EmbeddedResource>
    <EmbeddedResource Include="$(MSBuildThisFileDirectory)Samples\MapView\FeatureLayerTimeOffset\FeatureLayerTimeOffset.xaml">
      <Generator>MSBuild:UpdateDesignTimeXaml</Generator>
    </EmbeddedResource>
    <EmbeddedResource Include="$(MSBuildThisFileDirectory)Samples\MapView\GeoViewSync\GeoViewSync.xaml">
      <Generator>MSBuild:UpdateDesignTimeXaml</Generator>
    </EmbeddedResource>
    <EmbeddedResource Include="$(MSBuildThisFileDirectory)Samples\MapView\MapRotation\MapRotation.xaml">
      <Generator>MSBuild:UpdateDesignTimeXaml</Generator>
    </EmbeddedResource>
    <EmbeddedResource Include="$(MSBuildThisFileDirectory)Samples\MapView\ShowCallout\ShowCallout.xaml">
      <Generator>MSBuild:UpdateDesignTimeXaml</Generator>
    </EmbeddedResource>
    <EmbeddedResource Include="$(MSBuildThisFileDirectory)Samples\MapView\ShowMagnifier\ShowMagnifier.xaml">
      <Generator>MSBuild:UpdateDesignTimeXaml</Generator>
    </EmbeddedResource>
    <EmbeddedResource Include="$(MSBuildThisFileDirectory)Samples\MapView\TakeScreenshot\TakeScreenshot.xaml">
      <Generator>MSBuild:UpdateDesignTimeXaml</Generator>
    </EmbeddedResource>
    <EmbeddedResource Include="$(MSBuildThisFileDirectory)Samples\Network analysis\FindRoute\FindRoute.xaml">
      <Generator>MSBuild:UpdateDesignTimeXaml</Generator>
    </EmbeddedResource>
    <EmbeddedResource Include="$(MSBuildThisFileDirectory)Samples\Search\FindAddress\FindAddress.xaml">
      <Generator>MSBuild:UpdateDesignTimeXaml</Generator>
    </EmbeddedResource>
    <EmbeddedResource Include="$(MSBuildThisFileDirectory)Samples\Search\FindPlace\FindPlace.xaml">
      <Generator>MSBuild:UpdateDesignTimeXaml</Generator>
    </EmbeddedResource>
    <EmbeddedResource Include="$(MSBuildThisFileDirectory)Samples\Symbology\RenderPictureMarkers\RenderPictureMarkers.xaml">
      <Generator>MSBuild:UpdateDesignTimeXaml</Generator>
    </EmbeddedResource>
    <EmbeddedResource Include="$(MSBuildThisFileDirectory)Samples\Symbology\RenderSimpleMarkers\RenderSimpleMarkers.xaml">
      <Generator>MSBuild:UpdateDesignTimeXaml</Generator>
    </EmbeddedResource>
    <EmbeddedResource Include="$(MSBuildThisFileDirectory)Samples\Symbology\RenderUniqueValues\RenderUniqueValues.xaml">
      <Generator>MSBuild:UpdateDesignTimeXaml</Generator>
    </EmbeddedResource>
    <EmbeddedResource Include="$(MSBuildThisFileDirectory)Samples\Symbology\SimpleRenderers\SimpleRenderers.xaml">
      <Generator>MSBuild:UpdateDesignTimeXaml</Generator>
    </EmbeddedResource>
    <EmbeddedResource Include="$(MSBuildThisFileDirectory)Samples\Symbology\SymbolsFromMobileStyle\SymbolsFromMobileStyle.xaml">
      <Generator>MSBuild:UpdateDesignTimeXaml</Generator>
    </EmbeddedResource>
    <EmbeddedResource Include="$(MSBuildThisFileDirectory)Samples\Symbology\UseDistanceCompositeSym\UseDistanceCompositeSym.xaml">
      <Generator>MSBuild:UpdateDesignTimeXaml</Generator>
    </EmbeddedResource>
    <EmbeddedResource Include="$(MSBuildThisFileDirectory)Samples\Geometry\NearestVertex\NearestVertex.xaml">
      <Generator>MSBuild:UpdateDesignTimeXaml</Generator>
    </EmbeddedResource>
    <EmbeddedResource Include="$(MSBuildThisFileDirectory)Samples\Hydrography\AddEncExchangeSet\AddEncExchangeSet.xaml">
      <Generator>MSBuild:UpdateDesignTimeXaml</Generator>
    </EmbeddedResource>
    <EmbeddedResource Include="$(MSBuildThisFileDirectory)Samples\Hydrography\ChangeEncDisplaySettings\ChangeEncDisplaySettings.xaml">
      <Generator>MSBuild:UpdateDesignTimeXaml</Generator>
    </EmbeddedResource>
    <EmbeddedResource Include="$(MSBuildThisFileDirectory)Samples\Geometry\Buffer\Buffer.xaml">
      <Generator>MSBuild:UpdateDesignTimeXaml</Generator>
    </EmbeddedResource>
    <EmbeddedResource Include="$(MSBuildThisFileDirectory)Samples\Geometry\ConvexHullList\ConvexHullList.xaml">
      <Generator>MSBuild:UpdateDesignTimeXaml</Generator>
    </EmbeddedResource>
    <EmbeddedResource Include="$(MSBuildThisFileDirectory)Samples\Network analysis\ClosestFacility\ClosestFacility.xaml">
      <Generator>MSBuild:UpdateDesignTimeXaml</Generator>
    </EmbeddedResource>
    <EmbeddedResource Include="$(MSBuildThisFileDirectory)Samples\Geometry\SpatialOperations\SpatialOperations.xaml">
      <Generator>MSBuild:UpdateDesignTimeXaml</Generator>
    </EmbeddedResource>
    <EmbeddedResource Include="$(MSBuildThisFileDirectory)Samples\Network analysis\ClosestFacilityStatic\ClosestFacilityStatic.xaml">
      <Generator>MSBuild:UpdateDesignTimeXaml</Generator>
    </EmbeddedResource>
  </ItemGroup>
  <!-- Sample Manager Code -->
  <ItemGroup>
    <EmbeddedResource Include="$(MSBuildThisFileDirectory)SamplePage.xaml">
      <Generator>MSBuild:UpdateDesignTimeXaml</Generator>
    </EmbeddedResource>
    <EmbeddedResource Include="$(MSBuildThisFileDirectory)WaitPage.xaml">
      <Generator>MSBuild:UpdateDesignTimeXaml</Generator>
    </EmbeddedResource>
    <Compile Include="$(MSBuildThisFileDirectory)WaitPage.xaml.cs">
      <DependentUpon>WaitPage.xaml</DependentUpon>
    </Compile>
    <EmbeddedResource Include="$(MSBuildThisFileDirectory)CategoryListPage.xaml">
      <Generator>MSBuild:UpdateDesignTimeXaml</Generator>
    </EmbeddedResource>
    <EmbeddedResource Include="$(MSBuildThisFileDirectory)SampleListPage.xaml">
      <Generator>MSBuild:UpdateDesignTimeXaml</Generator>
    </EmbeddedResource>
    <Compile Include="$(MSBuildThisFileDirectory)App.xaml.cs">
      <DependentUpon>App.xaml</DependentUpon>
    </Compile>
    <Compile Include="$(MSBuildThisFileDirectory)CategoryListPage.xaml.cs">
      <DependentUpon>CategoryListPage.xaml</DependentUpon>
    </Compile>
    <Compile Include="$(MSBuildThisFileDirectory)SampleListPage.xaml.cs">
      <DependentUpon>SampleListPage.xaml</DependentUpon>
    </Compile>
    <Compile Include="$(MSBuildThisFileDirectory)SamplePage.xaml.cs">
      <DependentUpon>SamplePage.xaml</DependentUpon>
    </Compile>
    <Compile Include="$(MSBuildThisFileDirectory)Resources\InsetConverter.cs" />
    <Compile Include="$(MSBuildThisFileDirectory)Resources\ResponsiveFormContainer.xaml.cs">
      <DependentUpon>ResponsiveFormContainer.xaml</DependentUpon>
      <SubType>Code</SubType>
    </Compile>
    <EmbeddedResource Include="$(MSBuildThisFileDirectory)Resources\ResponsiveFormContainer.xaml">
      <SubType>Designer</SubType>
      <Generator>MSBuild:Compile</Generator>
    </EmbeddedResource>
    <EmbeddedResource Include="$(MSBuildThisFileDirectory)App.xaml">
      <SubType>Designer</SubType>
      <Generator>MSBuild:UpdateDesignTimeXaml</Generator>
    </EmbeddedResource>
  </ItemGroup>
  <!-- Misc Resources -->
  <ItemGroup>
    <None Include="$(MSBuildThisFileDirectory)Samples\Security\OAuth\OAuth.jpg" />
    <None Include="$(MSBuildThisFileDirectory)Samples\Security\TokenSecuredChallenge\TokenSecuredChallenge.jpg" />
    <EmbeddedResource Include="$(MSBuildThisFileDirectory)Resources\PictureMarkerSymbols\pin_star_blue.png" />
    <Folder Include="$(MSBuildThisFileDirectory)Assets\" />
  </ItemGroup>
  <ItemGroup>
    <EmbeddedResource Include="$(MSBuildThisFileDirectory)Samples\Security\OAuth\OAuth.xaml">
      <SubType>Designer</SubType>
      <Generator>MSBuild:UpdateDesignTimeXaml</Generator>
    </EmbeddedResource>
    <EmbeddedResource Include="$(MSBuildThisFileDirectory)Samples\Security\TokenSecuredChallenge\LoginPage.xaml">
      <SubType>Designer</SubType>
      <Generator>MSBuild:UpdateDesignTimeXaml</Generator>
    </EmbeddedResource>
    <EmbeddedResource Include="$(MSBuildThisFileDirectory)Samples\Security\TokenSecuredChallenge\TokenSecuredChallenge.xaml">
      <SubType>Designer</SubType>
      <Generator>MSBuild:UpdateDesignTimeXaml</Generator>
    </EmbeddedResource>
  </ItemGroup>
  <ItemGroup>
    <None Include="$(MSBuildThisFileDirectory)Samples\Map\GenerateOfflineMap\GenerateOfflineMap.jpg" />
  </ItemGroup>
  <ItemGroup>
    <None Include="$(MSBuildThisFileDirectory)Samples\Layers\SceneLayerSelection\SceneLayerSelection.jpg" />
  </ItemGroup>
  <ItemGroup>
    <EmbeddedResource Include="$(MSBuildThisFileDirectory)Samples\Security\IntegratedWindowsAuth\LoginPage.xaml">
      <SubType>Designer</SubType>
      <Generator>MSBuild:UpdateDesignTimeXaml</Generator>
    </EmbeddedResource>
  </ItemGroup>
  <ItemGroup>
    <EmbeddedResource Include="$(MSBuildThisFileDirectory)Resources\routingSymbol.png" />
  </ItemGroup>
  <ItemGroup>
    <EmbeddedResource Include="$(MSBuildThisFileDirectory)Samples\Map\GenerateOfflineMapWithOverrides\ConfigureOverridesPage.xaml">
      <SubType>Designer</SubType>
      <Generator>MSBuild:Compile</Generator>
    </EmbeddedResource>
  </ItemGroup>
</Project><|MERGE_RESOLUTION|>--- conflicted
+++ resolved
@@ -195,10 +195,8 @@
   </ItemGroup>
   <ItemGroup>
     <!-- Sample Code -->
-<<<<<<< HEAD
     <Compile Include="$(MSBuildThisFileDirectory)Resources\IARSample.cs" />
     <Compile Include="$(MSBuildThisFileDirectory)Resources\JoystickSlider.cs" />
-=======
     <Compile Include="$(MSBuildThisFileDirectory)Samples\Utility network\PerformValveIsolationTrace\PerformValveIsolationTrace.xaml.cs">
       <DependentUpon>PerformValveIsolationTrace.xaml</DependentUpon>
       <SubType>Code</SubType>
@@ -207,7 +205,6 @@
       <DependentUpon>ConfigureSubnetworkTrace.xaml</DependentUpon>
       <SubType>Code</SubType>
     </Compile>
->>>>>>> 24015a23
     <Compile Include="$(MSBuildThisFileDirectory)Samples\Layers\DisplaySubtypeFeatureLayer\DisplaySubtypeFeatureLayer.xaml.cs">
       <DependentUpon>DisplaySubtypeFeatureLayer.xaml</DependentUpon>
       <SubType>Code</SubType>
