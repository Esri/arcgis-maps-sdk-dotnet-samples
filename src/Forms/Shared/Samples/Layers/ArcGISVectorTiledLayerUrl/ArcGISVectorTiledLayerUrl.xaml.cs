// Copyright 2018 Esri.
//
// Licensed under the Apache License, Version 2.0 (the "License"); you may not use this file except in compliance with the License.
// You may obtain a copy of the License at: http://www.apache.org/licenses/LICENSE-2.0
//
// Unless required by applicable law or agreed to in writing, software distributed under the License is distributed on an
// "AS IS" BASIS, WITHOUT WARRANTIES OR CONDITIONS OF ANY KIND, either express or implied. See the License for the specific
// language governing permissions and limitations under the License.

using Esri.ArcGISRuntime.Mapping;
using System;
using System.Collections.Generic;
using System.Linq;
using Xamarin.Forms;

namespace ArcGISRuntime.Samples.ArcGISVectorTiledLayerUrl
{
    [ArcGISRuntime.Samples.Shared.Attributes.Sample(
        "ArcGIS vector tiled layer (URL)",
        "Layers",
        "This sample demonstrates how to add an ArcVectorGISTiledLayer as a base layer in a map.",
        "")]
    public partial class ArcGISVectorTiledLayerUrl : ContentPage
    {
        private readonly Dictionary<string, Uri> _layerUrls = new Dictionary<string, Uri>()
        {
            {"Mid-Century", new Uri("http://www.arcgis.com/home/item.html?id=7675d44bb1e4428aa2c30a9b68f97822")},
            {"Colored Pencil", new Uri("http://www.arcgis.com/home/item.html?id=4cf7e1fb9f254dcda9c8fbadb15cf0f8")},
            {"Newspaper", new Uri("http://www.arcgis.com/home/item.html?id=dfb04de5f3144a80bc3f9f336228d24a")},
            {"Nova", new Uri("http://www.arcgis.com/home/item.html?id=75f4dfdff19e445395653121a95a85db")},
            {"World Street Map (Night)", new Uri("http://www.arcgis.com/home/item.html?id=86f556a2d1fd468181855a35e344567f")}
        };

        public ArcGISVectorTiledLayerUrl()
        {
            InitializeComponent();

            Title = "ArcGIS vector tiled layer (URL)";

            // Create the UI, setup the control references and execute initialization
            Initialize();
        }

        private void Initialize()
        {
            // Create a new ArcGISVectorTiledLayer with the navigation service URL
            ArcGISVectorTiledLayer vectorTiledLayer = new ArcGISVectorTiledLayer(_layerUrls.Values.First());

            // Create new Map with basemap
            Map myMap = new Map(new Basemap(vectorTiledLayer));

            // Assign the map to the MapView
            MyMapView.Map = myMap;
        }

        private async void OnChangeLayerButtonClicked(object sender, EventArgs e)
        {
            // Show sheet and get title from the selection
            string selectedLayer =
<<<<<<< HEAD
                await ((Page)Parent).DisplayActionSheet("Select layer", "Cancel", null, _layerUrls.Keys.ToArray());
=======
                await DisplayActionSheet("Select layer", "Cancel", null, _layerUrls.Keys.ToArray());
>>>>>>> da505894

            // If selected cancel do nothing
            if (selectedLayer == "Cancel") return;

            // Create a new ArcGISVectorTiledLayer with the URL Selected by the user
            ArcGISVectorTiledLayer vectorTiledLayer = new ArcGISVectorTiledLayer(_layerUrls[selectedLayer]);

            // Create new Map with basemap and assigning to the MapView's Map
            MyMapView.Map = new Map(new Basemap(vectorTiledLayer));
        }
    }
}<|MERGE_RESOLUTION|>--- conflicted
+++ resolved
@@ -56,12 +56,7 @@
         private async void OnChangeLayerButtonClicked(object sender, EventArgs e)
         {
             // Show sheet and get title from the selection
-            string selectedLayer =
-<<<<<<< HEAD
-                await ((Page)Parent).DisplayActionSheet("Select layer", "Cancel", null, _layerUrls.Keys.ToArray());
-=======
-                await DisplayActionSheet("Select layer", "Cancel", null, _layerUrls.Keys.ToArray());
->>>>>>> da505894
+            string selectedLayer = await ((Page)Parent).DisplayActionSheet("Select layer", "Cancel", null, _layerUrls.Keys.ToArray());
 
             // If selected cancel do nothing
             if (selectedLayer == "Cancel") return;
