// Copyright 2016 Esri.
//
// Licensed under the Apache License, Version 2.0 (the "License"); you may not use this file except in compliance with the License.
// You may obtain a copy of the License at: http://www.apache.org/licenses/LICENSE-2.0
//
// Unless required by applicable law or agreed to in writing, software distributed under the License is distributed on an
// "AS IS" BASIS, WITHOUT WARRANTIES OR CONDITIONS OF ANY KIND, either express or implied. See the License for the specific
// language governing permissions and limitations under the License.

using Esri.ArcGISRuntime.Data;
using Esri.ArcGISRuntime.Geometry;
using Esri.ArcGISRuntime.Mapping;
using Esri.ArcGISRuntime.Symbology;
using System;
using System.Collections.Generic;
using System.Threading.Tasks;
using Xamarin.Forms;
using Colors = System.Drawing.Color;

namespace ArcGISRuntime.Samples.CreateFeatureCollectionLayer
{
    [ArcGISRuntime.Samples.Shared.Attributes.Sample(
        name: "Feature collection layer",
        category: "Layers",
        description: "Create a Feature Collection Layer from a Feature Collection Table, and add it to a map.",
        instructions: "When launched, this sample displays a `FeatureCollectionLayer` with a `Point`, `Polyline` and `Polygon` geometry.",
<<<<<<< HEAD
        tags: new[] { "feature collection", "layers" })]
	public partial class CreateFeatureCollectionLayer : ContentPage
	{
		public CreateFeatureCollectionLayer ()
		{
            InitializeComponent ();
=======
        tags: new[] { "Layers", "feature collection" })]
    public partial class CreateFeatureCollectionLayer : ContentPage
    {
        public CreateFeatureCollectionLayer()
        {
            InitializeComponent();
>>>>>>> 52708448

            // call a function to initialize a map to display in the MyMapView control
            Initialize();
        }

        private void Initialize()
        {
            // Create a new map with the oceans basemap and add it to the map view
            Map myMap = new Map(BasemapStyle.ArcGISOceans);
            MyMapView.Map = myMap;

            // Call a function that will create a new feature collection layer and zoom to it
            _ = CreateNewFeatureCollection();
        }

        private async Task CreateNewFeatureCollection()
        {
            // Create the schema for a points table (one text field to contain a name attribute)
            List<Field> pointFields = new List<Field>();
            Field placeField = new Field(FieldType.Text, "Place", "Place Name", 50);
            pointFields.Add(placeField);

            // Create the schema for a lines table (one text field to contain a name attribute)
            List<Field> lineFields = new List<Field>();
            Field boundaryField = new Field(FieldType.Text, "Boundary", "Boundary Name", 50);
            lineFields.Add(boundaryField);

            // Create the schema for a polygon table (one text field to contain a name attribute)
            List<Field> polyFields = new List<Field>();
            Field areaField = new Field(FieldType.Text, "AreaName", "Area Name", 50);
            polyFields.Add(areaField);

            // Instantiate FeatureCollectionTables with schema and geometry type
            FeatureCollectionTable pointsTable = new FeatureCollectionTable(pointFields, GeometryType.Point, SpatialReferences.Wgs84);
            FeatureCollectionTable linesTable = new FeatureCollectionTable(lineFields, GeometryType.Polyline, SpatialReferences.Wgs84);
            FeatureCollectionTable polysTable = new FeatureCollectionTable(polyFields, GeometryType.Polygon, SpatialReferences.Wgs84);

            // Set rendering for each table
            pointsTable.Renderer = CreateRenderer(GeometryType.Point);
            linesTable.Renderer = CreateRenderer(GeometryType.Polyline);
            polysTable.Renderer = CreateRenderer(GeometryType.Polygon);

            // Create a new point feature, provide geometry and attribute values
            Feature pointFeature = pointsTable.CreateFeature();
            pointFeature.SetAttributeValue(placeField, "Current location");
            MapPoint point1 = new MapPoint(-79.497238, 8.849289, SpatialReferences.Wgs84);
            pointFeature.Geometry = point1;

            // Create a new line feature, provide geometry and attribute values
            Feature lineFeature = linesTable.CreateFeature();
            lineFeature.SetAttributeValue(boundaryField, "AManAPlanACanalPanama");
            MapPoint point2 = new MapPoint(-80.035568, 9.432302, SpatialReferences.Wgs84);
            Polyline line = new Polyline(new MapPoint[] { point1, point2 });
            lineFeature.Geometry = line;

            // Create a new polygon feature, provide geometry and attribute values
            Feature polyFeature = polysTable.CreateFeature();
            polyFeature.SetAttributeValue(areaField, "Restricted area");
            MapPoint point3 = new MapPoint(-79.337936, 8.638903, SpatialReferences.Wgs84);
            MapPoint point4 = new MapPoint(-79.11409, 8.895422, SpatialReferences.Wgs84);
            Polygon poly = new Polygon(new MapPoint[] { point1, point3, point4 });
            polyFeature.Geometry = poly;

            try
            {
                // Add the new features to the appropriate feature collection table
                await pointsTable.AddFeatureAsync(pointFeature);
                await linesTable.AddFeatureAsync(lineFeature);
                await polysTable.AddFeatureAsync(polyFeature);

                // Create a feature collection and add the feature collection tables
                FeatureCollection featuresCollection = new FeatureCollection();
                featuresCollection.Tables.Add(pointsTable);
                featuresCollection.Tables.Add(linesTable);
                featuresCollection.Tables.Add(polysTable);

                // Create a FeatureCollectionLayer
                FeatureCollectionLayer collectionLayer = new FeatureCollectionLayer(featuresCollection);

                // When the layer loads, zoom the map centered on the feature collection
                await collectionLayer.LoadAsync();
                await MyMapView.SetViewpointCenterAsync(collectionLayer.FullExtent.GetCenter(), 1000000);

                // Add the layer to the Map's Operational Layers collection
                MyMapView.Map.OperationalLayers.Add(collectionLayer);
            }
            catch (Exception e)
            {
                await Application.Current.MainPage.DisplayAlert("Error", e.ToString(), "OK");
            }
        }

        private Renderer CreateRenderer(GeometryType rendererType)
        {
            // Return a simple renderer to match the geometry type provided
            Symbol sym = null;

            switch (rendererType)
            {
                case GeometryType.Point:
                case GeometryType.Multipoint:
                    // Create a marker symbol
                    sym = new SimpleMarkerSymbol(SimpleMarkerSymbolStyle.Triangle, Colors.Red, 18);
                    break;

                case GeometryType.Polyline:
                    // Create a line symbol
                    sym = new SimpleLineSymbol(SimpleLineSymbolStyle.Dash, Colors.Green, 3);
                    break;

                case GeometryType.Polygon:
                    // Create a fill symbol
                    SimpleLineSymbol lineSym = new SimpleLineSymbol(SimpleLineSymbolStyle.Solid, Colors.DarkBlue, 2);
                    sym = new SimpleFillSymbol(SimpleFillSymbolStyle.DiagonalCross, Colors.Cyan, lineSym);
                    break;

                default:
                    break;
            }

            // Return a new renderer that uses the symbol created above
            return new SimpleRenderer(sym);
        }
    }
}<|MERGE_RESOLUTION|>--- conflicted
+++ resolved
@@ -24,21 +24,12 @@
         category: "Layers",
         description: "Create a Feature Collection Layer from a Feature Collection Table, and add it to a map.",
         instructions: "When launched, this sample displays a `FeatureCollectionLayer` with a `Point`, `Polyline` and `Polygon` geometry.",
-<<<<<<< HEAD
         tags: new[] { "feature collection", "layers" })]
 	public partial class CreateFeatureCollectionLayer : ContentPage
 	{
 		public CreateFeatureCollectionLayer ()
 		{
             InitializeComponent ();
-=======
-        tags: new[] { "Layers", "feature collection" })]
-    public partial class CreateFeatureCollectionLayer : ContentPage
-    {
-        public CreateFeatureCollectionLayer()
-        {
-            InitializeComponent();
->>>>>>> 52708448
 
             // call a function to initialize a map to display in the MyMapView control
             Initialize();
