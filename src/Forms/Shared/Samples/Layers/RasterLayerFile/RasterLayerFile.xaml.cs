﻿// Copyright 2017 Esri.
//
// Licensed under the Apache License, Version 2.0 (the "License"); you may not use this file except in compliance with the License.
// You may obtain a copy of the License at: http://www.apache.org/licenses/LICENSE-2.0
//
// Unless required by applicable law or agreed to in writing, software distributed under the License is distributed on an
// "AS IS" BASIS, WITHOUT WARRANTIES OR CONDITIONS OF ANY KIND, either express or implied. See the License for the specific
// language governing permissions and limitations under the License.

using Esri.ArcGISRuntime.Mapping;
using Esri.ArcGISRuntime.Rasters;
using ArcGISRuntimeXamarin.Managers;
using System;
using Xamarin.Forms;
using System.IO;
using Esri.ArcGISRuntime.Geometry;

namespace ArcGISRuntimeXamarin.Samples.RasterLayerFile
{
    public partial class RasterLayerFile : ContentPage
    {
        public RasterLayerFile()
        {
            InitializeComponent();

            // Call a function to set up the map
            Initialize();
        }

        private async void Initialize()
        {
            // Add an imagery basemap
            Map myMap = new Map(Basemap.CreateImagery());

            // Wait for the map to load
            await myMap.LoadAsync();

            // Get the file name
            String filepath = GetRasterPath();

            // Load the raster file
            Raster myRasterFile = new Raster(filepath);

            // Create the layer
            RasterLayer myRasterLayer = new RasterLayer(myRasterFile);

            // Add the layer to the map
<<<<<<< HEAD
            MyMapView.Map.OperationalLayers.Add(myRasterLayer);

            // Load the layer
            await myRasterLayer.LoadAsync();

            // Convert the layer's extent to the correct spatial reference
            Geometry convertedExtent = GeometryEngine.Project(myRasterLayer.FullExtent, MyMapView.SpatialReference);
=======
            myMap.OperationalLayers.Add(myRasterLayer);
>>>>>>> 1dc8a3e7

            // Wait for the layer to load
            await myRasterLayer.LoadAsync();

            // Set the viewpoint
<<<<<<< HEAD
            MyMapView.SetViewpoint(myFullRasterExtent);
=======
            myMap.InitialViewpoint = new Viewpoint(myRasterLayer.FullExtent);

            // Add map to the mapview
            MyMapView.Map = myMap;
>>>>>>> 1dc8a3e7
        }

        private string GetRasterPath()
        {
            #region offlinedata

            // The desired raster is expected to be called Shasta.tif
            // The ID is 7c4c679ab06a4df19dc497f577f111bd
            string filename = "Shasta.tif";

            // The data manager provides a method to get the folder
            string folder = DataManager.GetDataFolder();

            // Get the full path
            return Path.Combine(folder, "SampleData", "RasterLayerFile", "raster-file", filename);

            #endregion offlinedata
        }
    }
}<|MERGE_RESOLUTION|>--- conflicted
+++ resolved
@@ -45,30 +45,16 @@
             RasterLayer myRasterLayer = new RasterLayer(myRasterFile);
 
             // Add the layer to the map
-<<<<<<< HEAD
-            MyMapView.Map.OperationalLayers.Add(myRasterLayer);
-
-            // Load the layer
-            await myRasterLayer.LoadAsync();
-
-            // Convert the layer's extent to the correct spatial reference
-            Geometry convertedExtent = GeometryEngine.Project(myRasterLayer.FullExtent, MyMapView.SpatialReference);
-=======
             myMap.OperationalLayers.Add(myRasterLayer);
->>>>>>> 1dc8a3e7
 
             // Wait for the layer to load
             await myRasterLayer.LoadAsync();
 
             // Set the viewpoint
-<<<<<<< HEAD
-            MyMapView.SetViewpoint(myFullRasterExtent);
-=======
             myMap.InitialViewpoint = new Viewpoint(myRasterLayer.FullExtent);
 
             // Add map to the mapview
             MyMapView.Map = myMap;
->>>>>>> 1dc8a3e7
         }
 
         private string GetRasterPath()
