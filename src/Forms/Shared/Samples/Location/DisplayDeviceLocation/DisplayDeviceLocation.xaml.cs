--- conflicted
+++ resolved
@@ -105,11 +105,7 @@
             catch (Exception ex)
             {
                 Debug.WriteLine(ex);
-<<<<<<< HEAD
-                await ((Page) Parent).DisplayAlert("Couldn't start location", ex.Message, "OK");
-=======
                 await Application.Current.MainPage.DisplayAlert("Couldn't start location", ex.Message, "OK");
->>>>>>> 15ec602f
             }
         }
     }
