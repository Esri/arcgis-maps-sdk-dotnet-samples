// Copyright 2017 Esri.
//
// Licensed under the Apache License, Version 2.0 (the "License"); you may not use this file except in compliance with the License.
// You may obtain a copy of the License at: http://www.apache.org/licenses/LICENSE-2.0
//
// Unless required by applicable law or agreed to in writing, software distributed under the License is distributed on an
// "AS IS" BASIS, WITHOUT WARRANTIES OR CONDITIONS OF ANY KIND, either express or implied. See the License for the specific
// language governing permissions and limitations under the License.

using Esri.ArcGISRuntime.Data;
using Esri.ArcGISRuntime.Geometry;
using Esri.ArcGISRuntime.Mapping;
using Esri.ArcGISRuntime.Symbology;
using Esri.ArcGISRuntime.Tasks.Geocoding;
using Esri.ArcGISRuntime.UI;
using System;
using System.Collections.Generic;
using System.Diagnostics;
using System.IO;
using System.Linq;
using System.Reflection;
using System.Threading.Tasks;
using Xamarin.Forms;
#if XAMARIN_ANDROID
using ArcGISRuntime.Droid;
#endif

namespace ArcGISRuntime.Samples.FindPlace
{
    [ArcGISRuntime.Samples.Shared.Attributes.Sample(
        "Find place",
        "Search",
        "This sample demonstrates how to use geocode functionality to search for points of interest, around a location or within an extent.",
        "1. Enter a point of interest you'd like to search for (e.g. 'Starbucks')\n2. Enter a search location or accept the default 'Current Location'\n3. Select 'search all' to get all results, or press 'search view' to only get results within the current extent.")]
    [ArcGISRuntime.Samples.Shared.Attributes.EmbeddedResource(@"PictureMarkerSymbols\pin_star_blue.png")]
    public partial class FindPlace : ContentPage
    {
        // The LocatorTask provides geocoding services
        private LocatorTask _geocoder;
        private SearchBar _lastInteractedBar;

        // Service Uri to be provided to the LocatorTask (geocoder).
        private Uri _serviceUri = new Uri("https://geocode.arcgis.com/arcgis/rest/services/World/GeocodeServer");

        public FindPlace()
        {
            InitializeComponent();

            Initialize();
            MyMapView.GeoViewTapped += MyMapView_GeoViewTapped;
        }

        private async void Initialize()
        {
            // Create new Map with basemap.
            Map myMap = new Map(Basemap.CreateStreets());

            // Assign the map to the MapView.
            MyMapView.Map = myMap;

            // Subscribe to location changed event so that map can zoom to location
            MyMapView.LocationDisplay.LocationChanged += LocationDisplay_LocationChanged;

            try
            {
                // Permission request only needed on Android.
#if XAMARIN_ANDROID
                // See implementation in MainActivity.cs in the Android platform project.
                MainActivity.Instance.AskForLocationPermission(MyMapView);
#else
                await MyMapView.LocationDisplay.DataSource.StartAsync();
                MyMapView.LocationDisplay.IsEnabled = true;
#endif
            }
            catch (Exception ex)
            {
                Debug.WriteLine(ex);
                await ((Page) Parent).DisplayAlert("Couldn't start location", ex.Message, "OK");
            }

            // Initialize the LocatorTask with the provided service Uri.
            _geocoder = await LocatorTask.CreateAsync(_serviceUri);

            // Enable all controls now that the locator task is ready.
            MySearchBox.IsEnabled = true;
            MyLocationBox.IsEnabled = true;
            MySearchButton.IsEnabled = true;
            MySearchRestrictedButton.IsEnabled = true;
        }

        private void LocationDisplay_LocationChanged(object sender, Esri.ArcGISRuntime.Location.Location e)
        {
            // Return if position is null; event is raised with null location after.
            if (e.Position == null) { return; }

            // Unsubscribe from further events; only want to zoom to location once.
            ((LocationDisplay)sender).LocationChanged -= LocationDisplay_LocationChanged;

            // Need to use this to interact with UI elements because this function is called from a background thread.
            Device.BeginInvokeOnMainThread(() =>
            {
                MyMapView.SetViewpoint(new Viewpoint(e.Position, 100000));
            });
        }

        private async Task<MapPoint> GetSearchMapPoint(string locationText)
        {
            // Get the map point for the search text.
            if (locationText != "Current Location")
            {
                // Geocode the location.
                IReadOnlyList<GeocodeResult> locations = await _geocoder.GeocodeAsync(locationText);

                // return if there are no results.
                if (!locations.Any()) { return null; }

                // Get the first result.
                GeocodeResult result = locations.First();

                // Return the map point.
                return result.DisplayLocation;
            }
            else
            {
                // Get the current device location.
                return MyMapView.LocationDisplay.Location.Position;
            }
        }

        private async void UpdateSearch(string enteredText, string locationText, bool restrictToExtent = false)
        {
            // Clear any existing markers.
            MyMapView.GraphicsOverlays.Clear();

            // Return gracefully if the textbox is empty or the geocoder isn't ready.
            if (String.IsNullOrWhiteSpace(enteredText) || _geocoder == null) { return; }

            // Create the geocode parameters.
            GeocodeParameters parameters = new GeocodeParameters();

            // Get the MapPoint for the current search location.
            MapPoint searchLocation = await GetSearchMapPoint(locationText);

            // Update the geocode parameters if the map point is not null.
            if (searchLocation != null)
            {
                parameters.PreferredSearchLocation = searchLocation;
            }

            // Update the search area if desired.
            if (restrictToExtent)
            {
                // Get the current map extent.
                Geometry extent = MyMapView.VisibleArea;

                // Update the search parameters.
                parameters.SearchArea = extent;
            }

            // Show the progress bar.
            MyProgressBar.IsVisible = true;

            // Get the location information.
            IReadOnlyList<GeocodeResult> locations = await _geocoder.GeocodeAsync(enteredText, parameters);

            // Stop gracefully and show a message if the geocoder does not return a result.
            if (locations.Count < 1)
            {
                MyProgressBar.IsVisible = false; // 1. Hide the progress bar.
                ShowStatusMessage("No results found"); // 2. Show a message.
                return; // 3. Stop.
            }

            // Create the GraphicsOverlay so that results can be drawn on the map.
            GraphicsOverlay resultOverlay = new GraphicsOverlay();

            // Add each address to the map.
            foreach (GeocodeResult location in locations)
            {
                // Get the Graphic to display.
                Graphic point = await GraphicForPoint(location.DisplayLocation);

                // Add the specific result data to the point.
                point.Attributes["Match_Title"] = location.Label;

                // Get the address for the point.
                IReadOnlyList<GeocodeResult> addresses = await _geocoder.ReverseGeocodeAsync(location.DisplayLocation);

                // Add the first suitable address if possible.
                if (addresses.Any())
                {
                    point.Attributes["Match_Address"] = addresses.First().Label;
                }

                // Add the Graphic to the GraphicsOverlay.
                resultOverlay.Graphics.Add(point);
            }

            // Hide the progress bar.
            MyProgressBar.IsVisible = false;

            // Add the GraphicsOverlay to the MapView.
            MyMapView.GraphicsOverlays.Add(resultOverlay);

            // Update the map viewpoint.
            await MyMapView.SetViewpointGeometryAsync(resultOverlay.Extent, 50);
        }

		private async Task<Graphic> GraphicForPoint(MapPoint point)
        {
#if WINDOWS_UWP
            // Get current assembly that contains the image.
            Assembly currentAssembly = GetType().GetTypeInfo().Assembly;
#else
            // Get current assembly that contains the image.
            Assembly currentAssembly = Assembly.GetExecutingAssembly();
#endif

            // Get image as a stream from the resources.
            // Picture is defined as EmbeddedResource and DoNotCopy.
            Stream resourceStream = currentAssembly.GetManifestResourceStream(
                "ArcGISRuntime.Resources.PictureMarkerSymbols.pin_star_blue.png");

            // Create new symbol using asynchronous factory method from stream.
            PictureMarkerSymbol pinSymbol = await PictureMarkerSymbol.CreateAsync(resourceStream);
            pinSymbol.Width = 60;
            pinSymbol.Height = 60;
            // The image is a pin; offset the image so that the pinpoint
            //     is on the point rather than the image's true center.
            pinSymbol.LeaderOffsetX = 30;
            pinSymbol.OffsetY = 14;
            return new Graphic(point, pinSymbol);
        }

        private async void MyMapView_GeoViewTapped(object sender, Esri.ArcGISRuntime.Xamarin.Forms.GeoViewInputEventArgs e)
        {
            // Search for the graphics underneath the user's tap.
            IReadOnlyList<IdentifyGraphicsOverlayResult> results = await MyMapView.IdentifyGraphicsOverlaysAsync(e.Position, 12, false);

            // Clear callouts and return if there was no result.
            if (results.Count < 1 || results.First().Graphics.Count < 1) { MyMapView.DismissCallout(); return; }

            // Get the first graphic from the first result.
            Graphic matchingGraphic = results.First().Graphics.First();

            // Get the title; manually added to the point's attributes in UpdateSearch.
            string title = matchingGraphic.Attributes["Match_Title"] as String;
                
            // Get the address; manually added to the point's attributes in UpdateSearch.
            string address = matchingGraphic.Attributes["Match_Address"] as String;

            // Define the callout.
            CalloutDefinition calloutBody = new CalloutDefinition(title, address);

            // Show the callout on the map at the tapped location.
            MyMapView.ShowCalloutAt(e.Location, calloutBody);
        }

        private async Task<List<string>> GetSuggestResults(string searchText, string location = "", bool poiOnly = false)
        {
            // Quit if string is null, empty, or whitespace.
            if (String.IsNullOrWhiteSpace(searchText))
            {
                return new List<string>();
            }

            // Quit if the geocoder isn't ready.
            if (_geocoder == null)
            {
                return new List<string>();
            }

            // Create geocode parameters.
            SuggestParameters parameters = new SuggestParameters();

            // Restrict suggestions to points of interest if desired.
            if (poiOnly) { parameters.Categories.Add("POI"); }

            // Set the location for the suggest parameters.
            if (!String.IsNullOrWhiteSpace(location))
            {
                // Get the MapPoint for the current search location.
                MapPoint searchLocation = await GetSearchMapPoint(location);

                // Update the geocode parameters if the map point is not null.
                if (searchLocation != null)
                {
                    parameters.PreferredSearchLocation = searchLocation;
                }
            }

            // Get the updated results from the query so far.
            IReadOnlyList<SuggestResult> results = await _geocoder.SuggestAsync(searchText, parameters);

            // Return the list
            return results.Select(result => result.Label).ToList();
        }

        private void ShowStatusMessage(string message)
        {
            // Display the message to the user.
            ((Page)Parent).DisplayAlert("Alert", message, "OK");
        }

        private async void MyLocationBox_TextChanged(object sender, TextChangedEventArgs e)
        {
            // Dismiss callout, if any.
            UserInteracted();

            // Get the current text.
            string searchText = MyLocationBox.Text;

            // Get the results.
            List<string> results = await GetSuggestResults(searchText);

            // Quit if there are no results.
            if (!results.Any()) { return; }

            // Add a 'current location' option to the list.
            results.Insert(0, "Current Location");

            // Update the list of options.
            lstViewSuggestions.ItemsSource = results;
        }

        private async void MySearchBox_TextChanged(object sender, TextChangedEventArgs e)
        {
            // Dismiss callout, if any.
            UserInteracted();

            // Get the current text.
            string searchText = MySearchBox.Text;

            // Get the current search location.
            string locationText = MyLocationBox.Text;

            // Convert the list into a usable format for the suggest box.
            List<string> results = await GetSuggestResults(searchText, locationText, true);

            // Quit if there are no results.
            if (!results.Any())
            {
                return;
            }

            // Update the list of options.
            lstViewSuggestions.ItemsSource = results;
        }

        private void MySearchRestrictedButton_Clicked(object sender, EventArgs e)
        {
            // Dismiss callout, if any.
            UserInteracted();

            // Get the search text.
            string searchText = MySearchBox.Text;

            // Get the location text.
            string locationText = MyLocationBox.Text;

            // Run the search.
            UpdateSearch(searchText, locationText, true);
        }

        private void MySearchButton_Clicked(object sender, EventArgs e)
        {
            // Dismiss callout, if any.
            UserInteracted();

            // Get the search text.
            string searchText = MySearchBox.Text;

            // Get the location text.
            string locationText = MyLocationBox.Text;

            // Run the search.
            UpdateSearch(searchText, locationText);
        }

        private void MyLocationBox_Unfocused(object sender, FocusEventArgs e)
        {
            // Dismiss callout, if any.
            UserInteracted();

            // Hide the suggestion list.
            lstViewSuggestions.IsVisible = false;

            // Show the map view.
            MyMapView.IsVisible = true;
        }

        private void MySearchBox_Focused(object sender, FocusEventArgs e)
        {
<<<<<<< HEAD
            // Track last used control for autocomplete selection purposes.
            _lastInteractedBar = ((SearchBar)sender);

            // Dismiss callout, if any
=======
            // Dismiss callout, if any.
>>>>>>> 9aafcbac
            UserInteracted();

            // Show the suggestion list.
            lstViewSuggestions.IsVisible = true;

            // Hide the map view.
            MyMapView.IsVisible = false;
        }

        private void lstViewSuggestions_ItemSelected(object sender, SelectedItemChangedEventArgs e)
        {
            // Dismiss callout, if any.
            UserInteracted();

            // Get the text of the selected item.
            string suggestion = e.SelectedItem.ToString();

            // Update the location search box if it has focus.
            if (MyLocationBox.IsFocused)
            {
                MyLocationBox.Text = suggestion;
            }
            else if (MySearchBox.IsFocused)
            {
                // Otherwise, update the search box.
                MySearchBox.Text = suggestion;
            }
            // Work around focus behavior on some platforms (e.g. Android)
            else if (_lastInteractedBar != null)
            {
                _lastInteractedBar.Text = suggestion;
            }
        }

        private void UserInteracted()
        {
            // Hide the callout.
            MyMapView.DismissCallout();
        }
    }
}<|MERGE_RESOLUTION|>--- conflicted
+++ resolved
@@ -391,14 +391,10 @@
 
         private void MySearchBox_Focused(object sender, FocusEventArgs e)
         {
-<<<<<<< HEAD
             // Track last used control for autocomplete selection purposes.
             _lastInteractedBar = ((SearchBar)sender);
 
-            // Dismiss callout, if any
-=======
-            // Dismiss callout, if any.
->>>>>>> 9aafcbac
+            // Dismiss callout, if any.
             UserInteracted();
 
             // Show the suggestion list.
