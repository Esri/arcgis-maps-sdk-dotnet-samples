--- conflicted
+++ resolved
@@ -75,11 +75,7 @@
             catch (Exception ex)
             {
                 Debug.WriteLine(ex);
-<<<<<<< HEAD
-                await ((Page) Parent).DisplayAlert("Couldn't start location", ex.Message, "OK");
-=======
                 await Application.Current.MainPage.DisplayAlert("Couldn't start location", ex.Message, "OK");
->>>>>>> 15ec602f
             }
 
             // Initialize the LocatorTask with the provided service Uri.
@@ -303,11 +299,7 @@
         private void ShowStatusMessage(string message)
         {
             // Display the message to the user.
-<<<<<<< HEAD
-            ((Page)Parent).DisplayAlert("Alert", message, "OK");
-=======
             Application.Current.MainPage.DisplayAlert("Alert", message, "OK");
->>>>>>> 15ec602f
         }
 
         private async void MyLocationBox_TextChanged(object sender, TextChangedEventArgs e)
@@ -399,12 +391,9 @@
 
         private void MySearchBox_Focused(object sender, FocusEventArgs e)
         {
-<<<<<<< HEAD
-=======
             // Track last used control for autocomplete selection purposes.
             _lastInteractedBar = ((SearchBar)sender);
 
->>>>>>> 15ec602f
             // Dismiss callout, if any.
             UserInteracted();
 
