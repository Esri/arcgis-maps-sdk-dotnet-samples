--- conflicted
+++ resolved
@@ -181,17 +181,10 @@
       <Version>100.6.0</Version>
     </PackageReference>
     <PackageReference Include="Esri.ArcGISRuntime.UWP">
-<<<<<<< HEAD
-      <Version>100.6.0-daily2505</Version>
-    </PackageReference>
-    <PackageReference Include="Esri.ArcGISRuntime.Xamarin.Forms">
-      <Version>100.6.0-daily2505</Version>
-=======
       <Version>100.6.0</Version>
     </PackageReference>
     <PackageReference Include="Esri.ArcGISRuntime.Xamarin.Forms">
       <Version>100.6.0</Version>
->>>>>>> 254414ce
     </PackageReference>
     <PackageReference Include="MarkedNet">
       <Version>2.1.2</Version>
