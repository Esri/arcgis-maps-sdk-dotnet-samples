﻿{
  "dependencies": {
    "Esri.ArcGISRuntime.UWP": "100.1.0",
    "Esri.ArcGISRuntime.Xamarin.Forms": "100.1.0",
<<<<<<< HEAD
    "Microsoft.NETCore.UniversalWindowsPlatform": "5.3.3",
=======
    "Microsoft.NETCore.UniversalWindowsPlatform": "5.2.3",
>>>>>>> ddd77cd2
    "Xamarin.Forms": "2.3.4.247"
  },
  "frameworks": {
    "uap10.0": {}
  },
  "runtimes": {
    "win10-arm": {},
    "win10-arm-aot": {},
    "win10-x86": {},
    "win10-x86-aot": {},
    "win10-x64": {},
    "win10-x64-aot": {}
  }
}<|MERGE_RESOLUTION|>--- conflicted
+++ resolved
@@ -2,11 +2,7 @@
   "dependencies": {
     "Esri.ArcGISRuntime.UWP": "100.1.0",
     "Esri.ArcGISRuntime.Xamarin.Forms": "100.1.0",
-<<<<<<< HEAD
-    "Microsoft.NETCore.UniversalWindowsPlatform": "5.3.3",
-=======
     "Microsoft.NETCore.UniversalWindowsPlatform": "5.2.3",
->>>>>>> ddd77cd2
     "Xamarin.Forms": "2.3.4.247"
   },
   "frameworks": {
