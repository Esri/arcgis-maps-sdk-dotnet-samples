--- conflicted
+++ resolved
@@ -202,17 +202,10 @@
       <Version>100.6.0</Version>
     </PackageReference>
     <PackageReference Include="Esri.ArcGISRuntime.Xamarin.Forms">
-<<<<<<< HEAD
       <Version>100.6.0-daily2511</Version>
     </PackageReference>
     <PackageReference Include="Esri.ArcGISRuntime.Xamarin.iOS">
       <Version>100.6.0-daily2511</Version>
-=======
-      <Version>100.6.0</Version>
-    </PackageReference>
-    <PackageReference Include="Esri.ArcGISRuntime.Xamarin.iOS">
-      <Version>100.6.0</Version>
->>>>>>> 254414ce
     </PackageReference>
     <PackageReference Include="MarkedNet">
       <Version>2.1.2</Version>
