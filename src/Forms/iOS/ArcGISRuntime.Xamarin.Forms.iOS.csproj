﻿<?xml version="1.0" encoding="utf-8"?>
<Project ToolsVersion="4.0" DefaultTargets="Build" xmlns="http://schemas.microsoft.com/developer/msbuild/2003">
  <!-- Build Configurations -->
  <PropertyGroup>
    <Configuration Condition=" '$(Configuration)' == '' ">Debug</Configuration>
    <Platform Condition=" '$(Platform)' == '' ">iPhoneSimulator</Platform>
    <ProductVersion>8.0.30703</ProductVersion>
    <SchemaVersion>2.0</SchemaVersion>
    <ProjectGuid>{DB2FC14A-7608-44F9-BCF4-88EC7C1AA949}</ProjectGuid>
    <ProjectTypeGuids>{FEACFBD2-3405-455C-9665-78FE426C6842};{FAE04EC0-301F-11D3-BF4B-00C04F79EFBC}</ProjectTypeGuids>
    <OutputType>Exe</OutputType>
    <RootNamespace>ArcGISRuntime</RootNamespace>
    <IPhoneResourcePrefix>Resources</IPhoneResourcePrefix>
    <AssemblyName>ArcGISRuntime</AssemblyName>
    <NuGetPackageImportStamp>
    </NuGetPackageImportStamp>
  </PropertyGroup>
  <PropertyGroup Condition=" '$(Configuration)|$(Platform)' == 'Debug|iPhoneSimulator' ">
    <DebugSymbols>true</DebugSymbols>
    <DebugType>full</DebugType>
    <Optimize>false</Optimize>
    <OutputPath>..\..\..\output\Forms\iPhoneSimulator\debug\</OutputPath>
    <DefineConstants>DEBUG</DefineConstants>
    <ErrorReport>prompt</ErrorReport>
    <WarningLevel>4</WarningLevel>
    <ConsolePause>false</ConsolePause>
    <MtouchArch>x86_64</MtouchArch>
    <MtouchLink>None</MtouchLink>
    <MtouchDebug>True</MtouchDebug>
    <MtouchSdkVersion>
    </MtouchSdkVersion>
    <MtouchProfiling>False</MtouchProfiling>
    <MtouchFastDev>False</MtouchFastDev>
    <MtouchUseLlvm>False</MtouchUseLlvm>
    <MtouchUseThumb>False</MtouchUseThumb>
    <MtouchOptimizePNGs>True</MtouchOptimizePNGs>
    <MtouchI18n />
    <MtouchHttpClientHandler>NSUrlSessionHandler</MtouchHttpClientHandler>
    <LangVersion>7</LangVersion>
  </PropertyGroup>
  <PropertyGroup Condition=" '$(Configuration)|$(Platform)' == 'Release|iPhoneSimulator' ">
    <DebugType>none</DebugType>
    <Optimize>true</Optimize>
    <OutputPath>..\..\..\output\Forms\iPhoneSimulator\release\</OutputPath>
    <ErrorReport>prompt</ErrorReport>
    <WarningLevel>4</WarningLevel>
    <MtouchLink>SdkOnly</MtouchLink>
    <MtouchArch>x86_64</MtouchArch>
    <ConsolePause>false</ConsolePause>
    <MtouchSdkVersion>
    </MtouchSdkVersion>
    <MtouchDebug>False</MtouchDebug>
    <MtouchProfiling>False</MtouchProfiling>
    <MtouchFastDev>False</MtouchFastDev>
    <MtouchUseLlvm>False</MtouchUseLlvm>
    <MtouchUseThumb>False</MtouchUseThumb>
    <MtouchEnableBitcode>False</MtouchEnableBitcode>
    <OptimizePNGs>True</OptimizePNGs>
    <MtouchTlsProvider>Default</MtouchTlsProvider>
    <MtouchHttpClientHandler>NSUrlSessionHandler</MtouchHttpClientHandler>
    <MtouchFloat32>False</MtouchFloat32>
    <MtouchExtraArgs>--linkskip=ArcGISRuntimeXamarin</MtouchExtraArgs>
    <LangVersion>7</LangVersion>
  </PropertyGroup>
  <PropertyGroup Condition=" '$(Configuration)|$(Platform)' == 'Debug|iPhone' ">
    <DebugSymbols>true</DebugSymbols>
    <DebugType>full</DebugType>
    <Optimize>false</Optimize>
    <OutputPath>..\..\..\output\Forms\iPhone\debug\</OutputPath>
    <DefineConstants>DEBUG</DefineConstants>
    <ErrorReport>prompt</ErrorReport>
    <WarningLevel>4</WarningLevel>
    <ConsolePause>false</ConsolePause>
    <MtouchArch>ARM64</MtouchArch>
    <CodesignKey>iPhone Developer</CodesignKey>
    <MtouchDebug>True</MtouchDebug>
    <CodesignEntitlements>Entitlements.plist</CodesignEntitlements>
    <MtouchSdkVersion>
    </MtouchSdkVersion>
    <MtouchLink>None</MtouchLink>
    <MtouchProfiling>False</MtouchProfiling>
    <MtouchFastDev>False</MtouchFastDev>
    <MtouchUseLlvm>False</MtouchUseLlvm>
    <MtouchUseThumb>False</MtouchUseThumb>
    <MtouchOptimizePNGs>True</MtouchOptimizePNGs>
    <DeviceSpecificBuild>False</DeviceSpecificBuild>
    <MtouchI18n />
    <LangVersion>7</LangVersion>
    <MtouchHttpClientHandler>NSUrlSessionHandler</MtouchHttpClientHandler>
  </PropertyGroup>
  <PropertyGroup Condition=" '$(Configuration)|$(Platform)' == 'Release|iPhone' ">
    <DebugType>none</DebugType>
    <Optimize>true</Optimize>
    <OutputPath>..\..\..\output\Forms\iPhone\release\</OutputPath>
    <ErrorReport>prompt</ErrorReport>
    <WarningLevel>4</WarningLevel>
    <MtouchArch>ARM64</MtouchArch>
    <ConsolePause>false</ConsolePause>
    <CodesignKey>iPhone Developer</CodesignKey>
    <CodesignEntitlements>Entitlements.plist</CodesignEntitlements>
    <MtouchSdkVersion>
    </MtouchSdkVersion>
    <MtouchLink>SdkOnly</MtouchLink>
    <MtouchDebug>False</MtouchDebug>
    <MtouchProfiling>False</MtouchProfiling>
    <MtouchFastDev>False</MtouchFastDev>
    <MtouchUseLlvm>false</MtouchUseLlvm>
    <MtouchUseThumb>False</MtouchUseThumb>
    <MtouchEnableBitcode>False</MtouchEnableBitcode>
    <OptimizePNGs>True</OptimizePNGs>
    <MtouchTlsProvider>Default</MtouchTlsProvider>
    <MtouchHttpClientHandler>NSUrlSessionHandler</MtouchHttpClientHandler>
    <MtouchFloat32>False</MtouchFloat32>
    <MtouchExtraArgs>--linkskip=ArcGISRuntimeXamarin</MtouchExtraArgs>
    <LangVersion>7</LangVersion>
  </PropertyGroup>
  <PropertyGroup Condition=" '$(Configuration)|$(Platform)' == 'Ad-Hoc|iPhone' ">
    <DebugType>none</DebugType>
    <Optimize>True</Optimize>
    <OutputPath>..\..\..\output\Forms\iPhone\Ad-Hoc\</OutputPath>
    <ErrorReport>prompt</ErrorReport>
    <WarningLevel>4</WarningLevel>
    <ConsolePause>False</ConsolePause>
    <MtouchArch>ARM64</MtouchArch>
    <BuildIpa>True</BuildIpa>
    <CodesignProvision>Automatic:AdHoc</CodesignProvision>
    <CodesignKey>iPhone Distribution</CodesignKey>
    <CodesignEntitlements>Entitlements.plist</CodesignEntitlements>
    <LangVersion>7</LangVersion>
    <MtouchHttpClientHandler>NSUrlSessionHandler</MtouchHttpClientHandler>
  </PropertyGroup>
  <PropertyGroup Condition=" '$(Configuration)|$(Platform)' == 'AppStore|iPhone' ">
    <DebugType>none</DebugType>
    <Optimize>True</Optimize>
    <OutputPath>..\..\..\output\Forms\iPhone\AppStore\</OutputPath>
    <ErrorReport>prompt</ErrorReport>
    <WarningLevel>4</WarningLevel>
    <ConsolePause>False</ConsolePause>
    <MtouchArch>ARM64</MtouchArch>
    <CodesignProvision>Automatic:AppStore</CodesignProvision>
    <CodesignKey>iPhone Distribution</CodesignKey>
    <CodesignEntitlements>Entitlements.plist</CodesignEntitlements>
    <LangVersion>7</LangVersion>
    <MtouchHttpClientHandler>NSUrlSessionHandler</MtouchHttpClientHandler>
  </PropertyGroup>
  <PropertyGroup Condition="'$(Configuration)|$(Platform)' == 'Ad-Hoc|iPhoneSimulator'">
    <OutputPath>..\..\..\output\Forms\iPhoneSimulator\Ad-Hoc\</OutputPath>
    <MtouchArch>x86_64</MtouchArch>
    <MtouchHttpClientHandler>NSUrlSessionHandler</MtouchHttpClientHandler>
    <LangVersion>7</LangVersion>
  </PropertyGroup>
  <PropertyGroup Condition="'$(Configuration)|$(Platform)' == 'AppStore|iPhoneSimulator'">
    <OutputPath>..\..\..\output\Forms\iPhoneSimulator\AppStore\</OutputPath>
    <MtouchArch>x86_64</MtouchArch>
    <MtouchHttpClientHandler>NSUrlSessionHandler</MtouchHttpClientHandler>
    <LangVersion>7</LangVersion>
  </PropertyGroup>
  <!-- /Build Configurations -->
  <ItemGroup>
    <!-- References -->
    <Reference Include="System" />
    <Reference Include="System.IO.Compression" />
    <Reference Include="System.IO.Compression.FileSystem" />
    <Reference Include="System.Json" />
    <Reference Include="System.Runtime.Serialization" />
    <Reference Include="System.Xml" />
    <Reference Include="System.Core" />
    <Reference Include="System.Xml.Linq" />
    <Reference Include="Xamarin.iOS" />
  </ItemGroup>
  <ItemGroup>
    <!-- Misc Configuration -->
    <None Include="app.config" />
    <None Include="Entitlements.plist" />
    <None Include="Info.plist">
      <SubType>Designer</SubType>
    </None>
    <ImageAsset Include="Resources\Images.xcassets\AppIcons.appiconset\Contents.json">
      <Visible>false</Visible>
    </ImageAsset>
    <ImageAsset Include="Resources\Images.xcassets\LaunchImages.launchimage\Contents.json">
      <Visible>false</Visible>
    </ImageAsset>
  </ItemGroup>
  <ItemGroup>
    <!-- Misc Resources -->
    <BundleResource Include="Resources\Default-568h%402x.png" />
    <InterfaceDefinition Include="Main.storyboard" />
    <InterfaceDefinition Include="LaunchScreen.storyboard" />
  </ItemGroup>
  <ItemGroup>
    <!-- Sample Manager Code -->
    <Compile Include="Main.cs" />
    <Compile Include="AppDelegate.cs" />
    <Compile Include="Properties\AssemblyInfo.cs" />
  </ItemGroup>
  <ItemGroup>
    <BundleResource Include="Resources\Info%402x.png" />
  </ItemGroup>
  <ItemGroup>
<<<<<<< HEAD
    <PackageReference Include="Esri.ArcGISRuntime.ARToolkit.Forms">
      <Version>100.6.0</Version>
=======
    <PackageReference Include="Esri.ArcGISRuntime.Hydrography">
      <Version>100.7.0</Version>
>>>>>>> e07e37a8
    </PackageReference>
    <PackageReference Include="Esri.ArcGISRuntime.Hydrography">
      <Version>100.7.0</Version>
    </PackageReference>
    <PackageReference Include="Esri.ArcGISRuntime.Xamarin.Forms">
      <Version>100.7.0</Version>
    </PackageReference>
    <PackageReference Include="Esri.ArcGISRuntime.Xamarin.iOS">
      <Version>100.7.0</Version>
    </PackageReference>
    <PackageReference Include="MarkedNet">
      <Version>2.1.2</Version>
    </PackageReference>
    <PackageReference Include="PInvoke.BCrypt">
      <Version>0.5.184</Version>
    </PackageReference>
    <PackageReference Include="Validation">
      <Version>2.4.18</Version>
    </PackageReference>
    <PackageReference Include="Xamarin.Auth">
      <Version>1.7.0</Version>
    </PackageReference>
    <PackageReference Include="Xamarin.Essentials">
      <Version>1.3.0</Version>
    </PackageReference>
    <PackageReference Include="Xamarin.Forms">
      <Version>4.4.0.991265</Version>
    </PackageReference>
    <PackageReference Include="Xamarin.Plugin.FilePicker">
      <Version>2.0.135</Version>
    </PackageReference>
  </ItemGroup>
  <ItemGroup>
    <ImageAsset Include="Resources\Images.xcassets\AppIcons.appiconset\iOS_87.png">
      <Visible>false</Visible>
    </ImageAsset>
  </ItemGroup>
  <ItemGroup>
    <ImageAsset Include="Resources\Images.xcassets\AppIcons.appiconset\iOS_1024.png">
      <Visible>false</Visible>
    </ImageAsset>
  </ItemGroup>
  <ItemGroup>
    <ImageAsset Include="Resources\Images.xcassets\AppIcons.appiconset\iOS_120-1.png">
      <Visible>false</Visible>
    </ImageAsset>
  </ItemGroup>
  <ItemGroup>
    <ImageAsset Include="Resources\Images.xcassets\AppIcons.appiconset\iOS_120.png">
      <Visible>false</Visible>
    </ImageAsset>
  </ItemGroup>
  <ItemGroup>
    <ImageAsset Include="Resources\Images.xcassets\AppIcons.appiconset\iOS_152.png">
      <Visible>false</Visible>
    </ImageAsset>
  </ItemGroup>
  <ItemGroup>
    <ImageAsset Include="Resources\Images.xcassets\AppIcons.appiconset\iOS_167.png">
      <Visible>false</Visible>
    </ImageAsset>
  </ItemGroup>
  <ItemGroup>
    <ImageAsset Include="Resources\Images.xcassets\AppIcons.appiconset\iOS_180.png">
      <Visible>false</Visible>
    </ImageAsset>
  </ItemGroup>
  <ItemGroup>
    <ImageAsset Include="Resources\Images.xcassets\AppIcons.appiconset\iOS_29.png">
      <Visible>false</Visible>
    </ImageAsset>
  </ItemGroup>
  <ItemGroup>
    <ImageAsset Include="Resources\Images.xcassets\AppIcons.appiconset\iOS_40.png">
      <Visible>false</Visible>
    </ImageAsset>
  </ItemGroup>
  <ItemGroup>
    <ImageAsset Include="Resources\Images.xcassets\AppIcons.appiconset\iOS_58-1.png">
      <Visible>false</Visible>
    </ImageAsset>
  </ItemGroup>
  <ItemGroup>
    <ImageAsset Include="Resources\Images.xcassets\AppIcons.appiconset\iOS_58.png">
      <Visible>false</Visible>
    </ImageAsset>
  </ItemGroup>
  <ItemGroup>
    <ImageAsset Include="Resources\Images.xcassets\AppIcons.appiconset\iOS_76.png">
      <Visible>false</Visible>
    </ImageAsset>
  </ItemGroup>
  <ItemGroup>
    <ImageAsset Include="Resources\Images.xcassets\AppIcons.appiconset\iOS_80-1.png">
      <Visible>false</Visible>
    </ImageAsset>
  </ItemGroup>
  <ItemGroup>
    <ImageAsset Include="Resources\Images.xcassets\AppIcons.appiconset\iOS_80.png">
      <Visible>false</Visible>
    </ImageAsset>
  </ItemGroup>
  <ItemGroup>
    <BundleResource Include="Resources\github-markdown.css" />
  </ItemGroup>
  <Import Project="..\Shared\Forms.projitems" Label="Shared" Condition="Exists('..\Shared\Forms.projitems')" />
    <Import Project="..\AugmentedReality\AugmentedReality.projitems" Label="Shared" Condition="Exists('..\AugmentedReality\AugmentedReality.projitems')" />
  <Import Project="..\..\ArcGISRuntime.Samples.Shared\ArcGISRuntime.Samples.Shared.projitems" Label="Shared" />
  <Import Project="$(MSBuildExtensionsPath)\Xamarin\iOS\Xamarin.iOS.CSharp.targets" />
  <Import Project="readme.targets" />
</Project><|MERGE_RESOLUTION|>--- conflicted
+++ resolved
@@ -198,13 +198,8 @@
     <BundleResource Include="Resources\Info%402x.png" />
   </ItemGroup>
   <ItemGroup>
-<<<<<<< HEAD
-    <PackageReference Include="Esri.ArcGISRuntime.ARToolkit.Forms">
-      <Version>100.6.0</Version>
-=======
     <PackageReference Include="Esri.ArcGISRuntime.Hydrography">
       <Version>100.7.0</Version>
->>>>>>> e07e37a8
     </PackageReference>
     <PackageReference Include="Esri.ArcGISRuntime.Hydrography">
       <Version>100.7.0</Version>
