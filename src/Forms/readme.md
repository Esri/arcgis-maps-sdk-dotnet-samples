# Table of contents

## Analysis

* [Distance measurement analysis](Shared/Samples/Analysis/DistanceMeasurement/readme.md) - Measure distances between two points in 3D.
* [Line of sight (geoelement)](Shared/Samples/Analysis/LineOfSightGeoElement/readme.md) - Show a line of sight between two moving objects.
* [Line of sight (location)](Shared/Samples/Analysis/LineOfSightLocation/readme.md) - Perform a line of sight analysis between two points in real time.
* [Query feature count and extent](Shared/Samples/Analysis/QueryFeatureCountAndExtent/readme.md) - Zoom to features matching a query and count the features in the current visible extent.
* [Viewshed for camera](Shared/Samples/Analysis/ViewshedCamera/readme.md) - Analyze the viewshed for a camera. A viewshed shows the visible and obstructed areas from an observer's vantage point. 
* [Viewshed for GeoElement](Shared/Samples/Analysis/ViewshedGeoElement/readme.md) - Analyze the viewshed for an object (GeoElement) in a scene.
* [Viewshed (location)](Shared/Samples/Analysis/ViewshedLocation/readme.md) - Perform a viewshed analysis from a defined vantage point.

## Data

* [Add features](Shared/Samples/Data/AddFeatures/readme.md) - Add features to a feature layer.
* [Delete features (feature service)](Shared/Samples/Data/DeleteFeatures/readme.md) - Delete features from an online feature service.
* [Edit and sync features](Shared/Samples/Data/EditAndSyncFeatures/readme.md) - Synchronize offline edits with a feature service.
* [Edit with branch versioning](Shared/Samples/Data/EditBranchVersioning/readme.md) - Create, query and edit a specific server version using service geodatabase.
* [Edit feature attachments](Shared/Samples/Data/EditFeatureAttachments/readme.md) - Add, delete, and download attachments for features from a service.
* [Edit features with feature-linked annotation](Shared/Samples/Data/EditFeatureLinkedAnnotation/readme.md) - Edit feature attributes which are linked to annotation through an expression.
* [Feature layer (geodatabase)](Shared/Samples/Data/FeatureLayerGeodatabase/readme.md) - Display features from a local geodatabase.
* [Feature layer (GeoPackage)](Shared/Samples/Data/FeatureLayerGeoPackage/readme.md) - Display features from a local GeoPackage.
* [Feature layer query](Shared/Samples/Data/FeatureLayerQuery/readme.md) - Find features in a feature table which match an SQL query.
* [Feature layer (shapefile)](Shared/Samples/Data/FeatureLayerShapefile/readme.md) - Open a shapefile stored on the device and display it as a feature layer with default symbology.
* [Generate geodatabase](Shared/Samples/Data/GenerateGeodatabase/readme.md) - Generate a local geodatabase from an online feature service.
* [Geodatabase transactions](Shared/Samples/Data/GeodatabaseTransactions/readme.md) - Use transactions to manage how changes are committed to a geodatabase.
* [List related features](Shared/Samples/Data/ListRelatedFeatures/readme.md) - List features related to the selected feature.
* [Raster layer (GeoPackage)](Shared/Samples/Data/RasterLayerGeoPackage/readme.md) - Display a raster contained in a GeoPackage.
* [Read GeoPackage](Shared/Samples/Data/ReadGeoPackage/readme.md) - Add rasters and feature tables from a GeoPackage to a map.
* [Read shapefile metadata](Shared/Samples/Data/ReadShapefileMetadata/readme.md) - Read a shapefile and display its metadata.
* [Service feature table (on interaction cache)](Shared/Samples/Data/ServiceFeatureTableCache/readme.md) - Display a feature layer from a service using the **on interaction cache** feature request mode.
* [Service feature table (manual cache)](Shared/Samples/Data/ServiceFeatureTableManualCache/readme.md) - Display a feature layer from a service using the **manual cache** feature request mode.
* [Service feature table (no cache)](Shared/Samples/Data/ServiceFeatureTableNoCache/readme.md) - Display a feature layer from a service using the **no cache** feature request mode.
* [Statistical query](Shared/Samples/Data/StatisticalQuery/readme.md) - Query a table to get aggregated statistics back for a specific field.
* [Statistical query group and sort](Shared/Samples/Data/StatsQueryGroupAndSort/readme.md) - Query a feature table for statistics, grouping and sorting by different fields.
* [Symbolize shapefile](Shared/Samples/Data/SymbolizeShapefile/readme.md) - Display a shapefile with custom symbology.
* [Update attributes (feature service)](Shared/Samples/Data/UpdateAttributes/readme.md) - Update feature attributes in an online feature service.
* [Update geometries (feature service)](Shared/Samples/Data/UpdateGeometries/readme.md) - Update a feature's location in an online feature service.
* [View point cloud data offline](Shared/Samples/Data/ViewPointCloudDataOffline/readme.md) - Display local 3D point cloud data.

## Geometry

* [Buffer](Shared/Samples/Geometry/Buffer/readme.md) - Create a buffer around a map point and display the results as a `Graphic`
* [Buffer list](Shared/Samples/Geometry/BufferList/readme.md) - Generate multiple individual buffers or a single unioned buffer around multiple points.
* [Clip geometry](Shared/Samples/Geometry/ClipGeometry/readme.md) - Clip a geometry with another geometry.
* [Convex hull](Shared/Samples/Geometry/ConvexHull/readme.md) - Create a convex hull for a given set of points. The convex hull is a polygon with shortest perimeter that encloses a set of points. As a visual analogy, consider a set of points as nails in a board. The convex hull of the points would be like a rubber band stretched around the outermost nails.
* [Convex hull list](Shared/Samples/Geometry/ConvexHullList/readme.md) - Generate convex hull polygon(s) from multiple input geometries.
* [Create geometries](Shared/Samples/Geometry/CreateGeometries/readme.md) - Create simple geometry types.
* [Cut geometry](Shared/Samples/Geometry/CutGeometry/readme.md) - Cut a geometry along a polyline.
* [Densify and generalize](Shared/Samples/Geometry/DensifyAndGeneralize/readme.md) - A multipart geometry can be densified by adding interpolated points at regular intervals. Generalizing multipart geometry simplifies it while preserving its general shape. Densifying a multipart geometry adds more vertices at regular intervals.
* [Format coordinates](Shared/Samples/Geometry/FormatCoordinates/readme.md) - Format coordinates in a variety of common notations.
* [Geodesic operations](Shared/Samples/Geometry/GeodesicOperations/readme.md) - Calculate a geodesic path between two points and measure its distance.
* [List transformations by suitability](Shared/Samples/Geometry/ListTransformations/readme.md) - Get a list of suitable transformations for projecting a geometry between two spatial references with different horizontal datums.
* [Nearest vertex](Shared/Samples/Geometry/NearestVertex/readme.md) - Find the closest vertex and coordinate of a geometry to a point.
* [Project](Shared/Samples/Geometry/Project/readme.md) - Project a point from one spatial reference to another.
* [Project with specific transformation](Shared/Samples/Geometry/ProjectWithSpecificTransformation/readme.md) - Project a point from one coordinate system to another using a specific transformation step.
* [Perform spatial operations](Shared/Samples/Geometry/SpatialOperations/readme.md) - Find the union, intersection, or difference of two geometries.
* [Spatial relationships](Shared/Samples/Geometry/SpatialRelationships/readme.md) - Determine spatial relationships between two geometries.

## Geoprocessing

* [Analyze hotspots](Shared/Samples/Geoprocessing/AnalyzeHotspots/readme.md) - Use a geoprocessing service and a set of features to identify statistically significant hot spots and cold spots.
* [Analyze viewshed (geoprocessing)](Shared/Samples/Geoprocessing/AnalyzeViewshed/readme.md) - Calculate a viewshed using a geoprocessing service, in this case showing what parts of a landscape are visible from points on mountainous terrain.
* [List geodatabase versions](Shared/Samples/Geoprocessing/ListGeodatabaseVersions/readme.md) - Connect to a service and list versions of the geodatabase.

## GraphicsOverlay

* [Add graphics with renderer](Shared/Samples/GraphicsOverlay/AddGraphicsRenderer/readme.md) - A renderer allows you to change the style of all graphics in a graphics overlay by referencing a single symbol style. A renderer will only affect graphics that do not specify their own symbol style.
* [Add graphics with symbols](Shared/Samples/GraphicsOverlay/AddGraphicsWithSymbols/readme.md) - Use a symbol style to display a graphic on a graphics overlay.
* [Animate 3D graphic](Shared/Samples/GraphicsOverlay/Animate3DGraphic/readme.md) - An `OrbitGeoElementCameraController` follows a graphic while the graphic's position and rotation are animated.
* [Dictionary renderer with graphics overlay](Shared/Samples/GraphicsOverlay/DictionaryRendererGraphicsOverlay/readme.md) - Create graphics from an XML file with key-value pairs for each graphic, and display the military symbols using a MIL-STD-2525D web style in 2D.
* [Identify graphics](Shared/Samples/GraphicsOverlay/IdentifyGraphics/readme.md) - Display an alert message when a graphic is clicked.
* [Scene properties expressions](Shared/Samples/GraphicsOverlay/ScenePropertiesExpressions/readme.md) - Update the orientation of a graphic using expressions based on its attributes.
* [Sketch on map](Shared/Samples/GraphicsOverlay/SketchOnMap/readme.md) - Use the Sketch Editor to edit or sketch a new point, line, or polygon geometry on to a map.
* [Surface placement](Shared/Samples/GraphicsOverlay/SurfacePlacements/readme.md) - Position graphics relative to a surface using different surface placement modes.

## Hydrography

* [Add ENC exchange set](Shared/Samples/Hydrography/AddEncExchangeSet/readme.md) - Display nautical charts per the ENC specification.
* [Change ENC display settings](Shared/Samples/Hydrography/ChangeEncDisplaySettings/readme.md) - Configure the display of ENC content.
* [Select ENC features](Shared/Samples/Hydrography/SelectEncFeatures/readme.md) - Select features in an ENC layer.

## Layers

* [Add an integrated mesh layer](Shared/Samples/Layers/AddAnIntegratedMeshLayer/readme.md) - View an integrated mesh layer from a scene service.
* [Add a point scene layer](Shared/Samples/Layers/AddPointSceneLayer/readme.md) - View a point scene layer from a scene service.
* [Apply mosaic rule to rasters](Shared/Samples/Layers/ApplyMosaicRule/readme.md) - Apply mosaic rule to a mosaic dataset of rasters.
* [ArcGIS map image layer](Shared/Samples/Layers/ArcGISMapImageLayerUrl/readme.md) - Add an ArcGIS Map Image Layer from a URL to a map.
* [ArcGIS tiled layer](Shared/Samples/Layers/ArcGISTiledLayerUrl/readme.md) - Load an ArcGIS tiled layer from a URL.
* [ArcGIS vector tiled layer URL](Shared/Samples/Layers/ArcGISVectorTiledLayerUrl/readme.md) - Load an ArcGIS Vector Tiled Layer from a URL.
* [Browse OGC API feature service](Shared/Samples/Layers/BrowseOAFeatureService/readme.md) - Browse an OGC API feature service for layers and add them to the map.
* [Browse WFS layers](Shared/Samples/Layers/BrowseWfsLayers/readme.md) - Browse a WFS service for layers and add them to the map.
* [Blend renderer](Shared/Samples/Layers/ChangeBlendRenderer/readme.md) - Blend a hillshade with a raster by specifying the elevation data. The resulting raster looks similar to the original raster, but with some terrain shading, giving it a textured look.
* [Change feature layer renderer](Shared/Samples/Layers/ChangeFeatureLayerRenderer/readme.md) - Change the appearance of a feature layer with a renderer.
* [Stretch renderer](Shared/Samples/Layers/ChangeStretchRenderer/readme.md) - Use a stretch renderer to enhance the visual contrast of raster data for analysis.
* [Change sublayer renderer](Shared/Samples/Layers/ChangeSublayerRenderer/readme.md) - Apply a renderer to a sublayer.
* [Map image layer sublayer visibility](Shared/Samples/Layers/ChangeSublayerVisibility/readme.md) - Change the visibility of sublayers.
* [Control annotation sublayer visibility](Shared/Samples/Layers/ControlAnnotationSublayerVisibility/readme.md) - Use annotation sublayers to gain finer control of annotation layer subtypes.
* [Create and save KML file](Shared/Samples/Layers/CreateAndSaveKmlFile/readme.md) - Construct a KML document and save it as a KMZ file.
* [Feature collection layer](Shared/Samples/Layers/CreateFeatureCollectionLayer/readme.md) - Create a Feature Collection Layer from a Feature Collection Table, and add it to a map.
* [Display annotation](Shared/Samples/Layers/DisplayAnnotation/readme.md) - Display annotation from a feature service URL.
* [Display dimensions](Shared/Samples/Layers/DisplayDimensions/readme.md) - Display dimension features from a mobile map package.
* [Display KML](Shared/Samples/Layers/DisplayKml/readme.md) - Display KML from a URL, portal item, or local KML file.
* [Display KML network links](Shared/Samples/Layers/DisplayKmlNetworkLinks/readme.md) - Display a file with a KML network link, including displaying any network link control messages at launch.
* [Display OGC API collection](Shared/Samples/Layers/DisplayOACollection/readme.md) - Display an OGC API feature collection and query features while navigating the map view.
* [Display a scene](Shared/Samples/Layers/DisplayScene/readme.md) - Display a scene with a terrain surface and some imagery.
* [Display subtype feature layer](Shared/Samples/Layers/DisplaySubtypeFeatureLayer/readme.md) - Displays a composite layer of all the subtype values in a feature class.
* [Display WFS layer](Shared/Samples/Layers/DisplayWfs/readme.md) - Display a layer from a WFS service, requesting only features for the current extent.
* [Edit KML ground overlay](Shared/Samples/Layers/EditKmlGroundOverlay/readme.md) - Edit the values of a KML ground overlay.
* [Export tiles](Shared/Samples/Layers/ExportTiles/readme.md) - Download tiles to a local tile cache file stored on the device.
* [Create feature collection layer (Portal item)](Shared/Samples/Layers/FeatureCollectionLayerFromPortal/readme.md) - Create a feature collection layer from a portal item.
* [Feature collection layer (query)](Shared/Samples/Layers/FeatureCollectionLayerFromQuery/readme.md) - Create a feature collection layer to show a query result from a service feature table.
* [Filter by definition expression or display filter](Shared/Samples/Layers/FeatureLayerDefinitionExpression/readme.md) - Filter features displayed on a map using a definition expression or a display filter.
* [Dictionary renderer with feature layer](Shared/Samples/Layers/FeatureLayerDictionaryRenderer/readme.md) - Convert features into graphics to show them with mil2525d symbols.
* [Feature layer rendering mode (map)](Shared/Samples/Layers/FeatureLayerRenderingModeMap/readme.md) - Render features statically or dynamically by setting the feature layer rendering mode.
* [Feature layer rendering mode (scene)](Shared/Samples/Layers/FeatureLayerRenderingModeScene/readme.md) - Render features in a scene statically or dynamically by setting the feature layer rendering mode.
* [Feature layer selection](Shared/Samples/Layers/FeatureLayerSelection/readme.md) - Select features in a feature layer.
* [Feature layer (feature service)](Shared/Samples/Layers/FeatureLayerUrl/readme.md) - Show features from an online feature service.
* [Group layers](Shared/Samples/Layers/GroupLayers/readme.md) - Group a collection of layers together and toggle their visibility as a group.
* [Identify KML features](Shared/Samples/Layers/IdentifyKmlFeatures/readme.md) - Show a callout with formatted content for a KML feature.
* [Identify raster cell](Shared/Samples/Layers/IdentifyRasterCell/readme.md) - Get the cell value of a local raster at the tapped location and display the result in a callout.
* [List KML contents](Shared/Samples/Layers/ListKmlContents/readme.md) - List the contents of a KML file.
* [Web tiled layer](Shared/Samples/Layers/LoadWebTiledLayer/readme.md) - Display a tiled web layer.
* [Map image layer tables](Shared/Samples/Layers/MapImageLayerTables/readme.md) - Find features in a spatial table related to features in a non-spatial table.
* [Query map image sublayer](Shared/Samples/Layers/MapImageSublayerQuery/readme.md) - Find features in a sublayer based on attributes and location.
* [OpenStreetMap layer](Shared/Samples/Layers/OpenStreetMapLayer/readme.md) - Add OpenStreetMap as a basemap layer.
* [Play KML Tour](Shared/Samples/Layers/PlayKmlTours/readme.md) - Play tours in KML files.
* [Query with CQL filters](Shared/Samples/Layers/QueryCQLFilters/readme.md) - Query data from an OGC API feature service using CQL filters.
* [Colormap renderer](Shared/Samples/Layers/RasterColormapRenderer/readme.md) - Apply a colormap renderer to a raster.
* [Raster hillshade renderer](Shared/Samples/Layers/RasterHillshade/readme.md) - Use a hillshade renderer on a raster.
* [Raster layer (file)](Shared/Samples/Layers/RasterLayerFile/readme.md) - Create and use a raster layer made from a local raster file.
* [Raster layer (service)](Shared/Samples/Layers/RasterLayerImageServiceRaster/readme.md) - Create a raster layer from a raster image service.
* [Apply raster function to raster from service](Shared/Samples/Layers/RasterLayerRasterFunction/readme.md) - Load a raster from a service, then apply a function to it.
* [Raster rendering rule](Shared/Samples/Layers/RasterRenderingRule/readme.md) - Display a raster on a map and apply different rendering rules to that raster.
* [RGB renderer](Shared/Samples/Layers/RasterRgbRenderer/readme.md) - Apply an RGB renderer to a raster layer to enhance feature visibility.
* [Scene layer selection](Shared/Samples/Layers/SceneLayerSelection/readme.md) - Identify features in a scene to select.
* [Scene layer (URL)](Shared/Samples/Layers/SceneLayerUrl/readme.md) - Display an ArcGIS scene layer from a URL.
* [Show labels on layers](Shared/Samples/Layers/ShowLabelsOnLayer/readme.md) - Display custom labels on a feature layer.
* [Show popup](Shared/Samples/Layers/ShowPopup/readme.md) - Show predefined popups from a web map.
* [Style WMS layers](Shared/Samples/Layers/StyleWmsLayer/readme.md) - Change the style of a Web Map Service (WMS) layer.
* [Time-based query](Shared/Samples/Layers/TimeBasedQuery/readme.md) - Query data using a time extent. 
* [Load WFS with XML query](Shared/Samples/Layers/WfsXmlQuery/readme.md) - Load a WFS feature table using an XML query.
* [Identify WMS features](Shared/Samples/Layers/WmsIdentify/readme.md) - Identify features in a WMS layer and display the associated popup content.
* [WMS layer (URL)](Shared/Samples/Layers/WMSLayerUrl/readme.md) - Display a WMS layer using a WMS service URL.
* [WMS service catalog](Shared/Samples/Layers/WmsServiceCatalog/readme.md) - Connect to a WMS service and show the available layers and sublayers. 
* [WMTS layer](Shared/Samples/Layers/WMTSLayer/readme.md) - Display a layer from a Web Map Tile Service.

## Location

* [Display device location with autopan modes](Shared/Samples/Location/DisplayDeviceLocation/readme.md) - Display your current position on the map, as well as switch between different types of auto pan Modes.
* [Set up location-driven Geotriggers](Shared/Samples/Location/LocationDrivenGeotriggers/readme.md) - Create a notification every time a given location data source has entered and/or exited a set of features or graphics.
* [Display device location with NMEA data sources](Shared/Samples/Location/LocationWithNMEA/readme.md) - Parse NMEA sentences and use the results to show device location on the map.
* [Show location history](Shared/Samples/Location/ShowLocationHistory/readme.md) - Display your location history on the map.

## Map

* [Access load status](Shared/Samples/Map/AccessLoadStatus/readme.md) - Determine the map's load status which can be: `NotLoaded`, `FailedToLoad`, `Loading`, `Loaded`.
* [Apply scheduled updates to preplanned map area](Shared/Samples/Map/ApplyScheduledUpdates/readme.md) - Apply scheduled updates to a downloaded preplanned map area.
* [Create and save map](Shared/Samples/Map/AuthorMap/readme.md) - Create and save a map as an ArcGIS `PortalItem` (i.e. web map).
* [Browse building floors](Shared/Samples/Map/BrowseBuildingFloors/readme.md) - Display and browse through building floors from a floor-aware web map.
* [Change basemap](Shared/Samples/Map/ChangeBasemap/readme.md) - Change a map's basemap. A basemap is beneath all layers on a `Map` and is used to provide visual reference for the operational layers.
* [Display map](Shared/Samples/Map/DisplayMap/readme.md) - Display a map with an imagery basemap.
* [Display overview map](Shared/Samples/Map/DisplayOverviewMap/readme.md) - Include an overview or inset map as an additional map view to show the wider context of the primary view. 
* [Download preplanned map area](Shared/Samples/Map/DownloadPreplannedMap/readme.md) - Take a map offline using a preplanned map area.
* [Generate offline map](Shared/Samples/Map/GenerateOfflineMap/readme.md) - Take a web map offline.
* [Generate offline map (overrides)](Shared/Samples/Map/GenerateOfflineMapWithOverrides/readme.md) - Take a web map offline with additional options for each layer.
* [Honor mobile map package expiration date](Shared/Samples/Map/HonorMobileMapPackageExpiration/readme.md) - Access the expiration information of an expired mobile map package.
* [Manage bookmarks](Shared/Samples/Map/ManageBookmarks/readme.md) - Access and create bookmarks on a map.
* [Manage operational layers](Shared/Samples/Map/ManageOperationalLayers/readme.md) - Add, remove, and reorder operational layers in a map.
* [Map reference scale](Shared/Samples/Map/MapReferenceScale/readme.md) - Set the map's reference scale and which feature layers should honor the reference scale.
* [Mobile map (search and route)](Shared/Samples/Map/MobileMapSearchAndRoute/readme.md) - Display maps and use locators to enable search and routing offline using a Mobile Map Package.
* [Generate offline map with local basemap](Shared/Samples/Map/OfflineBasemapByReference/readme.md) - Use the `OfflineMapTask` to take a web map offline, but instead of downloading an online basemap, use one which is already on the device.
* [Open map URL](Shared/Samples/Map/OpenMapURL/readme.md) - Display a web map.
* [Open mobile map package](Shared/Samples/Map/OpenMobileMap/readme.md) - Display a map from a mobile map package.
* [Search for webmap](Shared/Samples/Map/SearchPortalMaps/readme.md) - Find webmap portal items by using a search term.
* [Map initial extent](Shared/Samples/Map/SetInitialMapArea/readme.md) - Display the map at an initial viewpoint representing a bounding geometry.
* [Set initial map location](Shared/Samples/Map/SetInitialMapLocation/readme.md) - Display a basemap centered at an initial location and scale.
* [Map spatial reference](Shared/Samples/Map/SetMapSpatialReference/readme.md) - Specify a map's spatial reference.
* [Set min & max scale](Shared/Samples/Map/SetMinMaxScale/readme.md) - Restrict zooming between specific scale ranges.

## MapView

* [Change time extent](Shared/Samples/MapView/ChangeTimeExtent/readme.md) - Filter data in layers by applying a time extent to a MapView.
* [Change viewpoint](Shared/Samples/MapView/ChangeViewpoint/readme.md) - Set the map view to a new viewpoint.
* [Display draw status](Shared/Samples/MapView/DisplayDrawingStatus/readme.md) - Get the draw status of your map view or scene view to know when all layers in the map or scene have finished drawing.
* [Display grid](Shared/Samples/MapView/DisplayGrid/readme.md) - Display coordinate system grids including Latitude/Longitude, MGRS, UTM and USNG on a map view. Also, toggle label visibility and change the color of grid lines and grid labels.
* [Display layer view state](Shared/Samples/MapView/DisplayLayerViewState/readme.md) - Determine if a layer is currently being viewed.
* [Feature layer time offset](Shared/Samples/MapView/FeatureLayerTimeOffset/readme.md) - Display a time-enabled feature layer with a time offset.
* [Identify layers](Shared/Samples/MapView/IdentifyLayers/readme.md) - Identify features in all layers in a map. MapView supports identifying features across multiple layers. Because some layer types have sublayers, the sample recursively counts results for sublayers within each layer.
* [Map rotation](Shared/Samples/MapView/MapRotation/readme.md) - Rotate a map.
* [Show callout](Shared/Samples/MapView/ShowCallout/readme.md) - Show a callout with the latitude and longitude of user-tapped points.
* [Show magnifier](Shared/Samples/MapView/ShowMagnifier/readme.md) - Tap and hold on a map to show a magnifier.
* [Take screenshot](Shared/Samples/MapView/TakeScreenshot/readme.md) - Take a screenshot of the map.

## Network analysis

* [Find closest facility to an incident (interactive)](Shared/Samples/NetworkAnalysis/ClosestFacility/readme.md) - Find a route to the closest facility from a location.
* [Find closest facility to multiple incidents (service)](Shared/Samples/NetworkAnalysis/ClosestFacilityStatic/readme.md) - Find routes from several locations to the respective closest facility.
* [Find route](Shared/Samples/NetworkAnalysis/FindRoute/readme.md) - Display directions for a route between two points.
* [Find service area](Shared/Samples/NetworkAnalysis/FindServiceArea/readme.md) - Find the service area within a network from a given point.
* [Find service areas for multiple facilities](Shared/Samples/NetworkAnalysis/FindServiceAreasForMultipleFacilities/readme.md) - Find the service areas of several facilities from a feature service.
* [Navigate route](Shared/Samples/NetworkAnalysis/NavigateRoute/readme.md) - Use a routing service to navigate between points.
* [Navigate route with rerouting](Shared/Samples/NetworkAnalysis/NavigateRouteRerouting/readme.md) - Navigate between two points and dynamically recalculate an alternate route when the original route is unavailable.
* [Offline routing](Shared/Samples/NetworkAnalysis/OfflineRouting/readme.md) - Solve a route on-the-fly using offline data.
* [Route around barriers](Shared/Samples/NetworkAnalysis/RouteAroundBarriers/readme.md) - Find a route that reaches all stops without crossing any barriers.

## Scene

* [Change atmosphere effect](Shared/Samples/Scene/ChangeAtmosphereEffect/readme.md) - Changes the appearance of the atmosphere in a scene.
* [Create terrain surface from a local raster](Shared/Samples/Scene/CreateTerrainSurfaceRaster/readme.md) - Set the terrain surface with elevation described by a raster file.
* [Create terrain from local tile package](Shared/Samples/Scene/CreateTerrainSurfaceTilePackage/readme.md) - Set the terrain surface with elevation described by a local tile package.
* [Get elevation at a point](Shared/Samples/Scene/GetElevationAtPoint/readme.md) - Get the elevation for a given point on a surface in a scene.
* [Open mobile scene package](Shared/Samples/Scene/OpenMobileScenePackage/readme.md) - Opens and displays a scene from a Mobile Scene Package (.mspk).
* [Open scene (portal item)](Shared/Samples/Scene/OpenScenePortalItem/readme.md) - Open a web scene from a portal item.
* [Terrain exaggeration](Shared/Samples/Scene/TerrainExaggeration/readme.md) - Vertically exaggerate terrain in a scene.
* [View content beneath terrain surface](Shared/Samples/Scene/ViewContentBeneathSurface/readme.md) - See through terrain in a scene and move the camera underground.

## SceneView

* [Animate images with image overlay](Shared/Samples/SceneView/AnimateImageOverlay/readme.md) - Animate a series of images with an image overlay.
* [Choose camera controller](Shared/Samples/SceneView/ChooseCameraController/readme.md) - Control the behavior of the camera in a scene.
* [GeoView viewpoint synchronization](Shared/Samples/SceneView/GeoViewSync/readme.md) - Keep the view points of two views (e.g. MapView and SceneView) synchronized with each other.

## Search

* [Find address](Shared/Samples/Search/FindAddress/readme.md) - Find the location for an address.
* [Find place](Shared/Samples/Search/FindPlace/readme.md) - Find places of interest near a location or within a specific area.
* [Offline geocode](Shared/Samples/Search/OfflineGeocode/readme.md) - Geocode addresses to locations and reverse geocode locations to addresses offline.
* [Reverse geocode](Shared/Samples/Search/ReverseGeocode/readme.md) - Use an online service to find the address for a tapped point.

## Security

* [Authenticate with OAuth](Shared/Samples/Security/OAuth/readme.md) - Authenticate with ArcGIS Online (or your own portal) using OAuth2 to access secured resources (such as private web maps or layers).
* [ArcGIS token challenge](Shared/Samples/Security/TokenSecuredChallenge/readme.md) - This sample demonstrates how to prompt the user for a username and password to authenticate with ArcGIS Server to access an ArcGIS token-secured service. Accessing secured services requires a login that's been defined on the server.

## Symbology

* [Custom dictionary style](Shared/Samples/Symbology/CustomDictionaryStyle/readme.md) - Use a custom dictionary created from a web style or style file (.stylx) to symbolize features using a variety of attribute values.
* [Feature layer extrusion](Shared/Samples/Symbology/FeatureLayerExtrusion/readme.md) - Extrude features based on their attributes.
* [Picture marker symbol](Shared/Samples/Symbology/RenderPictureMarkers/readme.md) - Use pictures for markers.
* [Simple marker symbol](Shared/Samples/Symbology/RenderSimpleMarkers/readme.md) - Show a simple marker symbol on a map.
* [Unique value renderer](Shared/Samples/Symbology/RenderUniqueValues/readme.md) - Render features in a layer using a distinct symbol for each unique attribute value.
* [Scene symbols](Shared/Samples/Symbology/SceneSymbols/readme.md) - Show various kinds of 3D symbols in a scene.
* [Simple renderer](Shared/Samples/Symbology/SimpleRenderers/readme.md) - Display common symbols for all graphics in a graphics overlay with a renderer.
* [Read symbols from mobile style](Shared/Samples/Symbology/SymbolsFromMobileStyle/readme.md) - Combine multiple symbols from a mobile style file into a single symbol.
* [Distance composite scene symbol](Shared/Samples/Symbology/UseDistanceCompositeSym/readme.md) - Change a graphic's symbol based on the camera's proximity to it.

## Utility network

<<<<<<< HEAD
* [Configure subnetwork trace](Shared/Samples/Utility%20network/ConfigureSubnetworkTrace/readme.md) - Get a server-defined trace configuration for a given tier and modify its traversability scope, add new condition barriers and control what is included in the subnetwork trace result.
* [Display utility associations](Shared/Samples/Utility%20network/DisplayUtilityAssociations/readme.md) - Create graphics for utility associations in a utility network.
* [Display content of utility network container](Shared/Samples/Utility%20network/DisplayUtilityNetworkContainer/readme.md) - A utility network container allows a dense collection of features to be represented by a single feature, which can be used to reduce map clutter.
* [Perform valve isolation trace](Shared/Samples/Utility%20network/PerformValveIsolationTrace/readme.md) - Run a filtered trace to locate operable features that will isolate an area from the flow of network resources.
* [Trace utility network](Shared/Samples/Utility%20network/TraceUtilityNetwork/readme.md) - Discover connected features in a utility network using connected, subnetwork, upstream, and downstream traces.
=======
* [Configure subnetwork trace](Shared/Samples/UtilityNetwork/ConfigureSubnetworkTrace/readme.md) - Get a server-defined trace configuration for a given tier and modify its traversability scope, add new condition barriers and control what is included in the subnetwork trace result.
* [Display utility associations](Shared/Samples/UtilityNetwork/DisplayUtilityAssociations/readme.md) - Create graphics for utility associations in a utility network.
* [Perform valve isolation trace](Shared/Samples/UtilityNetwork/PerformValveIsolationTrace/readme.md) - Run a filtered trace to locate operable features that will isolate an area from the flow of network resources.
* [Trace utility network](Shared/Samples/UtilityNetwork/TraceUtilityNetwork/readme.md) - Discover connected features in a utility network using connected, subnetwork, upstream, and downstream traces.
>>>>>>> 1146b9d7
<|MERGE_RESOLUTION|>--- conflicted
+++ resolved
@@ -247,15 +247,7 @@
 
 ## Utility network
 
-<<<<<<< HEAD
-* [Configure subnetwork trace](Shared/Samples/Utility%20network/ConfigureSubnetworkTrace/readme.md) - Get a server-defined trace configuration for a given tier and modify its traversability scope, add new condition barriers and control what is included in the subnetwork trace result.
-* [Display utility associations](Shared/Samples/Utility%20network/DisplayUtilityAssociations/readme.md) - Create graphics for utility associations in a utility network.
-* [Display content of utility network container](Shared/Samples/Utility%20network/DisplayUtilityNetworkContainer/readme.md) - A utility network container allows a dense collection of features to be represented by a single feature, which can be used to reduce map clutter.
-* [Perform valve isolation trace](Shared/Samples/Utility%20network/PerformValveIsolationTrace/readme.md) - Run a filtered trace to locate operable features that will isolate an area from the flow of network resources.
-* [Trace utility network](Shared/Samples/Utility%20network/TraceUtilityNetwork/readme.md) - Discover connected features in a utility network using connected, subnetwork, upstream, and downstream traces.
-=======
 * [Configure subnetwork trace](Shared/Samples/UtilityNetwork/ConfigureSubnetworkTrace/readme.md) - Get a server-defined trace configuration for a given tier and modify its traversability scope, add new condition barriers and control what is included in the subnetwork trace result.
 * [Display utility associations](Shared/Samples/UtilityNetwork/DisplayUtilityAssociations/readme.md) - Create graphics for utility associations in a utility network.
 * [Perform valve isolation trace](Shared/Samples/UtilityNetwork/PerformValveIsolationTrace/readme.md) - Run a filtered trace to locate operable features that will isolate an area from the flow of network resources.
 * [Trace utility network](Shared/Samples/UtilityNetwork/TraceUtilityNetwork/readme.md) - Discover connected features in a utility network using connected, subnetwork, upstream, and downstream traces.
->>>>>>> 1146b9d7
