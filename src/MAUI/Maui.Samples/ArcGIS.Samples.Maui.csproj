--- conflicted
+++ resolved
@@ -87,15 +87,9 @@
   <ItemGroup>
 	<None Remove="Samples\**\*.md" />
     <MauiAsset Include="Samples\**\*.md" />
-<<<<<<< HEAD
-    <MauiImage Include="Samples\**\*.jpg" />
-    <EmbeddedResource Include="Samples\**\*.cs" />
-    <EmbeddedResource Include="Helpers\**\*.cs" />
-=======
     <MauiAsset Include="Converters\*.cs" />
     <MauiImage Include="Samples\**\*.jpg" />
     <MauiAsset Include="Samples\**\*.cs" />
->>>>>>> ba73b3d1
     <EmbeddedResource Include="SyntaxHighlighting\highlight.js" />
   </ItemGroup>
   <ItemGroup>
@@ -108,12 +102,6 @@
     <None Remove="Resources\Fonts\calcite-ui-icons-24.ttf" />
   </ItemGroup>
   <ItemGroup>
-<<<<<<< HEAD
-    <Compile Remove="Helpers\SampleTreeViewBuilder.cs" />
-  </ItemGroup>
-  <ItemGroup>
-=======
->>>>>>> ba73b3d1
 	  <MauiImage Include="Resources\Thumbnails\placeholder_ios.jpg" />
     <MauiImage Include="Resources\Thumbnails\placeholder_maccatalyst.jpg" />
   </ItemGroup>
@@ -166,8 +154,6 @@
     <Compile Update="AppShell.xaml.cs">
       <DependentUpon>AppShell.xaml</DependentUpon>
     </Compile>
-<<<<<<< HEAD
-=======
     <Compile Update="Converters\*.cs">
       <CopyToOutputDirectory>PreserveNewest</CopyToOutputDirectory>
     </Compile>
@@ -177,7 +163,6 @@
     <Compile Update="Helpers\ArcGISLoginPrompt.cs">
       <CopyToOutputDirectory>PreserveNewest</CopyToOutputDirectory>
     </Compile>
->>>>>>> ba73b3d1
     <Compile Update="ScreenshotView.xaml.cs">
       <DependentUpon>ScreenshotView.xaml</DependentUpon>
     </Compile>
@@ -195,8 +180,6 @@
     <MauiXaml Update="CategoryPage.xaml">
       <Generator>MSBuild:Compile</Generator>
     </MauiXaml>
-<<<<<<< HEAD
-=======
     <MauiXaml Update="Samples\**\*.xaml">
       <CopyToOutputDirectory>PreserveNewest</CopyToOutputDirectory>
     </MauiXaml>
@@ -209,7 +192,6 @@
     <MauiAsset Update="Converters\*.cs">
       <CopyToOutputDirectory>PreserveNewest</CopyToOutputDirectory>
     </MauiAsset>
->>>>>>> ba73b3d1
     <MauiXaml Update="ScreenshotView.xaml">
       <Generator>MSBuild:Compile</Generator>
     </MauiXaml>
