<Project Sdk="Microsoft.NET.Sdk">

	<PropertyGroup>
		<TargetFrameworks>net8.0-android;net8.0-ios;net8.0-maccatalyst</TargetFrameworks>
		<TargetFrameworks Condition="$([MSBuild]::IsOSPlatform('windows'))">$(TargetFrameworks);net8.0-windows10.0.19041.0</TargetFrameworks>
		<OutputType>Exe</OutputType>
		<RootNamespace>ArcGIS.Samples</RootNamespace>
		<UseMaui>true</UseMaui>
		<SingleProject>true</SingleProject>
		<ImplicitUsings>enable</ImplicitUsings>

		<!-- Display name -->
		<ApplicationTitle>ArcGIS.Samples.Maui</ApplicationTitle>

		<!-- App Identifier -->
		<ApplicationId>com.esri.arcgisruntime.samples.maui</ApplicationId>
		<ApplicationIdGuid>dfaa7aed-d4c6-448f-8c5b-61b58c75ea36</ApplicationIdGuid>

		<!-- Versions -->
		<ApplicationDisplayVersion>1.0</ApplicationDisplayVersion>
		<ApplicationVersion>1</ApplicationVersion>

		<SupportedOSPlatformVersion Condition="$([MSBuild]::GetTargetPlatformIdentifier('$(TargetFramework)')) == 'ios'">15.0</SupportedOSPlatformVersion>
		<SupportedOSPlatformVersion Condition="$([MSBuild]::GetTargetPlatformIdentifier('$(TargetFramework)')) == 'maccatalyst'">14.0</SupportedOSPlatformVersion>
		<SupportedOSPlatformVersion Condition="$([MSBuild]::GetTargetPlatformIdentifier('$(TargetFramework)')) == 'android'">26.0</SupportedOSPlatformVersion>
		<SupportedOSPlatformVersion Condition="$([MSBuild]::GetTargetPlatformIdentifier('$(TargetFramework)')) == 'windows'">10.0.19041.0</SupportedOSPlatformVersion>
		<TargetPlatformMinVersion Condition="$([MSBuild]::GetTargetPlatformIdentifier('$(TargetFramework)')) == 'windows'">10.0.19041.0</TargetPlatformMinVersion>
		<RootNamespace>ArcGIS</RootNamespace>
		<AssemblyName>ArcGIS</AssemblyName>
        <DefineConstants>$(DefineConstants);MAUI</DefineConstants>
	</PropertyGroup>

	<ItemGroup>
		<!-- App Icon -->
		<MauiIcon Include="Resources\appicon.svg" ForegroundFile="Resources\arcgissdkglyphfg.svg" />

		<!-- Splash Screen -->
		<MauiSplashScreen Include="Resources\arcgissdkglyphfg.svg" Color="#512BD4" BaseSize="128,128" />

		<!-- Images -->
		<MauiImage Include="Images\*" />
		<MauiImage Update="Images\dotnet_bot.svg" BaseSize="168,208" />

		<!-- Custom Fonts -->
		<MauiFont Include="Resources\Fonts\*" />

		<!-- Raw Assets (also remove the "Resources\Raw" prefix) -->
		<MauiAsset Include="Resources\Raw\**" LogicalName="%(RecursiveDir)%(Filename)%(Extension)" />
	</ItemGroup>
  <ItemGroup>
      <Using Remove="Microsoft.Maui.ApplicationModel" />
  </ItemGroup>

	<ItemGroup>
    <!-- Excluded due to missing toolkit components -->
	  <AndroidResource Remove="Samples\MapView\FilterByTimeExtent\**" />
	  <Compile Remove="Samples\MapView\FilterByTimeExtent\**" />
	  <MauiCss Remove="Samples\MapView\FilterByTimeExtent\**" />
	  <MauiXaml Remove="Samples\MapView\FilterByTimeExtent\**" />
	  <None Remove="Samples\MapView\FilterByTimeExtent\**" />
	</ItemGroup>

	<!-- Exclude Indoor Positioning on desktop platforms -->
	<ItemGroup Condition="$(TargetFramework.StartsWith('net8.0-maccatalyst')) or $(TargetFramework.StartsWith('net8.0-windows'))">
	  <AndroidResource Remove="Samples\Location\IndoorPositioning\**" />
	  <Compile Remove="Samples\Location\IndoorPositioning\**" />
	  <MauiCss Remove="Samples\Location\IndoorPositioning\**" />
	  <MauiXaml Remove="Samples\Location\IndoorPositioning\**" />
	  <None Remove="Samples\Location\IndoorPositioning\**" />
	</ItemGroup>

  <ItemGroup Condition="$([MSBuild]::GetTargetPlatformIdentifier('$(TargetFramework)')) == 'windows'">
      <Content Include="Resources\*.md">
          <CopyToOutputDirectory>PreserveNewest</CopyToOutputDirectory>
      </Content>
      <Content Include="Resources\*.css">
          <CopyToOutputDirectory>PreserveNewest</CopyToOutputDirectory>
      </Content>
  </ItemGroup>
  <ItemGroup>
    <None Remove="Resources\SettingsPage\*.md" />
    <EmbeddedResource Include="Resources\SettingsPage\*.md" />
    <Content Include="Samples\**\*.jpg" Condition="$([MSBuild]::GetTargetPlatformIdentifier('$(TargetFramework)')) == 'windows'" />
  </ItemGroup>

  <!-- Resource outputs for description and source code viewing -->
  <ItemGroup>
	<None Remove="Samples\**\*.md" />
    <MauiAsset Include="Samples\**\*.md" />
    <MauiAsset Include="Converters\*.cs" />
    <MauiImage Include="Samples\**\*.jpg" />
    <MauiAsset Include="Samples\**\*.cs" />
    <EmbeddedResource Include="SyntaxHighlighting\highlight.js" />
  </ItemGroup>
  <ItemGroup>
    <MauiImage Include="Resources\Thumbnails\placeholder_android.jpg" />
    <None Remove="Resources\Icons\*.svg" />
	  <MauiImage Include="Resources\Icons\*.svg" />
  </ItemGroup>

  <ItemGroup>
    <None Remove="Resources\Fonts\calcite-ui-icons-24.ttf" />
  </ItemGroup>
  <ItemGroup>
	  <MauiImage Include="Resources\Thumbnails\placeholder_ios.jpg" />
    <MauiImage Include="Resources\Thumbnails\placeholder_maccatalyst.jpg" />
  </ItemGroup>
  <ItemGroup>
    <EmbeddedResource Include="Resources\PictureMarkerSymbols\pin_blue.png" />
    <EmbeddedResource Include="Resources\PictureMarkerSymbols\pin_star_blue.png" />
  </ItemGroup>
	<ItemGroup>
    <MauiAsset Include="Resources\Thumbnails\placeholder_windows.jpg" />
    <MauiAsset Include="SyntaxHighlighting\github-markdown.css">
      <CopyToOutputDirectory>PreserveNewest</CopyToOutputDirectory>
    </MauiAsset>
    <MauiAsset Include="SyntaxHighlighting\github-markdown-dark.css">
      <CopyToOutputDirectory>PreserveNewest</CopyToOutputDirectory>
    </MauiAsset>
    <MauiAsset Include="SyntaxHighlighting\highlight-dark.css">
      <CopyToOutputDirectory>PreserveNewest</CopyToOutputDirectory>
    </MauiAsset>
    <MauiAsset Include="SyntaxHighlighting\highlight.css">
      <CopyToOutputDirectory>PreserveNewest</CopyToOutputDirectory>
    </MauiAsset>
    <MauiAsset Include="SyntaxHighlighting\highlight.js">
      <CopyToOutputDirectory>PreserveNewest</CopyToOutputDirectory>
    </MauiAsset>
  </ItemGroup>
  <ItemGroup>
    <PackageReference Include="CommunityToolkit.Maui" />
    <PackageReference Include="CommunityToolkit.Mvvm" />
    <PackageReference Include="Esri.ArcGISRuntime.Hydrography" />
    <PackageReference Include="Esri.ArcGISRuntime.Maui" />
    <PackageReference Include="Esri.ArcGISRuntime.Toolkit.Maui" />
    <PackageReference Include="Markdig" />
    <PackageReference Include="System.Drawing.Common" />
<<<<<<< HEAD
  </ItemGroup>

  <!-- WinUIEx is used to workaround the lack of a WebAuthenticationBroker for WinUI. https://github.com/microsoft/WindowsAppSDK/issues/441 -->
  <ItemGroup Condition="'$(TargetFramework)' == 'net7.0-windows10.0.19041.0'">
    <PackageReference Include="WinUIEx" />
    <PackageReference Include="System.Security.Cryptography.ProtectedData" />
  </ItemGroup>
  <ItemGroup Condition="'$(TargetFramework)' == 'net7.0-android'">
=======
    <PackageReference Include="Microsoft.Maui.Controls"/>
    <PackageReference Include="Microsoft.Maui.Controls.Compatibility"/>
  </ItemGroup>

  <!-- WinUIEx is used to workaround the lack of a WebAuthenticationBroker for WinUI. https://github.com/microsoft/WindowsAppSDK/issues/441 -->
  <ItemGroup Condition="'$(TargetFramework)' == 'net8.0-windows10.0.19041.0'">
    <PackageReference Include="WinUIEx" />
    <PackageReference Include="System.Security.Cryptography.ProtectedData" />
  </ItemGroup>
  <ItemGroup Condition="'$(TargetFramework)' == 'net8.0-android'">
>>>>>>> 47dd2254
    <PackageReference Include="Xamarin.AndroidX.AppCompat" />
  </ItemGroup>
  <ItemGroup>
    <Compile Update="ApiKeyView.xaml.cs">
      <DependentUpon>ApiKeyView.xaml</DependentUpon>
    </Compile>
    <Compile Update="AppShell.xaml.cs">
      <DependentUpon>AppShell.xaml</DependentUpon>
    </Compile>
    <Compile Update="Converters\*.cs">
      <CopyToOutputDirectory>PreserveNewest</CopyToOutputDirectory>
    </Compile>
    <Compile Update="Samples\**\*.cs">
      <CopyToOutputDirectory>PreserveNewest</CopyToOutputDirectory>
    </Compile>
    <Compile Update="Helpers\ArcGISLoginPrompt.cs">
      <CopyToOutputDirectory>PreserveNewest</CopyToOutputDirectory>
    </Compile>
    <Compile Update="ScreenshotView.xaml.cs">
      <DependentUpon>ScreenshotView.xaml</DependentUpon>
    </Compile>
    <Compile Update="SettingsPage.xaml.cs">
      <DependentUpon>SettingsPage.xaml</DependentUpon>
    </Compile>
  </ItemGroup>
  <ItemGroup>
    <MauiXaml Update="ApiKeyPage.xaml">
      <Generator>MSBuild:Compile</Generator>
    </MauiXaml>
    <MauiXaml Update="AppShell.xaml">
      <Generator>MSBuild:Compile</Generator>
    </MauiXaml>
    <MauiXaml Update="CategoryPage.xaml">
      <Generator>MSBuild:Compile</Generator>
    </MauiXaml>
    <MauiXaml Update="Samples\**\*.xaml">
      <CopyToOutputDirectory>PreserveNewest</CopyToOutputDirectory>
    </MauiXaml>
    <MauiAsset Update="Helpers\ArcGISLoginPrompt.cs">
      <CopyToOutputDirectory>PreserveNewest</CopyToOutputDirectory>
    </MauiAsset>
    <MauiAsset Update="Samples\**\*.cs">
      <CopyToOutputDirectory>PreserveNewest</CopyToOutputDirectory>
    </MauiAsset>
    <MauiAsset Update="Converters\*.cs">
      <CopyToOutputDirectory>PreserveNewest</CopyToOutputDirectory>
    </MauiAsset>
    <MauiXaml Update="ScreenshotView.xaml">
      <Generator>MSBuild:Compile</Generator>
    </MauiXaml>
    <MauiXaml Update="SearchPopup.xaml">
      <Generator>MSBuild:Compile</Generator>
    </MauiXaml>
    <MauiXaml Update="SettingsPage.xaml">
      <Generator>MSBuild:Compile</Generator>
    </MauiXaml>
    <MauiFont Update="Resources\Fonts\calcite-ui-icons-24.ttf">
      <CopyToOutputDirectory>PreserveNewest</CopyToOutputDirectory>
    </MauiFont>
  </ItemGroup>

  <Import Project="..\..\Samples.Shared\ArcGIS.Samples.Shared.projitems" Label="Shared" />
</Project><|MERGE_RESOLUTION|>--- conflicted
+++ resolved
@@ -135,16 +135,6 @@
     <PackageReference Include="Esri.ArcGISRuntime.Toolkit.Maui" />
     <PackageReference Include="Markdig" />
     <PackageReference Include="System.Drawing.Common" />
-<<<<<<< HEAD
-  </ItemGroup>
-
-  <!-- WinUIEx is used to workaround the lack of a WebAuthenticationBroker for WinUI. https://github.com/microsoft/WindowsAppSDK/issues/441 -->
-  <ItemGroup Condition="'$(TargetFramework)' == 'net7.0-windows10.0.19041.0'">
-    <PackageReference Include="WinUIEx" />
-    <PackageReference Include="System.Security.Cryptography.ProtectedData" />
-  </ItemGroup>
-  <ItemGroup Condition="'$(TargetFramework)' == 'net7.0-android'">
-=======
     <PackageReference Include="Microsoft.Maui.Controls"/>
     <PackageReference Include="Microsoft.Maui.Controls.Compatibility"/>
   </ItemGroup>
@@ -155,7 +145,6 @@
     <PackageReference Include="System.Security.Cryptography.ProtectedData" />
   </ItemGroup>
   <ItemGroup Condition="'$(TargetFramework)' == 'net8.0-android'">
->>>>>>> 47dd2254
     <PackageReference Include="Xamarin.AndroidX.AppCompat" />
   </ItemGroup>
   <ItemGroup>
