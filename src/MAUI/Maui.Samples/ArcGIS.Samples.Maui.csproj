--- conflicted
+++ resolved
@@ -153,11 +153,9 @@
     </PackageReference>
   </ItemGroup>
   <ItemGroup>
-<<<<<<< HEAD
     <MauiFont Update="Resources\Fonts\calcite-ui-icons-24.ttf">
       <CopyToOutputDirectory>PreserveNewest</CopyToOutputDirectory>
     </MauiFont>
-=======
     <Compile Update="ApiKeyView.xaml.cs">
       <DependentUpon>ApiKeyView.xaml</DependentUpon>
     </Compile>
@@ -190,7 +188,6 @@
     <MauiXaml Update="SettingsPage.xaml">
       <Generator>MSBuild:Compile</Generator>
     </MauiXaml>
->>>>>>> 96682158
   </ItemGroup>
 
   <Import Project="..\..\Samples.Shared\ArcGIS.Samples.Shared.projitems" Label="Shared" />
