﻿<Project Sdk="Microsoft.NET.Sdk">

	<PropertyGroup>
		<TargetFrameworks>net7.0-android;net7.0-ios;net7.0-maccatalyst</TargetFrameworks>
		<TargetFrameworks Condition="$([MSBuild]::IsOSPlatform('windows'))">$(TargetFrameworks);net7.0-windows10.0.19041.0</TargetFrameworks>
		<OutputType>Exe</OutputType>
		<RootNamespace>ArcGIS.Samples</RootNamespace>
		<UseMaui>true</UseMaui>
		<SingleProject>true</SingleProject>
		<ImplicitUsings>enable</ImplicitUsings>

		<!-- Display name -->
		<ApplicationTitle>ArcGIS.Samples.Maui</ApplicationTitle>

		<!-- App Identifier -->
		<ApplicationId>com.esri.arcgisruntime.samples.maui</ApplicationId>
		<ApplicationIdGuid>dfaa7aed-d4c6-448f-8c5b-61b58c75ea36</ApplicationIdGuid>

		<!-- Versions -->
		<ApplicationDisplayVersion>1.0</ApplicationDisplayVersion>
		<ApplicationVersion>1</ApplicationVersion>

		<SupportedOSPlatformVersion Condition="$([MSBuild]::GetTargetPlatformIdentifier('$(TargetFramework)')) == 'ios'">14.2</SupportedOSPlatformVersion>
		<SupportedOSPlatformVersion Condition="$([MSBuild]::GetTargetPlatformIdentifier('$(TargetFramework)')) == 'maccatalyst'">14.0</SupportedOSPlatformVersion>
		<SupportedOSPlatformVersion Condition="$([MSBuild]::GetTargetPlatformIdentifier('$(TargetFramework)')) == 'android'">26.0</SupportedOSPlatformVersion>
		<SupportedOSPlatformVersion Condition="$([MSBuild]::GetTargetPlatformIdentifier('$(TargetFramework)')) == 'windows'">10.0.19041.0</SupportedOSPlatformVersion>
		<TargetPlatformMinVersion Condition="$([MSBuild]::GetTargetPlatformIdentifier('$(TargetFramework)')) == 'windows'">10.0.17763.0</TargetPlatformMinVersion>
		<RootNamespace>ArcGIS</RootNamespace>
		<AssemblyName>ArcGIS</AssemblyName>
        <DefineConstants>$(DefineConstants);MAUI</DefineConstants>
	</PropertyGroup>

	<ItemGroup>
		<!-- App Icon -->
		<MauiIcon Include="Resources\appicon.svg" ForegroundFile="Resources\arcgissdkglyphfg.svg" />

		<!-- Splash Screen -->
		<MauiSplashScreen Include="Resources\arcgissdkglyphfg.svg" Color="#512BD4" BaseSize="128,128" />

		<!-- Images -->
		<MauiImage Include="Images\*" />
		<MauiImage Update="Images\dotnet_bot.svg" BaseSize="168,208" />

		<!-- Custom Fonts -->
		<MauiFont Include="Resources\Fonts\*" />

		<!-- Raw Assets (also remove the "Resources\Raw" prefix) -->
		<MauiAsset Include="Resources\Raw\**" LogicalName="%(RecursiveDir)%(Filename)%(Extension)" />
	</ItemGroup>
  <ItemGroup>
      <Using Remove="Microsoft.Maui.ApplicationModel" />
  </ItemGroup>

	<ItemGroup>
    <!-- Excluded due to missing toolkit components -->
	  <AndroidResource Remove="Samples\MapView\FilterByTimeExtent\**" />
	  <Compile Remove="Samples\MapView\FilterByTimeExtent\**" />
	  <EmbeddedResource Remove="Samples\MapView\FilterByTimeExtent\**" />
	  <MauiCss Remove="Samples\MapView\FilterByTimeExtent\**" />
	  <MauiXaml Remove="Samples\MapView\FilterByTimeExtent\**" />
	  <None Remove="Samples\MapView\FilterByTimeExtent\**" />
	</ItemGroup>

	<!-- Exclude some samples on mac catalyst -->
	<ItemGroup Condition="$(TargetFramework.StartsWith('net7.0-maccatalyst')) == true">
	  <AndroidResource Remove="Samples\Location\IndoorPositioning\**" />
	  <Compile Remove="Samples\Location\IndoorPositioning\**" />
	  <EmbeddedResource Remove="Samples\Location\IndoorPositioning\**" />
	  <MauiCss Remove="Samples\Location\IndoorPositioning\**" />
	  <MauiXaml Remove="Samples\Location\IndoorPositioning\**" />
	  <None Remove="Samples\Location\IndoorPositioning\**" />
	</ItemGroup>

  <ItemGroup Condition="$([MSBuild]::GetTargetPlatformIdentifier('$(TargetFramework)')) == 'windows'">
      <Content Include="Resources\*.md">
          <CopyToOutputDirectory>PreserveNewest</CopyToOutputDirectory>
      </Content>
      <Content Include="Resources\*.css">
          <CopyToOutputDirectory>PreserveNewest</CopyToOutputDirectory>
      </Content>
  </ItemGroup>
  <ItemGroup>
    <None Remove="Resources\SettingsPage\*.md" />
    <EmbeddedResource Include="Resources\SettingsPage\*.md" />
    <Content Include="Samples\**\*.md" Condition="$([MSBuild]::GetTargetPlatformIdentifier('$(TargetFramework)')) == 'windows'" />
    <Content Include="Samples\**\*.jpg" Condition="$([MSBuild]::GetTargetPlatformIdentifier('$(TargetFramework)')) == 'windows'" />
    <BundleResource Include="Samples\**\*.md" Condition="$([MSBuild]::GetTargetPlatformIdentifier('$(TargetFramework)')) == 'iOS'" />
    <AndroidAsset Include="Samples\**\*.jpg" Condition="$([MSBuild]::GetTargetPlatformIdentifier('$(TargetFramework)')) == 'android'" />
    <AndroidAsset Include="Samples\**\*.md" Condition="$([MSBuild]::GetTargetPlatformIdentifier('$(TargetFramework)')) == 'android'" />
  </ItemGroup>

  <!-- Resource outputs for description and source code viewing -->
  <ItemGroup>
    <EmbeddedResource Include="Samples\**\*.md" />
    <EmbeddedResource Include="Samples\**\*.jpg" />
    <EmbeddedResource Include="Samples\**\*.cs" />
    <EmbeddedResource Include="Helpers\**\*.cs" />
    <EmbeddedResource Include="SyntaxHighlighting\highlight.js" />
  </ItemGroup>

  <ItemGroup>
<<<<<<< HEAD
    <None Remove="Resources\Icons\applications.svg" />
    <None Remove="Resources\Icons\applicationsDark.svg" />
    <None Remove="Resources\Icons\description.svg" />
    <None Remove="Resources\Icons\descriptiondark.svg" />
    <None Remove="Resources\Icons\documentation.svg" />
    <None Remove="Resources\Icons\documentationdark.svg" />
    <None Remove="Resources\Icons\download.svg" />
    <None Remove="Resources\Icons\downloaddark.svg" />
    <None Remove="Resources\Icons\key.svg" />
    <None Remove="Resources\Icons\keydark.svg" />
    <None Remove="Resources\Icons\maps.svg" />
    <None Remove="Resources\Icons\mapsdark.svg" />
    <None Remove="Resources\Icons\settings.svg" />
    <None Remove="Resources\Icons\settingsdark.svg" />
    <None Remove="Resources\Icons\trash.svg" />
    <None Remove="Resources\Icons\trashdark.svg" />
    <None Remove="Resources\PictureMarkerSymbols\pin_blue.png" />
    <None Remove="Resources\PictureMarkerSymbols\pin_star_blue.png" />
    <None Remove="Resources\routingSymbol.png" />
    <None Remove="Resources\Thumbnails\Placeholder_Android.jpg" />
    <None Remove="Resources\Thumbnails\Placeholder_Windows.jpg" />
  </ItemGroup>

  <ItemGroup>
    <AndroidAsset Include="Resources\Thumbnails\Placeholder_Android.jpg" />
=======
    <None Remove="Resources\Icons\*.svg" />
	  <MauiImage Include="Resources\Icons\*.svg" />
>>>>>>> 33bdd652
  </ItemGroup>
  <ItemGroup>
    <EmbeddedResource Include="Resources\PictureMarkerSymbols\pin_blue.png" />
    <EmbeddedResource Include="Resources\PictureMarkerSymbols\pin_star_blue.png" />
  </ItemGroup>
	<ItemGroup>
    <MauiAsset Include="Resources\Thumbnails\Placeholder_Windows.jpg" />
    <MauiAsset Include="SyntaxHighlighting\github-markdown.css">
      <CopyToOutputDirectory>PreserveNewest</CopyToOutputDirectory>
    </MauiAsset>
    <MauiAsset Include="SyntaxHighlighting\github-markdown-dark.css">
      <CopyToOutputDirectory>PreserveNewest</CopyToOutputDirectory>
    </MauiAsset>
    <MauiAsset Include="SyntaxHighlighting\highlight-dark.css">
      <CopyToOutputDirectory>PreserveNewest</CopyToOutputDirectory>
    </MauiAsset>
    <MauiAsset Include="SyntaxHighlighting\highlight.css">
      <CopyToOutputDirectory>PreserveNewest</CopyToOutputDirectory>
    </MauiAsset>
    <MauiAsset Include="SyntaxHighlighting\highlight.js">
      <CopyToOutputDirectory>PreserveNewest</CopyToOutputDirectory>
    </MauiAsset>
  </ItemGroup>
  <ItemGroup>
      <PackageReference Include="Esri.ArcGISRuntime.Hydrography" Version="200.0.0" />
      <PackageReference Include="Esri.ArcGISRuntime.Maui" Version="200.0.0" />
      <PackageReference Include="Esri.ArcGISRuntime.Toolkit.Maui" Version="200.0.0" />
      <PackageReference Include="Markdig" Version="0.30.4" />
  </ItemGroup>

  <!-- WinUIEx is used to workaround the lack of a WebAuthenticationBroker for WinUI. https://github.com/microsoft/WindowsAppSDK/issues/441 -->
  <ItemGroup Condition="'$(TargetFramework)' == 'net7.0-windows10.0.19041.0'">
    <PackageReference Include="WinUIEx" Version="1.8.0" />
    <PackageReference Include="System.Security.Cryptography.ProtectedData" Version="7.0.0" />
  </ItemGroup>
  <ItemGroup Condition="'$(TargetFramework)' == 'net7.0-android'">
    <PackageReference Include="Xamarin.AndroidX.AppCompat">
      <Version>1.5.1.1</Version>
    </PackageReference>
  </ItemGroup>

  <Import Project="..\..\Samples.Shared\ArcGIS.Samples.Shared.projitems" Label="Shared" />
</Project><|MERGE_RESOLUTION|>--- conflicted
+++ resolved
@@ -97,38 +97,10 @@
     <EmbeddedResource Include="Helpers\**\*.cs" />
     <EmbeddedResource Include="SyntaxHighlighting\highlight.js" />
   </ItemGroup>
-
-  <ItemGroup>
-<<<<<<< HEAD
-    <None Remove="Resources\Icons\applications.svg" />
-    <None Remove="Resources\Icons\applicationsDark.svg" />
-    <None Remove="Resources\Icons\description.svg" />
-    <None Remove="Resources\Icons\descriptiondark.svg" />
-    <None Remove="Resources\Icons\documentation.svg" />
-    <None Remove="Resources\Icons\documentationdark.svg" />
-    <None Remove="Resources\Icons\download.svg" />
-    <None Remove="Resources\Icons\downloaddark.svg" />
-    <None Remove="Resources\Icons\key.svg" />
-    <None Remove="Resources\Icons\keydark.svg" />
-    <None Remove="Resources\Icons\maps.svg" />
-    <None Remove="Resources\Icons\mapsdark.svg" />
-    <None Remove="Resources\Icons\settings.svg" />
-    <None Remove="Resources\Icons\settingsdark.svg" />
-    <None Remove="Resources\Icons\trash.svg" />
-    <None Remove="Resources\Icons\trashdark.svg" />
-    <None Remove="Resources\PictureMarkerSymbols\pin_blue.png" />
-    <None Remove="Resources\PictureMarkerSymbols\pin_star_blue.png" />
-    <None Remove="Resources\routingSymbol.png" />
-    <None Remove="Resources\Thumbnails\Placeholder_Android.jpg" />
-    <None Remove="Resources\Thumbnails\Placeholder_Windows.jpg" />
-  </ItemGroup>
-
   <ItemGroup>
     <AndroidAsset Include="Resources\Thumbnails\Placeholder_Android.jpg" />
-=======
     <None Remove="Resources\Icons\*.svg" />
 	  <MauiImage Include="Resources\Icons\*.svg" />
->>>>>>> 33bdd652
   </ItemGroup>
   <ItemGroup>
     <EmbeddedResource Include="Resources\PictureMarkerSymbols\pin_blue.png" />
