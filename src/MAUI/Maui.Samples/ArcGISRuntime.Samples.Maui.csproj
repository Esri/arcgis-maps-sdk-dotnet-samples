﻿<Project Sdk="Microsoft.NET.Sdk">

	<PropertyGroup>
		<TargetFrameworks>net6.0-android;net6.0-ios;net6.0-maccatalyst</TargetFrameworks>
		<TargetFrameworks Condition="$([MSBuild]::IsOSPlatform('windows'))">$(TargetFrameworks);net6.0-windows10.0.19041.0</TargetFrameworks>
		<OutputType>Exe</OutputType>
		<RootNamespace>ArcGISRuntime.Samples.Maui</RootNamespace>
		<UseMaui>true</UseMaui>
		<SingleProject>true</SingleProject>
		<ImplicitUsings>enable</ImplicitUsings>

		<!-- Display name -->
		<ApplicationTitle>ArcGISRuntime.Samples.Maui</ApplicationTitle>

		<!-- App Identifier -->
		<ApplicationId>com.esri.arcgisruntime.samples.maui</ApplicationId>
		<ApplicationIdGuid>dfaa7aed-d4c6-448f-8c5b-61b58c75ea36</ApplicationIdGuid>

		<!-- Versions -->
		<ApplicationDisplayVersion>1.0</ApplicationDisplayVersion>
		<ApplicationVersion>1</ApplicationVersion>

		<SupportedOSPlatformVersion Condition="$([MSBuild]::GetTargetPlatformIdentifier('$(TargetFramework)')) == 'ios'">14.2</SupportedOSPlatformVersion>
		<SupportedOSPlatformVersion Condition="$([MSBuild]::GetTargetPlatformIdentifier('$(TargetFramework)')) == 'maccatalyst'">14.0</SupportedOSPlatformVersion>
		<SupportedOSPlatformVersion Condition="$([MSBuild]::GetTargetPlatformIdentifier('$(TargetFramework)')) == 'android'">26.0</SupportedOSPlatformVersion>
		<SupportedOSPlatformVersion Condition="$([MSBuild]::GetTargetPlatformIdentifier('$(TargetFramework)')) == 'windows'">10.0.19041.0</SupportedOSPlatformVersion>
		<TargetPlatformMinVersion Condition="$([MSBuild]::GetTargetPlatformIdentifier('$(TargetFramework)')) == 'windows'">10.0.19041.0</TargetPlatformMinVersion>
		<RootNamespace>ArcGISRuntimeMaui</RootNamespace>
		<AssemblyName>ArcGISRuntimeMaui</AssemblyName>
        <DefineConstants>$(DefineConstants);MAUI</DefineConstants>
	</PropertyGroup>

	<ItemGroup>
		<!-- App Icon -->
		<MauiIcon Include="Resources\appicon.svg" ForegroundFile="Resources\appiconfg.svg" Color="#512BD4" />

		<!-- Splash Screen -->
		<MauiSplashScreen Include="Resources\appiconfg.svg" Color="#512BD4" BaseSize="128,128" />

		<!-- Images -->
		<MauiImage Include="Images\*" />
		<MauiImage Update="Images\dotnet_bot.svg" BaseSize="168,208" />

		<!-- Custom Fonts -->
		<MauiFont Include="Resources\Fonts\*" />

		<!-- Raw Assets (also remove the "Resources\Raw" prefix) -->
		<MauiAsset Include="Resources\Raw\**" LogicalName="%(RecursiveDir)%(Filename)%(Extension)" />
	</ItemGroup>
  <ItemGroup>
      <Using Remove="Microsoft.Maui.ApplicationModel" />
  </ItemGroup>

	<ItemGroup>
      <!-- Excluded due to missing toolkit components -->
	  <AndroidResource Remove="Samples\Layers\ShowPopup\**" />
	  <AndroidResource Remove="Samples\Location\LocationDrivenGeotriggers\**" />
	  <AndroidResource Remove="Samples\MapView\FilterByTimeExtent\**" />
	  <AndroidResource Remove="Samples\Map\ChangeBasemap\**" />
	  <AndroidResource Remove="Samples\Map\DisplayOverviewMap\**" />
	  <AndroidResource Remove="Samples\Location\IndoorPositioning\**" />
	  <Compile Remove="Samples\Layers\ShowPopup\**" />
	  <Compile Remove="Samples\Location\LocationDrivenGeotriggers\**" />
	  <Compile Remove="Samples\MapView\FilterByTimeExtent\**" />
	  <Compile Remove="Samples\Map\ChangeBasemap\**" />
	  <Compile Remove="Samples\Map\DisplayOverviewMap\**" />
	  <Compile Remove="Samples\Location\IndoorPositioning\**" />
	  <EmbeddedResource Remove="Samples\Layers\ShowPopup\**" />
	  <EmbeddedResource Remove="Samples\Location\LocationDrivenGeotriggers\**" />
	  <EmbeddedResource Remove="Samples\MapView\FilterByTimeExtent\**" />
	  <EmbeddedResource Remove="Samples\Map\ChangeBasemap\**" />
	  <EmbeddedResource Remove="Samples\Map\DisplayOverviewMap\**" />
	  <EmbeddedResource Remove="Samples\Location\IndoorPositioning\**" />
	  <MauiCss Remove="Samples\Layers\ShowPopup\**" />
	  <MauiCss Remove="Samples\Location\LocationDrivenGeotriggers\**" />
	  <MauiCss Remove="Samples\MapView\FilterByTimeExtent\**" />
	  <MauiCss Remove="Samples\Map\ChangeBasemap\**" />
	  <MauiCss Remove="Samples\Map\DisplayOverviewMap\**" />
	  <MauiCss Remove="Samples\Location\IndoorPositioning\**" />
	  <MauiXaml Remove="Samples\Layers\ShowPopup\**" />
	  <MauiXaml Remove="Samples\Location\LocationDrivenGeotriggers\**" />
	  <MauiXaml Remove="Samples\MapView\FilterByTimeExtent\**" />
	  <MauiXaml Remove="Samples\Map\ChangeBasemap\**" />
	  <MauiXaml Remove="Samples\Map\DisplayOverviewMap\**" />
	  <MauiXaml Remove="Samples\Location\IndoorPositioning\**" />
	  <None Remove="Samples\Layers\ShowPopup\**" />
	  <None Remove="Samples\Location\LocationDrivenGeotriggers\**" />
	  <None Remove="Samples\MapView\FilterByTimeExtent\**" />
	  <None Remove="Samples\Map\ChangeBasemap\**" />
	  <None Remove="Samples\Map\DisplayOverviewMap\**" />
	  <None Remove="Samples\Location\IndoorPositioning\**" />
	  <AndroidResource Remove="Samples\Layers\CreateAndSaveKmlFile\**" />
	  <Compile Remove="Samples\Layers\CreateAndSaveKmlFile\**" />
	  <EmbeddedResource Remove="Samples\Layers\CreateAndSaveKmlFile\**" />
	  <MauiCss Remove="Samples\Layers\CreateAndSaveKmlFile\**" />
	  <MauiXaml Remove="Samples\Layers\CreateAndSaveKmlFile\**" />
	  <None Remove="Samples\Layers\CreateAndSaveKmlFile\**" />
	</ItemGroup>

	<!-- Exclude some samples on mac catalyst -->
	<ItemGroup Condition="$(TargetFramework.StartsWith('net6.0-maccatalyst')) == true">
  	<AndroidResource Remove="Samples\Geometry\ListTransformations\**" />
	  <Compile Remove="Samples\Geometry\ListTransformations\**" />
	  <EmbeddedResource Remove="Samples\Geometry\ListTransformations\**" />
	  <MauiCss Remove="Samples\Geometry\ListTransformations\**" />
	  <MauiXaml Remove="Samples\Geometry\ListTransformations\**" />
	  <None Remove="Samples\Geometry\ListTransformations\**" />
	</ItemGroup>

  <ItemGroup Condition="$([MSBuild]::GetTargetPlatformIdentifier('$(TargetFramework)')) == 'windows'">
      <Content Include="Resources\*.md">
          <CopyToOutputDirectory>PreserveNewest</CopyToOutputDirectory>
      </Content>
      <Content Include="Resources\*.css">
          <CopyToOutputDirectory>PreserveNewest</CopyToOutputDirectory>
      </Content>
  </ItemGroup>
  <ItemGroup>
    <None Remove="Resources\SettingsPage\*.md" />
    <EmbeddedResource Include="Resources\SettingsPage\*.md" />
    <Content Include="Samples\**\*.md" Condition="$([MSBuild]::GetTargetPlatformIdentifier('$(TargetFramework)')) == 'windows'" />
    <Content Include="Samples\**\*.jpg" Condition="$([MSBuild]::GetTargetPlatformIdentifier('$(TargetFramework)')) == 'windows'" />
    <BundleResource Include="Samples\**\*.md" Condition="$([MSBuild]::GetTargetPlatformIdentifier('$(TargetFramework)')) == 'iOS'" />
    <AndroidAsset Include="Samples\**\*.jpg" Condition="$([MSBuild]::GetTargetPlatformIdentifier('$(TargetFramework)')) == 'android'" />
    <AndroidAsset Include="Samples\**\*.md" Condition="$([MSBuild]::GetTargetPlatformIdentifier('$(TargetFramework)')) == 'android'" />
  </ItemGroup>

  <!-- Resource outputs for description and source code viewing -->
  <ItemGroup>
    <EmbeddedResource Include="Samples\**\*.md" />
    <EmbeddedResource Include="Samples\**\*.jpg" />
    <EmbeddedResource Include="Samples\**\*.cs" />
    <EmbeddedResource Include="Helpers\**\*.cs" />
    <EmbeddedResource Include="SyntaxHighlighting\highlight.js" />
  </ItemGroup>

  <ItemGroup>
    <None Remove="Resources\Icons\applications.svg" />
    <None Remove="Resources\Icons\applicationsDark.svg" />
    <None Remove="Resources\Icons\description.svg" />
    <None Remove="Resources\Icons\descriptiondark.svg" />
    <None Remove="Resources\Icons\documentation.svg" />
    <None Remove="Resources\Icons\documentationdark.svg" />
    <None Remove="Resources\Icons\download.svg" />
    <None Remove="Resources\Icons\downloaddark.svg" />
    <None Remove="Resources\Icons\key.svg" />
    <None Remove="Resources\Icons\keydark.svg" />
    <None Remove="Resources\Icons\maps.svg" />
    <None Remove="Resources\Icons\mapsdark.svg" />
    <None Remove="Resources\Icons\settings.svg" />
    <None Remove="Resources\Icons\settingsdark.svg" />
    <None Remove="Resources\Icons\trash.svg" />
    <None Remove="Resources\Icons\trashdark.svg" />
    <None Remove="Resources\PictureMarkerSymbols\pin_blue.png" />
    <None Remove="Resources\PictureMarkerSymbols\pin_star_blue.png" />
    <None Remove="Resources\routingSymbol.png" />
  </ItemGroup>
  <ItemGroup>
    <EmbeddedResource Include="Resources\PictureMarkerSymbols\pin_blue.png" />
    <EmbeddedResource Include="Resources\PictureMarkerSymbols\pin_star_blue.png" />
  </ItemGroup>
  <ItemGroup>
    <MauiImage Include="Resources\Icons\applicationsdark.svg" />
    <MauiImage Include="Resources\Icons\descriptiondark.svg" />
    <MauiImage Include="Resources\Icons\documentationdark.svg" />
    <MauiImage Include="Resources\Icons\downloaddark.svg" />
    <MauiImage Include="Resources\Icons\keydark.svg" />
    <MauiImage Include="Resources\Icons\maps.svg" />
    <MauiImage Include="Resources\Icons\applications.svg" />
    <MauiImage Include="Resources\Icons\documentation.svg" />
    <MauiImage Include="Resources\Icons\description.svg" />
    <MauiImage Include="Resources\Icons\download.svg" />
    <MauiImage Include="Resources\Icons\key.svg" />
    <MauiImage Include="Resources\Icons\mapsdark.svg" />
    <MauiImage Include="Resources\Icons\settings.svg" />
    <MauiImage Include="Resources\Icons\settingsdark.svg" />
    <MauiImage Include="Resources\Icons\trash.svg" />
    <MauiImage Include="Resources\Icons\trashdark.svg" />
    <MauiImage Include="Resources\routingsymbol.png" />
  </ItemGroup>
	<ItemGroup>
<<<<<<< HEAD
      <MauiAsset Include="SyntaxHighlighting\github-markdown.css">
        <CopyToOutputDirectory>PreserveNewest</CopyToOutputDirectory>
      </MauiAsset>
      <MauiAsset Include="SyntaxHighlighting\github-markdown-dark.css">
        <CopyToOutputDirectory>PreserveNewest</CopyToOutputDirectory>
      </MauiAsset>
      <MauiAsset Include="SyntaxHighlighting\highlight-dark.css">
        <CopyToOutputDirectory>PreserveNewest</CopyToOutputDirectory>
      </MauiAsset>
      <MauiAsset Include="SyntaxHighlighting\highlight.css">
        <CopyToOutputDirectory>PreserveNewest</CopyToOutputDirectory>
      </MauiAsset>
      <MauiAsset Include="SyntaxHighlighting\highlight.pack.js">
        <CopyToOutputDirectory>PreserveNewest</CopyToOutputDirectory>
      </MauiAsset>
    </ItemGroup>
    <ItemGroup>
        <PackageReference Include="Esri.ArcGISRuntime" Version="200.0.0-daily3680" />
        <PackageReference Include="Esri.ArcGISRuntime.Hydrography" Version="200.0.0-daily3680" />
        <PackageReference Include="Esri.ArcGISRuntime.Maui" Version="200.0.0-daily3680" />
        <PackageReference Include="Markdig" Version="0.30.3" />
        <PackageReference Include="System.Security.Cryptography.ProtectedData" Version="6.0.0" Condition="$([MSBuild]::GetTargetPlatformIdentifier('$(TargetFramework)')) == 'windows'" />
    </ItemGroup>

    <!-- WinUIEx is used to workaround the lack of a WebAuthenticationBroker for WinUI. https://github.com/microsoft/WindowsAppSDK/issues/441 -->
    <ItemGroup Condition="'$(TargetFramework)' == 'net6.0-windows10.0.19041.0'">
      <PackageReference Include="WinUIEx">
        <Version>1.8.0</Version>
      </PackageReference>
    </ItemGroup>
    
    <Import Project="..\..\ArcGISRuntime.Samples.Shared\ArcGISRuntime.Samples.Shared.projitems" Label="Shared" />
=======
    <MauiAsset Include="SyntaxHighlighting\github-markdown.css">
      <CopyToOutputDirectory>PreserveNewest</CopyToOutputDirectory>
    </MauiAsset>
    <MauiAsset Include="SyntaxHighlighting\github-markdown-dark.css">
      <CopyToOutputDirectory>PreserveNewest</CopyToOutputDirectory>
    </MauiAsset>
    <MauiAsset Include="SyntaxHighlighting\highlight-dark.css">
      <CopyToOutputDirectory>PreserveNewest</CopyToOutputDirectory>
    </MauiAsset>
    <MauiAsset Include="SyntaxHighlighting\highlight.css">
      <CopyToOutputDirectory>PreserveNewest</CopyToOutputDirectory>
    </MauiAsset>
    <MauiAsset Include="SyntaxHighlighting\highlight.js">
      <CopyToOutputDirectory>PreserveNewest</CopyToOutputDirectory>
    </MauiAsset>
  </ItemGroup>
  <ItemGroup>
      <PackageReference Include="Esri.ArcGISRuntime" Version="200.0.0-beta" />
      <PackageReference Include="Esri.ArcGISRuntime.Hydrography" Version="200.0.0-beta" />
      <PackageReference Include="Esri.ArcGISRuntime.Maui" Version="200.0.0-beta" />
      <PackageReference Include="Markdig" Version="0.30.3" />
      <PackageReference Include="System.Security.Cryptography.ProtectedData" Version="6.0.0" Condition="$([MSBuild]::GetTargetPlatformIdentifier('$(TargetFramework)')) == 'windows'" />
  </ItemGroup>

  <Import Project="..\..\ArcGISRuntime.Samples.Shared\ArcGISRuntime.Samples.Shared.projitems" Label="Shared" />
>>>>>>> 85c88fd5
</Project><|MERGE_RESOLUTION|>--- conflicted
+++ resolved
@@ -179,40 +179,6 @@
     <MauiImage Include="Resources\routingsymbol.png" />
   </ItemGroup>
 	<ItemGroup>
-<<<<<<< HEAD
-      <MauiAsset Include="SyntaxHighlighting\github-markdown.css">
-        <CopyToOutputDirectory>PreserveNewest</CopyToOutputDirectory>
-      </MauiAsset>
-      <MauiAsset Include="SyntaxHighlighting\github-markdown-dark.css">
-        <CopyToOutputDirectory>PreserveNewest</CopyToOutputDirectory>
-      </MauiAsset>
-      <MauiAsset Include="SyntaxHighlighting\highlight-dark.css">
-        <CopyToOutputDirectory>PreserveNewest</CopyToOutputDirectory>
-      </MauiAsset>
-      <MauiAsset Include="SyntaxHighlighting\highlight.css">
-        <CopyToOutputDirectory>PreserveNewest</CopyToOutputDirectory>
-      </MauiAsset>
-      <MauiAsset Include="SyntaxHighlighting\highlight.pack.js">
-        <CopyToOutputDirectory>PreserveNewest</CopyToOutputDirectory>
-      </MauiAsset>
-    </ItemGroup>
-    <ItemGroup>
-        <PackageReference Include="Esri.ArcGISRuntime" Version="200.0.0-daily3680" />
-        <PackageReference Include="Esri.ArcGISRuntime.Hydrography" Version="200.0.0-daily3680" />
-        <PackageReference Include="Esri.ArcGISRuntime.Maui" Version="200.0.0-daily3680" />
-        <PackageReference Include="Markdig" Version="0.30.3" />
-        <PackageReference Include="System.Security.Cryptography.ProtectedData" Version="6.0.0" Condition="$([MSBuild]::GetTargetPlatformIdentifier('$(TargetFramework)')) == 'windows'" />
-    </ItemGroup>
-
-    <!-- WinUIEx is used to workaround the lack of a WebAuthenticationBroker for WinUI. https://github.com/microsoft/WindowsAppSDK/issues/441 -->
-    <ItemGroup Condition="'$(TargetFramework)' == 'net6.0-windows10.0.19041.0'">
-      <PackageReference Include="WinUIEx">
-        <Version>1.8.0</Version>
-      </PackageReference>
-    </ItemGroup>
-    
-    <Import Project="..\..\ArcGISRuntime.Samples.Shared\ArcGISRuntime.Samples.Shared.projitems" Label="Shared" />
-=======
     <MauiAsset Include="SyntaxHighlighting\github-markdown.css">
       <CopyToOutputDirectory>PreserveNewest</CopyToOutputDirectory>
     </MauiAsset>
@@ -237,6 +203,12 @@
       <PackageReference Include="System.Security.Cryptography.ProtectedData" Version="6.0.0" Condition="$([MSBuild]::GetTargetPlatformIdentifier('$(TargetFramework)')) == 'windows'" />
   </ItemGroup>
 
+  <!-- WinUIEx is used to workaround the lack of a WebAuthenticationBroker for WinUI. https://github.com/microsoft/WindowsAppSDK/issues/441 -->
+  <ItemGroup Condition="'$(TargetFramework)' == 'net6.0-windows10.0.19041.0'">
+    <PackageReference Include="WinUIEx">
+      <Version>1.8.0</Version>
+    </PackageReference>
+  </ItemGroup>
+
   <Import Project="..\..\ArcGISRuntime.Samples.Shared\ArcGISRuntime.Samples.Shared.projitems" Label="Shared" />
->>>>>>> 85c88fd5
 </Project>