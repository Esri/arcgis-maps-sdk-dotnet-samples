--- conflicted
+++ resolved
@@ -21,11 +21,6 @@
         try
         {
             var selectedCategory = e.CurrentSelection.FirstOrDefault() as FlyoutCategoryViewModel;
-<<<<<<< HEAD
-            FlyoutMenuViewModel.CategorySelected(selectedCategory.CategoryName);
-
-=======
->>>>>>> a529c2ae
             var previousCategory = e.PreviousSelection.FirstOrDefault() as FlyoutCategoryViewModel;
 
             if (previousCategory == null)
@@ -33,11 +28,8 @@
 
             selectedCategory.IsSelected = true;
             previousCategory.IsSelected = false;
-<<<<<<< HEAD
-=======
 
             FlyoutMenuViewModel.CategorySelected(selectedCategory.CategoryName);
->>>>>>> a529c2ae
 
         }
         catch (Exception ex)
