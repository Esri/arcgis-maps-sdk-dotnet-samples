--- conflicted
+++ resolved
@@ -1,8 +1,4 @@
-<<<<<<< HEAD
-﻿# ArcGIS Maps SDK Samples (MAUI)
-=======
-﻿# ArcGIS Runtime SDK Samples (.NET MAUI)
->>>>>>> c66259fa
+# ArcGIS Maps SDK Samples (MAUI)
 
 This sample viewer shows how different features of the ArcGIS Maps SDK can be implemented on the Microsoft MAUI. 
 
