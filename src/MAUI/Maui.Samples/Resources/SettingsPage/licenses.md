--- conflicted
+++ resolved
@@ -1,10 +1,6 @@
 ﻿# Licenses for 3rd-party software packages
 
-<<<<<<< HEAD
-The ArcGIS Maps SDK for .NET sample viewer (Xamarin Forms version) was built using several free and open source software libraries and resources. 
-=======
-The ArcGIS Runtime SDK for .NET sample viewer (MAUI version) was built using several free and open source software libraries and resources. 
->>>>>>> c66259fa
+The ArcGIS Runtime SDK for .NET sample viewer (MAUI version) was built using several free and open source software libraries and resources.
 
 ----
 
