﻿// Copyright 2021 Esri.
//
// Licensed under the Apache License, Version 2.0 (the "License"); you may not use this file except in compliance with the License.
// You may obtain a copy of the License at: http://www.apache.org/licenses/LICENSE-2.0
//
// Unless required by applicable law or agreed to in writing, software distributed under the License is distributed on an
// "AS IS" BASIS, WITHOUT WARRANTIES OR CONDITIONS OF ANY KIND, either express or implied. See the License for the specific
// language governing permissions and limitations under the License.

using ArcGIS.Samples.Managers;
using ArcGIS.Samples.Shared.Models;
using ArcGIS.Helpers;

<<<<<<< HEAD
#if WINDOWS_UWP
using System.Threading.Tasks;
#endif

namespace ArcGIS
=======
namespace ArcGISRuntimeMaui
>>>>>>> f0da4190
{
    public partial class SampleListPage
    {
        private readonly string _categoryName;
        private List<SampleInfo> _listSampleItems;

        public SampleListPage(string name)
        {
            _categoryName = name;

            Initialize();

            InitializeComponent();

            Title = _categoryName;
        }

        private void Initialize()
        {
            // Get the list of sample categories.
            List<object> sampleCategories = SampleManager.Current.FullTree.Items;

            // Get the tree node for this category.
            var category = sampleCategories.FirstOrDefault(x => ((SearchableTreeNode)x).Name == _categoryName) as SearchableTreeNode;

            // Get the samples from the category.
            _listSampleItems = category?.Items.OfType<SampleInfo>().ToList();

            // Update the binding to show the samples.
            BindingContext = _listSampleItems;
        }

        public void OnItemTapped(object sender, ItemTappedEventArgs e)
        {
            var sampleInfo = e.Item as SampleInfo;
            _ = SampleLoader.LoadSample(sampleInfo, this);
        }
    }
}<|MERGE_RESOLUTION|>--- conflicted
+++ resolved
@@ -11,15 +11,7 @@
 using ArcGIS.Samples.Shared.Models;
 using ArcGIS.Helpers;
 
-<<<<<<< HEAD
-#if WINDOWS_UWP
-using System.Threading.Tasks;
-#endif
-
 namespace ArcGIS
-=======
-namespace ArcGISRuntimeMaui
->>>>>>> f0da4190
 {
     public partial class SampleListPage
     {
