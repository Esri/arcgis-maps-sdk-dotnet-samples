﻿// Copyright 2022 Esri.
//
// Licensed under the Apache License, Version 2.0 (the "License"); you may not use this file except in compliance with the License.
// You may obtain a copy of the License at: http://www.apache.org/licenses/LICENSE-2.0
//
// Unless required by applicable law or agreed to in writing, software distributed under the License is distributed on an
// "AS IS" BASIS, WITHOUT WARRANTIES OR CONDITIONS OF ANY KIND, either express or implied. See the License for the specific
// language governing permissions and limitations under the License.

#if WINDOWS
        using uiXaml =  Microsoft.UI.Xaml;
        using System.Drawing;
        using ArcGIS.Samples.Shared.Managers;
        using System.Text.RegularExpressions;
        using Microsoft.Maui.Graphics;
#endif

using ArcGIS.Samples.Managers;
using ArcGIS.Samples.Shared.Models;
using Microsoft.Maui.Platform;
using System.Collections.ObjectModel;
using System.ComponentModel;
using System.Diagnostics;
using System.Reflection;

namespace ArcGIS
{
    [XamlCompilation(XamlCompilationOptions.Compile)]
    public partial class SamplePage
    {
        private ContentPage _sample;
        private Assembly _assembly;
        private int _lastViewedFileIndex = 0;

        public ObservableCollection<SourceCodeFile> SourceFiles { get; } = new ObservableCollection<SourceCodeFile>();

        public SamplePage()
        {
            InitializeComponent();
        }

        public SamplePage(ContentPage sample, SampleInfo sampleInfo) : this()
        {
            this.NavigatedFrom += NavigatedFromEvent;

#if IOS || MACCATALYST
            // iOS / MacCatalyst lifecycle works differently, so we need to use the main page changing instead of the NavigatedFrom event for this.
            Application.Current.MainPage.PropertyChanged += MainPagePropertyChanged;
#endif

            // Set the sample variable.
            _sample = sample;

            // Set the executing assembly (for accessing embedded resources).
            _assembly = Assembly.GetExecutingAssembly();

            // Update the binding context - this is important for the description tab.
            BindingContext = sampleInfo;

            // Update the content - this displays the sample.
            SampleContentPage.Content = sample.Content;

#if WINDOWS
            if (ScreenshotManager.ScreenshotSettings.ScreenshotEnabled)
            {
                var screenshotToolbarItem = new ToolbarItem();
                screenshotToolbarItem.Clicked += ScreenshotButton_Clicked;
                screenshotToolbarItem.IconImageSource="camera.png";
                screenshotToolbarItem.Text = "Screenshot";
                ToolbarItems.Insert(0, screenshotToolbarItem);

                SampleContentPage.WidthRequest = ScreenshotManager.ScreenshotSettings.Width.HasValue ? ScreenshotManager.ScreenshotSettings.Width.Value : double.NaN;
                SampleContentPage.HeightRequest = ScreenshotManager.ScreenshotSettings.Height.HasValue ? ScreenshotManager.ScreenshotSettings.Height.Value : double.NaN;
            }
#endif

            //  Start AR
            if (_sample is IARSample ARSample) ARSample.StartAugmentedReality();

            // Set the title.
            Title = sampleInfo.SampleName;

            LoadSampleData(sampleInfo);
        }
<<<<<<< HEAD
=======

>>>>>>> ba73b3d1
        private async void LoadSampleData(SampleInfo sampleInfo)
        { 
            // Set up the description page.
            try
            {
                var htmlString = await GetDescriptionHtml(sampleInfo);
                DescriptionView.Source = new HtmlWebViewSource()
                {
                    Html = htmlString
                };
                DescriptionView.Navigating += Webview_Navigating;
            }
            catch (Exception ex)
            {
                Debug.WriteLine(ex);
            }

            try
            {
                LoadSourceCode(sampleInfo);

                SourceCodeView.Navigating += Webview_Navigating;
            }
            catch (Exception ex)
            {
                Debug.WriteLine(ex);
            }
        }

        private void MainPagePropertyChanged(object sender, PropertyChangedEventArgs e)
        {
            if (e.PropertyName == "CurrentPage")
            {
                TryDispose();
            }
        }

        private void NavigatedFromEvent(object sender, NavigatedFromEventArgs e)
        {
            TryDispose();
        }

        private void TryDispose()
        {
            // Check that the navigation is backward from the sample and not forward into another page in the sample.
            if (!Application.Current.MainPage.Navigation.NavigationStack.OfType<SamplePage>().Any())
            {
                // Explicit cleanup of the Map and SceneView instead of waiting for garbage collector can help when
                // lots of geoviews are being opened and closed
                foreach (var geoview in TreeWalker<Esri.ArcGISRuntime.Maui.GeoView>(_sample))
                {
                    geoview.Handler?.DisconnectHandler();
                }

                if (_sample is IDisposable disposableSample) disposableSample.Dispose();
                if (_sample is IARSample ARSample) ARSample.StopAugmentedReality();
            }
        }

        private static IEnumerable<T> TreeWalker<T>(VisualElement root)
        {
            if (root is not null)
            {
                if (root is T t)
                    yield return t;
                else if (root is IVisualTreeElement it)
                {
                    foreach (var e in it.GetVisualChildren())
                        foreach (var obj in TreeWalker<T>(e as VisualElement))
                            yield return obj;
                }
            }
        }

        private async Task<string> GetDescriptionHtml(SampleInfo sampleInfo)
        {
            string category = sampleInfo.Category;
            if (category.Contains(" "))
            {
                // Make categories with spaces into titlecase folder name.
                category = $"{category.Split(" ")[0]}{category.Split(" ")[1][0].ToString().ToUpper()}{category.Split(" ")[1].Substring(1)}";
            }

<<<<<<< HEAD
            var manifestResourceNames = _assembly.GetManifestResourceNames();
=======
>>>>>>> ba73b3d1
            using Stream fileStream = await FileSystem.Current.OpenAppPackageFileAsync($"Samples/{category}/{sampleInfo.FormalName}/readme.md").ConfigureAwait(false);
            StreamReader r = new StreamReader(fileStream);
            var readmeContent = r.ReadToEnd();
            readmeContent = Markdig.Markdown.ToHtml(readmeContent);

            // Set CSS for dark mode or light mode.
            string markdownCssType = Application.Current.RequestedTheme == Microsoft.Maui.ApplicationModel.AppTheme.Dark ? "github-markdown-dark.css" : "github-markdown.css";
            string cssResource = _assembly.GetManifestResourceNames().Single(n => n.EndsWith($"SyntaxHighlighting.{markdownCssType}"));
            string cssContent = new StreamReader(_assembly.GetManifestResourceStream(cssResource)).ReadToEnd();

#if WINDOWS
            // Remove the readme header on Windows so it doesn't repeat the title.
            cssContent = $"{cssContent} h1 {{\r\n    display: none;\r\n}}";
#endif

            // Convert the image into a string of bytes to embed into the html.
<<<<<<< HEAD
            var resources = _assembly.GetManifestResourceNames();
=======
>>>>>>> ba73b3d1
            var sourceStream = await LoadImageStreamAsync(sampleInfo.SampleImageName);
            if (sourceStream is not null)
            {
                using var memoryStream = new MemoryStream();
                sourceStream.CopyTo(memoryStream);
                byte[] image = memoryStream.ToArray();
                memoryStream.Close();

                string imgSrc = $"data:image/jpg;base64,{Convert.ToBase64String(image)}";

                // Replace paths for image.
                readmeContent = readmeContent.Replace($"{sampleInfo.FormalName.ToLower()}.jpg", imgSrc);
            }
            // Build the html.
            var fullContent =
                "<!doctype html><head><style>" +
                cssContent +
                "body {padding: 10px; }" +
                "</style>" +
#if IOS
                // Need to set the viewport on iOS to scale page correctly.
                "<meta name=\"viewport\" content=\"width=" +
                Application.Current.MainPage.Width +
                ", shrink-to-fit=YES\">" +
#endif
                "</head><body class=\"markdown-body\">" +
                readmeContent +
                "</body>";

            return fullContent;
        }
#pragma warning disable CS1998 // Async method lacks 'await' operators and will run synchronously
        public static async Task<Stream> LoadImageStreamAsync(string file)
#pragma warning restore CS1998 // Async method lacks 'await' operators and will run synchronously
        {
            if (Path.IsPathRooted(file) && File.Exists(file))
                return File.OpenRead(file);

#if __ANDROID__
            var context = Android.App.Application.Context;
            var resources = context.Resources;

            var resourceId = context.GetDrawableId(file);
            if (resourceId > 0)
            {
                var imageUri = new Android.Net.Uri.Builder()
                    .Scheme(Android.Content.ContentResolver.SchemeAndroidResource)
                    .Authority(resources.GetResourcePackageName(resourceId))
                    .AppendPath(resources.GetResourceTypeName(resourceId))
                    .AppendPath(resources.GetResourceEntryName(resourceId))
                    .Build();

                var stream = context.ContentResolver.OpenInputStream(imageUri);
                if (stream is not null)
                    return stream;
            }
#else
		    try
            {
                return await FileSystem.Current.OpenAppPackageFileAsync(file);
            }
            catch
            {
            }
#endif
            return null;
        }
        private async Task<byte[]> ConvertImageSourceToBytesAsync(ImageSource imageSource)
        {
            Stream stream = await ((StreamImageSource)imageSource).Stream(CancellationToken.None);
            byte[] bytesAvailable = new byte[stream.Length];
            stream.Read(bytesAvailable, 0, bytesAvailable.Length);

            return bytesAvailable;
        }

#pragma warning disable CS1998 // Async method lacks 'await' operators and will run synchronously
        public static async Task<Stream> LoadImageStreamAsync(string file)
#pragma warning restore CS1998 // Async method lacks 'await' operators and will run synchronously
        {
            if (Path.IsPathRooted(file) && File.Exists(file))
                return File.OpenRead(file);

#if __ANDROID__
            var context = Android.App.Application.Context;
            var resources = context.Resources;

            var resourceId = context.GetDrawableId(file);

            if (resourceId > 0)
            {
                var imageUri = new Android.Net.Uri.Builder()
                    .Scheme(Android.Content.ContentResolver.SchemeAndroidResource)
                    .Authority(resources.GetResourcePackageName(resourceId))
                    .AppendPath(resources.GetResourceTypeName(resourceId))
                    .AppendPath(resources.GetResourceEntryName(resourceId))
                    .Build();

                var stream = context.ContentResolver.OpenInputStream(imageUri);
                if (stream is not null)
                    return stream;
            }
#else
		    try
            {
                return await FileSystem.Current.OpenAppPackageFileAsync(file);
            }
            catch
            {
            }
#endif
            return null;
        }

        private void LoadSourceCode(SampleInfo sampleInfo)
        {
            // Get all files in the samples folder.
            var fileNames = new List<string>
            {
                $"Samples/{sampleInfo.Category}/{sampleInfo.FormalName}/{sampleInfo.FormalName}.xaml.cs",
                $"Samples/{sampleInfo.Category}/{sampleInfo.FormalName}/{sampleInfo.FormalName}.xaml",
            };

            // Add every .cs and .xaml file in the directory of the sample.
            foreach (string filepath in fileNames.OrderByDescending(x => x))
            {
                SourceFiles.Add(new SourceCodeFile(filepath));
            }

            // Add additional class files from the sample.
            if (sampleInfo.ClassFiles != null)
            {
                foreach (string additionalPath in sampleInfo.ClassFiles)
                {
                    // Don't add source files already found in the directory.
                    if (!SourceFiles.Any(f => f.Name == additionalPath))
                    {
                        if (!additionalPath.Contains('/'))
                        {
                            string fullPath = $"Samples/{sampleInfo.Category}/{sampleInfo.FormalName}/{additionalPath}";
                            SourceFiles.Add(new SourceCodeFile(fullPath));
                        }
                        else
                        {
                            SourceFiles.Add(new SourceCodeFile(additionalPath));
                        }
                    }
                }
            }
        }

        private void Webview_Navigating(object sender, WebNavigatingEventArgs e)
        {
            // Open links in a new window instead of inside the web view.
            if (e.Url.StartsWith("http"))
            {
                try
                {
                    Microsoft.Maui.ApplicationModel.Launcher.OpenAsync(new Uri(e.Url));
                    e.Cancel = true;
                }
                catch (Exception ex)
                {
                    Debug.WriteLine(ex);
                }
            }
        }

        private void SampleButton_Clicked(object sender, EventArgs e)
        {
            SampleContentPage.IsVisible = true;
            SampleDetailPage.IsVisible = SourceCodePage.IsVisible = false;
        }

        private void DetailButton_Clicked(object sender, EventArgs e)
        {
            SampleDetailPage.IsVisible = true;
            SampleContentPage.IsVisible = SourceCodePage.IsVisible = false;
        }

        private void SourceButton_Clicked(object sender, EventArgs e)
        {
            if (SourceFiles.Any())
            {
                SelectFile(SourceFiles[_lastViewedFileIndex].Name);
            }

            SourceCodePage.IsVisible = true;
            SampleDetailPage.IsVisible = SampleContentPage.IsVisible = false;
        }

        private async void FileChange_Clicked(object sender, EventArgs e)
        {
            try
            {
                string[] fileList = SourceFiles.Select(s => s.Name.Split('/').Last()).ToArray();
                string result = await Application.Current.MainPage.DisplayActionSheet("Choose file:", "Cancel", null, fileList);

                _lastViewedFileIndex = fileList.ToList().IndexOf(result);

                if (fileList.Contains(result))
                {
                    SelectFile(SourceFiles.FirstOrDefault(s => s.Name.Split("/").Last().Equals(result)).Name);
                }
            }
            // No need to handle any cancellation.
            catch
            {
            }
        }


#if WINDOWS
        private void ScreenshotButton_Clicked(object sender, EventArgs e)
        {
            SaveScreenshot(SampleContentPage);
        }

        // Code here is adapted from the following Stack Overflow answers:
        // https://stackoverflow.com/q/24466482
        // https://stackoverflow.com/a/15537372
        private void SaveScreenshot(VisualElement source)
        {
            double scale = ScreenshotManager.ScreenshotSettings.ScaleFactor.HasValue ? ScreenshotManager.ScreenshotSettings.ScaleFactor.Value : double.NaN;

            var nativeElement = (uiXaml.UIElement)source.Handler.PlatformView;

            int height = (int)(source.DesiredSize.Height * scale);
            int width = (int)(source.DesiredSize.Width * scale);
            var visual = nativeElement.TransformToVisual(null).TransformPoint(new Windows.Foundation.Point(0, 0));

            int X = (int)(visual.X * scale);
            int Y = (int)(visual.Y * scale);

            Bitmap screenshot = new Bitmap(width, height);
            Graphics G = Graphics.FromImage(screenshot);
            G.CopyFromScreen(X, Y, 0, 0, new System.Drawing.Size(width, height), CopyPixelOperation.SourceCopy);

            // If scaling has occurred due to screen scaling we need to resize the image.
            Bitmap resizedScreenshot = new Bitmap(screenshot, new System.Drawing.Size((int)(screenshot.Width / scale), (int)(screenshot.Height / scale)));

            string filePath = $"{ScreenshotManager.ScreenshotSettings.SourcePath}\\MAUI\\MAUI.Samples\\Samples\\" +
                $"{SampleManager.Current.SelectedSample.Category}\\" +
                $"{SampleManager.Current.SelectedSample.FormalName}\\" +
                $"{SampleManager.Current.SelectedSample.FormalName.ToLower()}.jpg";

            // Remove white space.
            filePath = Regex.Replace(filePath, @"\s+", "");

            try
            {
                System.IO.FileStream fs = System.IO.File.Open(filePath, System.IO.FileMode.OpenOrCreate);
                resizedScreenshot.Save(fs, System.Drawing.Imaging.ImageFormat.Jpeg);
                fs.Close();
            }
            catch (Exception ex)
            {
                Console.WriteLine($"Error saving screenshot: {ex.Message}");
            }
        }  
#endif


        private void SelectFile(string fileName)
        {
            SourceCodeView.Source = new HtmlWebViewSource()
            {
                Html = SourceFiles.FirstOrDefault(s => s.Name == fileName).HtmlContent,
            };

            CurrentFileLabel.Text = fileName.Split('/').Last();
        }
    }

    public class SourceCodeFile
    {
        // Start of each html string.
        private const string htmlStart =
            "<html>" +
            "<head>" +
            "<style>{csscontent}</style>" +
            "<script type=\"text/javascript\">{jscontent} hljs.initHighlightingOnLoad();</script>" +
            "</head>" +
            "<body>" +
            "<pre>";

        private const string htmlEnd =
            "</pre>" +
            "</body>" +
            "</html>";

        private string _path;
        private string _fullContent;

        public string Path => _path;

        public string Name
        {
            get
            {
                var split = _path.Split('.');
                if (_path.Contains(".xaml.cs")) return $"{split[split.Length - 3]}.{split[split.Length - 2]}.{split[split.Length - 1]}";
                return $"{split[split.Length - 2]}.{split[split.Length - 1]}";
            }
        }

        public string HtmlContent
        {
            get { return _fullContent; }
        }

        public SourceCodeFile(string embeddedResourceFilePath)
        {
            _path = embeddedResourceFilePath;

            _ = LoadContent();
        }
        private async Task LoadContent()
        {
            try
            {
                string baseContent = string.Empty;
                var assembly = Assembly.GetExecutingAssembly();
#if __ANDROID__
                if (_path.EndsWith(".xaml"))
                {
                    var fileName = _path.Split('/').Last();
                    var xamlPath = assembly.GetManifestResourceNames().Single(n => n.EndsWith($"{fileName}"));
                    baseContent = new StreamReader(assembly.GetManifestResourceStream(xamlPath)).ReadToEnd();
                }
                else
                {
                    using Stream fileStream = await FileSystem.Current.OpenAppPackageFileAsync(_path).ConfigureAwait(false);
                    baseContent = new StreamReader(fileStream).ReadToEnd();
                }
#else
                using Stream fileStream = await FileSystem.Current.OpenAppPackageFileAsync(_path).ConfigureAwait(false);
                baseContent = new StreamReader(fileStream).ReadToEnd();
#endif
                // > and < characters will be incorrectly parsed by the html.
                baseContent = baseContent.Replace("<", "&lt;").Replace(">", "&gt;");

                // Set the type of highlighting for the source file.
                string codeClass = _path.EndsWith(".xaml") ? "xml" : "csharp";

                // Set CSS for dark mode or light mode.
                string markdownCssType = Application.Current.RequestedTheme == Microsoft.Maui.ApplicationModel.AppTheme.Dark ? "highlight-dark.css" : "highlight.css";
                string cssResource = assembly.GetManifestResourceNames().Single(n => n.EndsWith($"SyntaxHighlighting.{markdownCssType}"));
                string cssContent = new StreamReader(assembly.GetManifestResourceStream(cssResource)).ReadToEnd();

                // Set the background color. Color values are taken from corresponding css files.
                string backgroundColor = Application.Current.RequestedTheme == Microsoft.Maui.ApplicationModel.AppTheme.Dark ? "#1e1e1e" : "#fff";
                cssContent = $"{cssContent} body {{ background: {backgroundColor};}}";

                // Read javascript content.
                string jsResource = assembly.GetManifestResourceNames().Single(n => n.EndsWith($"SyntaxHighlighting.highlight.js"));
                string jsContent = new StreamReader(assembly.GetManifestResourceStream(jsResource)).ReadToEnd();

                // Build the html.
                _fullContent =
                    htmlStart.Replace("{csscontent}", cssContent).Replace("{jscontent}", jsContent) +
                    $"<code class=\"{codeClass}\">" +
                    baseContent +
                    "</code>" +
                    htmlEnd;
            }
            catch (Exception ex)
            {
                Debug.WriteLine(ex);
            }
        }
    }
}<|MERGE_RESOLUTION|>--- conflicted
+++ resolved
@@ -82,10 +82,7 @@
 
             LoadSampleData(sampleInfo);
         }
-<<<<<<< HEAD
-=======
-
->>>>>>> ba73b3d1
+
         private async void LoadSampleData(SampleInfo sampleInfo)
         { 
             // Set up the description page.
@@ -169,10 +166,6 @@
                 category = $"{category.Split(" ")[0]}{category.Split(" ")[1][0].ToString().ToUpper()}{category.Split(" ")[1].Substring(1)}";
             }
 
-<<<<<<< HEAD
-            var manifestResourceNames = _assembly.GetManifestResourceNames();
-=======
->>>>>>> ba73b3d1
             using Stream fileStream = await FileSystem.Current.OpenAppPackageFileAsync($"Samples/{category}/{sampleInfo.FormalName}/readme.md").ConfigureAwait(false);
             StreamReader r = new StreamReader(fileStream);
             var readmeContent = r.ReadToEnd();
@@ -189,10 +182,6 @@
 #endif
 
             // Convert the image into a string of bytes to embed into the html.
-<<<<<<< HEAD
-            var resources = _assembly.GetManifestResourceNames();
-=======
->>>>>>> ba73b3d1
             var sourceStream = await LoadImageStreamAsync(sampleInfo.SampleImageName);
             if (sourceStream is not null)
             {
@@ -223,50 +212,6 @@
                 "</body>";
 
             return fullContent;
-        }
-#pragma warning disable CS1998 // Async method lacks 'await' operators and will run synchronously
-        public static async Task<Stream> LoadImageStreamAsync(string file)
-#pragma warning restore CS1998 // Async method lacks 'await' operators and will run synchronously
-        {
-            if (Path.IsPathRooted(file) && File.Exists(file))
-                return File.OpenRead(file);
-
-#if __ANDROID__
-            var context = Android.App.Application.Context;
-            var resources = context.Resources;
-
-            var resourceId = context.GetDrawableId(file);
-            if (resourceId > 0)
-            {
-                var imageUri = new Android.Net.Uri.Builder()
-                    .Scheme(Android.Content.ContentResolver.SchemeAndroidResource)
-                    .Authority(resources.GetResourcePackageName(resourceId))
-                    .AppendPath(resources.GetResourceTypeName(resourceId))
-                    .AppendPath(resources.GetResourceEntryName(resourceId))
-                    .Build();
-
-                var stream = context.ContentResolver.OpenInputStream(imageUri);
-                if (stream is not null)
-                    return stream;
-            }
-#else
-		    try
-            {
-                return await FileSystem.Current.OpenAppPackageFileAsync(file);
-            }
-            catch
-            {
-            }
-#endif
-            return null;
-        }
-        private async Task<byte[]> ConvertImageSourceToBytesAsync(ImageSource imageSource)
-        {
-            Stream stream = await ((StreamImageSource)imageSource).Stream(CancellationToken.None);
-            byte[] bytesAvailable = new byte[stream.Length];
-            stream.Read(bytesAvailable, 0, bytesAvailable.Length);
-
-            return bytesAvailable;
         }
 
 #pragma warning disable CS1998 // Async method lacks 'await' operators and will run synchronously
