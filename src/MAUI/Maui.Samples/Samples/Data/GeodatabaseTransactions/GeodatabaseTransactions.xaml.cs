// Copyright 2017 Esri.
//
// Licensed under the Apache License, Version 2.0 (the "License"); you may not use this file except in compliance with the License.
// You may obtain a copy of the License at: http://www.apache.org/licenses/LICENSE-2.0
//
// Unless required by applicable law or agreed to in writing, software distributed under the License is distributed on an
// "AS IS" BASIS, WITHOUT WARRANTIES OR CONDITIONS OF ANY KIND, either express or implied. See the License for the specific
// Language governing permissions and limitations under the License.

using Esri.ArcGISRuntime.Data;
using Esri.ArcGISRuntime.Geometry;
using Esri.ArcGISRuntime.Mapping;
using Esri.ArcGISRuntime.Tasks;
using Esri.ArcGISRuntime.Tasks.Offline;
using Esri.ArcGISRuntime.UI;

<<<<<<< HEAD
#if WINDOWS_UWP
using Colors = Windows.UI.Colors;
#else
#endif

namespace ArcGIS.Samples.GeodatabaseTransactions
=======
namespace ArcGISRuntime.Samples.GeodatabaseTransactions
>>>>>>> f0da4190
{
    [ArcGIS.Samples.Shared.Attributes.Sample(
        name: "Geodatabase transactions",
        category: "Data",
        description: "Use transactions to manage how changes are committed to a geodatabase.",
        instructions: "When the sample loads, a feature service is taken offline as a geodatabase. When the geodatabase is ready, you can add multiple types of features. To apply edits directly, uncheck the 'Require a transaction for edits' checkbox. When using transactions, use the buttons to start editing and stop editing. When you stop editing, you can choose to commit the changes or roll them back. At any point, you can synchronize the local geodatabase with the feature service.",
        tags: new[] { "commit", "database", "geodatabase", "transact", "transactions" })]
    public partial class GeodatabaseTransactions : ContentPage
    {
        // URL for the editable feature service
        private const string SyncServiceUrl = "https://sampleserver6.arcgisonline.com/arcgis/rest/services/Sync/SaveTheBaySync/FeatureServer/";

        // Work in a small extent south of Galveston, TX
        private Envelope _extent = new Envelope(-95.3035, 29.0100, -95.1053, 29.1298, SpatialReferences.Wgs84);

        // Store the local geodatabase to edit
        private Geodatabase _localGeodatabase;

        // Store references to two tables to edit: Birds and Marine points
        private GeodatabaseFeatureTable _birdTable;
        private GeodatabaseFeatureTable _marineTable;

        public GeodatabaseTransactions()
        {
            InitializeComponent();

            // When the spatial reference changes (the map loads) add the local geodatabase tables as feature layers
            MyMapView.SpatialReferenceChanged += async (s, e) =>
            {
                // Call a function (and await it) to get the local geodatabase (or generate it from the feature service)
                await GetLocalGeodatabase();

                // Once the local geodatabase is available, load the tables as layers to the map
                await LoadLocalGeodatabaseTables();
            };

            // Create a new map with the oceans basemap and add it to the map view
            Map map = new Map(BasemapStyle.ArcGISOceans);
            MyMapView.Map = map;
        }

        private async Task GetLocalGeodatabase()
        {
            // Get the path to the local geodatabase for this platform (temp directory, for example)
            string localGeodatabasePath = GetGdbPath();

            try
            {
                // See if the geodatabase file is already present
                if (File.Exists(localGeodatabasePath))
                {
                    // If the geodatabase is already available, open it, hide the progress control, and update the message
                    _localGeodatabase = await Geodatabase.OpenAsync(localGeodatabasePath);
                    LoadingProgressBar.IsVisible = false;
                    MessageTextBlock.Text = "Using local geodatabase from '" + _localGeodatabase.Path + "'";
                }
                else
                {
                    // Create a new GeodatabaseSyncTask with the uri of the feature server to pull from
                    Uri uri = new Uri(SyncServiceUrl);
                    GeodatabaseSyncTask gdbTask = await GeodatabaseSyncTask.CreateAsync(uri);

                    // Create parameters for the task: layers and extent to include, out spatial reference, and sync model
                    GenerateGeodatabaseParameters gdbParams = await gdbTask.CreateDefaultGenerateGeodatabaseParametersAsync(_extent);
                    gdbParams.OutSpatialReference = MyMapView.SpatialReference;
                    gdbParams.SyncModel = SyncModel.Layer;
                    gdbParams.LayerOptions.Clear();
                    gdbParams.LayerOptions.Add(new GenerateLayerOption(0));
                    gdbParams.LayerOptions.Add(new GenerateLayerOption(1));

                    // Create a geodatabase job that generates the geodatabase
                    GenerateGeodatabaseJob generateGdbJob = gdbTask.GenerateGeodatabase(gdbParams, localGeodatabasePath);

                    // Handle the job changed event and check the status of the job; store the geodatabase when it's ready
                    generateGdbJob.StatusChanged += (s, e) =>
                    {
                        // See if the job succeeded
                        if (generateGdbJob.Status == JobStatus.Succeeded)
                        {
                            Microsoft.Maui.ApplicationModel.MainThread.BeginInvokeOnMainThread(() =>
                            {
                                // Hide the progress control and update the message
                                LoadingProgressBar.IsVisible = false;
                                MessageTextBlock.Text = "Created local geodatabase";
                            });
                        }
                        else if (generateGdbJob.Status == JobStatus.Failed)
                        {
                            Microsoft.Maui.ApplicationModel.MainThread.BeginInvokeOnMainThread(() =>
                            {
                                // Hide the progress control and report the exception
                                LoadingProgressBar.IsVisible = false;
                                MessageTextBlock.Text = "Unable to create local geodatabase: " + generateGdbJob.Error.Message;
                            });
                        }
                    };

                    // Start the generate geodatabase job
                    _localGeodatabase = await generateGdbJob.GetResultAsync();
                }
            }
            catch (Exception ex)
            {
                // Show a message for the exception encountered
                Microsoft.Maui.ApplicationModel.MainThread.BeginInvokeOnMainThread(() =>
                {
                    Application.Current.MainPage.DisplayAlert("Generate Geodatabase", "Unable to create offline database: " + ex.Message, "OK");
                });
            }
        }

        // Function that loads the two point tables from the local geodatabase and displays them as feature layers
        private async Task LoadLocalGeodatabaseTables()
        {
            if (_localGeodatabase == null) { return; }

            // Read the geodatabase tables and add them as layers
            foreach (GeodatabaseFeatureTable table in _localGeodatabase.GeodatabaseFeatureTables)
            {
                try
                {
                    // Load the table so the TableName can be read
                    await table.LoadAsync();

                    // Store a reference to the Birds table
                    if (table.TableName.ToLower().Contains("birds"))
                    {
                        _birdTable = table;
                    }

                    // Store a reference to the Marine table
                    if (table.TableName.ToLower().Contains("marine"))
                    {
                        _marineTable = table;
                    }

                    // Create a new feature layer to show the table in the map
                    FeatureLayer layer = new FeatureLayer(table);
                    Microsoft.Maui.ApplicationModel.MainThread.BeginInvokeOnMainThread(() => MyMapView.Map.OperationalLayers.Add(layer));
                }
                catch (Exception e)
                {
                    await Application.Current.MainPage.DisplayAlert("Error", e.ToString(), "OK");
                }
            }

            // Handle the transaction status changed event
            _localGeodatabase.TransactionStatusChanged += GdbTransactionStatusChanged;

            // Zoom the map view to the extent of the generated local datasets
            Microsoft.Maui.ApplicationModel.MainThread.BeginInvokeOnMainThread(() =>
            {
                MyMapView.SetViewpoint(new Viewpoint(_marineTable.Extent));
                StartEditingButton.IsEnabled = true;
                SyncEditsButton.IsEnabled = true;
            });
        }

        private void GdbTransactionStatusChanged(object sender, TransactionStatusChangedEventArgs e)
        {
            // Update UI controls based on whether the geodatabase has a current transaction
            Microsoft.Maui.ApplicationModel.MainThread.BeginInvokeOnMainThread(() =>
            {
                // These buttons should be enabled when there IS a transaction
                AddBirdButton.IsEnabled = e.IsInTransaction;
                AddMarineButton.IsEnabled = e.IsInTransaction;
                StopEditingButton.IsEnabled = e.IsInTransaction;

                // These buttons should be enabled when there is NOT a transaction
                StartEditingButton.IsEnabled = !e.IsInTransaction;
                SyncEditsButton.IsEnabled = !e.IsInTransaction;
                RequireTransactionCheckBox.IsEnabled = !e.IsInTransaction;
            });
        }

        private string GetGdbPath()
        {
            // Set the platform-specific path for storing the geodatabase
            string folder = string.Empty;
#if WINDOWS
            folder = Windows.Storage.ApplicationData.Current.LocalFolder.Path;
#elif IOS || ANDROID
            folder = Environment.GetFolderPath(Environment.SpecialFolder.MyDocuments);
#endif
            // Set the final path
            return Path.Combine(folder, "savethebay.geodatabase");
        }

        private void BeginTransaction(object sender, EventArgs e)
        {
            // See if there is a transaction active for the geodatabase
            if (!_localGeodatabase.IsInTransaction)
            {
                // If not, begin a transaction
                _localGeodatabase.BeginTransaction();
                MessageTextBlock.Text = "Transaction started";
            }
        }

        private async void AddNewFeature(object sender, EventArgs args)
        {
            // See if it was the "Birds" or "Marine" button that was clicked
            Button addFeatureButton = (Button)sender;

            try
            {
                // Cancel execution of the sketch task if it is already active
                if (MyMapView.SketchEditor.CancelCommand.CanExecute(null))
                {
                    MyMapView.SketchEditor.CancelCommand.Execute(null);
                }

                // Store the correct table to edit (for the button clicked)
                GeodatabaseFeatureTable editTable = null;
                if (addFeatureButton == AddBirdButton)
                {
                    editTable = _birdTable;
                }
                else
                {
                    editTable = _marineTable;
                }

                // Inform the user which table is being edited
                MessageTextBlock.Text = "Click the map to add a new feature to the geodatabase table '" + editTable.TableName + "'";

                // Create a random value for the 'type' attribute (integer between 1 and 7)
                Random random = new Random(DateTime.Now.Millisecond);
                int featureType = random.Next(1, 7);

                // Use the sketch editor to allow the user to draw a point on the map
                MapPoint clickPoint = await MyMapView.SketchEditor.StartAsync(SketchCreationMode.Point, false) as MapPoint;

                // Create a new feature (row) in the selected table
                Feature newFeature = editTable.CreateFeature();

                // Set the geometry with the point the user clicked and the 'type' with the random integer
                newFeature.Geometry = clickPoint;
                newFeature.SetAttributeValue("type", featureType);

                // Add the new feature to the table
                await editTable.AddFeatureAsync(newFeature);

                // Clear the message
                MessageTextBlock.Text = "New feature added to the '" + editTable.TableName + "' table";
            }
            catch (TaskCanceledException)
            {
                // Ignore if the edit was canceled
            }
            catch (Exception ex)
            {
                // Report other exception messages
                MessageTextBlock.Text = ex.Message;
            }
        }

        private async void StopEditTransaction(object sender, EventArgs e)
        {
            try
            {
                // Ask the user if they want to commit or rollback the transaction (or cancel to keep working in the transaction)
                string choice = await Application.Current.MainPage.DisplayActionSheet("Transaction", "Cancel", null, "Commit", "Rollback");

                if (choice == "Commit")
                {
                    // See if there is a transaction active for the geodatabase
                    if (_localGeodatabase.IsInTransaction)
                    {
                        // If there is, commit the transaction to store the edits (this will also end the transaction)
                        _localGeodatabase.CommitTransaction();
                        MessageTextBlock.Text = "Edits were committed to the local geodatabase.";
                    }
                }
                else if (choice == "Rollback")
                {
                    // See if there is a transaction active for the geodatabase
                    if (_localGeodatabase.IsInTransaction)
                    {
                        // If there is, rollback the transaction to discard the edits (this will also end the transaction)
                        _localGeodatabase.RollbackTransaction();
                        MessageTextBlock.Text = "Edits were rolled back and not stored to the local geodatabase.";
                    }
                }
                else
                {
                    // For 'cancel' don't end the transaction with a commit or rollback
                }
            }
            catch (Exception ex)
            {
                await Application.Current.MainPage.DisplayAlert("Error", ex.Message, "OK");
            }
        }

        // Change which controls are enabled if the user chooses to require/not require transactions for edits
        private void RequireTransactionChanged(object sender, EventArgs e)
        {
            // If the local geodatabase isn't created yet, return
            if (_localGeodatabase == null) { return; }

            // Get the value of the "require transactions" checkbox
            bool mustHaveTransaction = RequireTransactionCheckBox.IsToggled;

            // Warn the user if disabling transactions while a transaction is active
            if (!mustHaveTransaction && _localGeodatabase.IsInTransaction)
            {
                Application.Current.MainPage.DisplayAlert("Stop editing to end the current transaction.", "Current Transaction", "OK");
                RequireTransactionCheckBox.IsToggled = true;
                return;
            }

            // Enable or disable controls according to the checkbox value
            StartEditingButton.IsEnabled = mustHaveTransaction;
            StopEditingButton.IsEnabled = mustHaveTransaction && _localGeodatabase.IsInTransaction;
            AddBirdButton.IsEnabled = !mustHaveTransaction;
            AddMarineButton.IsEnabled = !mustHaveTransaction;
        }

        // Synchronize edits in the local geodatabase with the service
        public async void SynchronizeEdits(object sender, EventArgs e)
        {
            // Show the progress bar while the sync is working
            LoadingProgressBar.IsVisible = true;

            try
            {
                // Create a sync task with the URL of the feature service to sync
                GeodatabaseSyncTask syncTask = await GeodatabaseSyncTask.CreateAsync(new Uri(SyncServiceUrl));

                // Create sync parameters
                SyncGeodatabaseParameters taskParameters = await syncTask.CreateDefaultSyncGeodatabaseParametersAsync(_localGeodatabase);

                // Create a synchronize geodatabase job, pass in the parameters and the geodatabase
                SyncGeodatabaseJob job = syncTask.SyncGeodatabase(taskParameters, _localGeodatabase);

                // Handle the JobChanged event for the job
                job.StatusChanged += (s, arg) =>
                {
                    // Report changes in the job status
                    if (job.Status == JobStatus.Succeeded)
                    {
                        // Report success ...
                        Microsoft.Maui.ApplicationModel.MainThread.BeginInvokeOnMainThread(() => MessageTextBlock.Text = "Synchronization is complete!");
                    }
                    else if (job.Status == JobStatus.Failed)
                    {
                        // Report failure ...
                        Microsoft.Maui.ApplicationModel.MainThread.BeginInvokeOnMainThread(() => MessageTextBlock.Text = job.Error.Message);
                    }
                    else
                    {
                        // Report that the job is in progress ...
                        Microsoft.Maui.ApplicationModel.MainThread.BeginInvokeOnMainThread(() => MessageTextBlock.Text = "Sync in progress ...");
                    }
                };

                // Await the completion of the job
                await job.GetResultAsync();
            }
            catch (Exception ex)
            {
                // Show the message if an exception occurred
                MessageTextBlock.Text = "Error when synchronizing: " + ex.Message;
            }
            finally
            {
                // Hide the progress bar when the sync job is complete
                LoadingProgressBar.IsVisible = false;
            }
        }
    }
}<|MERGE_RESOLUTION|>--- conflicted
+++ resolved
@@ -14,16 +14,7 @@
 using Esri.ArcGISRuntime.Tasks.Offline;
 using Esri.ArcGISRuntime.UI;
 
-<<<<<<< HEAD
-#if WINDOWS_UWP
-using Colors = Windows.UI.Colors;
-#else
-#endif
-
 namespace ArcGIS.Samples.GeodatabaseTransactions
-=======
-namespace ArcGISRuntime.Samples.GeodatabaseTransactions
->>>>>>> f0da4190
 {
     [ArcGIS.Samples.Shared.Attributes.Sample(
         name: "Geodatabase transactions",
