﻿// Copyright 2022 Esri.
//
// Licensed under the Apache License, Version 2.0 (the "License"); you may not use this file except in compliance with the License.
// You may obtain a copy of the License at: http://www.apache.org/licenses/LICENSE-2.0
//
// Unless required by applicable law or agreed to in writing, software distributed under the License is distributed on an
// "AS IS" BASIS, WITHOUT WARRANTIES OR CONDITIONS OF ANY KIND, either express or implied. See the License for the specific
// language governing permissions and limitations under the License.

using ArcGIS.Samples.Managers;
using Esri.ArcGISRuntime.Data;
using Esri.ArcGISRuntime.Mapping;
using Esri.ArcGISRuntime.Portal;
using Esri.ArcGISRuntime.Security;
using System.Diagnostics;

namespace ArcGIS.Samples.DisplayFeatureLayers
{
    [ArcGIS.Samples.Shared.Attributes.Sample(
        name: "Display feature layers",
        category: "Layers",
        description: "Display feature layers from various data sources.",
        instructions: "Tap the button on the toolbar to add feature layers, from different sources, to the map. Pan and zoom the map to view the feature layers.",
        tags: new[] { "feature", "geodatabase", "geopackage", "layers", "service", "shapefile", "table" })]
<<<<<<< HEAD
    [ArcGIS.Samples.Shared.Attributes.OfflineData("1759fd3e8a324358a0c58d9a687a8578", "2b0f9e17105847809dfeb04e3cad69e0", "68ec42517cdd439e81b036210483e8e7", "15a7cbd3af1e47cfa5d2c6b93dc44fc2")]
=======
    [ArcGISRuntime.Samples.Shared.Attributes.OfflineData("1759fd3e8a324358a0c58d9a687a8578", "cb1b20748a9f4d128dad8a87244e3e37", "68ec42517cdd439e81b036210483e8e7", "15a7cbd3af1e47cfa5d2c6b93dc44fc2")]
>>>>>>> 64f26e9b
    public partial class DisplayFeatureLayers : ContentPage
    {
        public enum FeatureLayerSource
        {
            ServiceFeatureTable,
            PortalItem,
            Geodatabase,
            Geopackage,
            Shapefile
        }

        public DisplayFeatureLayers()
        {
            InitializeComponent();
            Initialize();
        }

        private void Initialize()
        {
            // Create a new map.
            MyMapView.Map = new Map(BasemapStyle.ArcGISTopographic);

            // Configure the feature layer selection box.
            FeatureLayerPicker.ItemsSource = Enum.GetValues(typeof(FeatureLayerSource));
            FeatureLayerPicker.SelectedItem = FeatureLayerSource.ServiceFeatureTable;
        }

        private void FeatureLayerPicker_SelectionChanged(object sender, EventArgs e)
        {
            _ = SetFeatureLayerSource();
        }

        private async Task SetFeatureLayerSource()
        {
            try
            {
                // Clear the existing FeatureLayer when a new FeatureLayer is selected.
                MyMapView.Map.OperationalLayers.Clear();

                switch (FeatureLayerPicker.SelectedItem)
                {
                    case FeatureLayerSource.ServiceFeatureTable:
                        await SetServiceFeatureTableFeatureLayer();
                        break;

                    case FeatureLayerSource.PortalItem:
                        await SetPortalItemFeatureLayer();
                        break;

                    case FeatureLayerSource.Geodatabase:
                        await SetGeodatabaseFeatureLayerSource();
                        break;

                    case FeatureLayerSource.Geopackage:
                        await SetGeopackagingFeatureLayer();
                        break;

                    case FeatureLayerSource.Shapefile:
                        await SetShapefileFeatureLayer();
                        break;
                }
            }
            catch (Exception e)
            {
                await Application.Current.MainPage.DisplayAlert("Error", e.Message, "OK");
            }
        }

        #region ServiceFeatureTable

        private async Task SetServiceFeatureTableFeatureLayer()
        {
            // Handle the login to the feature service.
            AuthenticationManager.Current.ChallengeHandler = new ChallengeHandler(async (info) =>
            {
                try
                {
                    // WARNING: Never hardcode login information in a production application. This is done solely for the sake of the sample.
                    string sampleServer7User = "viewer01";
                    string sampleServer7Pass = "I68VGU^nMurF";
                    return await AuthenticationManager.Current.GenerateCredentialAsync(info.ServiceUri, sampleServer7User, sampleServer7Pass);
                }
                catch (Exception ex)
                {
                    Debug.WriteLine(ex.Message);
                    return null;
                }
            });

            // Set the viewpoint.
            await MyMapView.SetViewpointAsync(new Viewpoint(41.773519, -88.143104, 4e3));

            // Create uri for a given feature service.
            Uri serviceUri = new Uri(
                "https://sampleserver7.arcgisonline.com/server/rest/services/DamageAssessment/FeatureServer/0");

            // Create a new FeatureTable from the service uri.
            FeatureTable featureTable = new ServiceFeatureTable(serviceUri);

            // Create a FeatureLayer with the FeatureTable.
            FeatureLayer featureLayer = new FeatureLayer(featureTable);

            // Add the FeatureLayer to the operations layers collection of the map.
            MyMapView.Map.OperationalLayers.Add(featureLayer);

            // Wait for the FeatureLayer to load.
            await featureLayer.LoadAsync();
        }

        #endregion ServiceFeatureTable

        #region Geodatabase

        private async Task SetGeodatabaseFeatureLayerSource()
        {
            // Get the path to the downloaded mobile geodatabase (.geodatabase file).
            string mobileGeodatabaseFilePath = DataManager.GetDataFolder("cb1b20748a9f4d128dad8a87244e3e37", "LA_Trails.geodatabase");

            // Open the mobile geodatabase.
            Geodatabase mobileGeodatabase = await Geodatabase.OpenAsync(mobileGeodatabaseFilePath);

            // Get the 'Trailheads' geodatabase feature table from the mobile geodatabase.
            GeodatabaseFeatureTable trailheadsGeodatabaseFeatureTable = mobileGeodatabase.GetGeodatabaseFeatureTable("Trailheads");

            // Asynchronously load the 'Trailheads' geodatabase feature table.
            await trailheadsGeodatabaseFeatureTable.LoadAsync();

            // Create a FeatureLayer based on the geodatabase feature table.
            FeatureLayer trailheadsFeatureLayer = new FeatureLayer(trailheadsGeodatabaseFeatureTable);

            // Add the FeatureLayer to the operations layers collection of the map.
            MyMapView.Map.OperationalLayers.Add(trailheadsFeatureLayer);

            // Zoom the map to the extent of the FeatureLayer.
            await MyMapView.SetViewpointGeometryAsync(trailheadsFeatureLayer.FullExtent, 50);
        }

        #endregion Geodatabase

        #region Geopackage

        private async Task SetGeopackagingFeatureLayer()
        {
            // Set the viewpoint.
            await MyMapView.SetViewpointAsync(new Viewpoint(39.7294, -104.8319, 5e5));

            // Get the full path.
            string geoPackagePath = DataManager.GetDataFolder("68ec42517cdd439e81b036210483e8e7", "AuroraCO.gpkg");

            // Open the GeoPackage.
            GeoPackage myGeoPackage = await GeoPackage.OpenAsync(geoPackagePath);

            // Read the feature tables and get the first one.
            FeatureTable geoPackageTable = myGeoPackage.GeoPackageFeatureTables.FirstOrDefault();

            // Make sure a feature table was found in the package.
            if (geoPackageTable == null) { return; }

            // Create a FeatureLayer to show the FeatureTable.
            FeatureLayer featureLayer = new FeatureLayer(geoPackageTable);
            await featureLayer.LoadAsync();

            // Add the FeatureLayer to the operations layers collection of the map.
            MyMapView.Map.OperationalLayers.Add(featureLayer);
        }

        #endregion Geopackage

        #region PortalItem

        private async Task SetPortalItemFeatureLayer()
        {
            // Set the viewpoint.
            await MyMapView.SetViewpointAsync(new Viewpoint(45.5266, -122.6219, 6000));

            // Create a portal instance.
            ArcGISPortal portal = await ArcGISPortal.CreateAsync();

            // Instantiate a PortalItem for a given portal item ID.
            PortalItem portalItem = await PortalItem.CreateAsync(portal, "1759fd3e8a324358a0c58d9a687a8578");

            // Create a FeatureLayer using the PortalItem.
            FeatureLayer featureLayer = new FeatureLayer(portalItem, 0);

            // Add the FeatureLayer to the operations layers collection of the map.
            MyMapView.Map.OperationalLayers.Add(featureLayer);
        }

        #endregion PortalItem

        #region Shapefile

        private async Task SetShapefileFeatureLayer()
        {
            // Get the path to the downloaded shapefile.
            string filepath = DataManager.GetDataFolder("15a7cbd3af1e47cfa5d2c6b93dc44fc2", "ScottishWildlifeTrust_ReserveBoundaries_20201102.shp");

            // Open the shapefile.
            ShapefileFeatureTable myShapefile = await ShapefileFeatureTable.OpenAsync(filepath);

            // Create a FeatureLayer to display the shapefile.
            FeatureLayer newFeatureLayer = new FeatureLayer(myShapefile);

            // Add the FeatureLayer to the operations layers collection of the map.
            MyMapView.Map.OperationalLayers.Add(newFeatureLayer);

            // Set the viewpoint.
            await MyMapView.SetViewpointAsync(new Viewpoint(56.641344, -3.889066, 6e6));
        }

        #endregion Shapefile
    }
}<|MERGE_RESOLUTION|>--- conflicted
+++ resolved
@@ -22,11 +22,7 @@
         description: "Display feature layers from various data sources.",
         instructions: "Tap the button on the toolbar to add feature layers, from different sources, to the map. Pan and zoom the map to view the feature layers.",
         tags: new[] { "feature", "geodatabase", "geopackage", "layers", "service", "shapefile", "table" })]
-<<<<<<< HEAD
-    [ArcGIS.Samples.Shared.Attributes.OfflineData("1759fd3e8a324358a0c58d9a687a8578", "2b0f9e17105847809dfeb04e3cad69e0", "68ec42517cdd439e81b036210483e8e7", "15a7cbd3af1e47cfa5d2c6b93dc44fc2")]
-=======
-    [ArcGISRuntime.Samples.Shared.Attributes.OfflineData("1759fd3e8a324358a0c58d9a687a8578", "cb1b20748a9f4d128dad8a87244e3e37", "68ec42517cdd439e81b036210483e8e7", "15a7cbd3af1e47cfa5d2c6b93dc44fc2")]
->>>>>>> 64f26e9b
+    [ArcGIS.Samples.Shared.Attributes.OfflineData("1759fd3e8a324358a0c58d9a687a8578", "cb1b20748a9f4d128dad8a87244e3e37", "68ec42517cdd439e81b036210483e8e7", "15a7cbd3af1e47cfa5d2c6b93dc44fc2")]
     public partial class DisplayFeatureLayers : ContentPage
     {
         public enum FeatureLayerSource
