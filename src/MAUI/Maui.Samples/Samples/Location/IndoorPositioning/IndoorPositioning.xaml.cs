--- conflicted
+++ resolved
@@ -7,10 +7,6 @@
 // "AS IS" BASIS, WITHOUT WARRANTIES OR CONDITIONS OF ANY KIND, either express or implied. See the License for the specific
 // language governing permissions and limitations under the License.
 
-<<<<<<< HEAD
-using ArcGISMapsSDKMaui.Samples.Maui;
-=======
->>>>>>> cd31c1b8
 using Esri.ArcGISRuntime.Data;
 using Esri.ArcGISRuntime.Location;
 using Esri.ArcGISRuntime.Mapping;
@@ -20,17 +16,7 @@
 using Location = Esri.ArcGISRuntime.Location.Location;
 using Map = Esri.ArcGISRuntime.Mapping.Map;
 
-<<<<<<< HEAD
-
-#if __ANDROID__
-//TODO
-//using ArcGISRuntime.Droid;
-#endif
-
 namespace ArcGISMapsSDK.Samples.IndoorPositioning
-=======
-namespace ArcGISRuntimeMaui.Samples.IndoorPositioning
->>>>>>> cd31c1b8
 {
     [ArcGISRuntime.Samples.Shared.Attributes.Sample(
         name: "Show device location using indoor positioning",
