--- conflicted
+++ resolved
@@ -16,15 +16,6 @@
 using Location = Esri.ArcGISRuntime.Location.Location;
 using Map = Esri.ArcGISRuntime.Mapping.Map;
 
-<<<<<<< HEAD
-=======
-
-#if __ANDROID__
-//TODO
-//using ArcGISRuntime.Droid;
-#endif
-
->>>>>>> c66259fa
 namespace ArcGISRuntimeMaui.Samples.IndoorPositioning
 {
     [ArcGISRuntime.Samples.Shared.Attributes.Sample(
@@ -69,8 +60,6 @@
                 {
                     throw new Exception("Location permission required for use of indoor positioning.");
                 }
-
-<<<<<<< HEAD
 #if ANDROID
                 // Get bluetooth permission for Android devices. AndroidBluetoothPerms is a custom PermissionStatus in this namespace.
                 PermissionStatus bluetoothStatus = await Permissions.RequestAsync<AndroidBluetoothPerms>();
@@ -78,16 +67,6 @@
                 {
                     throw new Exception("Bluetooth permission is required for use of indoor positioning.");
                 }
-=======
-#if __ANDROID__
-                // Get bluetooth permission for Android devices. Devices running Android 12 or higher need the `BluetoothScan` permission. Android 11 and below require the `Bluetooth` and `BluetoothAdmin` permissions.
-                //TODO
-                //bool bluetoothScanGranted = await MainActivity.Instance.AskForBluetoothPermission();
-                //if (!bluetoothScanGranted)
-                //{
-                //    throw new Exception("Bluetooth permission is required for use of indoor positioning.");
-                //}
->>>>>>> c66259fa
 #endif
                 PositioningLabel.Text = "Loading map";
 
