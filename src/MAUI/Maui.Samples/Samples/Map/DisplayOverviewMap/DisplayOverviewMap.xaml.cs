--- conflicted
+++ resolved
@@ -10,12 +10,7 @@
 using Esri.ArcGISRuntime.Data;
 using Esri.ArcGISRuntime.Mapping;
 
-<<<<<<< HEAD
-
 namespace ArcGISMapsSDKMaui.Samples.DisplayOverviewMap
-=======
-namespace ArcGISRuntime.Samples.DisplayOverviewMap
->>>>>>> c66259fa
 {
     [ArcGISMapsSDK.Samples.Shared.Attributes.Sample(
         name: "Display overview map",
