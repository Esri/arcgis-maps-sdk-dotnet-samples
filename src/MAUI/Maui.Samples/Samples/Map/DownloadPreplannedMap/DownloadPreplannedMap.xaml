﻿<ContentPage x:Class="ArcGIS.Samples.DownloadPreplannedMap.DownloadPreplannedMap"
             xmlns="http://schemas.microsoft.com/dotnet/2021/maui"
             xmlns:x="http://schemas.microsoft.com/winfx/2009/xaml"
             xmlns:esriUI="clr-namespace:Esri.ArcGISRuntime.Maui;assembly=Esri.ArcGISRuntime.Maui"
             xmlns:esriOffline="clr-namespace:Esri.ArcGISRuntime.Tasks.Offline;assembly=Esri.ArcGISRuntime"
             xmlns:resources="clr-namespace:ArcGIS.Resources">

    <Grid Style="{DynamicResource EsriSampleContainer}">
        <esriUI:MapView x:Name="MyMapView" Style="{DynamicResource EsriSampleGeoView}" />
        <Border Style="{DynamicResource EsriSampleControlPanel}">
            <StackLayout Padding="5">
                <Label x:Name="MessageLabel"
                       Margin="5"
                       HorizontalTextAlignment="Center"
                       Text="Select an area, then download it." />
                <ListView x:Name="AreasList"
                          HeightRequest="150"
                          ItemSelected="AreaSelected">
                    <ListView.ItemTemplate>
                        <DataTemplate x:DataType="esriOffline:PreplannedMapArea">
                            <ViewCell>
                                <Grid>
                                    <Grid.ColumnDefinitions>
                                        <ColumnDefinition Width="auto" />
                                        <ColumnDefinition Width="auto" />
                                    </Grid.ColumnDefinitions>
                                    <Image Grid.RowSpan="2"
                                           HeightRequest="40"
<<<<<<< HEAD
                                           Source="{Binding PortalItem.Thumbnail.Source.AbsoluteUri}"
=======
                                           Source="{Binding PortalItem.ThumbnailUri}"
>>>>>>> 7e4ae8bb
                                           WidthRequest="60" />
                                    <Label Grid.Column="1"
                                           Margin="5,0"
                                           Text="{Binding PortalItem.Title}"
                                           VerticalTextAlignment="Center" />
                                </Grid>
                            </ViewCell>
                        </DataTemplate>
                    </ListView.ItemTemplate>
                </ListView>
                <HorizontalStackLayout HorizontalOptions="Center" Spacing="5">
                    <Button x:Name="DownloadButton"
                            Clicked="OnDownloadMapAreaClicked"
                            Text="Download" />
                    <Button Clicked="OnDeleteAllMapAreasClicked" Text="Delete all" />
                    <Button x:Name="ShowOnlineButton"
                            Clicked="ShowOnlineButton_Clicked"
                            IsEnabled="False"
                            Text="Show online" />
                </HorizontalStackLayout>
            </StackLayout>
        </Border>
        <Grid x:Name="BusyIndicator"
              Grid.RowSpan="2"
              Grid.ColumnSpan="2">
            <Border BackgroundColor="{AppThemeBinding Light=#dfdfdf,
                                                      Dark=#303030}"
                    HorizontalOptions="Center"
                    StrokeShape="RoundRectangle 10"
                    VerticalOptions="Center">
                <VerticalStackLayout Padding="10">
                    <Label x:Name="BusyText"
                           Margin="10"
                           FontSize="18"
                           Text="Loading webmap" />
                    <ProgressBar x:Name="ProgressView"
                                 HeightRequest="10"
                                 HorizontalOptions="Center"
                                 IsEnabled="True"
                                 VerticalOptions="Center"
                                 WidthRequest="100" />
                </VerticalStackLayout>
            </Border>
        </Grid>
    </Grid>
</ContentPage><|MERGE_RESOLUTION|>--- conflicted
+++ resolved
@@ -26,11 +26,7 @@
                                     </Grid.ColumnDefinitions>
                                     <Image Grid.RowSpan="2"
                                            HeightRequest="40"
-<<<<<<< HEAD
                                            Source="{Binding PortalItem.Thumbnail.Source.AbsoluteUri}"
-=======
-                                           Source="{Binding PortalItem.ThumbnailUri}"
->>>>>>> 7e4ae8bb
                                            WidthRequest="60" />
                                     <Label Grid.Column="1"
                                            Margin="5,0"
