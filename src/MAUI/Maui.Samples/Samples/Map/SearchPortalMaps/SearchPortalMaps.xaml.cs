--- conflicted
+++ resolved
@@ -71,13 +71,8 @@
                 SearchMapsUI.IsVisible = false;
 
                 // Show the list of web maps
-<<<<<<< HEAD
                 MapsListView.ItemsSource = mapItems.ToList(); // Explicit ToList() needed to avoid Maui UWP ListView bug.
                 MapsListView.IsVisible = true;
-=======
-                MapsListView.ItemsSource = mapItems.ToList();
-                MapsListBorder.IsVisible = true;
->>>>>>> 5e624339
             }
             catch (Exception ex)
             {
@@ -117,13 +112,8 @@
                 }
 
                 // Show the list of web maps
-<<<<<<< HEAD
                 MapsListView.ItemsSource = mapItems.ToList(); // Explicit ToList() needed to avoid Maui UWP ListView bug.
                 MapsListView.IsVisible = true;
-=======
-                MapsListView.ItemsSource = mapItems.ToList(); // Explicit ToList() needed to avoid Xamarin.ArcGISRuntimeMaui UWP ListView bug.
-                MapsListBorder.IsVisible = true;
->>>>>>> 5e624339
             }
             catch (Exception ex)
             {
