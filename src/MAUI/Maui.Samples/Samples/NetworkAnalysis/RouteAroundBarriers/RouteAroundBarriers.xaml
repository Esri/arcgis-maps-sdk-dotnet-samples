﻿<ContentPage x:Class="ArcGIS.Samples.RouteAroundBarriers.RouteAroundBarriers"
             xmlns="http://schemas.microsoft.com/dotnet/2021/maui"
             xmlns:x="http://schemas.microsoft.com/winfx/2009/xaml"
             xmlns:esriUI="clr-namespace:Esri.ArcGISRuntime.Maui;assembly=Esri.ArcGISRuntime.Maui"
             xmlns:resources="clr-namespace:ArcGIS.Resources">
    <Grid Style="{DynamicResource EsriSampleContainer}">
        <esriUI:MapView x:Name="MyMapView"
                        GeoViewTapped="MyMapView_OnGeoViewTapped"
                        Style="{DynamicResource EsriSampleGeoView}"
                        ViewInsets="0,250,0,0" />
        <Border Padding="5" Style="{DynamicResource EsriSampleControlPanel}">
            <Grid Padding="5"
                  ColumnSpacing="5"
                  MaximumWidthRequest="300"
                  RowSpacing="3">
                <Grid.RowDefinitions>
                    <RowDefinition Height="Auto" />
                    <RowDefinition Height="Auto" />
                    <RowDefinition Height="Auto" />
                    <RowDefinition Height="Auto" />
                    <RowDefinition Height="Auto" />
                    <RowDefinition Height="Auto" />
                </Grid.RowDefinitions>
                <Grid.ColumnDefinitions>
                    <ColumnDefinition Width="*" />
                    <ColumnDefinition Width="*" />
                    <ColumnDefinition Width="*" />
                </Grid.ColumnDefinitions>
                <Label x:Name="StatusLabel"
                       Grid.Row="0"
                       Grid.Column="0"
                       Grid.ColumnSpan="3"
                       Margin="0,0,0,5"
                       FontSize="12" />
                <Button x:Name="AddStopButton"
                        Grid.Row="1"
                        Grid.Column="0"
                        Clicked="AddStop_Clicked"
                        FontSize="12"
                        Text="Add stop" />
                <Button x:Name="AddBarrierButton"
                        Grid.Row="1"
                        Grid.Column="1"
                        Clicked="AddBarrier_Clicked"
                        FontSize="12"
                        Text="Add barrier" />
                <Button x:Name="ResetRoutingButton"
                        Grid.Row="1"
                        Grid.Column="2"
                        Clicked="ResetRoute_Clicked"
                        FontSize="12"
                        Text="Reset" />
                <Grid Grid.Row="2"
                      Grid.Column="0"
                      Grid.ColumnSpan="3"
                      ColumnDefinitions="0.3*,0.7*">
                    <Switch x:Name="AllowReorderStopsCheckbox"
                            Grid.Column="0"
                            VerticalOptions="Center" />
                    <Label Grid.Column="1"
                           FontSize="12"
                           HorizontalOptions="Start"
                           Text="Allow stops to be re-ordered"
                           VerticalOptions="Center"
                           VerticalTextAlignment="Center" />
                </Grid>
                <Grid Grid.Row="3"
                      Grid.Column="0"
                      Grid.ColumnSpan="3"
                      ColumnDefinitions="0.3*,0.7*">
                    <Switch x:Name="PreserveFirstStopCheckbox"
                            Grid.Column="0"
                            VerticalOptions="Center" />
                    <Label Grid.Column="1"
                           FontSize="12"
                           Text="Preserve first stop"
                           VerticalOptions="Center"
                           VerticalTextAlignment="Center" />
                </Grid>
                <Grid Grid.Row="4"
                      Grid.Column="0"
                      Grid.ColumnSpan="3"
                      ColumnDefinitions="0.3*,0.7*">
                    <Switch x:Name="PreserveLastStopCheckbox"
                            Grid.Column="0"
                            VerticalOptions="Center" />
                    <Label Grid.Column="1"
                           FontSize="12"
                           Text="Preserve last stop"
                           VerticalOptions="Center"
                           VerticalTextAlignment="Center" />
                </Grid>
                <Button x:Name="CalculateRouteButton"
                        Grid.Row="5"
                        Grid.Column="0"
                        Clicked="RouteButton_Clicked"
                        FontSize="12"
                        Text="Route" />
                <Button x:Name="ShowDirectionsButton"
                        Grid.Row="5"
                        Grid.Column="1"
                        Grid.ColumnSpan="2"
                        Clicked="ShowDirections_Clicked"
                        FontSize="12"
                        Text="Show directions" />
            </Grid>
        </Border>
        <Grid x:Name="BusyOverlay"
<<<<<<< HEAD
              Grid.Row="0"
              Grid.RowSpan="2"
              Grid.Column="0"
              Grid.ColumnSpan="2"
              IsVisible="False">
=======
              Grid.RowSpan="6"
              Grid.ColumnSpan="3"
              HorizontalOptions="FillAndExpand"
              IsVisible="False"
              VerticalOptions="FillAndExpand">
>>>>>>> dd647cb6
            <Label HorizontalOptions="Center"
                   Text="Calculating route"
                   FontAttributes="Bold"
                   FontSize="Medium"
                   TextColor="White"
                   VerticalOptions="Center">
                <Label.Shadow>
                    <Shadow Brush="Black" Radius="10" Opacity="1" />
                </Label.Shadow>
            </Label>
        </Grid>
    </Grid>
</ContentPage><|MERGE_RESOLUTION|>--- conflicted
+++ resolved
@@ -106,19 +106,9 @@
             </Grid>
         </Border>
         <Grid x:Name="BusyOverlay"
-<<<<<<< HEAD
-              Grid.Row="0"
               Grid.RowSpan="2"
-              Grid.Column="0"
               Grid.ColumnSpan="2"
               IsVisible="False">
-=======
-              Grid.RowSpan="6"
-              Grid.ColumnSpan="3"
-              HorizontalOptions="FillAndExpand"
-              IsVisible="False"
-              VerticalOptions="FillAndExpand">
->>>>>>> dd647cb6
             <Label HorizontalOptions="Center"
                    Text="Calculating route"
                    FontAttributes="Bold"
