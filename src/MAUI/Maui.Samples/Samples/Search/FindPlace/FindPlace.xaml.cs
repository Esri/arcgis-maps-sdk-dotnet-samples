--- conflicted
+++ resolved
@@ -16,16 +16,7 @@
 using System.Diagnostics;
 using System.Reflection;
 
-<<<<<<< HEAD
-#if ANDROID
-//TODO
-//using ArcGISRuntime.Droid;
-#endif
-
 namespace ArcGIS.Samples.FindPlace
-=======
-namespace ArcGISRuntime.Samples.FindPlace
->>>>>>> f0da4190
 {
     [ArcGIS.Samples.Shared.Attributes.Sample(
         name: "Find place",
