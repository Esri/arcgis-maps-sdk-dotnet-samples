﻿// Copyright 2021 Esri.
//
// Licensed under the Apache License, Version 2.0 (the "License"); you may not use this file except in compliance with the License.
// You may obtain a copy of the License at: http://www.apache.org/licenses/LICENSE-2.0
//
// Unless required by applicable law or agreed to in writing, software distributed under the License is distributed on an
// "AS IS" BASIS, WITHOUT WARRANTIES OR CONDITIONS OF ANY KIND, either express or implied. See the License for the specific
// language governing permissions and limitations under the License.

using ArcGISRuntime.Samples.Shared.Managers;
using ArcGISRuntimeMaui.Helpers;
using Esri.ArcGISRuntime.Mapping;
using Esri.ArcGISRuntime.Portal;

namespace ArcGISMapsSDKMaui.Samples.OAuth
{
    [ArcGISMapsSDK.Samples.Shared.Attributes.Sample(
        name: "Authenticate with OAuth",
        category: "Security",
        description: "Authenticate with ArcGIS Online (or your own portal) using OAuth2 to access secured resources (such as private web maps or layers).",
        instructions: "When you run the sample, the app will load a web map which contains premium content. You will be challenged for an ArcGIS Online login to view the private layers. Enter a user name and password for an ArcGIS Online named user account (such as your ArcGIS for Developers account). If you authenticate successfully, the traffic layer will display, otherwise the map will contain only the public basemap layer.",
        tags: new[] { "OAuth", "OAuth2", "authentication", "cloud", "credential", "portal", "security" })]
<<<<<<< HEAD
    [ArcGISMapsSDK.Samples.Shared.Attributes.ClassFile("Helpers\\ArcGISLoginPrompt.cs")]
    public partial class OAuth : ContentPage
=======
    [ArcGISRuntime.Samples.Shared.Attributes.ClassFile("Helpers\\ArcGISLoginPrompt.cs")]
    public partial class OAuth : ContentPage, IDisposable
>>>>>>> c66259fa
    {
        // - The URL of the portal to authenticate with
        private const string ServerUrl = "https://www.arcgis.com/sharing/rest";

        // - The ID for a web map item hosted on the server (the ID below is for a traffic map of Paris).
        private const string WebMapId = "e5039444ef3c48b8a8fdc9227f9be7c1";

        public OAuth()
        {
            InitializeComponent();

            // Call a function to initialize the app and request a web map (with secured layers) to display.
            _ = Initialize();
        }

        private async Task Initialize()
        {
            try
            {
                // Set up the AuthenticationManager to use OAuth for secure ArcGIS Online requests.
                ArcGISLoginPrompt.SetChallengeHandler();

                // Connect to the portal (ArcGIS Online, for example).
                ArcGISPortal arcgisPortal = await ArcGISPortal.CreateAsync(new Uri(ServerUrl));

                // Get a web map portal item using its ID.
                // If the item contains layers not shared publicly, the user will be challenged for credentials at this point.
                PortalItem portalItem = await PortalItem.CreateAsync(arcgisPortal, WebMapId);

                // Create a new map with the portal item and display it in the map view.
                // If authentication failed, only the public layers will be displayed.
                Map myMap = new Map(portalItem);
                MyMapView.Map = myMap;
            }
            catch (Exception e)
            {
                await Application.Current.MainPage.DisplayAlert("Error", e.ToString(), "OK");
            }
        }

        public void Dispose()
        {
            // Re-enable the API key in the viewer when exiting this sample.
            ApiKeyManager.EnableKey();
        }
    }
}<|MERGE_RESOLUTION|>--- conflicted
+++ resolved
@@ -20,13 +20,8 @@
         description: "Authenticate with ArcGIS Online (or your own portal) using OAuth2 to access secured resources (such as private web maps or layers).",
         instructions: "When you run the sample, the app will load a web map which contains premium content. You will be challenged for an ArcGIS Online login to view the private layers. Enter a user name and password for an ArcGIS Online named user account (such as your ArcGIS for Developers account). If you authenticate successfully, the traffic layer will display, otherwise the map will contain only the public basemap layer.",
         tags: new[] { "OAuth", "OAuth2", "authentication", "cloud", "credential", "portal", "security" })]
-<<<<<<< HEAD
     [ArcGISMapsSDK.Samples.Shared.Attributes.ClassFile("Helpers\\ArcGISLoginPrompt.cs")]
-    public partial class OAuth : ContentPage
-=======
-    [ArcGISRuntime.Samples.Shared.Attributes.ClassFile("Helpers\\ArcGISLoginPrompt.cs")]
     public partial class OAuth : ContentPage, IDisposable
->>>>>>> c66259fa
     {
         // - The URL of the portal to authenticate with
         private const string ServerUrl = "https://www.arcgis.com/sharing/rest";
