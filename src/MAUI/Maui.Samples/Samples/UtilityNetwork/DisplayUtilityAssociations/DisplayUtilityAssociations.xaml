<<<<<<< HEAD
﻿<ContentPage
    x:Class="ArcGISMapsSDKMaui.Samples.DisplayUtilityAssociations.DisplayUtilityAssociations"
    xmlns="http://schemas.microsoft.com/dotnet/2021/maui"
    xmlns:x="http://schemas.microsoft.com/winfx/2009/xaml"
    xmlns:cmp="clr-namespace:Microsoft.Maui.Controls.Compatibility;assembly=Microsoft.Maui.Controls"
    xmlns:esriUI="clr-namespace:Esri.ArcGISRuntime.Maui;assembly=Esri.ArcGISRuntime.Maui"
    xmlns:resources="clr-namespace:ArcGISRuntimeMaui.Resources">
=======
﻿<ContentPage x:Class="ArcGISRuntime.Samples.DisplayUtilityAssociations.DisplayUtilityAssociations"
             xmlns="http://schemas.microsoft.com/dotnet/2021/maui"
             xmlns:x="http://schemas.microsoft.com/winfx/2009/xaml"
             xmlns:esriUI="clr-namespace:Esri.ArcGISRuntime.Maui;assembly=Esri.ArcGISRuntime.Maui"
             xmlns:resources="clr-namespace:ArcGISRuntimeMaui.Resources">
>>>>>>> d2553410
    <Grid Style="{DynamicResource EsriSampleContainer}">
        <esriUI:MapView x:Name="MyMapView"
                        NavigationCompleted="OnNavigationCompleted"
                        Style="{DynamicResource EsriSampleGeoView}" />
        <Border Style="{DynamicResource EsriSampleControlPanel}">
            <Grid ColumnSpacing="10">
                <Grid.RowDefinitions>
                    <RowDefinition Height="auto" />
                    <RowDefinition Height="auto" />
                </Grid.RowDefinitions>
                <Grid.ColumnDefinitions>
                    <ColumnDefinition Width="auto" />
                    <ColumnDefinition Width="auto" />
                </Grid.ColumnDefinitions>
                <Label Grid.Row="0"
                       Grid.Column="1"
                       Padding="5"
                       Text="Attachment" />
                <Label Grid.Row="1"
                       Grid.Column="1"
                       Padding="5"
                       Text="Connectivity" />
                <Image x:Name="AttachmentImage"
                       Grid.Row="0"
                       Grid.Column="0"
                       WidthRequest="25" />
                <Image x:Name="ConnectivityImage"
                       Grid.Row="1"
                       Grid.Column="0"
                       WidthRequest="25" />
            </Grid>
        </Border>
    </Grid>
</ContentPage><|MERGE_RESOLUTION|>--- conflicted
+++ resolved
@@ -1,18 +1,9 @@
-<<<<<<< HEAD
-﻿<ContentPage
+<ContentPage
     x:Class="ArcGISMapsSDKMaui.Samples.DisplayUtilityAssociations.DisplayUtilityAssociations"
     xmlns="http://schemas.microsoft.com/dotnet/2021/maui"
     xmlns:x="http://schemas.microsoft.com/winfx/2009/xaml"
-    xmlns:cmp="clr-namespace:Microsoft.Maui.Controls.Compatibility;assembly=Microsoft.Maui.Controls"
     xmlns:esriUI="clr-namespace:Esri.ArcGISRuntime.Maui;assembly=Esri.ArcGISRuntime.Maui"
     xmlns:resources="clr-namespace:ArcGISRuntimeMaui.Resources">
-=======
-﻿<ContentPage x:Class="ArcGISRuntime.Samples.DisplayUtilityAssociations.DisplayUtilityAssociations"
-             xmlns="http://schemas.microsoft.com/dotnet/2021/maui"
-             xmlns:x="http://schemas.microsoft.com/winfx/2009/xaml"
-             xmlns:esriUI="clr-namespace:Esri.ArcGISRuntime.Maui;assembly=Esri.ArcGISRuntime.Maui"
-             xmlns:resources="clr-namespace:ArcGISRuntimeMaui.Resources">
->>>>>>> d2553410
     <Grid Style="{DynamicResource EsriSampleContainer}">
         <esriUI:MapView x:Name="MyMapView"
                         NavigationCompleted="OnNavigationCompleted"
