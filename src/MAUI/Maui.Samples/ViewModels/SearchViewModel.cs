--- conflicted
+++ resolved
@@ -141,20 +141,7 @@
         private static string[] GetKeywords(string text)
         {
             // Remove punctuation from the search text and any trailing white space at the end.
-<<<<<<< HEAD
             text = NonWordCharRegex().Replace(text, "").ToLower();
-=======
-            Regex regex = new Regex("[^a-zA-Z0-9 -]");
-            text = regex.Replace(text, "");
-
-            var cleanedTextWords = text.TrimEnd().ToLower().Split(" ").Distinct().ToList();
-            var commonWords = new string[] { "in", "a", "of", "the", "by", "an", "and" };
-
-            foreach (var word in commonWords)
-            {
-                cleanedTextWords.Remove(word);
-            }
->>>>>>> ec6942d5
 
             // Split the text into words, remove duplicates, and filter out common words in one go.
             return text.Split(' ', StringSplitOptions.RemoveEmptyEntries | StringSplitOptions.TrimEntries)
