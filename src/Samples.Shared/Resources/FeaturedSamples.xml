﻿<?xml version="1.0" encoding="utf-8" ?>
<FeaturedSamples>
	<Categories>
		<Category name="Analysis">
			<Sample>DistanceMeasurement</Sample>
        </Category>
		<Category name="Data">
			<Sample>ManageFeatures</Sample>
		</Category>
		<Category name="GraphicsOverlay">
			<Sample>CreateAndEditGeometries</Sample>
		</Category>
		<Category name="Layers">
<<<<<<< HEAD
      <Sample>AddCustomDynamicEntityDataSource</Sample>
=======
			<Sample>AddDynamicEntityLayer</Sample>
>>>>>>> 54102994
			<Sample>AddVectorTiledLayerFromCustomStyle</Sample>
			<Sample>DisplayRouteLayer</Sample>
		</Category>
		<Category name="Map">
			<Sample>BrowseBuildingFloors</Sample>
			<Sample>ChangeBasemap</Sample>
			<Sample>DisplayMap</Sample>
			<Sample>DisplayOverviewMap</Sample>
        </Category>
		<Category name="Scene">
			<Sample>ShowLabelsOnLayer3D</Sample>
		</Category>
		<Category name="UtilityNetwork">
			<Sample>CreateLoadReport</Sample>
		</Category>
	</Categories>
</FeaturedSamples><|MERGE_RESOLUTION|>--- conflicted
+++ resolved
@@ -11,11 +11,8 @@
 			<Sample>CreateAndEditGeometries</Sample>
 		</Category>
 		<Category name="Layers">
-<<<<<<< HEAD
-      <Sample>AddCustomDynamicEntityDataSource</Sample>
-=======
+			<Sample>AddCustomDynamicEntityDataSource</Sample>
 			<Sample>AddDynamicEntityLayer</Sample>
->>>>>>> 54102994
 			<Sample>AddVectorTiledLayerFromCustomStyle</Sample>
 			<Sample>DisplayRouteLayer</Sample>
 		</Category>
