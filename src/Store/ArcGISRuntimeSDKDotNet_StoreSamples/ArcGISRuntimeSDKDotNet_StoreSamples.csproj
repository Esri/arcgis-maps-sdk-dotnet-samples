﻿<?xml version="1.0" encoding="utf-8"?>
<Project ToolsVersion="12.0" DefaultTargets="Build" xmlns="http://schemas.microsoft.com/developer/msbuild/2003">
  <Import Project="$(MSBuildExtensionsPath)\$(MSBuildToolsVersion)\Microsoft.Common.props" Condition="Exists('$(MSBuildExtensionsPath)\$(MSBuildToolsVersion)\Microsoft.Common.props')" />
  <PropertyGroup>
    <Configuration Condition=" '$(Configuration)' == '' ">Debug</Configuration>
    <Platform Condition=" '$(Platform)' == '' ">x86</Platform>
    <ProjectGuid>{6C1E4B4F-FAC1-4B3D-B954-2E5D5D00223D}</ProjectGuid>
    <OutputType>AppContainerExe</OutputType>
    <AppDesignerFolder>Properties</AppDesignerFolder>
    <RootNamespace>ArcGISRuntimeSDKDotNet_StoreSamples</RootNamespace>
    <AssemblyName>ArcGISRuntimeSDKDotNet_StoreSamples</AssemblyName>
    <DefaultLanguage>en-US</DefaultLanguage>
    <TargetPlatformVersion>8.1</TargetPlatformVersion>
    <MinimumVisualStudioVersion>12</MinimumVisualStudioVersion>
    <FileAlignment>512</FileAlignment>
    <ProjectTypeGuids>{BC8A1FFA-BEE3-4634-8014-F334798102B3};{FAE04EC0-301F-11D3-BF4B-00C04F79EFBC}</ProjectTypeGuids>
    <PackageCertificateKeyFile>ArcGISRuntimeSDKDotNet_StoreSamples_TemporaryKey.pfx</PackageCertificateKeyFile>
  </PropertyGroup>
  <PropertyGroup Condition="'$(Configuration)|$(Platform)' == 'Debug|x86'">
    <DebugSymbols>true</DebugSymbols>
    <OutputPath>bin\x86\Debug\</OutputPath>
    <DefineConstants>DEBUG;TRACE;NETFX_CORE</DefineConstants>
    <NoWarn>;2008;1591</NoWarn>
    <DebugType>full</DebugType>
    <PlatformTarget>x86</PlatformTarget>
    <UseVSHostingProcess>false</UseVSHostingProcess>
    <ErrorReport>prompt</ErrorReport>
    <Prefer32Bit>true</Prefer32Bit>
    <DocumentationFile>Assets\SampleDescriptions.xml</DocumentationFile>
  </PropertyGroup>
  <PropertyGroup Condition="'$(Configuration)|$(Platform)' == 'Release|x86'">
    <OutputPath>bin\x86\Release\</OutputPath>
    <DefineConstants>TRACE;NETFX_CORE</DefineConstants>
    <Optimize>true</Optimize>
    <NoWarn>;2008;1591</NoWarn>
    <DebugType>pdbonly</DebugType>
    <PlatformTarget>x86</PlatformTarget>
    <UseVSHostingProcess>false</UseVSHostingProcess>
    <ErrorReport>prompt</ErrorReport>
    <Prefer32Bit>true</Prefer32Bit>
    <DocumentationFile>Assets\SampleDescriptions.xml</DocumentationFile>
  </PropertyGroup>
  <PropertyGroup Condition="'$(Configuration)|$(Platform)' == 'Debug|x64'">
    <DebugSymbols>true</DebugSymbols>
    <OutputPath>bin\x64\Debug\</OutputPath>
    <DefineConstants>DEBUG;TRACE;NETFX_CORE</DefineConstants>
    <NoWarn>;2008;1591</NoWarn>
    <DebugType>full</DebugType>
    <PlatformTarget>x64</PlatformTarget>
    <UseVSHostingProcess>false</UseVSHostingProcess>
    <ErrorReport>prompt</ErrorReport>
    <Prefer32Bit>true</Prefer32Bit>
    <DocumentationFile>Assets\SampleDescriptions.xml</DocumentationFile>
  </PropertyGroup>
  <PropertyGroup Condition="'$(Configuration)|$(Platform)' == 'Release|x64'">
    <OutputPath>bin\x64\Release\</OutputPath>
    <DefineConstants>TRACE;NETFX_CORE</DefineConstants>
    <Optimize>true</Optimize>
    <NoWarn>;2008;1591</NoWarn>
    <DebugType>pdbonly</DebugType>
    <PlatformTarget>x64</PlatformTarget>
    <UseVSHostingProcess>false</UseVSHostingProcess>
    <ErrorReport>prompt</ErrorReport>
    <Prefer32Bit>true</Prefer32Bit>
    <DocumentationFile>Assets\SampleDescriptions.xml</DocumentationFile>
  </PropertyGroup>
  <PropertyGroup Condition="'$(Configuration)|$(Platform)' == 'Debug|ARM'">
    <DebugSymbols>true</DebugSymbols>
    <OutputPath>bin\ARM\Debug\</OutputPath>
    <DefineConstants>DEBUG;TRACE;NETFX_CORE</DefineConstants>
    <NoWarn>;2008;1591</NoWarn>
    <DebugType>full</DebugType>
    <PlatformTarget>ARM</PlatformTarget>
    <UseVSHostingProcess>false</UseVSHostingProcess>
    <ErrorReport>prompt</ErrorReport>
    <Prefer32Bit>true</Prefer32Bit>
    <DocumentationFile>Assets\SampleDescriptions.xml</DocumentationFile>
  </PropertyGroup>
  <PropertyGroup Condition="'$(Configuration)|$(Platform)' == 'Release|ARM'">
    <OutputPath>bin\ARM\Release\</OutputPath>
    <DefineConstants>TRACE;NETFX_CORE</DefineConstants>
    <Optimize>true</Optimize>
    <NoWarn>;2008;1591</NoWarn>
    <DebugType>pdbonly</DebugType>
    <PlatformTarget>ARM</PlatformTarget>
    <UseVSHostingProcess>false</UseVSHostingProcess>
    <ErrorReport>prompt</ErrorReport>
    <Prefer32Bit>true</Prefer32Bit>
    <DocumentationFile>Assets\SampleDescriptions.xml</DocumentationFile>
  </PropertyGroup>
  <ItemGroup>
    <!-- A reference to the entire .Net Framework and Windows SDK are automatically included -->
    <SDKReference Include="Esri.ArcGISRuntime, Version=10.2.4">
      <Name>ArcGIS Runtime for Windows Store apps</Name>
    </SDKReference>
    <SDKReference Include="Microsoft.VCLibs, version=12.0">
      <Name>Microsoft Visual C++ 2013 Runtime Package for Windows</Name>
    </SDKReference>
  </ItemGroup>
  <ItemGroup>
    <Compile Include="App.xaml.cs">
      <DependentUpon>App.xaml</DependentUpon>
    </Compile>
    <Compile Include="Common\BooleanToVisibilityConverter.cs" />
    <Compile Include="Common\NegateBooleanConverter.cs" />
    <Compile Include="Common\SampleDataViewModel.cs" />
    <Compile Include="MainPage.xaml.cs">
      <DependentUpon>MainPage.xaml</DependentUpon>
    </Compile>
    <Compile Include="Properties\AssemblyInfo.cs" />
    <Compile Include="SampleListPage.xaml.cs">
      <DependentUpon>SampleListPage.xaml</DependentUpon>
    </Compile>
    <Compile Include="Samples\DynamicServiceLayers\DynamicLayerLabeling.xaml.cs">
      <DependentUpon>DynamicLayerLabeling.xaml</DependentUpon>
    </Compile>
    <Compile Include="Samples\DynamicServiceLayers\DynamicLayerReordering.xaml.cs">
      <DependentUpon>DynamicLayerReordering.xaml</DependentUpon>
    </Compile>
    <Compile Include="Samples\DynamicServiceLayers\DynamicLayerRendering.xaml.cs">
      <DependentUpon>DynamicLayerRendering.xaml</DependentUpon>
    </Compile>
<<<<<<< HEAD
    <Compile Include="Samples\Editing\EditAttachments.xaml.cs" />
    <Compile Include="Samples\Editing\EditGeometry.xaml.cs" />
    <Compile Include="Samples\Editing\EditAttributes.xaml.cs" />
=======
    <Compile Include="Samples\FeatureLayers\FeatureLayerFromShapefile.xaml.cs">
      <DependentUpon>FeatureLayerFromShapefile.xaml</DependentUpon>
    </Compile>
>>>>>>> 4ef89d64
    <Compile Include="Samples\FeatureLayers\QueryFilterSample.xaml.cs">
      <DependentUpon>QueryFilterSample.xaml</DependentUpon>
    </Compile>
    <Compile Include="Samples\FeatureLayers\FeatureLayerSelection.xaml.cs">
      <DependentUpon>FeatureLayerSelection.xaml</DependentUpon>
    </Compile>
    <Compile Include="Samples\FeatureLayers\FeatureLayerMapTips.xaml.cs">
      <DependentUpon>FeatureLayerMapTips.xaml</DependentUpon>
    </Compile>
    <Compile Include="Samples\FeatureLayers\FeatureLayerHitTesting.xaml.cs">
      <DependentUpon>FeatureLayerHitTesting.xaml</DependentUpon>
    </Compile>
    <Compile Include="Samples\FeatureLayers\FeatureLayerFromLocalGeodatabase.xaml.cs">
      <DependentUpon>FeatureLayerFromLocalGeodatabase.xaml</DependentUpon>
    </Compile>
    <Compile Include="Samples\GeocodingTasks\FindPlace.xaml.cs">
      <DependentUpon>FindPlace.xaml</DependentUpon>
    </Compile>
    <Compile Include="Samples\GeocodingTasks\GeocodeAddress.xaml.cs">
      <DependentUpon>GeocodeAddress.xaml</DependentUpon>
    </Compile>
    <Compile Include="Samples\GeocodingTasks\ReverseGeocode.xaml.cs">
      <DependentUpon>ReverseGeocode.xaml</DependentUpon>
    </Compile>
    <Compile Include="Samples\Geometry\Boundary.xaml.cs">
      <DependentUpon>Boundary.xaml</DependentUpon>
    </Compile>
    <Compile Include="Samples\Geometry\ClipGeometry.xaml.cs">
      <DependentUpon>ClipGeometry.xaml</DependentUpon>
    </Compile>
    <Compile Include="Samples\Geometry\ConvexHull.xaml.cs">
      <DependentUpon>ConvexHull.xaml</DependentUpon>
    </Compile>
    <Compile Include="Samples\Geometry\CreatePoints.xaml.cs">
      <DependentUpon>CreatePoints.xaml</DependentUpon>
    </Compile>
    <Compile Include="Samples\Geometry\CreatePolygons.xaml.cs">
      <DependentUpon>CreatePolygons.xaml</DependentUpon>
    </Compile>
    <Compile Include="Samples\Geometry\CreatePolylines.xaml.cs">
      <DependentUpon>CreatePolylines.xaml</DependentUpon>
    </Compile>
    <Compile Include="Samples\Geometry\GeodesicDensify.xaml.cs">
      <DependentUpon>GeodesicDensify.xaml</DependentUpon>
    </Compile>
    <Compile Include="Samples\Geometry\GeodesicEllipse.xaml.cs">
      <DependentUpon>GeodesicEllipse.xaml</DependentUpon>
    </Compile>
    <Compile Include="Samples\Geometry\GeodesicMove.xaml.cs">
      <DependentUpon>GeodesicMove.xaml</DependentUpon>
    </Compile>
    <Compile Include="Samples\Geometry\NearestCoordinateInGeometry.xaml.cs">
      <DependentUpon>NearestCoordinateInGeometry.xaml</DependentUpon>
    </Compile>
    <Compile Include="Samples\Geometry\ProjectCoordinate.xaml.cs">
      <DependentUpon>ProjectCoordinate.xaml</DependentUpon>
    </Compile>
    <Compile Include="Samples\Geometry\Relate.xaml.cs">
      <DependentUpon>Relate.xaml</DependentUpon>
    </Compile>
    <Compile Include="Samples\Geometry\Relationship.xaml.cs">
      <DependentUpon>Relationship.xaml</DependentUpon>
    </Compile>
    <Compile Include="Samples\Geometry\Simplify.xaml.cs">
      <DependentUpon>Simplify.xaml</DependentUpon>
    </Compile>
    <Compile Include="Samples\Geometry\UnionGeometry.xaml.cs">
      <DependentUpon>UnionGeometry.xaml</DependentUpon>
    </Compile>
    <Compile Include="Samples\GeoprocessingTasks\ExtractData.xaml.cs">
      <DependentUpon>ExtractData.xaml</DependentUpon>
    </Compile>
    <Compile Include="Samples\GeoprocessingTasks\PopulationForArea.xaml.cs">
      <DependentUpon>PopulationForArea.xaml</DependentUpon>
    </Compile>
    <Compile Include="Samples\GraphicsLayers\GeoRssLayerSample.xaml.cs">
      <DependentUpon>GeoRssLayerSample.xaml</DependentUpon>
    </Compile>
    <Compile Include="Samples\Editing\MovePoints.xaml.cs">
      <DependentUpon>MovePoints.xaml</DependentUpon>
    </Compile>
    <Compile Include="Samples\GraphicsLayers\GraphicsLayerRenderingMode.xaml.cs">
      <DependentUpon>GraphicsLayerRenderingMode.xaml</DependentUpon>
    </Compile>
    <Compile Include="Samples\GraphicsLayers\GraphicsLayerSelection.xaml.cs">
      <DependentUpon>GraphicsLayerSelection.xaml</DependentUpon>
    </Compile>
    <Compile Include="Samples\GraphicsLayers\GraphicsMapTips.xaml.cs">
      <DependentUpon>GraphicsMapTips.xaml</DependentUpon>
    </Compile>
    <Compile Include="Samples\GraphicsLayers\GraphicsHitTesting.xaml.cs">
      <DependentUpon>GraphicsHitTesting.xaml</DependentUpon>
    </Compile>
    <Compile Include="Samples\GraphicsLayers\GraphicsSourceSample.xaml.cs">
      <DependentUpon>GraphicsSourceSample.xaml</DependentUpon>
    </Compile>
    <Compile Include="Samples\GraphicsLayers\SmoothGraphicAnimation.xaml.cs">
      <DependentUpon>SmoothGraphicAnimation.xaml</DependentUpon>
    </Compile>
    <Compile Include="Samples\ImageryTasks\ComputeClassStatistics.xaml.cs">
      <DependentUpon>ComputeClassStatistics.xaml</DependentUpon>
    </Compile>
    <Compile Include="Samples\ImageryTasks\GetSamples.xaml.cs">
      <DependentUpon>GetSamples.xaml</DependentUpon>
    </Compile>
    <Compile Include="Samples\ImageryTasks\Mensuration.xaml.cs">
      <DependentUpon>Mensuration.xaml</DependentUpon>
    </Compile>
    <Compile Include="Samples\Mapping\GroupLayers.xaml.cs">
      <DependentUpon>GroupLayers.xaml</DependentUpon>
    </Compile>
    <Compile Include="Samples\Mapping\SetInitialCenterAndScale.xaml.cs">
      <DependentUpon>SetInitialCenterAndScale.xaml</DependentUpon>
    </Compile>
    <Compile Include="Samples\Mapping\SetInitialMapExtent.xaml.cs">
      <DependentUpon>SetInitialMapExtent.xaml</DependentUpon>
    </Compile>
    <Compile Include="Samples\Mapping\MapRotation.xaml.cs">
      <DependentUpon>MapRotation.xaml</DependentUpon>
    </Compile>
    <Compile Include="Samples\Mapping\MapGrid.xaml.cs">
      <DependentUpon>MapGrid.xaml</DependentUpon>
    </Compile>
    <Compile Include="Samples\Mapping\MapOverlays.xaml.cs">
      <DependentUpon>MapOverlays.xaml</DependentUpon>
    </Compile>
    <Compile Include="Samples\Mapping\Swipe.xaml.cs">
      <DependentUpon>Swipe.xaml</DependentUpon>
    </Compile>
    <Compile Include="Samples\Mapping\ShowMouseCoordinates.xaml.cs">
      <DependentUpon>ShowMouseCoordinates.xaml</DependentUpon>
    </Compile>
    <Compile Include="Samples\Mapping\ShowMapScale.xaml.cs">
      <DependentUpon>ShowMapScale.xaml</DependentUpon>
    </Compile>
    <Compile Include="Samples\Mapping\ShowMapExtent.xaml.cs">
      <DependentUpon>ShowMapExtent.xaml</DependentUpon>
    </Compile>
    <Compile Include="Samples\Mapping\SwitchBasemaps.xaml.cs">
      <DependentUpon>SwitchBasemaps.xaml</DependentUpon>
    </Compile>
    <Compile Include="Samples\NetworkAnalystTasks\Routing.xaml.cs">
      <DependentUpon>Routing.xaml</DependentUpon>
    </Compile>
    <Compile Include="Samples\NetworkAnalystTasks\RoutingWithBarriers.xaml.cs">
      <DependentUpon>RoutingWithBarriers.xaml</DependentUpon>
    </Compile>
    <Compile Include="Samples\NetworkAnalystTasks\RoutingWithDirections.xaml.cs">
      <DependentUpon>RoutingWithDirections.xaml</DependentUpon>
    </Compile>
    <Compile Include="Samples\Offline\ExportTileCache.xaml.cs">
      <DependentUpon>ExportTileCache.xaml</DependentUpon>
    </Compile>
    <Compile Include="Samples\Offline\GenerateGeodatabase.xaml.cs">
      <DependentUpon>GenerateGeodatabase.xaml</DependentUpon>
    </Compile>
    <Compile Include="Samples\Offline\OfflineGeocoding.xaml.cs">
      <DependentUpon>OfflineGeocoding.xaml</DependentUpon>
    </Compile>
    <Compile Include="Samples\Offline\OfflineRouting.xaml.cs">
      <DependentUpon>OfflineRouting.xaml</DependentUpon>
    </Compile>
    <Compile Include="Samples\Offline\SyncGeodatabase.xaml.cs">
      <DependentUpon>SyncGeodatabase.xaml</DependentUpon>
    </Compile>
    <Compile Include="Samples\Portal\CreateWebMap.xaml.cs">
      <DependentUpon>CreateWebMap.xaml</DependentUpon>
    </Compile>
    <Compile Include="Samples\Portal\LoadWebMap.xaml.cs">
      <DependentUpon>LoadWebMap.xaml</DependentUpon>
    </Compile>
    <Compile Include="Samples\Portal\LoadWebMapMVVM.xaml.cs">
      <DependentUpon>LoadWebMapMVVM.xaml</DependentUpon>
    </Compile>
    <Compile Include="Samples\Portal\PortalBasemaps.xaml.cs">
      <DependentUpon>PortalBasemaps.xaml</DependentUpon>
    </Compile>
    <Compile Include="Samples\Portal\PortalSearch.xaml.cs">
      <DependentUpon>PortalSearch.xaml</DependentUpon>
    </Compile>
    <Compile Include="Samples\Portal\ShowProperties.xaml.cs">
      <DependentUpon>ShowProperties.xaml</DependentUpon>
    </Compile>
    <Compile Include="Samples\Printing\ServerPrinting.xaml.cs">
      <DependentUpon>ServerPrinting.xaml</DependentUpon>
    </Compile>
    <Compile Include="Samples\QueryTasks\FindTaskSample.xaml.cs">
      <DependentUpon>FindTaskSample.xaml</DependentUpon>
    </Compile>
    <Compile Include="Samples\Symbology\Hydrographic\S57CellInfoSample.xaml.cs">
      <DependentUpon>S57CellInfoSample.xaml</DependentUpon>
    </Compile>
    <Compile Include="Samples\Symbology\Hydrographic\S57DisplayPropertiesSample.xaml.cs">
      <DependentUpon>S57DisplayPropertiesSample.xaml</DependentUpon>
    </Compile>
    <Compile Include="Samples\Symbology\Hydrographic\S57IdentifySample.xaml.cs">
      <DependentUpon>S57IdentifySample.xaml</DependentUpon>
    </Compile>
    <Compile Include="Samples\Symbology\Hydrographic\S57SearchSample.xaml.cs">
      <DependentUpon>S57SearchSample.xaml</DependentUpon>
    </Compile>
    <Compile Include="Samples\Symbology\Specialized\MessageProcessingSample.xaml.cs">
      <DependentUpon>MessageProcessingSample.xaml</DependentUpon>
    </Compile>
    <Compile Include="Samples\Symbology\Specialized\SymbolDictionarySearchSample.xaml.cs">
      <DependentUpon>SymbolDictionarySearchSample.xaml</DependentUpon>
    </Compile>
    <Compile Include="Samples\Symbology\ClassBreaksRendererSample.xaml.cs">
      <DependentUpon>ClassBreaksRendererSample.xaml</DependentUpon>
    </Compile>
    <Compile Include="Samples\Symbology\GenerateRenderer.xaml.cs">
      <DependentUpon>GenerateRenderer.xaml</DependentUpon>
    </Compile>
    <Compile Include="Samples\Symbology\LineFillSymbols.xaml.cs">
      <DependentUpon>LineFillSymbols.xaml</DependentUpon>
    </Compile>
    <Compile Include="Samples\Symbology\MarkerSymbols.xaml.cs">
      <DependentUpon>MarkerSymbols.xaml</DependentUpon>
    </Compile>
    <Compile Include="Samples\Symbology\SimpleRendererSample.xaml.cs">
      <DependentUpon>SimpleRendererSample.xaml</DependentUpon>
    </Compile>
    <Compile Include="Samples\Symbology\SymbolsAndLabels.xaml.cs">
      <DependentUpon>SymbolsAndLabels.xaml</DependentUpon>
    </Compile>
    <Compile Include="Samples\GraphicsLayers\GraphicsLayerSample.xaml.cs">
      <DependentUpon>GraphicsLayerSample.xaml</DependentUpon>
    </Compile>
    <Compile Include="Samples\GraphicsLayers\AddInteractively.xaml.cs">
      <DependentUpon>AddInteractively.xaml</DependentUpon>
    </Compile>
    <Compile Include="Samples\Symbology\TextSymbols.xaml.cs">
      <DependentUpon>TextSymbols.xaml</DependentUpon>
    </Compile>
    <Compile Include="Samples\Symbology\UniqueValueRendererSample.xaml.cs">
      <DependentUpon>UniqueValueRendererSample.xaml</DependentUpon>
    </Compile>
    <Compile Include="Samples\TiledLayers\ArcGISLocalTiledLayerSample.xaml.cs">
      <DependentUpon>ArcGISLocalTiledLayerSample.xaml</DependentUpon>
    </Compile>
    <Compile Include="Samples\TiledLayers\BingLayerSample.xaml.cs">
      <DependentUpon>BingLayerSample.xaml</DependentUpon>
    </Compile>
    <Compile Include="Samples\TiledLayers\OpenStreetMapLayerSample.xaml.cs">
      <DependentUpon>OpenStreetMapLayerSample.xaml</DependentUpon>
    </Compile>
    <Compile Include="Samples\TiledLayers\WebTiledLayerSample.xaml.cs">
      <DependentUpon>WebTiledLayerSample.xaml</DependentUpon>
    </Compile>
    <Compile Include="Samples\QueryTasks\AttributeQuery.xaml.cs">
      <DependentUpon>AttributeQuery.xaml</DependentUpon>
    </Compile>
    <Compile Include="Samples\GeoprocessingTasks\Viewshed.xaml.cs">
      <DependentUpon>Viewshed.xaml</DependentUpon>
    </Compile>
    <Compile Include="Samples\GeoprocessingTasks\ClipFeatures.xaml.cs">
      <DependentUpon>ClipFeatures.xaml</DependentUpon>
    </Compile>
    <Compile Include="Samples\GraphicsLayers\CsvLayerSample.xaml.cs">
      <DependentUpon>CsvLayerSample.xaml</DependentUpon>
    </Compile>
    <Compile Include="Samples\Mapping\SetSpatialReference.xaml.cs">
      <DependentUpon>SetSpatialReference.xaml</DependentUpon>
    </Compile>
    <Compile Include="Samples\Editing\DrawAndEditGraphics.xaml.cs">
      <DependentUpon>DrawAndEditGraphics.xaml</DependentUpon>
    </Compile>
    <Compile Include="Samples\GeoprocessingTasks\DriveTimes.xaml.cs">
      <DependentUpon>DriveTimes.xaml</DependentUpon>
    </Compile>
    <Compile Include="Samples\DynamicServiceLayers\ArcGISDynamicMapServiceLayerSample.xaml.cs">
      <DependentUpon>ArcGISDynamicMapServiceLayerSample.xaml</DependentUpon>
    </Compile>
    <Compile Include="Samples\FeatureLayers\FeatureLayerFromService.xaml.cs">
      <DependentUpon>FeatureLayerFromService.xaml</DependentUpon>
    </Compile>
    <Compile Include="Samples\Geometry\GeodesicBuffer.xaml.cs">
      <DependentUpon>GeodesicBuffer.xaml</DependentUpon>
    </Compile>
    <Compile Include="Samples\Geometry\AreaSample.xaml.cs">
      <DependentUpon>AreaSample.xaml</DependentUpon>
    </Compile>
    <Compile Include="Samples\Geometry\BufferSample.xaml.cs">
      <DependentUpon>BufferSample.xaml</DependentUpon>
    </Compile>
    <Compile Include="Samples\Geometry\CutGeometry.xaml.cs">
      <DependentUpon>CutGeometry.xaml</DependentUpon>
    </Compile>
    <Compile Include="Samples\Geometry\Densify.xaml.cs">
      <DependentUpon>Densify.xaml</DependentUpon>
    </Compile>
    <Compile Include="Samples\Geometry\Difference.xaml.cs">
      <DependentUpon>Difference.xaml</DependentUpon>
    </Compile>
    <Compile Include="Samples\Geometry\DistanceFromGeometry.xaml.cs">
      <DependentUpon>DistanceFromGeometry.xaml</DependentUpon>
    </Compile>
    <Compile Include="Samples\Geometry\Generalize.xaml.cs">
      <DependentUpon>Generalize.xaml</DependentUpon>
    </Compile>
    <Compile Include="Samples\Geometry\Intersection.xaml.cs">
      <DependentUpon>Intersection.xaml</DependentUpon>
    </Compile>
    <Compile Include="Samples\Geometry\LabelPoint.xaml.cs">
      <DependentUpon>LabelPoint.xaml</DependentUpon>
    </Compile>
    <Compile Include="Samples\Geometry\Offset.xaml.cs">
      <DependentUpon>Offset.xaml</DependentUpon>
    </Compile>
    <Compile Include="Samples\QueryTasks\Identify.xaml.cs">
      <DependentUpon>Identify.xaml</DependentUpon>
    </Compile>
    <Compile Include="Samples\DynamicServiceLayers\ArcGISImageServiceLayerSample.xaml.cs">
      <DependentUpon>ArcGISImageServiceLayerSample.xaml</DependentUpon>
    </Compile>
    <Compile Include="Samples\Mapping\LayerList.xaml.cs">
      <DependentUpon>LayerList.xaml</DependentUpon>
    </Compile>
    <Compile Include="Samples\Mapping\LocationDisplay.xaml.cs">
      <DependentUpon>LocationDisplay.xaml</DependentUpon>
    </Compile>
    <Compile Include="Samples\GeoprocessingTasks\MessageInABottle.xaml.cs">
      <DependentUpon>MessageInABottle.xaml</DependentUpon>
    </Compile>
    <Compile Include="Samples\Mapping\OverviewMap.xaml.cs">
      <DependentUpon>OverviewMap.xaml</DependentUpon>
    </Compile>
    <Compile Include="Samples\QueryTasks\QueryOnly.xaml.cs">
      <DependentUpon>QueryOnly.xaml</DependentUpon>
    </Compile>
    <Compile Include="Samples\QueryTasks\QueryRelatedTables.xaml.cs">
      <DependentUpon>QueryRelatedTables.xaml</DependentUpon>
    </Compile>
    <Compile Include="Samples\QueryTasks\SpatialQuery.xaml.cs">
      <DependentUpon>SpatialQuery.xaml</DependentUpon>
    </Compile>
    <Compile Include="Samples\DynamicServiceLayers\ImageServiceRasterFunctions.xaml.cs">
      <DependentUpon>ImageServiceRasterFunctions.xaml</DependentUpon>
    </Compile>
    <Compile Include="Samples\QueryTasks\Statistics.xaml.cs">
      <DependentUpon>Statistics.xaml</DependentUpon>
    </Compile>
    <Compile Include="Samples\TiledLayers\ArcGISTiledMapServiceLayerSample.xaml.cs">
      <DependentUpon>ArcGISTiledMapServiceLayerSample.xaml</DependentUpon>
    </Compile>
    <Compile Include="Samples\DynamicServiceLayers\WmsLayerSample.xaml.cs">
      <DependentUpon>WmsLayerSample.xaml</DependentUpon>
    </Compile>
    <Compile Include="Samples\TiledLayers\WmtsLayerSample.xaml.cs">
      <DependentUpon>WmtsLayerSample.xaml</DependentUpon>
    </Compile>
    <Compile Include="LocalDataSettingsFlyout.xaml.cs">
      <DependentUpon>LocalDataSettingsFlyout.xaml</DependentUpon>
    </Compile>
  </ItemGroup>
  <ItemGroup>
    <AppxManifest Include="Package.appxmanifest">
      <SubType>Designer</SubType>
    </AppxManifest>
    <None Include="ArcGISRuntimeSDKDotNet_StoreSamples_TemporaryKey.pfx" />
    <Content Include="Assets\Icons\vector.circle.png" />
    <Content Include="Assets\Icons\vector.line.png" />
    <Content Include="Assets\Icons\vector.polygon.png" />
    <Content Include="Assets\Icons\vector.rectangle.png" />
    <Content Include="Resources\hydrographic_s57\hydrographic_s57.dat">
      <CopyToOutputDirectory>PreserveNewest</CopyToOutputDirectory>
    </Content>
    <Content Include="Resources\Mil2525c\mil2525c.dat">
      <CopyToOutputDirectory>PreserveNewest</CopyToOutputDirectory>
    </Content>
    <Content Include="Resources\Mil2525c\messagetypes\Chemlight.json">
      <CopyToOutputDirectory>PreserveNewest</CopyToOutputDirectory>
    </Content>
    <Content Include="Resources\Mil2525c\messagetypes\PositionReport.json">
      <CopyToOutputDirectory>PreserveNewest</CopyToOutputDirectory>
    </Content>
    <Content Include="Resources\Mil2525c\messagetypes\SpotReport.json">
      <CopyToOutputDirectory>PreserveNewest</CopyToOutputDirectory>
    </Content>
  </ItemGroup>
  <ItemGroup>
    <Content Include="Assets\Logo.scale-100.png" />
    <Content Include="Assets\RedStickpin.png" />
    <Content Include="Assets\x-24x24.png" />
    <EmbeddedResource Include="Assets\SampleDescriptions.xml">
      <SubType>Designer</SubType>
    </EmbeddedResource>
    <Content Include="Assets\SmallLogo.scale-100.png" />
    <Content Include="Assets\SplashScreen.scale-100.png" />
    <Content Include="Assets\StoreLogo.scale-100.png" />
  </ItemGroup>
  <ItemGroup>
    <ApplicationDefinition Include="App.xaml">
      <Generator>MSBuild:Compile</Generator>
      <SubType>Designer</SubType>
    </ApplicationDefinition>
    <Page Include="MainPage.xaml">
      <Generator>MSBuild:Compile</Generator>
      <SubType>Designer</SubType>
    </Page>
    <Page Include="SampleListPage.xaml">
      <SubType>Designer</SubType>
      <Generator>MSBuild:Compile</Generator>
    </Page>
    <Page Include="Samples\DynamicServiceLayers\DynamicLayerLabeling.xaml">
      <Generator>MSBuild:Compile</Generator>
      <SubType>Designer</SubType>
    </Page>
    <Page Include="Samples\DynamicServiceLayers\DynamicLayerReordering.xaml">
      <Generator>MSBuild:Compile</Generator>
      <SubType>Designer</SubType>
    </Page>
    <Page Include="Samples\DynamicServiceLayers\DynamicLayerRendering.xaml">
      <Generator>MSBuild:Compile</Generator>
      <SubType>Designer</SubType>
    </Page>
<<<<<<< HEAD
    <Page Include="Samples\Editing\EditAttachments.xaml">
      <Generator>MSBuild:Compile</Generator>
      <SubType>Designer</SubType>
    </Page>
    <Page Include="Samples\Editing\EditGeometry.xaml">
      <Generator>MSBuild:Compile</Generator>
      <SubType>Designer</SubType>
    </Page>
    <Page Include="Samples\Editing\EditAttributes.xaml">
=======
    <Page Include="Samples\FeatureLayers\FeatureLayerFromShapefile.xaml">
>>>>>>> 4ef89d64
      <Generator>MSBuild:Compile</Generator>
      <SubType>Designer</SubType>
    </Page>
    <Page Include="Samples\FeatureLayers\QueryFilterSample.xaml">
      <Generator>MSBuild:Compile</Generator>
      <SubType>Designer</SubType>
    </Page>
    <Page Include="Samples\FeatureLayers\FeatureLayerSelection.xaml">
      <Generator>MSBuild:Compile</Generator>
      <SubType>Designer</SubType>
    </Page>
    <Page Include="Samples\FeatureLayers\FeatureLayerMapTips.xaml">
      <Generator>MSBuild:Compile</Generator>
      <SubType>Designer</SubType>
    </Page>
    <Page Include="Samples\FeatureLayers\FeatureLayerHitTesting.xaml">
      <Generator>MSBuild:Compile</Generator>
      <SubType>Designer</SubType>
    </Page>
    <Page Include="Samples\FeatureLayers\FeatureLayerFromLocalGeodatabase.xaml">
      <Generator>MSBuild:Compile</Generator>
      <SubType>Designer</SubType>
    </Page>
    <Page Include="Samples\GeocodingTasks\FindPlace.xaml">
      <Generator>MSBuild:Compile</Generator>
      <SubType>Designer</SubType>
    </Page>
    <Page Include="Samples\GeocodingTasks\GeocodeAddress.xaml">
      <Generator>MSBuild:Compile</Generator>
      <SubType>Designer</SubType>
    </Page>
    <Page Include="Samples\GeocodingTasks\ReverseGeocode.xaml">
      <Generator>MSBuild:Compile</Generator>
      <SubType>Designer</SubType>
    </Page>
    <Page Include="Samples\Geometry\Boundary.xaml">
      <Generator>MSBuild:Compile</Generator>
      <SubType>Designer</SubType>
    </Page>
    <Page Include="Samples\Geometry\ClipGeometry.xaml">
      <Generator>MSBuild:Compile</Generator>
      <SubType>Designer</SubType>
    </Page>
    <Page Include="Samples\Geometry\ConvexHull.xaml">
      <Generator>MSBuild:Compile</Generator>
      <SubType>Designer</SubType>
    </Page>
    <Page Include="Samples\Geometry\CreatePoints.xaml">
      <Generator>MSBuild:Compile</Generator>
      <SubType>Designer</SubType>
    </Page>
    <Page Include="Samples\Geometry\CreatePolygons.xaml">
      <Generator>MSBuild:Compile</Generator>
      <SubType>Designer</SubType>
    </Page>
    <Page Include="Samples\Geometry\CreatePolylines.xaml">
      <Generator>MSBuild:Compile</Generator>
      <SubType>Designer</SubType>
    </Page>
    <Page Include="Samples\Geometry\GeodesicDensify.xaml">
      <Generator>MSBuild:Compile</Generator>
      <SubType>Designer</SubType>
    </Page>
    <Page Include="Samples\Geometry\GeodesicEllipse.xaml">
      <Generator>MSBuild:Compile</Generator>
      <SubType>Designer</SubType>
    </Page>
    <Page Include="Samples\Geometry\GeodesicMove.xaml">
      <Generator>MSBuild:Compile</Generator>
      <SubType>Designer</SubType>
    </Page>
    <Page Include="Samples\Geometry\NearestCoordinateInGeometry.xaml">
      <Generator>MSBuild:Compile</Generator>
      <SubType>Designer</SubType>
    </Page>
    <Page Include="Samples\Geometry\ProjectCoordinate.xaml">
      <Generator>MSBuild:Compile</Generator>
      <SubType>Designer</SubType>
    </Page>
    <Page Include="Samples\Geometry\Relate.xaml">
      <Generator>MSBuild:Compile</Generator>
      <SubType>Designer</SubType>
    </Page>
    <Page Include="Samples\Geometry\Relationship.xaml">
      <Generator>MSBuild:Compile</Generator>
      <SubType>Designer</SubType>
    </Page>
    <Page Include="Samples\Geometry\Simplify.xaml">
      <Generator>MSBuild:Compile</Generator>
      <SubType>Designer</SubType>
    </Page>
    <Page Include="Samples\Geometry\UnionGeometry.xaml">
      <Generator>MSBuild:Compile</Generator>
      <SubType>Designer</SubType>
    </Page>
    <Page Include="Samples\GeoprocessingTasks\ExtractData.xaml">
      <Generator>MSBuild:Compile</Generator>
      <SubType>Designer</SubType>
    </Page>
    <Page Include="Samples\GeoprocessingTasks\PopulationForArea.xaml">
      <Generator>MSBuild:Compile</Generator>
      <SubType>Designer</SubType>
    </Page>
    <Page Include="Samples\GraphicsLayers\GeoRssLayerSample.xaml">
      <Generator>MSBuild:Compile</Generator>
      <SubType>Designer</SubType>
    </Page>
    <Page Include="Samples\Editing\MovePoints.xaml">
      <Generator>MSBuild:Compile</Generator>
      <SubType>Designer</SubType>
    </Page>
    <Page Include="Samples\GraphicsLayers\GraphicsLayerRenderingMode.xaml">
      <Generator>MSBuild:Compile</Generator>
      <SubType>Designer</SubType>
    </Page>
    <Page Include="Samples\GraphicsLayers\GraphicsLayerSelection.xaml">
      <Generator>MSBuild:Compile</Generator>
      <SubType>Designer</SubType>
    </Page>
    <Page Include="Samples\GraphicsLayers\GraphicsMapTips.xaml">
      <Generator>MSBuild:Compile</Generator>
      <SubType>Designer</SubType>
    </Page>
    <Page Include="Samples\GraphicsLayers\GraphicsHitTesting.xaml">
      <Generator>MSBuild:Compile</Generator>
      <SubType>Designer</SubType>
    </Page>
    <Page Include="Samples\GraphicsLayers\GraphicsSourceSample.xaml">
      <Generator>MSBuild:Compile</Generator>
      <SubType>Designer</SubType>
    </Page>
    <Page Include="Samples\GraphicsLayers\SmoothGraphicAnimation.xaml">
      <Generator>MSBuild:Compile</Generator>
      <SubType>Designer</SubType>
    </Page>
    <Page Include="Samples\ImageryTasks\ComputeClassStatistics.xaml">
      <Generator>MSBuild:Compile</Generator>
      <SubType>Designer</SubType>
    </Page>
    <Page Include="Samples\ImageryTasks\GetSamples.xaml">
      <Generator>MSBuild:Compile</Generator>
      <SubType>Designer</SubType>
    </Page>
    <Page Include="Samples\ImageryTasks\Mensuration.xaml">
      <Generator>MSBuild:Compile</Generator>
      <SubType>Designer</SubType>
    </Page>
    <Page Include="Samples\Mapping\GroupLayers.xaml">
      <Generator>MSBuild:Compile</Generator>
      <SubType>Designer</SubType>
    </Page>
    <Page Include="Samples\Mapping\SetInitialCenterAndScale.xaml">
      <Generator>MSBuild:Compile</Generator>
      <SubType>Designer</SubType>
    </Page>
    <Page Include="Samples\Mapping\SetInitialMapExtent.xaml">
      <Generator>MSBuild:Compile</Generator>
      <SubType>Designer</SubType>
    </Page>
    <Page Include="Samples\Mapping\MapRotation.xaml">
      <Generator>MSBuild:Compile</Generator>
      <SubType>Designer</SubType>
    </Page>
    <Page Include="Samples\Mapping\MapGrid.xaml">
      <Generator>MSBuild:Compile</Generator>
      <SubType>Designer</SubType>
    </Page>
    <Page Include="Samples\Mapping\MapOverlays.xaml">
      <Generator>MSBuild:Compile</Generator>
      <SubType>Designer</SubType>
    </Page>
    <Page Include="Samples\Mapping\Swipe.xaml">
      <Generator>MSBuild:Compile</Generator>
      <SubType>Designer</SubType>
    </Page>
    <Page Include="Samples\Mapping\ShowMouseCoordinates.xaml">
      <Generator>MSBuild:Compile</Generator>
      <SubType>Designer</SubType>
    </Page>
    <Page Include="Samples\Mapping\ShowMapScale.xaml">
      <Generator>MSBuild:Compile</Generator>
      <SubType>Designer</SubType>
    </Page>
    <Page Include="Samples\Mapping\ShowMapExtent.xaml">
      <Generator>MSBuild:Compile</Generator>
      <SubType>Designer</SubType>
    </Page>
    <Page Include="Samples\Mapping\SwitchBasemaps.xaml">
      <SubType>Designer</SubType>
      <Generator>MSBuild:Compile</Generator>
    </Page>
    <Page Include="Samples\NetworkAnalystTasks\Routing.xaml">
      <Generator>MSBuild:Compile</Generator>
      <SubType>Designer</SubType>
    </Page>
    <Page Include="Samples\NetworkAnalystTasks\RoutingWithBarriers.xaml">
      <Generator>MSBuild:Compile</Generator>
      <SubType>Designer</SubType>
    </Page>
    <Page Include="Samples\NetworkAnalystTasks\RoutingWithDirections.xaml">
      <Generator>MSBuild:Compile</Generator>
      <SubType>Designer</SubType>
    </Page>
    <Page Include="Samples\Offline\ExportTileCache.xaml">
      <Generator>MSBuild:Compile</Generator>
      <SubType>Designer</SubType>
    </Page>
    <Page Include="Samples\Offline\GenerateGeodatabase.xaml">
      <Generator>MSBuild:Compile</Generator>
      <SubType>Designer</SubType>
    </Page>
    <Page Include="Samples\Offline\OfflineGeocoding.xaml">
      <Generator>MSBuild:Compile</Generator>
      <SubType>Designer</SubType>
    </Page>
    <Page Include="Samples\Offline\OfflineRouting.xaml">
      <Generator>MSBuild:Compile</Generator>
      <SubType>Designer</SubType>
    </Page>
    <Page Include="Samples\Offline\SyncGeodatabase.xaml">
      <Generator>MSBuild:Compile</Generator>
      <SubType>Designer</SubType>
    </Page>
    <Page Include="Samples\Portal\CreateWebMap.xaml">
      <Generator>MSBuild:Compile</Generator>
      <SubType>Designer</SubType>
    </Page>
    <Page Include="Samples\Portal\LoadWebMap.xaml">
      <Generator>MSBuild:Compile</Generator>
      <SubType>Designer</SubType>
    </Page>
    <Page Include="Samples\Portal\LoadWebMapMVVM.xaml">
      <Generator>MSBuild:Compile</Generator>
      <SubType>Designer</SubType>
    </Page>
    <Page Include="Samples\Portal\PortalBasemaps.xaml">
      <Generator>MSBuild:Compile</Generator>
      <SubType>Designer</SubType>
    </Page>
    <Page Include="Samples\Portal\PortalSearch.xaml">
      <Generator>MSBuild:Compile</Generator>
      <SubType>Designer</SubType>
    </Page>
    <Page Include="Samples\Portal\ShowProperties.xaml">
      <Generator>MSBuild:Compile</Generator>
      <SubType>Designer</SubType>
    </Page>
    <Page Include="Samples\Printing\ServerPrinting.xaml">
      <Generator>MSBuild:Compile</Generator>
      <SubType>Designer</SubType>
    </Page>
    <Page Include="Samples\QueryTasks\FindTaskSample.xaml">
      <Generator>MSBuild:Compile</Generator>
      <SubType>Designer</SubType>
    </Page>
    <Page Include="Samples\Symbology\Hydrographic\S57CellInfoSample.xaml">
      <Generator>MSBuild:Compile</Generator>
      <SubType>Designer</SubType>
    </Page>
    <Page Include="Samples\Symbology\Hydrographic\S57DisplayPropertiesSample.xaml">
      <Generator>MSBuild:Compile</Generator>
      <SubType>Designer</SubType>
    </Page>
    <Page Include="Samples\Symbology\Hydrographic\S57IdentifySample.xaml">
      <Generator>MSBuild:Compile</Generator>
      <SubType>Designer</SubType>
    </Page>
    <Page Include="Samples\Symbology\Hydrographic\S57SearchSample.xaml">
      <Generator>MSBuild:Compile</Generator>
      <SubType>Designer</SubType>
    </Page>
    <Page Include="Samples\Symbology\Specialized\MessageProcessingSample.xaml">
      <Generator>MSBuild:Compile</Generator>
      <SubType>Designer</SubType>
    </Page>
    <Page Include="Samples\Symbology\Specialized\SymbolDictionarySearchSample.xaml">
      <Generator>MSBuild:Compile</Generator>
      <SubType>Designer</SubType>
    </Page>
    <Page Include="Samples\Symbology\ClassBreaksRendererSample.xaml">
      <Generator>MSBuild:Compile</Generator>
      <SubType>Designer</SubType>
    </Page>
    <Page Include="Samples\Symbology\GenerateRenderer.xaml">
      <Generator>MSBuild:Compile</Generator>
      <SubType>Designer</SubType>
    </Page>
    <Page Include="Samples\Symbology\LineFillSymbols.xaml">
      <Generator>MSBuild:Compile</Generator>
      <SubType>Designer</SubType>
    </Page>
    <Page Include="Samples\Symbology\MarkerSymbols.xaml">
      <Generator>MSBuild:Compile</Generator>
      <SubType>Designer</SubType>
    </Page>
    <Page Include="Samples\Symbology\SimpleRendererSample.xaml">
      <Generator>MSBuild:Compile</Generator>
      <SubType>Designer</SubType>
    </Page>
    <Page Include="Samples\Symbology\SymbolsAndLabels.xaml">
      <Generator>MSBuild:Compile</Generator>
      <SubType>Designer</SubType>
    </Page>
    <Page Include="Samples\GraphicsLayers\GraphicsLayerSample.xaml">
      <Generator>MSBuild:Compile</Generator>
      <SubType>Designer</SubType>
    </Page>
    <Page Include="Samples\GraphicsLayers\AddInteractively.xaml">
      <Generator>MSBuild:Compile</Generator>
      <SubType>Designer</SubType>
    </Page>
    <Page Include="Samples\Symbology\TextSymbols.xaml">
      <Generator>MSBuild:Compile</Generator>
      <SubType>Designer</SubType>
    </Page>
    <Page Include="Samples\Symbology\UniqueValueRendererSample.xaml">
      <Generator>MSBuild:Compile</Generator>
      <SubType>Designer</SubType>
    </Page>
    <Page Include="Samples\TiledLayers\ArcGISLocalTiledLayerSample.xaml">
      <Generator>MSBuild:Compile</Generator>
      <SubType>Designer</SubType>
    </Page>
    <Page Include="Samples\TiledLayers\BingLayerSample.xaml">
      <Generator>MSBuild:Compile</Generator>
      <SubType>Designer</SubType>
    </Page>
    <Page Include="Samples\TiledLayers\OpenStreetMapLayerSample.xaml">
      <Generator>MSBuild:Compile</Generator>
      <SubType>Designer</SubType>
    </Page>
    <Page Include="Samples\TiledLayers\WebTiledLayerSample.xaml">
      <Generator>MSBuild:Compile</Generator>
      <SubType>Designer</SubType>
    </Page>
    <Page Include="Samples\QueryTasks\AttributeQuery.xaml">
      <Generator>MSBuild:Compile</Generator>
      <SubType>Designer</SubType>
    </Page>
    <Page Include="Samples\GeoprocessingTasks\Viewshed.xaml">
      <Generator>MSBuild:Compile</Generator>
      <SubType>Designer</SubType>
    </Page>
    <Page Include="Samples\GeoprocessingTasks\ClipFeatures.xaml">
      <Generator>MSBuild:Compile</Generator>
      <SubType>Designer</SubType>
    </Page>
    <Page Include="Samples\GraphicsLayers\CsvLayerSample.xaml">
      <Generator>MSBuild:Compile</Generator>
      <SubType>Designer</SubType>
    </Page>
    <Page Include="Samples\Mapping\SetSpatialReference.xaml">
      <Generator>MSBuild:Compile</Generator>
      <SubType>Designer</SubType>
    </Page>
    <Page Include="Samples\Editing\DrawAndEditGraphics.xaml">
      <Generator>MSBuild:Compile</Generator>
      <SubType>Designer</SubType>
    </Page>
    <Page Include="Samples\GeoprocessingTasks\DriveTimes.xaml">
      <Generator>MSBuild:Compile</Generator>
      <SubType>Designer</SubType>
    </Page>
    <Page Include="Samples\DynamicServiceLayers\ArcGISDynamicMapServiceLayerSample.xaml">
      <Generator>MSBuild:Compile</Generator>
      <SubType>Designer</SubType>
    </Page>
    <Page Include="Samples\FeatureLayers\FeatureLayerFromService.xaml">
      <Generator>MSBuild:Compile</Generator>
      <SubType>Designer</SubType>
    </Page>
    <Page Include="Samples\Geometry\GeodesicBuffer.xaml">
      <Generator>MSBuild:Compile</Generator>
      <SubType>Designer</SubType>
    </Page>
    <Page Include="Samples\Geometry\AreaSample.xaml">
      <Generator>MSBuild:Compile</Generator>
      <SubType>Designer</SubType>
    </Page>
    <Page Include="Samples\Geometry\BufferSample.xaml">
      <Generator>MSBuild:Compile</Generator>
      <SubType>Designer</SubType>
    </Page>
    <Page Include="Samples\Geometry\CutGeometry.xaml">
      <Generator>MSBuild:Compile</Generator>
      <SubType>Designer</SubType>
    </Page>
    <Page Include="Samples\Geometry\Densify.xaml">
      <Generator>MSBuild:Compile</Generator>
      <SubType>Designer</SubType>
    </Page>
    <Page Include="Samples\Geometry\Difference.xaml">
      <Generator>MSBuild:Compile</Generator>
      <SubType>Designer</SubType>
    </Page>
    <Page Include="Samples\Geometry\DistanceFromGeometry.xaml">
      <Generator>MSBuild:Compile</Generator>
      <SubType>Designer</SubType>
    </Page>
    <Page Include="Samples\Geometry\Generalize.xaml">
      <Generator>MSBuild:Compile</Generator>
      <SubType>Designer</SubType>
    </Page>
    <Page Include="Samples\Geometry\Intersection.xaml">
      <Generator>MSBuild:Compile</Generator>
      <SubType>Designer</SubType>
    </Page>
    <Page Include="Samples\Geometry\LabelPoint.xaml">
      <Generator>MSBuild:Compile</Generator>
      <SubType>Designer</SubType>
    </Page>
    <Page Include="Samples\Geometry\Offset.xaml">
      <Generator>MSBuild:Compile</Generator>
      <SubType>Designer</SubType>
    </Page>
    <Page Include="Samples\QueryTasks\Identify.xaml">
      <Generator>MSBuild:Compile</Generator>
      <SubType>Designer</SubType>
    </Page>
    <Page Include="Samples\DynamicServiceLayers\ArcGISImageServiceLayerSample.xaml">
      <Generator>MSBuild:Compile</Generator>
      <SubType>Designer</SubType>
    </Page>
    <Page Include="Samples\Mapping\LayerList.xaml">
      <Generator>MSBuild:Compile</Generator>
      <SubType>Designer</SubType>
    </Page>
    <Page Include="Samples\Mapping\LocationDisplay.xaml">
      <Generator>MSBuild:Compile</Generator>
      <SubType>Designer</SubType>
    </Page>
    <Page Include="Samples\GeoprocessingTasks\MessageInABottle.xaml">
      <Generator>MSBuild:Compile</Generator>
      <SubType>Designer</SubType>
    </Page>
    <Page Include="Samples\Mapping\OverviewMap.xaml">
      <Generator>MSBuild:Compile</Generator>
      <SubType>Designer</SubType>
    </Page>
    <Page Include="Samples\QueryTasks\QueryOnly.xaml">
      <Generator>MSBuild:Compile</Generator>
      <SubType>Designer</SubType>
    </Page>
    <Page Include="Samples\QueryTasks\QueryRelatedTables.xaml">
      <Generator>MSBuild:Compile</Generator>
      <SubType>Designer</SubType>
    </Page>
    <Page Include="Samples\QueryTasks\SpatialQuery.xaml">
      <Generator>MSBuild:Compile</Generator>
      <SubType>Designer</SubType>
    </Page>
    <Page Include="Samples\DynamicServiceLayers\ImageServiceRasterFunctions.xaml">
      <Generator>MSBuild:Compile</Generator>
      <SubType>Designer</SubType>
    </Page>
    <Page Include="Samples\QueryTasks\Statistics.xaml">
      <Generator>MSBuild:Compile</Generator>
      <SubType>Designer</SubType>
    </Page>
    <Page Include="Samples\TiledLayers\ArcGISTiledMapServiceLayerSample.xaml">
      <Generator>MSBuild:Compile</Generator>
      <SubType>Designer</SubType>
    </Page>
    <Page Include="Samples\DynamicServiceLayers\WmsLayerSample.xaml">
      <Generator>MSBuild:Compile</Generator>
      <SubType>Designer</SubType>
    </Page>
    <Page Include="Samples\TiledLayers\WmtsLayerSample.xaml">
      <Generator>MSBuild:Compile</Generator>
      <SubType>Designer</SubType>
    </Page>
    <Page Include="LocalDataSettingsFlyout.xaml">
      <SubType>Designer</SubType>
      <Generator>MSBuild:Compile</Generator>
    </Page>
  </ItemGroup>
  <ItemGroup>
    <Folder Include="Samples\Security\" />
  </ItemGroup>
  <PropertyGroup Condition=" '$(VisualStudioVersion)' == '' or '$(VisualStudioVersion)' &lt; '12.0' ">
    <VisualStudioVersion>12.0</VisualStudioVersion>
  </PropertyGroup>
  <Import Project="$(MSBuildExtensionsPath)\Microsoft\WindowsXaml\v$(VisualStudioVersion)\Microsoft.Windows.UI.Xaml.CSharp.targets" />
  <PropertyGroup>
    <SDKReferenceDirectoryRoot>C:\applications\output\winrt_sdk\;$(SDKReferenceDirectoryRoot)</SDKReferenceDirectoryRoot>
  </PropertyGroup>
  <!-- To modify your build process, add your task inside one of the targets below and uncomment it. 
       Other similar extension points exist, see Microsoft.Common.targets.
  <Target Name="BeforeBuild">
  </Target>
  <Target Name="AfterBuild">
  </Target>
  -->
</Project><|MERGE_RESOLUTION|>--- conflicted
+++ resolved
@@ -120,15 +120,12 @@
     <Compile Include="Samples\DynamicServiceLayers\DynamicLayerRendering.xaml.cs">
       <DependentUpon>DynamicLayerRendering.xaml</DependentUpon>
     </Compile>
-<<<<<<< HEAD
     <Compile Include="Samples\Editing\EditAttachments.xaml.cs" />
     <Compile Include="Samples\Editing\EditGeometry.xaml.cs" />
     <Compile Include="Samples\Editing\EditAttributes.xaml.cs" />
-=======
     <Compile Include="Samples\FeatureLayers\FeatureLayerFromShapefile.xaml.cs">
       <DependentUpon>FeatureLayerFromShapefile.xaml</DependentUpon>
     </Compile>
->>>>>>> 4ef89d64
     <Compile Include="Samples\FeatureLayers\QueryFilterSample.xaml.cs">
       <DependentUpon>QueryFilterSample.xaml</DependentUpon>
     </Compile>
@@ -545,7 +542,10 @@
       <Generator>MSBuild:Compile</Generator>
       <SubType>Designer</SubType>
     </Page>
-<<<<<<< HEAD
+    <Page Include="Samples\FeatureLayers\FeatureLayerFromShapefile.xaml">
+      <Generator>MSBuild:Compile</Generator>
+      <SubType>Designer</SubType>
+    </Page>
     <Page Include="Samples\Editing\EditAttachments.xaml">
       <Generator>MSBuild:Compile</Generator>
       <SubType>Designer</SubType>
@@ -555,9 +555,6 @@
       <SubType>Designer</SubType>
     </Page>
     <Page Include="Samples\Editing\EditAttributes.xaml">
-=======
-    <Page Include="Samples\FeatureLayers\FeatureLayerFromShapefile.xaml">
->>>>>>> 4ef89d64
       <Generator>MSBuild:Compile</Generator>
       <SubType>Designer</SubType>
     </Page>
