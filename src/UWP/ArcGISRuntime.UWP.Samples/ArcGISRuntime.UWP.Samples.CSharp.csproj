--- conflicted
+++ resolved
@@ -85,74 +85,74 @@
   </PropertyGroup>
   <!-- A reference to the entire .Net Framework and Windows SDK are automatically included -->
   <ItemGroup>
-<<<<<<< HEAD
     <!-- Screenshots -->
     <Content Include="Samples\Data\EditAndSyncFeatures\EditAndSyncFeatures.jpg" />
-    <Content Include="Samples\Data\FeatureLayerQuery\FeatureLayerQuery.jpg"/>
+    <Content Include="Samples\Data\FeatureLayerGeoPackage\FeatureLayerGeoPackage.jpg" />
+    <Content Include="Samples\Data\FeatureLayerQuery\FeatureLayerQuery.jpg" />
     <Content Include="Samples\Data\FeatureLayerShapefile\FeatureLayerShapefile.jpg" />
     <Content Include="Samples\Data\GenerateGeodatabase\GenerateGeodatabase.jpg" />
-    <Content Include="Samples\Data\ServiceFeatureTableCache\ServiceFeatureTableCache.jpg"/>
-    <Content Include="Samples\Data\ServiceFeatureTableManualCache\ServiceFeatureTableManualCache.jpg"/>
-    <Content Include="Samples\Data\ServiceFeatureTableNoCache\ServiceFeatureTableNoCache.jpg"/>
+    <Content Include="Samples\Data\ServiceFeatureTableCache\ServiceFeatureTableCache.jpg" />
+    <Content Include="Samples\Data\ServiceFeatureTableManualCache\ServiceFeatureTableManualCache.jpg" />
+    <Content Include="Samples\Data\ServiceFeatureTableNoCache\ServiceFeatureTableNoCache.jpg" />
     <Content Include="Samples\Data\StatisticalQuery\StatisticalQuery.jpg" />
     <Content Include="Samples\Data\StatsQueryGroupAndSort\StatsQueryGroupAndSort.jpg" />
-    <Content Include="Samples\Geoprocessing\AnalyzeHotspots\AnalyzeHotspots.jpg"/>
-    <Content Include="Samples\Geoprocessing\AnalyzeViewshed\AnalyzeViewshed.jpg"/>
-    <Content Include="Samples\Geoprocessing\ListGeodatabaseVersions\ListGeodatabaseVersions.jpg"/>
-    <Content Include="Samples\GraphicsOverlay\AddGraphicsRenderer\AddGraphicsRenderer.jpg"/>
-    <Content Include="Samples\GraphicsOverlay\IdentifyGraphics\IdentifyGraphics.jpg"/>
+    <Content Include="Samples\Geoprocessing\AnalyzeHotspots\AnalyzeHotspots.jpg" />
+    <Content Include="Samples\Geoprocessing\AnalyzeViewshed\AnalyzeViewshed.jpg" />
+    <Content Include="Samples\Geoprocessing\ListGeodatabaseVersions\ListGeodatabaseVersions.jpg" />
+    <Content Include="Samples\GraphicsOverlay\AddGraphicsRenderer\AddGraphicsRenderer.jpg" />
+    <Content Include="Samples\GraphicsOverlay\IdentifyGraphics\IdentifyGraphics.jpg" />
     <Content Include="Samples\GraphicsOverlay\SketchOnMap\SketchOnMap.jpg" />
     <Content Include="Samples\GraphicsOverlay\SurfacePlacements\SurfacePlacements.jpg" />
-    <Content Include="Samples\Layers\ArcGISMapImageLayerUrl\ArcGISMapImageLayerUrl.jpg"/>
-    <Content Include="Samples\Layers\ArcGISTiledLayerUrl\ArcGISTiledLayerUrl.jpg"/>
-    <Content Include="Samples\Layers\ArcGISVectorTiledLayerUrl\ArcGISVectorTiledLayerUrl.jpg"/>
-    <Content Include="Samples\Layers\ChangeFeatureLayerRenderer\ChangeFeatureLayerRenderer.jpg"/>
-    <Content Include="Samples\Layers\ChangeSublayerVisibility\ChangeSublayerVisibility.jpg"/>
-    <Content Include="Samples\Layers\CreateFeatureCollectionLayer\CreateFeatureCollectionLayer.jpg"/>
+    <Content Include="Samples\Layers\ArcGISMapImageLayerUrl\ArcGISMapImageLayerUrl.jpg" />
+    <Content Include="Samples\Layers\ArcGISTiledLayerUrl\ArcGISTiledLayerUrl.jpg" />
+    <Content Include="Samples\Layers\ArcGISVectorTiledLayerUrl\ArcGISVectorTiledLayerUrl.jpg" />
+    <Content Include="Samples\Layers\ChangeFeatureLayerRenderer\ChangeFeatureLayerRenderer.jpg" />
+    <Content Include="Samples\Layers\ChangeSublayerVisibility\ChangeSublayerVisibility.jpg" />
+    <Content Include="Samples\Layers\CreateFeatureCollectionLayer\CreateFeatureCollectionLayer.jpg" />
     <Content Include="Samples\Layers\DisplayScene\DisplayScene.jpg" />
     <Content Include="Samples\Layers\ExportTiles\ExportTiles.jpg" />
-    <Content Include="Samples\Layers\FeatureCollectionLayerFromPortal\FeatureCollectionLayerFromPortal.jpg"/>
-    <Content Include="Samples\Layers\FeatureCollectionLayerFromQuery\FeatureCollectionLayerFromQuery.jpg"/>
-    <Content Include="Samples\Layers\FeatureLayerDefinitionExpression\FeatureLayerDefinitionExpression.jpg"/>
+    <Content Include="Samples\Layers\FeatureCollectionLayerFromPortal\FeatureCollectionLayerFromPortal.jpg" />
+    <Content Include="Samples\Layers\FeatureCollectionLayerFromQuery\FeatureCollectionLayerFromQuery.jpg" />
+    <Content Include="Samples\Layers\FeatureLayerDefinitionExpression\FeatureLayerDefinitionExpression.jpg" />
     <Content Include="Samples\Layers\FeatureLayerDictionaryRenderer\FeatureLayerDictionaryRenderer.jpg" />
-    <Content Include="Samples\Layers\FeatureLayerSelection\FeatureLayerSelection.jpg"/>
-    <Content Include="Samples\Layers\FeatureLayerUrl\FeatureLayerUrl.jpg"/>
+    <Content Include="Samples\Layers\FeatureLayerSelection\FeatureLayerSelection.jpg" />
+    <Content Include="Samples\Layers\FeatureLayerUrl\FeatureLayerUrl.jpg" />
     <Content Include="Samples\Layers\KmlLayerFile\KmlLayerFile.jpg" />
-    <Content Include="Samples\Layers\KmlLayerUrl\KmlLayerUrl.jpg"/>
+    <Content Include="Samples\Layers\KmlLayerUrl\KmlLayerUrl.jpg" />
     <Content Include="Samples\Layers\RasterLayerFile\RasterLayerFile.jpg" />
     <Content Include="Samples\Layers\RasterLayerImageServiceRaster\RasterLayerImageServiceRaster.jpg" />
     <Content Include="Samples\Layers\RasterLayerRasterFunction\RasterLayerRasterFunction.jpg" />
     <Content Include="Samples\Layers\RasterRenderingRule\RasterRenderingRule.jpg" />
     <Content Include="Samples\Layers\SceneLayerUrl\SceneLayerUrl.jpg" />
     <Content Include="Samples\Layers\TimeBasedQuery\TimeBasedQuery.jpg" />
-    <Content Include="Samples\Layers\WMSLayerUrl\WMSLayerUrl.jpg"/>
+    <Content Include="Samples\Layers\WMSLayerUrl\WMSLayerUrl.jpg" />
     <Content Include="Samples\Layers\WmsServiceCatalog\WmsServiceCatalog.jpg" />
     <Content Include="Samples\Layers\WMTSLayer\WMTSLayer.jpg" />
-    <Content Include="Samples\Location\DisplayDeviceLocation\DisplayDeviceLocation.jpg"/>
-    <Content Include="Samples\Map\AccessLoadStatus\AccessLoadStatus.jpg"/>
-    <Content Include="Samples\Map\AuthorMap\AuthorMap.jpg"/>
-    <Content Include="Samples\Map\ChangeBasemap\ChangeBasemap.jpg"/>
-    <Content Include="Samples\Map\DisplayMap\DisplayMap.jpg"/>
-    <Content Include="Samples\Map\ManageBookmarks\ManageBookmarks.jpg"/>
-    <Content Include="Samples\Map\OpenMapURL\OpenMapURL.jpg"/>
+    <Content Include="Samples\Location\DisplayDeviceLocation\DisplayDeviceLocation.jpg" />
+    <Content Include="Samples\Map\AccessLoadStatus\AccessLoadStatus.jpg" />
+    <Content Include="Samples\Map\AuthorMap\AuthorMap.jpg" />
+    <Content Include="Samples\Map\ChangeBasemap\ChangeBasemap.jpg" />
+    <Content Include="Samples\Map\DisplayMap\DisplayMap.jpg" />
+    <Content Include="Samples\Map\ManageBookmarks\ManageBookmarks.jpg" />
+    <Content Include="Samples\Map\OpenMapURL\OpenMapURL.jpg" />
     <Content Include="Samples\Map\OpenMobileMap\OpenMobileMap.jpg" />
     <Content Include="Samples\Map\SearchPortalMaps\SearchPortalMaps.jpg" />
-    <Content Include="Samples\Map\SetInitialMapArea\SetInitialMapArea.jpg"/>
-    <Content Include="Samples\Map\SetInitialMapLocation\SetInitialMapLocation.jpg"/>
-    <Content Include="Samples\Map\SetMapSpatialReference\SetMapSpatialReference.jpg"/>
-    <Content Include="Samples\Map\SetMinMaxScale\SetMinMaxScale.jpg"/>
-    <Content Include="Samples\MapView\ChangeViewpoint\ChangeViewpoint.jpg"/>
-    <Content Include="Samples\MapView\DisplayDrawingStatus\DisplayDrawingStatus.jpg"/>
-    <Content Include="Samples\MapView\DisplayLayerViewState\DisplayLayerViewState.jpg"/>
-    <Content Include="Samples\MapView\MapRotation\MapRotation.jpg"/>
+    <Content Include="Samples\Map\SetInitialMapArea\SetInitialMapArea.jpg" />
+    <Content Include="Samples\Map\SetInitialMapLocation\SetInitialMapLocation.jpg" />
+    <Content Include="Samples\Map\SetMapSpatialReference\SetMapSpatialReference.jpg" />
+    <Content Include="Samples\Map\SetMinMaxScale\SetMinMaxScale.jpg" />
+    <Content Include="Samples\MapView\ChangeViewpoint\ChangeViewpoint.jpg" />
+    <Content Include="Samples\MapView\DisplayDrawingStatus\DisplayDrawingStatus.jpg" />
+    <Content Include="Samples\MapView\DisplayLayerViewState\DisplayLayerViewState.jpg" />
+    <Content Include="Samples\MapView\MapRotation\MapRotation.jpg" />
     <Content Include="Samples\MapView\ShowCallout\ShowCallout.jpg" />
     <Content Include="Samples\MapView\ShowMagnifier\ShowMagnifier.jpg" />
-    <Content Include="Samples\MapView\TakeScreenshot\TakeScreenshot.jpg"/>
+    <Content Include="Samples\MapView\TakeScreenshot\TakeScreenshot.jpg" />
     <Content Include="Samples\NetworkAnalysis\FindRoute\FindRoute.jpg" />
-    <Content Include="Samples\Search\FindAddress\FindAddress.jpg"/>
-    <Content Include="Samples\Symbology\RenderPictureMarkers\RenderPictureMarkers.jpg"/>
-    <Content Include="Samples\Symbology\RenderSimpleMarkers\RenderSimpleMarkers.jpg"/>
-    <Content Include="Samples\Symbology\RenderUniqueValues\RenderUniqueValues.jpg"/>
+    <Content Include="Samples\Search\FindAddress\FindAddress.jpg" />
+    <Content Include="Samples\Symbology\RenderPictureMarkers\RenderPictureMarkers.jpg" />
+    <Content Include="Samples\Symbology\RenderSimpleMarkers\RenderSimpleMarkers.jpg" />
+    <Content Include="Samples\Symbology\RenderUniqueValues\RenderUniqueValues.jpg" />
     <Content Include="Samples\Symbology\SimpleRenderers\SimpleRenderers.jpg" />
     <Content Include="Samples\Symbology\UseDistanceCompositeSym\UseDistanceCompositeSym.jpg" />
     <Content Include="Samples\Tutorial\AuthorEditSaveMap\AuthorEditSaveMap.jpg" />
@@ -160,672 +160,80 @@
   <ItemGroup>
     <!-- JSON Metadata -->
     <Content Include="groups.json" />
-    <Content Include="Samples\Data\EditAndSyncFeatures\metadata.json"/>
-    <Content Include="Samples\Data\FeatureLayerQuery\metadata.json"/>
-    <Content Include="Samples\Data\FeatureLayerShapefile\metadata.json"/>
-    <Content Include="Samples\Data\GenerateGeodatabase\metadata.json"/>
-    <Content Include="Samples\Data\ServiceFeatureTableCache\metadata.json"/>
-    <Content Include="Samples\Data\ServiceFeatureTableManualCache\metadata.json"/>
-    <Content Include="Samples\Data\ServiceFeatureTableNoCache\metadata.json"/>
-    <Content Include="Samples\Data\StatisticalQuery\metadata.json"/>
-    <Content Include="Samples\Data\StatsQueryGroupAndSort\metadata.json"/>
-    <Content Include="Samples\Geoprocessing\AnalyzeHotspots\metadata.json"/>
-    <Content Include="Samples\Geoprocessing\AnalyzeViewshed\metadata.json"/>
-    <Content Include="Samples\Geoprocessing\ListGeodatabaseVersions\metadata.json"/>
-    <Content Include="Samples\GraphicsOverlay\AddGraphicsRenderer\metadata.json"/>
-    <Content Include="Samples\GraphicsOverlay\IdentifyGraphics\metadata.json"/>
-    <Content Include="Samples\GraphicsOverlay\SketchOnMap\metadata.json"/>
-    <Content Include="Samples\GraphicsOverlay\SurfacePlacements\metadata.json"/>
-    <Content Include="Samples\Layers\ArcGISMapImageLayerUrl\metadata.json"/>
-    <Content Include="Samples\Layers\ArcGISTiledLayerUrl\metadata.json"/>
-    <Content Include="Samples\Layers\ArcGISVectorTiledLayerUrl\metadata.json"/>
-    <Content Include="Samples\Layers\ChangeFeatureLayerRenderer\metadata.json"/>
-    <Content Include="Samples\Layers\ChangeSublayerVisibility\metadata.json"/>
-    <Content Include="Samples\Layers\CreateFeatureCollectionLayer\metadata.json"/>
-    <Content Include="Samples\Layers\DisplayScene\metadata.json"/>
-    <Content Include="Samples\Layers\ExportTiles\metadata.json"/>
-    <Content Include="Samples\Layers\FeatureCollectionLayerFromPortal\metadata.json"/>
-    <Content Include="Samples\Layers\FeatureCollectionLayerFromQuery\metadata.json"/>
-    <Content Include="Samples\Layers\FeatureLayerDefinitionExpression\metadata.json"/>
-    <Content Include="Samples\Layers\FeatureLayerDictionaryRenderer\metadata.json"/>
-    <Content Include="Samples\Layers\FeatureLayerSelection\metadata.json"/>
-    <Content Include="Samples\Layers\FeatureLayerUrl\metadata.json"/>
-    <Content Include="Samples\Layers\KmlLayerFile\metadata.json"/>
-    <Content Include="Samples\Layers\KmlLayerUrl\metadata.json"/>
-    <Content Include="Samples\Layers\RasterLayerFile\metadata.json"/>
-    <Content Include="Samples\Layers\RasterLayerImageServiceRaster\metadata.json"/>
-    <Content Include="Samples\Layers\RasterLayerRasterFunction\metadata.json"/>
-    <Content Include="Samples\Layers\RasterRenderingRule\metadata.json"/>
-    <Content Include="Samples\Layers\SceneLayerUrl\metadata.json"/>
-    <Content Include="Samples\Layers\TimeBasedQuery\metadata.json"/>
-    <Content Include="Samples\Layers\WMSLayerUrl\metadata.json"/>
-    <Content Include="Samples\Layers\WmsServiceCatalog\metadata.json"/>
-    <Content Include="Samples\Layers\WMTSLayer\metadata.json"/>
-    <Content Include="Samples\Location\DisplayDeviceLocation\metadata.json"/>
-    <Content Include="Samples\Map\AccessLoadStatus\metadata.json"/>
-    <Content Include="Samples\Map\AuthorMap\metadata.json"/>
-    <Content Include="Samples\Map\ChangeBasemap\metadata.json"/>
-    <Content Include="Samples\Map\DisplayMap\metadata.json"/>
-    <Content Include="Samples\Map\ManageBookmarks\metadata.json"/>
-    <Content Include="Samples\Map\OpenMapURL\metadata.json"/>
-    <Content Include="Samples\Map\OpenMobileMap\metadata.json"/>
-    <Content Include="Samples\Map\SearchPortalMaps\metadata.json"/>
-    <Content Include="Samples\Map\SetInitialMapArea\metadata.json"/>
-    <Content Include="Samples\Map\SetInitialMapLocation\metadata.json"/>
-    <Content Include="Samples\Map\SetMapSpatialReference\metadata.json"/>
-    <Content Include="Samples\Map\SetMinMaxScale\metadata.json"/>
-    <Content Include="Samples\MapView\ChangeViewpoint\metadata.json"/>
-    <Content Include="Samples\MapView\DisplayDrawingStatus\metadata.json"/>
-    <Content Include="Samples\MapView\DisplayLayerViewState\metadata.json"/>
-    <Content Include="Samples\MapView\MapRotation\metadata.json"/>
-    <Content Include="Samples\MapView\ShowCallout\metadata.json"/>
-    <Content Include="Samples\MapView\ShowMagnifier\metadata.json"/>
-    <Content Include="Samples\MapView\TakeScreenshot\metadata.json"/>
-    <Content Include="Samples\NetworkAnalysis\FindRoute\metadata.json"/>
-    <Content Include="Samples\Search\FindAddress\metadata.json"/>
-    <Content Include="Samples\Search\FindPlace\metadata.json"/>
-    <Content Include="Samples\Symbology\RenderPictureMarkers\metadata.json"/>
-    <Content Include="Samples\Symbology\RenderSimpleMarkers\metadata.json"/>
-    <Content Include="Samples\Symbology\RenderUniqueValues\metadata.json"/>
-    <Content Include="Samples\Symbology\SimpleRenderers\metadata.json"/>
+    <Content Include="Samples\Data\EditAndSyncFeatures\metadata.json" />
+    <Content Include="Samples\Data\FeatureLayerGeoPackage\metadata.json" />
+    <Content Include="Samples\Data\FeatureLayerQuery\metadata.json" />
+    <Content Include="Samples\Data\FeatureLayerShapefile\metadata.json" />
+    <Content Include="Samples\Data\GenerateGeodatabase\metadata.json" />
+    <Content Include="Samples\Data\ServiceFeatureTableCache\metadata.json" />
+    <Content Include="Samples\Data\ServiceFeatureTableManualCache\metadata.json" />
+    <Content Include="Samples\Data\ServiceFeatureTableNoCache\metadata.json" />
+    <Content Include="Samples\Data\StatisticalQuery\metadata.json" />
+    <Content Include="Samples\Data\StatsQueryGroupAndSort\metadata.json" />
+    <Content Include="Samples\Geoprocessing\AnalyzeHotspots\metadata.json" />
+    <Content Include="Samples\Geoprocessing\AnalyzeViewshed\metadata.json" />
+    <Content Include="Samples\Geoprocessing\ListGeodatabaseVersions\metadata.json" />
+    <Content Include="Samples\GraphicsOverlay\AddGraphicsRenderer\metadata.json" />
+    <Content Include="Samples\GraphicsOverlay\IdentifyGraphics\metadata.json" />
+    <Content Include="Samples\GraphicsOverlay\SketchOnMap\metadata.json" />
+    <Content Include="Samples\GraphicsOverlay\SurfacePlacements\metadata.json" />
+    <Content Include="Samples\Layers\ArcGISMapImageLayerUrl\metadata.json" />
+    <Content Include="Samples\Layers\ArcGISTiledLayerUrl\metadata.json" />
+    <Content Include="Samples\Layers\ArcGISVectorTiledLayerUrl\metadata.json" />
+    <Content Include="Samples\Layers\ChangeFeatureLayerRenderer\metadata.json" />
+    <Content Include="Samples\Layers\ChangeSublayerVisibility\metadata.json" />
+    <Content Include="Samples\Layers\CreateFeatureCollectionLayer\metadata.json" />
+    <Content Include="Samples\Layers\DisplayScene\metadata.json" />
+    <Content Include="Samples\Layers\ExportTiles\metadata.json" />
+    <Content Include="Samples\Layers\FeatureCollectionLayerFromPortal\metadata.json" />
+    <Content Include="Samples\Layers\FeatureCollectionLayerFromQuery\metadata.json" />
+    <Content Include="Samples\Layers\FeatureLayerDefinitionExpression\metadata.json" />
+    <Content Include="Samples\Layers\FeatureLayerDictionaryRenderer\metadata.json" />
+    <Content Include="Samples\Layers\FeatureLayerSelection\metadata.json" />
+    <Content Include="Samples\Layers\FeatureLayerUrl\metadata.json" />
+    <Content Include="Samples\Layers\KmlLayerFile\metadata.json" />
+    <Content Include="Samples\Layers\KmlLayerUrl\metadata.json" />
+    <Content Include="Samples\Layers\RasterLayerFile\metadata.json" />
+    <Content Include="Samples\Layers\RasterLayerImageServiceRaster\metadata.json" />
+    <Content Include="Samples\Layers\RasterLayerRasterFunction\metadata.json" />
+    <Content Include="Samples\Layers\RasterRenderingRule\metadata.json" />
+    <Content Include="Samples\Layers\SceneLayerUrl\metadata.json" />
+    <Content Include="Samples\Layers\TimeBasedQuery\metadata.json" />
+    <Content Include="Samples\Layers\WMSLayerUrl\metadata.json" />
+    <Content Include="Samples\Layers\WmsServiceCatalog\metadata.json" />
+    <Content Include="Samples\Layers\WMTSLayer\metadata.json" />
+    <Content Include="Samples\Location\DisplayDeviceLocation\metadata.json" />
+    <Content Include="Samples\Map\AccessLoadStatus\metadata.json" />
+    <Content Include="Samples\Map\AuthorMap\metadata.json" />
+    <Content Include="Samples\Map\ChangeBasemap\metadata.json" />
+    <Content Include="Samples\Map\DisplayMap\metadata.json" />
+    <Content Include="Samples\Map\ManageBookmarks\metadata.json" />
+    <Content Include="Samples\Map\OpenMapURL\metadata.json" />
+    <Content Include="Samples\Map\OpenMobileMap\metadata.json" />
+    <Content Include="Samples\Map\SearchPortalMaps\metadata.json" />
+    <Content Include="Samples\Map\SetInitialMapArea\metadata.json" />
+    <Content Include="Samples\Map\SetInitialMapLocation\metadata.json" />
+    <Content Include="Samples\Map\SetMapSpatialReference\metadata.json" />
+    <Content Include="Samples\Map\SetMinMaxScale\metadata.json" />
+    <Content Include="Samples\MapView\ChangeViewpoint\metadata.json" />
+    <Content Include="Samples\MapView\DisplayDrawingStatus\metadata.json" />
+    <Content Include="Samples\MapView\DisplayLayerViewState\metadata.json" />
+    <Content Include="Samples\MapView\MapRotation\metadata.json" />
+    <Content Include="Samples\MapView\ShowCallout\metadata.json" />
+    <Content Include="Samples\MapView\ShowMagnifier\metadata.json" />
+    <Content Include="Samples\MapView\TakeScreenshot\metadata.json" />
+    <Content Include="Samples\NetworkAnalysis\FindRoute\metadata.json" />
+    <Content Include="Samples\Search\FindAddress\metadata.json" />
+    <Content Include="Samples\Search\FindPlace\metadata.json" />
+    <Content Include="Samples\Symbology\RenderPictureMarkers\metadata.json" />
+    <Content Include="Samples\Symbology\RenderSimpleMarkers\metadata.json" />
+    <Content Include="Samples\Symbology\RenderUniqueValues\metadata.json" />
+    <Content Include="Samples\Symbology\SimpleRenderers\metadata.json" />
     <Content Include="Samples\Symbology\UseDistanceCompositeSym\metadata.json" />
     <Content Include="Samples\Tutorial\AuthorEditSaveMap\metadata.json" />
   </ItemGroup>
   <ItemGroup>
-    <!-- Sample XAML -->
-=======
-    <!-- A reference to the entire .Net Framework and Windows SDK are automatically included -->
-    <Content Include="Samples\Data\FeatureLayerGeoPackage\FeatureLayerGeoPackage.jpg">
-      <CopyToOutputDirectory>PreserveNewest</CopyToOutputDirectory>
-    </Content>
-    <Content Include="Samples\Data\FeatureLayerShapefile\FeatureLayerShapefile.jpg">
-      <CopyToOutputDirectory>PreserveNewest</CopyToOutputDirectory>
-    </Content>
-    <Content Include="Samples\Data\StatisticalQuery\StatisticalQuery.jpg">
-      <CopyToOutputDirectory>PreserveNewest</CopyToOutputDirectory>
-    </Content>
-    <Content Include="Samples\Data\GenerateGeodatabase\GenerateGeodatabase.jpg">
-      <CopyToOutputDirectory>PreserveNewest</CopyToOutputDirectory>
-    </Content>
-    <Content Include="Samples\Data\StatsQueryGroupAndSort\StatsQueryGroupAndSort.jpg">
-      <CopyToOutputDirectory>PreserveNewest</CopyToOutputDirectory>
-    </Content>
-    <Content Include="Samples\GraphicsOverlay\SketchOnMap\SketchOnMap.jpg">
-      <CopyToOutputDirectory>PreserveNewest</CopyToOutputDirectory>
-    </Content>
-    <Content Include="Samples\Layers\KmlLayerFile\KmlLayerFile.jpg">
-      <CopyToOutputDirectory>PreserveNewest</CopyToOutputDirectory>
-    </Content>
-    <Content Include="Samples\Layers\TimeBasedQuery\TimeBasedQuery.jpg">
-      <CopyToOutputDirectory>PreserveNewest</CopyToOutputDirectory>
-    </Content>
-    <Content Include="Samples\Layers\RasterLayerImageServiceRaster\RasterLayerImageServiceRaster.jpg">
-      <CopyToOutputDirectory>PreserveNewest</CopyToOutputDirectory>
-    </Content>
-    <Content Include="Samples\Layers\SceneLayerUrl\SceneLayerUrl.jpg">
-      <CopyToOutputDirectory>PreserveNewest</CopyToOutputDirectory>
-    </Content>
-    <Content Include="Samples\Layers\RasterLayerRasterFunction\RasterLayerRasterFunction.jpg">
-      <CopyToOutputDirectory>PreserveNewest</CopyToOutputDirectory>
-    </Content>
-    <Content Include="Samples\Layers\WmsServiceCatalog\WmsServiceCatalog.jpg">
-      <CopyToOutputDirectory>PreserveNewest</CopyToOutputDirectory>
-    </Content>
-    <Content Include="Samples\Layers\WMSLayerUrl\WMSLayerUrl.jpg">
-      <CopyToOutputDirectory>PreserveNewest</CopyToOutputDirectory>
-    </Content>
-    <Content Include="Samples\MapView\ShowCallout\ShowCallout.jpg">
-      <CopyToOutputDirectory>PreserveNewest</CopyToOutputDirectory>
-    </Content>
-    <Content Include="Samples\Layers\WMTSLayer\WMTSLayer.jpg">
-      <CopyToOutputDirectory>PreserveNewest</CopyToOutputDirectory>
-    </Content>
-    <Content Include="Samples\MapView\ShowMagnifier\ShowMagnifier.jpg">
-      <CopyToOutputDirectory>PreserveNewest</CopyToOutputDirectory>
-    </Content>
-    <Content Include="Samples\Map\OpenMobileMap\OpenMobileMap.jpg">
-      <CopyToOutputDirectory>PreserveNewest</CopyToOutputDirectory>
-    </Content>
-    <Content Include="Samples\Map\SearchPortalMaps\SearchPortalMaps.jpg">
-      <CopyToOutputDirectory>PreserveNewest</CopyToOutputDirectory>
-    </Content>
-    <Content Include="Samples\NetworkAnalysis\FindRoute\FindRoute.jpg">
-      <CopyToOutputDirectory>PreserveNewest</CopyToOutputDirectory>
-    </Content>
-    <Content Include="Samples\Symbology\UseDistanceCompositeSym\UseDistanceCompositeSym.jpg">
-      <CopyToOutputDirectory>PreserveNewest</CopyToOutputDirectory>
-    </Content>
-    <Content Include="Samples\Tutorial\AuthorEditSaveMap\AuthorEditSaveMap.jpg">
-      <CopyToOutputDirectory>PreserveNewest</CopyToOutputDirectory>
-    </Content>
-    <EmbeddedResource Include="Resources\PictureMarkerSymbols\pin_star_blue.png" />
-    <Content Include="Samples\Data\FeatureLayerQuery\FeatureLayerQuery.jpg">
-      <CopyToOutputDirectory>PreserveNewest</CopyToOutputDirectory>
-    </Content>
-    <Content Include="Samples\Data\ServiceFeatureTableCache\ServiceFeatureTableCache.jpg">
-      <CopyToOutputDirectory>PreserveNewest</CopyToOutputDirectory>
-    </Content>
-    <Content Include="Samples\Data\ServiceFeatureTableManualCache\ServiceFeatureTableManualCache.jpg">
-      <CopyToOutputDirectory>PreserveNewest</CopyToOutputDirectory>
-    </Content>
-    <Content Include="Samples\Data\ServiceFeatureTableNoCache\ServiceFeatureTableNoCache.jpg">
-      <CopyToOutputDirectory>PreserveNewest</CopyToOutputDirectory>
-    </Content>
-    <Content Include="Samples\Geoprocessing\AnalyzeHotspots\AnalyzeHotspots.jpg">
-      <CopyToOutputDirectory>PreserveNewest</CopyToOutputDirectory>
-    </Content>
-    <Content Include="Samples\Geoprocessing\ListGeodatabaseVersions\ListGeodatabaseVersions.jpg">
-      <CopyToOutputDirectory>PreserveNewest</CopyToOutputDirectory>
-    </Content>
-    <Content Include="Samples\Geoprocessing\AnalyzeViewshed\AnalyzeViewshed.jpg">
-      <CopyToOutputDirectory>PreserveNewest</CopyToOutputDirectory>
-    </Content>
-    <Content Include="Samples\GraphicsOverlay\IdentifyGraphics\IdentifyGraphics.jpg">
-      <CopyToOutputDirectory>PreserveNewest</CopyToOutputDirectory>
-    </Content>
-    <Content Include="Samples\GraphicsOverlay\AddGraphicsRenderer\AddGraphicsRenderer.jpg">
-      <CopyToOutputDirectory>PreserveNewest</CopyToOutputDirectory>
-    </Content>
-    <Content Include="Samples\Layers\ArcGISMapImageLayerUrl\ArcGISMapImageLayerUrl.jpg">
-      <CopyToOutputDirectory>PreserveNewest</CopyToOutputDirectory>
-    </Content>
-    <Content Include="Samples\Layers\ArcGISTiledLayerUrl\ArcGISTiledLayerUrl.jpg">
-      <CopyToOutputDirectory>PreserveNewest</CopyToOutputDirectory>
-    </Content>
-    <Content Include="Samples\Layers\ArcGISVectorTiledLayerUrl\ArcGISVectorTiledLayerUrl.jpg">
-      <CopyToOutputDirectory>PreserveNewest</CopyToOutputDirectory>
-    </Content>
-    <Content Include="Samples\Layers\CreateFeatureCollectionLayer\CreateFeatureCollectionLayer.jpg">
-      <CopyToOutputDirectory>PreserveNewest</CopyToOutputDirectory>
-    </Content>
-    <Content Include="Samples\Layers\FeatureCollectionLayerFromQuery\FeatureCollectionLayerFromQuery.jpg">
-      <CopyToOutputDirectory>PreserveNewest</CopyToOutputDirectory>
-    </Content>
-    <Content Include="Samples\Layers\FeatureCollectionLayerFromPortal\FeatureCollectionLayerFromPortal.jpg">
-      <CopyToOutputDirectory>PreserveNewest</CopyToOutputDirectory>
-    </Content>
-    <Content Include="Samples\Layers\FeatureLayerUrl\FeatureLayerUrl.jpg">
-      <CopyToOutputDirectory>PreserveNewest</CopyToOutputDirectory>
-    </Content>
-    <Content Include="Samples\Layers\FeatureLayerSelection\FeatureLayerSelection.jpg">
-      <CopyToOutputDirectory>PreserveNewest</CopyToOutputDirectory>
-    </Content>
-    <Content Include="Samples\Layers\ChangeSublayerVisibility\ChangeSublayerVisibility.jpg">
-      <CopyToOutputDirectory>PreserveNewest</CopyToOutputDirectory>
-    </Content>
-    <Content Include="Samples\Layers\ChangeFeatureLayerRenderer\ChangeFeatureLayerRenderer.jpg">
-      <CopyToOutputDirectory>PreserveNewest</CopyToOutputDirectory>
-    </Content>
-    <Content Include="Samples\Layers\FeatureLayerDefinitionExpression\FeatureLayerDefinitionExpression.jpg">
-      <CopyToOutputDirectory>PreserveNewest</CopyToOutputDirectory>
-    </Content>
-    <Content Include="Samples\Location\DisplayDeviceLocation\DisplayDeviceLocation.jpg">
-      <CopyToOutputDirectory>PreserveNewest</CopyToOutputDirectory>
-    </Content>
-    <Content Include="Samples\MapView\TakeScreenshot\TakeScreenshot.jpg">
-      <CopyToOutputDirectory>PreserveNewest</CopyToOutputDirectory>
-    </Content>
-    <Content Include="Samples\MapView\DisplayLayerViewState\DisplayLayerViewState.jpg">
-      <CopyToOutputDirectory>PreserveNewest</CopyToOutputDirectory>
-    </Content>
-    <Content Include="Samples\MapView\DisplayDrawingStatus\DisplayDrawingStatus.jpg">
-      <CopyToOutputDirectory>PreserveNewest</CopyToOutputDirectory>
-    </Content>
-    <Content Include="Samples\MapView\ChangeViewpoint\ChangeViewpoint.jpg">
-      <CopyToOutputDirectory>PreserveNewest</CopyToOutputDirectory>
-    </Content>
-    <Content Include="Samples\MapView\MapRotation\MapRotation.jpg">
-      <CopyToOutputDirectory>PreserveNewest</CopyToOutputDirectory>
-    </Content>
-    <Content Include="Samples\Map\AccessLoadStatus\AccessLoadStatus.jpg">
-      <CopyToOutputDirectory>PreserveNewest</CopyToOutputDirectory>
-    </Content>
-    <Content Include="Samples\Search\FindAddress\FindAddress.jpg">
-      <CopyToOutputDirectory>PreserveNewest</CopyToOutputDirectory>
-    </Content>
-    <Content Include="Samples\Map\AuthorMap\AuthorMap.jpg">
-      <CopyToOutputDirectory>PreserveNewest</CopyToOutputDirectory>
-    </Content>
-    <Content Include="Samples\Map\ManageBookmarks\ManageBookmarks.jpg">
-      <CopyToOutputDirectory>PreserveNewest</CopyToOutputDirectory>
-    </Content>
-    <Content Include="Samples\Map\OpenMapURL\OpenMapURL.jpg">
-      <CopyToOutputDirectory>PreserveNewest</CopyToOutputDirectory>
-    </Content>
-    <Content Include="Samples\Map\ChangeBasemap\ChangeBasemap.jpg">
-      <CopyToOutputDirectory>PreserveNewest</CopyToOutputDirectory>
-    </Content>
-    <Content Include="Samples\Map\DisplayMap\DisplayMap.jpg">
-      <CopyToOutputDirectory>PreserveNewest</CopyToOutputDirectory>
-    </Content>
-    <Content Include="Samples\Map\SetInitialMapArea\SetInitialMapArea.jpg">
-      <CopyToOutputDirectory>PreserveNewest</CopyToOutputDirectory>
-    </Content>
-    <Content Include="Samples\Map\SetInitialMapLocation\SetInitialMapLocation.jpg">
-      <CopyToOutputDirectory>PreserveNewest</CopyToOutputDirectory>
-    </Content>
-    <Content Include="Samples\Map\SetMinMaxScale\SetMinMaxScale.jpg">
-      <CopyToOutputDirectory>PreserveNewest</CopyToOutputDirectory>
-    </Content>
-    <Content Include="Samples\Map\SetMapSpatialReference\SetMapSpatialReference.jpg">
-      <CopyToOutputDirectory>PreserveNewest</CopyToOutputDirectory>
-    </Content>
-    <Content Include="groups.json">
-      <CopyToOutputDirectory>PreserveNewest</CopyToOutputDirectory>
-    </Content>
-    <Content Include="Samples\Symbology\RenderPictureMarkers\RenderPictureMarkers.jpg">
-      <CopyToOutputDirectory>PreserveNewest</CopyToOutputDirectory>
-    </Content>
-    <Content Include="Samples\Symbology\RenderSimpleMarkers\RenderSimpleMarkers.jpg">
-      <CopyToOutputDirectory>PreserveNewest</CopyToOutputDirectory>
-    </Content>
-    <Content Include="Samples\Symbology\RenderUniqueValues\RenderUniqueValues.jpg">
-      <CopyToOutputDirectory>PreserveNewest</CopyToOutputDirectory>
-    </Content>
-    <None Include="project.json">
-      <CopyToOutputDirectory>PreserveNewest</CopyToOutputDirectory>
-    </None>
-    <Content Include="Samples\Layers\ArcGISMapImageLayerUrl\metadata.json">
-      <CopyToOutputDirectory>PreserveNewest</CopyToOutputDirectory>
-    </Content>
-    <Content Include="Samples\Layers\ArcGISTiledLayerUrl\metadata.json">
-      <CopyToOutputDirectory>PreserveNewest</CopyToOutputDirectory>
-    </Content>
-    <Content Include="Samples\Map\SetMapSpatialReference\metadata.json">
-      <CopyToOutputDirectory>PreserveNewest</CopyToOutputDirectory>
-    </Content>
-    <Content Include="Samples\Map\SetInitialMapLocation\metadata.json">
-      <CopyToOutputDirectory>PreserveNewest</CopyToOutputDirectory>
-    </Content>
-    <Content Include="Samples\Map\SetInitialMapArea\metadata.json">
-      <CopyToOutputDirectory>PreserveNewest</CopyToOutputDirectory>
-    </Content>
-    <Content Include="Samples\MapView\MapRotation\metadata.json">
-      <CopyToOutputDirectory>PreserveNewest</CopyToOutputDirectory>
-    </Content>
-    <Content Include="Samples\MapView\ChangeViewpoint\metadata.json">
-      <CopyToOutputDirectory>PreserveNewest</CopyToOutputDirectory>
-    </Content>
-    <Content Include="Samples\Layers\FeatureLayerDefinitionExpression\metadata.json">
-      <CopyToOutputDirectory>PreserveNewest</CopyToOutputDirectory>
-    </Content>
-    <Content Include="Samples\Data\FeatureLayerQuery\metadata.json">
-      <CopyToOutputDirectory>PreserveNewest</CopyToOutputDirectory>
-    </Content>
-    <Content Include="Samples\Data\ServiceFeatureTableCache\metadata.json">
-      <CopyToOutputDirectory>PreserveNewest</CopyToOutputDirectory>
-    </Content>
-    <Content Include="Samples\Data\ServiceFeatureTableManualCache\metadata.json">
-      <CopyToOutputDirectory>PreserveNewest</CopyToOutputDirectory>
-    </Content>
-    <Content Include="Samples\Data\ServiceFeatureTableNoCache\metadata.json">
-      <CopyToOutputDirectory>PreserveNewest</CopyToOutputDirectory>
-    </Content>
-    <Content Include="Samples\GraphicsOverlay\AddGraphicsRenderer\metadata.json">
-      <CopyToOutputDirectory>PreserveNewest</CopyToOutputDirectory>
-    </Content>
-    <Content Include="Samples\Map\AccessLoadStatus\metadata.json">
-      <CopyToOutputDirectory>PreserveNewest</CopyToOutputDirectory>
-    </Content>
-    <Content Include="Samples\Symbology\RenderUniqueValues\metadata.json">
-      <CopyToOutputDirectory>PreserveNewest</CopyToOutputDirectory>
-    </Content>
-    <Content Include="Samples\Symbology\RenderSimpleMarkers\metadata.json">
-      <CopyToOutputDirectory>PreserveNewest</CopyToOutputDirectory>
-    </Content>
-    <Content Include="Samples\Symbology\RenderPictureMarkers\metadata.json">
-      <CopyToOutputDirectory>PreserveNewest</CopyToOutputDirectory>
-    </Content>
-    <Content Include="Samples\GraphicsOverlay\IdentifyGraphics\metadata.json">
-      <CopyToOutputDirectory>PreserveNewest</CopyToOutputDirectory>
-    </Content>
-    <Content Include="Samples\Layers\ChangeFeatureLayerRenderer\metadata.json">
-      <CopyToOutputDirectory>PreserveNewest</CopyToOutputDirectory>
-    </Content>
-    <Content Include="Samples\Layers\ChangeSublayerVisibility\metadata.json">
-      <CopyToOutputDirectory>PreserveNewest</CopyToOutputDirectory>
-    </Content>
-    <Content Include="Samples\Layers\FeatureLayerSelection\metadata.json">
-      <CopyToOutputDirectory>PreserveNewest</CopyToOutputDirectory>
-    </Content>
-    <Content Include="Samples\Layers\FeatureLayerUrl\metadata.json">
-      <CopyToOutputDirectory>PreserveNewest</CopyToOutputDirectory>
-    </Content>
-    <Content Include="Samples\Map\ChangeBasemap\metadata.json">
-      <CopyToOutputDirectory>PreserveNewest</CopyToOutputDirectory>
-    </Content>
-    <Content Include="Samples\Map\DisplayMap\metadata.json">
-      <CopyToOutputDirectory>PreserveNewest</CopyToOutputDirectory>
-    </Content>
-    <Content Include="Samples\Map\OpenMapURL\metadata.json">
-      <CopyToOutputDirectory>PreserveNewest</CopyToOutputDirectory>
-    </Content>
-    <Content Include="Samples\Map\SetMinMaxScale\metadata.json">
-      <CopyToOutputDirectory>PreserveNewest</CopyToOutputDirectory>
-    </Content>
-    <Content Include="Samples\MapView\DisplayDrawingStatus\metadata.json">
-      <CopyToOutputDirectory>PreserveNewest</CopyToOutputDirectory>
-    </Content>
-    <Content Include="Samples\MapView\DisplayLayerViewState\metadata.json">
-      <CopyToOutputDirectory>PreserveNewest</CopyToOutputDirectory>
-    </Content>
-    <Content Include="Samples\MapView\TakeScreenshot\metadata.json">
-      <CopyToOutputDirectory>PreserveNewest</CopyToOutputDirectory>
-    </Content>
-    <Content Include="Samples\Location\DisplayDeviceLocation\metadata.json">
-      <CopyToOutputDirectory>PreserveNewest</CopyToOutputDirectory>
-    </Content>
-    <Content Include="Samples\Layers\ArcGISVectorTiledLayerUrl\metadata.json">
-      <CopyToOutputDirectory>PreserveNewest</CopyToOutputDirectory>
-    </Content>
-    <Content Include="Samples\Map\ManageBookmarks\metadata.json">
-      <CopyToOutputDirectory>PreserveNewest</CopyToOutputDirectory>
-    </Content>
-    <Content Include="Samples\Map\AuthorMap\metadata.json">
-      <CopyToOutputDirectory>PreserveNewest</CopyToOutputDirectory>
-    </Content>
-    <Content Include="Samples\Layers\CreateFeatureCollectionLayer\metadata.json">
-      <CopyToOutputDirectory>PreserveNewest</CopyToOutputDirectory>
-    </Content>
-    <Content Include="Samples\Layers\FeatureCollectionLayerFromQuery\metadata.json">
-      <CopyToOutputDirectory>PreserveNewest</CopyToOutputDirectory>
-    </Content>
-    <Content Include="Samples\Layers\FeatureCollectionLayerFromPortal\metadata.json">
-      <CopyToOutputDirectory>PreserveNewest</CopyToOutputDirectory>
-    </Content>
-    <Content Include="Samples\Geoprocessing\AnalyzeHotspots\metadata.json">
-      <CopyToOutputDirectory>PreserveNewest</CopyToOutputDirectory>
-    </Content>
-    <Content Include="Samples\Geoprocessing\ListGeodatabaseVersions\metadata.json">
-      <CopyToOutputDirectory>PreserveNewest</CopyToOutputDirectory>
-    </Content>
-    <Content Include="Samples\Geoprocessing\AnalyzeViewshed\metadata.json">
-      <CopyToOutputDirectory>PreserveNewest</CopyToOutputDirectory>
-    </Content>
-    <Content Include="Samples\Tutorial\AuthorEditSaveMap\metadata.json">
-      <CopyToOutputDirectory>PreserveNewest</CopyToOutputDirectory>
-    </Content>
-    <Content Include="Samples\Symbology\UseDistanceCompositeSym\metadata.json">
-      <CopyToOutputDirectory>PreserveNewest</CopyToOutputDirectory>
-    </Content>
-    <Content Include="Samples\MapView\ShowMagnifier\metadata.json">
-      <CopyToOutputDirectory>PreserveNewest</CopyToOutputDirectory>
-    </Content>
-    <Content Include="Samples\GraphicsOverlay\SketchOnMap\metadata.json">
-      <CopyToOutputDirectory>PreserveNewest</CopyToOutputDirectory>
-    </Content>
-    <Content Include="Samples\Map\SearchPortalMaps\metadata.json">
-      <CopyToOutputDirectory>PreserveNewest</CopyToOutputDirectory>
-    </Content>
-    <Content Include="Samples\Data\StatisticalQuery\metadata.json">
-      <CopyToOutputDirectory>PreserveNewest</CopyToOutputDirectory>
-    </Content>
-    <Content Include="Samples\NetworkAnalysis\FindRoute\metadata.json">
-      <CopyToOutputDirectory>PreserveNewest</CopyToOutputDirectory>
-    </Content>
-    <Content Include="Samples\MapView\ShowCallout\metadata.json">
-      <CopyToOutputDirectory>PreserveNewest</CopyToOutputDirectory>
-    </Content>
-    <Content Include="Samples\Layers\WMTSLayer\metadata.json">
-      <CopyToOutputDirectory>PreserveNewest</CopyToOutputDirectory>
-    </Content>
-    <Content Include="Samples\Search\FindAddress\metadata.json">
-      <CopyToOutputDirectory>PreserveNewest</CopyToOutputDirectory>
-    </Content>
-    <Content Include="Samples\Layers\RasterLayerImageServiceRaster\metadata.json">
-      <CopyToOutputDirectory>PreserveNewest</CopyToOutputDirectory>
-    </Content>
-    <Content Include="Samples\Layers\SceneLayerUrl\metadata.json">
-      <CopyToOutputDirectory>PreserveNewest</CopyToOutputDirectory>
-    </Content>
-    <Content Include="Samples\Layers\RasterLayerRasterFunction\metadata.json">
-      <CopyToOutputDirectory>PreserveNewest</CopyToOutputDirectory>
-    </Content>
-    <Content Include="Samples\Map\OpenMobileMap\metadata.json">
-      <CopyToOutputDirectory>PreserveNewest</CopyToOutputDirectory>
-    </Content>
-    <Content Include="Samples\Data\GenerateGeodatabase\metadata.json">
-      <CopyToOutputDirectory>PreserveNewest</CopyToOutputDirectory>
-    </Content>
-    <Content Include="Samples\Layers\WMSLayerUrl\metadata.json">
-      <CopyToOutputDirectory>PreserveNewest</CopyToOutputDirectory>
-    </Content>
-    <Content Include="Samples\Layers\KmlLayerUrl\metadata.json">
-      <CopyToOutputDirectory>PreserveNewest</CopyToOutputDirectory>
-    </Content>
-    <Content Include="Samples\Layers\KmlLayerUrl\KmlLayerUrl.jpg">
-      <CopyToOutputDirectory>PreserveNewest</CopyToOutputDirectory>
-    </Content>
-    <Content Include="Samples\Layers\KmlLayerFile\metadata.json">
-      <CopyToOutputDirectory>PreserveNewest</CopyToOutputDirectory>
-    </Content>
-    <Content Include="Samples\Layers\TimeBasedQuery\metadata.json">
-      <CopyToOutputDirectory>PreserveNewest</CopyToOutputDirectory>
-    </Content>
-    <Content Include="Samples\Data\FeatureLayerShapefile\metadata.json">
-      <CopyToOutputDirectory>PreserveNewest</CopyToOutputDirectory>
-    </Content>
->>>>>>> d3febe57
-    <Page Include="Samples\Data\FeatureLayerShapefile\FeatureLayerShapefile.xaml">
-      <Generator>MSBuild:Compile</Generator>
-      <SubType>Designer</SubType>
-    </Page>
-    <Content Include="Samples\Data\FeatureLayerGeoPackage\metadata.json">
-      <CopyToOutputDirectory>PreserveNewest</CopyToOutputDirectory>
-    </Content>
-    <Page Include="Samples\Data\FeatureLayerGeoPackage\FeatureLayerGeoPackage.xaml">
-      <Generator>MSBuild:Compile</Generator>
-      <SubType>Designer</SubType>
-    </Page>
-    <Page Include="Samples\Layers\KmlLayerFile\KmlLayerFile.xaml">
-      <Generator>MSBuild:Compile</Generator>
-      <SubType>Designer</SubType>
-    </Page>
-    <Page Include="Samples\Layers\TimeBasedQuery\TimeBasedQuery.xaml">
-      <Generator>MSBuild:Compile</Generator>
-      <SubType>Designer</SubType>
-    </Page>
-    <Page Include="Samples\Layers\KmlLayerUrl\KmlLayerUrl.xaml">
-      <Generator>MSBuild:Compile</Generator>
-    </Page>
-<<<<<<< HEAD
-=======
-    <Content Include="Samples\Data\StatsQueryGroupAndSort\metadata.json">
-      <CopyToOutputDirectory>PreserveNewest</CopyToOutputDirectory>
-    </Content>
-    <Content Include="Samples\Layers\WmsServiceCatalog\metadata.json">
-      <CopyToOutputDirectory>PreserveNewest</CopyToOutputDirectory>
-    </Content>
-  </ItemGroup>
-  <ItemGroup>
-    <Compile Include="Properties\AssemblyInfo.cs" />
-    <Compile Include="Samples\Data\FeatureLayerQuery\FeatureLayerQuery.xaml.cs">
-      <DependentUpon>FeatureLayerQuery.xaml</DependentUpon>
-    </Compile>
-    <Compile Include="Samples\Data\GenerateGeodatabase\GenerateGeodatabase.xaml.cs">
-      <DependentUpon>GenerateGeodatabase.xaml</DependentUpon>
-    </Compile>
-    <Compile Include="Samples\Data\FeatureLayerGeoPackage\FeatureLayerGeoPackage.xaml.cs">
-      <DependentUpon>FeatureLayerGeoPackage.xaml</DependentUpon>
-    </Compile>
-    <Compile Include="Samples\Data\FeatureLayerShapefile\FeatureLayerShapefile.xaml.cs">
-      <DependentUpon>FeatureLayerShapefile.xaml</DependentUpon>
-    </Compile>
-    <Compile Include="Samples\Data\ServiceFeatureTableCache\ServiceFeatureTableCache.xaml.cs">
-      <DependentUpon>ServiceFeatureTableCache.xaml</DependentUpon>
-    </Compile>
-    <Compile Include="Samples\Data\ServiceFeatureTableManualCache\ServiceFeatureTableManualCache.xaml.cs">
-      <DependentUpon>ServiceFeatureTableManualCache.xaml</DependentUpon>
-    </Compile>
-    <Compile Include="Samples\Data\ServiceFeatureTableNoCache\ServiceFeatureTableNoCache.xaml.cs">
-      <DependentUpon>ServiceFeatureTableNoCache.xaml</DependentUpon>
-    </Compile>
-    <Compile Include="Samples\Data\StatisticalQuery\StatisticalQuery.xaml.cs">
-      <DependentUpon>StatisticalQuery.xaml</DependentUpon>
-    </Compile>
-    <Compile Include="Samples\Data\StatsQueryGroupAndSort\StatsQueryGroupAndSort.xaml.cs">
-      <DependentUpon>StatsQueryGroupAndSort.xaml</DependentUpon>
-    </Compile>
-    <Compile Include="Samples\Geoprocessing\AnalyzeHotspots\AnalyzeHotspots.xaml.cs">
-      <DependentUpon>AnalyzeHotspots.xaml</DependentUpon>
-    </Compile>
-    <Compile Include="Samples\Geoprocessing\ListGeodatabaseVersions\ListGeodatabaseVersions.xaml.cs">
-      <DependentUpon>ListGeodatabaseVersions.xaml</DependentUpon>
-    </Compile>
-    <Compile Include="Samples\Geoprocessing\AnalyzeViewshed\AnalyzeViewshed.xaml.cs">
-      <DependentUpon>AnalyzeViewshed.xaml</DependentUpon>
-    </Compile>
-    <Compile Include="Samples\GraphicsOverlay\AddGraphicsRenderer\AddGraphicsRenderer.xaml.cs">
-      <DependentUpon>AddGraphicsRenderer.xaml</DependentUpon>
-    </Compile>
-    <Compile Include="Samples\GraphicsOverlay\IdentifyGraphics\IdentifyGraphics.xaml.cs">
-      <DependentUpon>IdentifyGraphics.xaml</DependentUpon>
-    </Compile>
-    <Compile Include="Samples\GraphicsOverlay\SketchOnMap\SketchOnMap.xaml.cs">
-      <DependentUpon>SketchOnMap.xaml</DependentUpon>
-    </Compile>
-    <Compile Include="Samples\Layers\ArcGISMapImageLayerUrl\ArcGISMapImageLayerUrl.xaml.cs">
-      <DependentUpon>ArcGISMapImageLayerUrl.xaml</DependentUpon>
-    </Compile>
-    <Compile Include="Samples\Layers\ArcGISTiledLayerUrl\ArcGISTiledLayerUrl.xaml.cs">
-      <DependentUpon>ArcGISTiledLayerUrl.xaml</DependentUpon>
-    </Compile>
-    <Compile Include="Samples\Layers\ArcGISVectorTiledLayerUrl\ArcGISVectorTiledLayerUrl.xaml.cs">
-      <DependentUpon>ArcGISVectorTiledLayerUrl.xaml</DependentUpon>
-    </Compile>
-    <Compile Include="Samples\Layers\CreateFeatureCollectionLayer\CreateFeatureCollectionLayer.xaml.cs">
-      <DependentUpon>CreateFeatureCollectionLayer.xaml</DependentUpon>
-    </Compile>
-    <Compile Include="Samples\Layers\FeatureCollectionLayerFromQuery\FeatureCollectionLayerFromQuery.xaml.cs">
-      <DependentUpon>FeatureCollectionLayerFromQuery.xaml</DependentUpon>
-    </Compile>
-    <Compile Include="Samples\Layers\FeatureCollectionLayerFromPortal\FeatureCollectionLayerFromPortal.xaml.cs">
-      <DependentUpon>FeatureCollectionLayerFromPortal.xaml</DependentUpon>
-    </Compile>
-    <Compile Include="Samples\Layers\FeatureLayerUrl\FeatureLayerUrl.xaml.cs">
-      <DependentUpon>FeatureLayerUrl.xaml</DependentUpon>
-    </Compile>
-    <Compile Include="Samples\Layers\FeatureLayerSelection\FeatureLayerSelection.xaml.cs">
-      <DependentUpon>FeatureLayerSelection.xaml</DependentUpon>
-    </Compile>
-    <Compile Include="Samples\Layers\ChangeSublayerVisibility\ChangeSublayerVisibility.xaml.cs">
-      <DependentUpon>ChangeSublayerVisibility.xaml</DependentUpon>
-    </Compile>
-    <Compile Include="Samples\Layers\ChangeFeatureLayerRenderer\ChangeFeatureLayerRenderer.xaml.cs">
-      <DependentUpon>ChangeFeatureLayerRenderer.xaml</DependentUpon>
-    </Compile>
-    <Compile Include="Samples\Layers\KmlLayerFile\KmlLayerFile.xaml.cs">
-      <DependentUpon>KmlLayerFile.xaml</DependentUpon>
-    </Compile>
-    <Compile Include="Samples\Layers\TimeBasedQuery\TimeBasedQuery.xaml.cs">
-      <DependentUpon>TimeBasedQuery.xaml</DependentUpon>
-    </Compile>
-    <Compile Include="Samples\Layers\RasterLayerImageServiceRaster\RasterLayerImageServiceRaster.xaml.cs">
-      <DependentUpon>RasterLayerImageServiceRaster.xaml</DependentUpon>
-    </Compile>
-    <Compile Include="Samples\Layers\SceneLayerUrl\SceneLayerUrl.xaml.cs">
-      <DependentUpon>SceneLayerUrl.xaml</DependentUpon>
-    </Compile>
-    <Compile Include="Samples\Layers\RasterLayerRasterFunction\RasterLayerRasterFunction.xaml.cs">
-      <DependentUpon>RasterLayerRasterFunction.xaml</DependentUpon>
-    </Compile>
-    <Compile Include="Samples\Layers\WmsServiceCatalog\WmsServiceCatalog.xaml.cs">
-      <DependentUpon>WmsServiceCatalog.xaml</DependentUpon>
-    </Compile>
-    <Compile Include="Samples\Layers\WMSLayerUrl\WMSLayerUrl.xaml.cs">
-      <DependentUpon>WMSLayerUrl.xaml</DependentUpon>
-    </Compile>
-    <Compile Include="Samples\Layers\WMTSLayer\WMTSLayer.xaml.cs">
-      <DependentUpon>WMTSLayer.xaml</DependentUpon>
-    </Compile>
-    <Compile Include="Samples\Location\DisplayDeviceLocation\DisplayDeviceLocation.xaml.cs">
-      <DependentUpon>DisplayDeviceLocation.xaml</DependentUpon>
-    </Compile>
-    <Compile Include="Samples\MapView\ShowMagnifier\ShowMagnifier.xaml.cs">
-      <DependentUpon>ShowMagnifier.xaml</DependentUpon>
-    </Compile>
-    <Compile Include="Samples\MapView\TakeScreenshot\TakeScreenshot.xaml.cs">
-      <DependentUpon>TakeScreenshot.xaml</DependentUpon>
-    </Compile>
-    <Compile Include="Samples\MapView\DisplayLayerViewState\DisplayLayerViewState.xaml.cs">
-      <DependentUpon>DisplayLayerViewState.xaml</DependentUpon>
-    </Compile>
-    <Compile Include="Samples\MapView\DisplayDrawingStatus\DisplayDrawingStatus.xaml.cs">
-      <DependentUpon>DisplayDrawingStatus.xaml</DependentUpon>
-    </Compile>
-    <Compile Include="Samples\MapView\ChangeViewpoint\ChangeViewpoint.xaml.cs">
-      <DependentUpon>ChangeViewpoint.xaml</DependentUpon>
-    </Compile>
-    <Compile Include="Samples\Layers\FeatureLayerDefinitionExpression\FeatureLayerDefinitionExpression.xaml.cs">
-      <DependentUpon>FeatureLayerDefinitionExpression.xaml</DependentUpon>
-    </Compile>
-    <Compile Include="Samples\MapView\MapRotation\MapRotation.xaml.cs">
-      <DependentUpon>MapRotation.xaml</DependentUpon>
-    </Compile>
-    <Compile Include="Samples\Map\AccessLoadStatus\AccessLoadStatus.xaml.cs">
-      <DependentUpon>AccessLoadStatus.xaml</DependentUpon>
-    </Compile>
-    <Compile Include="Samples\Map\AuthorMap\AuthorMap.xaml.cs">
-      <DependentUpon>AuthorMap.xaml</DependentUpon>
-    </Compile>
-    <Compile Include="Samples\Map\ManageBookmarks\ManageBookmarks.xaml.cs">
-      <DependentUpon>ManageBookmarks.xaml</DependentUpon>
-    </Compile>
-    <Compile Include="Samples\Map\OpenMapURL\OpenMapURL.xaml.cs">
-      <DependentUpon>OpenMapURL.xaml</DependentUpon>
-    </Compile>
-    <Compile Include="Samples\Map\ChangeBasemap\ChangeBasemap.xaml.cs">
-      <DependentUpon>ChangeBasemap.xaml</DependentUpon>
-    </Compile>
-    <Compile Include="Samples\Map\DisplayMap\DisplayMap.xaml.cs">
-      <DependentUpon>DisplayMap.xaml</DependentUpon>
-    </Compile>
-    <Compile Include="Samples\Map\OpenMobileMap\OpenMobileMap.xaml.cs">
-      <DependentUpon>OpenMobileMap.xaml</DependentUpon>
-    </Compile>
-    <Compile Include="Samples\Map\SearchPortalMaps\SearchPortalMaps.xaml.cs">
-      <DependentUpon>SearchPortalMaps.xaml</DependentUpon>
-    </Compile>
-    <Compile Include="Samples\Map\SetInitialMapLocation\SetInitialMapLocation.xaml.cs">
-      <DependentUpon>SetInitialMapLocation.xaml</DependentUpon>
-    </Compile>
-    <Compile Include="Samples\Map\SetInitialMapArea\SetInitialMapArea.xaml.cs">
-      <DependentUpon>SetInitialMapArea.xaml</DependentUpon>
-    </Compile>
-    <Compile Include="Samples\Map\SetMinMaxScale\SetMinMaxScale.xaml.cs">
-      <DependentUpon>SetMinMaxScale.xaml</DependentUpon>
-    </Compile>
-    <Compile Include="Samples\Map\SetMapSpatialReference\SetMapSpatialReference.xaml.cs">
-      <DependentUpon>SetMapSpatialReference.xaml</DependentUpon>
-    </Compile>
-    <Compile Include="Samples\NetworkAnalysis\FindRoute\FindRoute.xaml.cs">
-      <DependentUpon>FindRoute.xaml</DependentUpon>
-    </Compile>
-    <Compile Include="Samples\Symbology\RenderPictureMarkers\RenderPictureMarkers.xaml.cs">
-      <DependentUpon>RenderPictureMarkers.xaml</DependentUpon>
-    </Compile>
-    <Compile Include="Samples\Symbology\RenderSimpleMarkers\RenderSimpleMarkers.xaml.cs">
-      <DependentUpon>RenderSimpleMarkers.xaml</DependentUpon>
-    </Compile>
-    <Compile Include="Samples\Symbology\RenderUniqueValues\RenderUniqueValues.xaml.cs">
-      <DependentUpon>RenderUniqueValues.xaml</DependentUpon>
-    </Compile>
-    <Compile Include="Samples\Symbology\UseDistanceCompositeSym\UseDistanceCompositeSym.xaml.cs">
-      <DependentUpon>UseDistanceCompositeSym.xaml</DependentUpon>
-    </Compile>
-    <Compile Include="Samples\Tutorial\AuthorEditSaveMap\AuthorEditSaveMap.xaml.cs">
-      <DependentUpon>AuthorEditSaveMap.xaml</DependentUpon>
-    </Compile>
-    <Content Include="Properties\ArcGISRuntime.Windows.Samples.rd.xml" />
-    <Compile Include="Samples\Search\FindAddress\FindAddress.xaml.cs">
-      <DependentUpon>FindAddress.xaml</DependentUpon>
-    </Compile>
-    <Compile Include="Samples\MapView\ShowCallout\ShowCallout.xaml.cs">
-      <DependentUpon>ShowCallout.xaml</DependentUpon>
-    </Compile>
-    <Compile Include="Samples\Layers\KmlLayerUrl\KmlLayerUrl.xaml.cs">
-      <DependentUpon>KmlLayerUrl.xaml</DependentUpon>
-    </Compile>
+    <!-- Sample Code -->
   </ItemGroup>
   <ItemGroup>
     <SDKReference Include="Microsoft.VCLibs, version=14.0">
@@ -833,7 +241,6 @@
     </SDKReference>
   </ItemGroup>
   <ItemGroup>
->>>>>>> d3febe57
     <Page Include="Samples\Data\FeatureLayerQuery\FeatureLayerQuery.xaml">
       <Generator>MSBuild:Compile</Generator>
       <SubType>Designer</SubType>
@@ -1095,33 +502,57 @@
       <SubType>Designer</SubType>
     </Page>
     <Page Include="Samples\MapView\ShowCallout\ShowCallout.xaml">
+      <Generator>MSBuild:Compile</Generator>
+      <SubType>Designer</SubType>
+    </Page>
+    <Page Include="Samples\Data\FeatureLayerGeoPackage\FeatureLayerGeoPackage.xaml">
+      <Generator>MSBuild:Compile</Generator>
+      <SubType>Designer</SubType>
+    </Page>
+    <Page Include="Samples\Layers\KmlLayerFile\KmlLayerFile.xaml">
+      <Generator>MSBuild:Compile</Generator>
+      <SubType>Designer</SubType>
+    </Page>
+    <Page Include="Samples\Layers\TimeBasedQuery\TimeBasedQuery.xaml">
+      <Generator>MSBuild:Compile</Generator>
+      <SubType>Designer</SubType>
+    </Page>
+    <Page Include="Samples\Layers\KmlLayerUrl\KmlLayerUrl.xaml">
+      <Generator>MSBuild:Compile</Generator>
+    </Page>
+    <Page Include="Samples\Data\FeatureLayerShapefile\FeatureLayerShapefile.xaml">
       <Generator>MSBuild:Compile</Generator>
       <SubType>Designer</SubType>
     </Page>
   </ItemGroup>
   <ItemGroup>
     <!-- MISC -->
-    <EmbeddedResource Include="Resources\PictureMarkerSymbols\pin_star_blue.png" /> <!-- Special -->
-      <!--<CopyToOutputDirectory>PreserveNewest</CopyToOutputDirectory>
+    <EmbeddedResource Include="Resources\PictureMarkerSymbols\pin_star_blue.png" />
+    <!-- Special -->
+    <Content Include="Properties\ArcGISRuntime.Windows.Samples.rd.xml" />
+    <!--<CopyToOutputDirectory>PreserveNewest</CopyToOutputDirectory>
     </Content>-->
-    <None Include="project.json"/>
+    <None Include="project.json" />
     <Content Include="Properties\ArcGISRuntime.Windows.Samples.rd.xml" />
     <Compile Include="Properties\AssemblyInfo.cs" />
   </ItemGroup>
   <ItemGroup>
     <!-- Sample Code -->
+    <Compile Include="Samples\Data\EditAndSyncFeatures\EditAndSyncFeatures.xaml.cs">
+      <DependentUpon>EditAndSyncFeatures.xaml</DependentUpon>
+    </Compile>
+    <Compile Include="Samples\Data\FeatureLayerGeoPackage\FeatureLayerGeoPackage.xaml.cs">
+      <DependentUpon>FeatureLayerGeoPackage.xaml</DependentUpon>
+    </Compile>
     <Compile Include="Samples\Data\FeatureLayerQuery\FeatureLayerQuery.xaml.cs">
       <DependentUpon>FeatureLayerQuery.xaml</DependentUpon>
     </Compile>
-    <Compile Include="Samples\Data\EditAndSyncFeatures\EditAndSyncFeatures.xaml.cs">
-      <DependentUpon>EditAndSyncFeatures.xaml</DependentUpon>
+    <Compile Include="Samples\Data\FeatureLayerShapefile\FeatureLayerShapefile.xaml.cs">
+      <DependentUpon>FeatureLayerShapefile.xaml</DependentUpon>
     </Compile>
     <Compile Include="Samples\Data\GenerateGeodatabase\GenerateGeodatabase.xaml.cs">
       <DependentUpon>GenerateGeodatabase.xaml</DependentUpon>
     </Compile>
-    <Compile Include="Samples\Data\FeatureLayerShapefile\FeatureLayerShapefile.xaml.cs">
-      <DependentUpon>FeatureLayerShapefile.xaml</DependentUpon>
-    </Compile>
     <Compile Include="Samples\Data\ServiceFeatureTableCache\ServiceFeatureTableCache.xaml.cs">
       <DependentUpon>ServiceFeatureTableCache.xaml</DependentUpon>
     </Compile>
@@ -1140,12 +571,12 @@
     <Compile Include="Samples\Geoprocessing\AnalyzeHotspots\AnalyzeHotspots.xaml.cs">
       <DependentUpon>AnalyzeHotspots.xaml</DependentUpon>
     </Compile>
+    <Compile Include="Samples\Geoprocessing\AnalyzeViewshed\AnalyzeViewshed.xaml.cs">
+      <DependentUpon>AnalyzeViewshed.xaml</DependentUpon>
+    </Compile>
     <Compile Include="Samples\Geoprocessing\ListGeodatabaseVersions\ListGeodatabaseVersions.xaml.cs">
       <DependentUpon>ListGeodatabaseVersions.xaml</DependentUpon>
     </Compile>
-    <Compile Include="Samples\Geoprocessing\AnalyzeViewshed\AnalyzeViewshed.xaml.cs">
-      <DependentUpon>AnalyzeViewshed.xaml</DependentUpon>
-    </Compile>
     <Compile Include="Samples\GraphicsOverlay\AddGraphicsRenderer\AddGraphicsRenderer.xaml.cs">
       <DependentUpon>AddGraphicsRenderer.xaml</DependentUpon>
     </Compile>
@@ -1167,129 +598,138 @@
     <Compile Include="Samples\Layers\ArcGISVectorTiledLayerUrl\ArcGISVectorTiledLayerUrl.xaml.cs">
       <DependentUpon>ArcGISVectorTiledLayerUrl.xaml</DependentUpon>
     </Compile>
+    <Compile Include="Samples\Layers\ChangeFeatureLayerRenderer\ChangeFeatureLayerRenderer.xaml.cs">
+      <DependentUpon>ChangeFeatureLayerRenderer.xaml</DependentUpon>
+    </Compile>
+    <Compile Include="Samples\Layers\ChangeSublayerVisibility\ChangeSublayerVisibility.xaml.cs">
+      <DependentUpon>ChangeSublayerVisibility.xaml</DependentUpon>
+    </Compile>
     <Compile Include="Samples\Layers\CreateFeatureCollectionLayer\CreateFeatureCollectionLayer.xaml.cs">
       <DependentUpon>CreateFeatureCollectionLayer.xaml</DependentUpon>
     </Compile>
     <Compile Include="Samples\Layers\DisplayScene\DisplayScene.xaml.cs">
       <DependentUpon>DisplayScene.xaml</DependentUpon>
     </Compile>
+    <Compile Include="Samples\Layers\ExportTiles\ExportTiles.xaml.cs">
+      <DependentUpon>ExportTiles.xaml</DependentUpon>
+    </Compile>
+    <Compile Include="Samples\Layers\FeatureCollectionLayerFromPortal\FeatureCollectionLayerFromPortal.xaml.cs">
+      <DependentUpon>FeatureCollectionLayerFromPortal.xaml</DependentUpon>
+    </Compile>
+    <Compile Include="Samples\Layers\FeatureCollectionLayerFromQuery\FeatureCollectionLayerFromQuery.xaml.cs">
+      <DependentUpon>FeatureCollectionLayerFromQuery.xaml</DependentUpon>
+    </Compile>
+    <Compile Include="Samples\Layers\FeatureLayerDefinitionExpression\FeatureLayerDefinitionExpression.xaml.cs">
+      <DependentUpon>FeatureLayerDefinitionExpression.xaml</DependentUpon>
+    </Compile>
+    <Compile Include="Samples\Layers\FeatureLayerDictionaryRenderer\FeatureLayerDictionaryRenderer.xaml.cs">
+      <DependentUpon>FeatureLayerDictionaryRenderer.xaml</DependentUpon>
+    </Compile>
+    <Compile Include="Samples\Layers\FeatureLayerSelection\FeatureLayerSelection.xaml.cs">
+      <DependentUpon>FeatureLayerSelection.xaml</DependentUpon>
+    </Compile>
+    <Compile Include="Samples\Layers\FeatureLayerUrl\FeatureLayerUrl.xaml.cs">
+      <DependentUpon>FeatureLayerUrl.xaml</DependentUpon>
+    </Compile>
+    <Compile Include="Samples\Layers\KmlLayerFile\KmlLayerFile.xaml.cs">
+      <DependentUpon>KmlLayerFile.xaml</DependentUpon>
+    </Compile>
+    <Compile Include="Samples\Layers\KmlLayerUrl\KmlLayerUrl.xaml.cs">
+      <DependentUpon>KmlLayerUrl.xaml</DependentUpon>
+    </Compile>
     <Compile Include="Samples\Layers\RasterLayerFile\RasterLayerFile.xaml.cs">
       <DependentUpon>RasterLayerFile.xaml</DependentUpon>
     </Compile>
-    <Compile Include="Samples\Layers\ExportTiles\ExportTiles.xaml.cs">
-      <DependentUpon>ExportTiles.xaml</DependentUpon>
-    </Compile>
-    <Compile Include="Samples\Layers\FeatureCollectionLayerFromQuery\FeatureCollectionLayerFromQuery.xaml.cs">
-      <DependentUpon>FeatureCollectionLayerFromQuery.xaml</DependentUpon>
-    </Compile>
-    <Compile Include="Samples\Layers\FeatureCollectionLayerFromPortal\FeatureCollectionLayerFromPortal.xaml.cs">
-      <DependentUpon>FeatureCollectionLayerFromPortal.xaml</DependentUpon>
-    </Compile>
-    <Compile Include="Samples\Layers\FeatureLayerDictionaryRenderer\FeatureLayerDictionaryRenderer.xaml.cs">
-      <DependentUpon>FeatureLayerDictionaryRenderer.xaml</DependentUpon>
-    </Compile>
-    <Compile Include="Samples\Layers\FeatureLayerUrl\FeatureLayerUrl.xaml.cs">
-      <DependentUpon>FeatureLayerUrl.xaml</DependentUpon>
-    </Compile>
-    <Compile Include="Samples\Layers\FeatureLayerSelection\FeatureLayerSelection.xaml.cs">
-      <DependentUpon>FeatureLayerSelection.xaml</DependentUpon>
-    </Compile>
-    <Compile Include="Samples\Layers\ChangeSublayerVisibility\ChangeSublayerVisibility.xaml.cs">
-      <DependentUpon>ChangeSublayerVisibility.xaml</DependentUpon>
-    </Compile>
-    <Compile Include="Samples\Layers\ChangeFeatureLayerRenderer\ChangeFeatureLayerRenderer.xaml.cs">
-      <DependentUpon>ChangeFeatureLayerRenderer.xaml</DependentUpon>
-    </Compile>
-    <Compile Include="Samples\Layers\KmlLayerFile\KmlLayerFile.xaml.cs">
-      <DependentUpon>KmlLayerFile.xaml</DependentUpon>
+    <Compile Include="Samples\Layers\RasterLayerImageServiceRaster\RasterLayerImageServiceRaster.xaml.cs">
+      <DependentUpon>RasterLayerImageServiceRaster.xaml</DependentUpon>
+    </Compile>
+    <Compile Include="Samples\Layers\RasterLayerRasterFunction\RasterLayerRasterFunction.xaml.cs">
+      <DependentUpon>RasterLayerRasterFunction.xaml</DependentUpon>
+    </Compile>
+    <Compile Include="Samples\Layers\RasterRenderingRule\RasterRenderingRule.xaml.cs">
+      <DependentUpon>RasterRenderingRule.xaml</DependentUpon>
+    </Compile>
+    <Compile Include="Samples\Layers\SceneLayerUrl\SceneLayerUrl.xaml.cs">
+      <DependentUpon>SceneLayerUrl.xaml</DependentUpon>
     </Compile>
     <Compile Include="Samples\Layers\TimeBasedQuery\TimeBasedQuery.xaml.cs">
       <DependentUpon>TimeBasedQuery.xaml</DependentUpon>
     </Compile>
-    <Compile Include="Samples\Layers\RasterLayerImageServiceRaster\RasterLayerImageServiceRaster.xaml.cs">
-      <DependentUpon>RasterLayerImageServiceRaster.xaml</DependentUpon>
-    </Compile>
-    <Compile Include="Samples\Layers\RasterRenderingRule\RasterRenderingRule.xaml.cs">
-      <DependentUpon>RasterRenderingRule.xaml</DependentUpon>
-    </Compile>
-    <Compile Include="Samples\Layers\SceneLayerUrl\SceneLayerUrl.xaml.cs">
-      <DependentUpon>SceneLayerUrl.xaml</DependentUpon>
-    </Compile>
-    <Compile Include="Samples\Layers\RasterLayerRasterFunction\RasterLayerRasterFunction.xaml.cs">
-      <DependentUpon>RasterLayerRasterFunction.xaml</DependentUpon>
+    <Compile Include="Samples\Layers\WMSLayerUrl\WMSLayerUrl.xaml.cs">
+      <DependentUpon>WMSLayerUrl.xaml</DependentUpon>
     </Compile>
     <Compile Include="Samples\Layers\WmsServiceCatalog\WmsServiceCatalog.xaml.cs">
       <DependentUpon>WmsServiceCatalog.xaml</DependentUpon>
     </Compile>
-    <Compile Include="Samples\Layers\WMSLayerUrl\WMSLayerUrl.xaml.cs">
-      <DependentUpon>WMSLayerUrl.xaml</DependentUpon>
-    </Compile>
     <Compile Include="Samples\Layers\WMTSLayer\WMTSLayer.xaml.cs">
       <DependentUpon>WMTSLayer.xaml</DependentUpon>
     </Compile>
     <Compile Include="Samples\Location\DisplayDeviceLocation\DisplayDeviceLocation.xaml.cs">
       <DependentUpon>DisplayDeviceLocation.xaml</DependentUpon>
     </Compile>
+    <Compile Include="Samples\Map\AccessLoadStatus\AccessLoadStatus.xaml.cs">
+      <DependentUpon>AccessLoadStatus.xaml</DependentUpon>
+    </Compile>
+    <Compile Include="Samples\Map\AuthorMap\AuthorMap.xaml.cs">
+      <DependentUpon>AuthorMap.xaml</DependentUpon>
+    </Compile>
+    <Compile Include="Samples\Map\ChangeBasemap\ChangeBasemap.xaml.cs">
+      <DependentUpon>ChangeBasemap.xaml</DependentUpon>
+    </Compile>
+    <Compile Include="Samples\Map\DisplayMap\DisplayMap.xaml.cs">
+      <DependentUpon>DisplayMap.xaml</DependentUpon>
+    </Compile>
+    <Compile Include="Samples\Map\ManageBookmarks\ManageBookmarks.xaml.cs">
+      <DependentUpon>ManageBookmarks.xaml</DependentUpon>
+    </Compile>
+    <Compile Include="Samples\Map\OpenMapURL\OpenMapURL.xaml.cs">
+      <DependentUpon>OpenMapURL.xaml</DependentUpon>
+    </Compile>
+    <Compile Include="Samples\Map\OpenMobileMap\OpenMobileMap.xaml.cs">
+      <DependentUpon>OpenMobileMap.xaml</DependentUpon>
+    </Compile>
+    <Compile Include="Samples\Map\SearchPortalMaps\SearchPortalMaps.xaml.cs">
+      <DependentUpon>SearchPortalMaps.xaml</DependentUpon>
+    </Compile>
+    <Compile Include="Samples\Map\SetInitialMapArea\SetInitialMapArea.xaml.cs">
+      <DependentUpon>SetInitialMapArea.xaml</DependentUpon>
+    </Compile>
+    <Compile Include="Samples\Map\SetInitialMapLocation\SetInitialMapLocation.xaml.cs">
+      <DependentUpon>SetInitialMapLocation.xaml</DependentUpon>
+    </Compile>
+    <Compile Include="Samples\Map\SetMapSpatialReference\SetMapSpatialReference.xaml.cs">
+      <DependentUpon>SetMapSpatialReference.xaml</DependentUpon>
+    </Compile>
+    <Compile Include="Samples\Map\SetMinMaxScale\SetMinMaxScale.xaml.cs">
+      <DependentUpon>SetMinMaxScale.xaml</DependentUpon>
+    </Compile>
+    <Compile Include="Samples\MapView\ChangeViewpoint\ChangeViewpoint.xaml.cs">
+      <DependentUpon>ChangeViewpoint.xaml</DependentUpon>
+    </Compile>
+    <Compile Include="Samples\MapView\DisplayDrawingStatus\DisplayDrawingStatus.xaml.cs">
+      <DependentUpon>DisplayDrawingStatus.xaml</DependentUpon>
+    </Compile>
+    <Compile Include="Samples\MapView\DisplayLayerViewState\DisplayLayerViewState.xaml.cs">
+      <DependentUpon>DisplayLayerViewState.xaml</DependentUpon>
+    </Compile>
+    <Compile Include="Samples\MapView\MapRotation\MapRotation.xaml.cs">
+      <DependentUpon>MapRotation.xaml</DependentUpon>
+    </Compile>
+    <Compile Include="Samples\MapView\ShowCallout\ShowCallout.xaml.cs">
+      <DependentUpon>ShowCallout.xaml</DependentUpon>
+    </Compile>
     <Compile Include="Samples\MapView\ShowMagnifier\ShowMagnifier.xaml.cs">
       <DependentUpon>ShowMagnifier.xaml</DependentUpon>
     </Compile>
     <Compile Include="Samples\MapView\TakeScreenshot\TakeScreenshot.xaml.cs">
       <DependentUpon>TakeScreenshot.xaml</DependentUpon>
     </Compile>
-    <Compile Include="Samples\MapView\DisplayLayerViewState\DisplayLayerViewState.xaml.cs">
-      <DependentUpon>DisplayLayerViewState.xaml</DependentUpon>
-    </Compile>
-    <Compile Include="Samples\MapView\DisplayDrawingStatus\DisplayDrawingStatus.xaml.cs">
-      <DependentUpon>DisplayDrawingStatus.xaml</DependentUpon>
-    </Compile>
-    <Compile Include="Samples\MapView\ChangeViewpoint\ChangeViewpoint.xaml.cs">
-      <DependentUpon>ChangeViewpoint.xaml</DependentUpon>
-    </Compile>
-    <Compile Include="Samples\Layers\FeatureLayerDefinitionExpression\FeatureLayerDefinitionExpression.xaml.cs">
-      <DependentUpon>FeatureLayerDefinitionExpression.xaml</DependentUpon>
-    </Compile>
-    <Compile Include="Samples\MapView\MapRotation\MapRotation.xaml.cs">
-      <DependentUpon>MapRotation.xaml</DependentUpon>
-    </Compile>
-    <Compile Include="Samples\Map\AccessLoadStatus\AccessLoadStatus.xaml.cs">
-      <DependentUpon>AccessLoadStatus.xaml</DependentUpon>
-    </Compile>
-    <Compile Include="Samples\Map\AuthorMap\AuthorMap.xaml.cs">
-      <DependentUpon>AuthorMap.xaml</DependentUpon>
-    </Compile>
-    <Compile Include="Samples\Map\ManageBookmarks\ManageBookmarks.xaml.cs">
-      <DependentUpon>ManageBookmarks.xaml</DependentUpon>
-    </Compile>
-    <Compile Include="Samples\Map\OpenMapURL\OpenMapURL.xaml.cs">
-      <DependentUpon>OpenMapURL.xaml</DependentUpon>
-    </Compile>
-    <Compile Include="Samples\Map\ChangeBasemap\ChangeBasemap.xaml.cs">
-      <DependentUpon>ChangeBasemap.xaml</DependentUpon>
-    </Compile>
-    <Compile Include="Samples\Map\DisplayMap\DisplayMap.xaml.cs">
-      <DependentUpon>DisplayMap.xaml</DependentUpon>
-    </Compile>
-    <Compile Include="Samples\Map\OpenMobileMap\OpenMobileMap.xaml.cs">
-      <DependentUpon>OpenMobileMap.xaml</DependentUpon>
-    </Compile>
-    <Compile Include="Samples\Map\SearchPortalMaps\SearchPortalMaps.xaml.cs">
-      <DependentUpon>SearchPortalMaps.xaml</DependentUpon>
-    </Compile>
-    <Compile Include="Samples\Map\SetInitialMapLocation\SetInitialMapLocation.xaml.cs">
-      <DependentUpon>SetInitialMapLocation.xaml</DependentUpon>
-    </Compile>
-    <Compile Include="Samples\Map\SetInitialMapArea\SetInitialMapArea.xaml.cs">
-      <DependentUpon>SetInitialMapArea.xaml</DependentUpon>
-    </Compile>
-    <Compile Include="Samples\Map\SetMinMaxScale\SetMinMaxScale.xaml.cs">
-      <DependentUpon>SetMinMaxScale.xaml</DependentUpon>
-    </Compile>
-    <Compile Include="Samples\Map\SetMapSpatialReference\SetMapSpatialReference.xaml.cs">
-      <DependentUpon>SetMapSpatialReference.xaml</DependentUpon>
-    </Compile>
     <Compile Include="Samples\NetworkAnalysis\FindRoute\FindRoute.xaml.cs">
       <DependentUpon>FindRoute.xaml</DependentUpon>
     </Compile>
+    <Compile Include="Samples\Search\FindAddress\FindAddress.xaml.cs">
+      <DependentUpon>FindAddress.xaml</DependentUpon>
+    </Compile>
     <Compile Include="Samples\Search\FindPlace\FindPlace.xaml.cs">
       <DependentUpon>FindPlace.xaml</DependentUpon>
     </Compile>
@@ -1310,15 +750,6 @@
     </Compile>
     <Compile Include="Samples\Tutorial\AuthorEditSaveMap\AuthorEditSaveMap.xaml.cs">
       <DependentUpon>AuthorEditSaveMap.xaml</DependentUpon>
-    </Compile>
-    <Compile Include="Samples\Search\FindAddress\FindAddress.xaml.cs">
-      <DependentUpon>FindAddress.xaml</DependentUpon>
-    </Compile>
-    <Compile Include="Samples\MapView\ShowCallout\ShowCallout.xaml.cs">
-      <DependentUpon>ShowCallout.xaml</DependentUpon>
-    </Compile>
-    <Compile Include="Samples\Layers\KmlLayerUrl\KmlLayerUrl.xaml.cs">
-      <DependentUpon>KmlLayerUrl.xaml</DependentUpon>
     </Compile>
   </ItemGroup>
   <ItemGroup>
