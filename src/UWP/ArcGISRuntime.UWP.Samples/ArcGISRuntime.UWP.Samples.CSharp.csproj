﻿<?xml version="1.0" encoding="utf-8"?>
<Project ToolsVersion="14.0" DefaultTargets="Build" xmlns="http://schemas.microsoft.com/developer/msbuild/2003">
  <Import Project="$(MSBuildExtensionsPath)\$(MSBuildToolsVersion)\Microsoft.Common.props" Condition="Exists('$(MSBuildExtensionsPath)\$(MSBuildToolsVersion)\Microsoft.Common.props')" />
  <!-- Build Configurations -->
  <PropertyGroup>
    <Configuration Condition=" '$(Configuration)' == '' ">Debug</Configuration>
    <Platform Condition=" '$(Platform)' == '' ">AnyCPU</Platform>
    <ProjectGuid>{6820B615-C568-4A13-B026-A77CDD348BFA}</ProjectGuid>
    <OutputType>Library</OutputType>
    <AppDesignerFolder>Properties</AppDesignerFolder>
    <RootNamespace>ArcGISRuntime.UWP</RootNamespace>
    <AssemblyName>ArcGISRuntime.UWP.Samples</AssemblyName>
    <DefaultLanguage>en-US</DefaultLanguage>
    <TargetPlatformIdentifier>UAP</TargetPlatformIdentifier>
    <TargetPlatformVersion>10.0.14393.0</TargetPlatformVersion>
    <TargetPlatformMinVersion>10.0.14393.0</TargetPlatformMinVersion>
    <MinimumVisualStudioVersion>14</MinimumVisualStudioVersion>
    <FileAlignment>512</FileAlignment>
    <ProjectTypeGuids>{A5A43C5B-DE2A-4C0C-9213-0A381AF9435A};{FAE04EC0-301F-11D3-BF4B-00C04F79EFBC}</ProjectTypeGuids>
  </PropertyGroup>
  <PropertyGroup Condition="'$(Configuration)|$(Platform)' == 'Debug|ARM'">
    <PlatformTarget>ARM</PlatformTarget>
    <DebugSymbols>true</DebugSymbols>
    <OutputPath>..\..\..\output\UWP\ARM\debug\</OutputPath>
    <DefineConstants>DEBUG;TRACE;NETFX_CORE;WINDOWS_UWP</DefineConstants>
    <NoWarn>;2008</NoWarn>
    <DebugType>full</DebugType>
    <PlatformTarget>ARM</PlatformTarget>
    <UseVSHostingProcess>false</UseVSHostingProcess>
    <ErrorReport>prompt</ErrorReport>
  </PropertyGroup>
  <PropertyGroup Condition="'$(Configuration)|$(Platform)' == 'Release|ARM'">
    <PlatformTarget>ARM</PlatformTarget>
    <OutputPath>..\..\..\output\UWP\ARM\release\</OutputPath>
    <DefineConstants>TRACE;NETFX_CORE;WINDOWS_UWP</DefineConstants>
    <Optimize>true</Optimize>
    <NoWarn>;2008</NoWarn>
    <DebugType>pdbonly</DebugType>
    <PlatformTarget>ARM</PlatformTarget>
    <UseVSHostingProcess>false</UseVSHostingProcess>
    <ErrorReport>prompt</ErrorReport>
  </PropertyGroup>
  <PropertyGroup Condition="'$(Configuration)|$(Platform)' == 'Debug|x64'">
    <PlatformTarget>x64</PlatformTarget>
    <DebugSymbols>true</DebugSymbols>
    <OutputPath>..\..\..\output\UWP\x64\debug\</OutputPath>
    <DefineConstants>DEBUG;TRACE;NETFX_CORE;WINDOWS_UWP</DefineConstants>
    <NoWarn>;2008</NoWarn>
    <DebugType>full</DebugType>
    <PlatformTarget>x64</PlatformTarget>
    <UseVSHostingProcess>false</UseVSHostingProcess>
    <ErrorReport>prompt</ErrorReport>
  </PropertyGroup>
  <PropertyGroup Condition="'$(Configuration)|$(Platform)' == 'Release|x64'">
    <PlatformTarget>x64</PlatformTarget>
    <OutputPath>..\..\..\output\UWP\x64\release\</OutputPath>
    <DefineConstants>TRACE;NETFX_CORE;WINDOWS_UWP</DefineConstants>
    <Optimize>true</Optimize>
    <NoWarn>;2008</NoWarn>
    <DebugType>pdbonly</DebugType>
    <PlatformTarget>x64</PlatformTarget>
    <UseVSHostingProcess>false</UseVSHostingProcess>
    <ErrorReport>prompt</ErrorReport>
  </PropertyGroup>
  <PropertyGroup Condition="'$(Configuration)|$(Platform)' == 'Debug|x86'">
    <PlatformTarget>x86</PlatformTarget>
    <DebugSymbols>true</DebugSymbols>
    <OutputPath>..\..\..\output\UWP\x86\debug\</OutputPath>
    <DefineConstants>DEBUG;TRACE;NETFX_CORE;WINDOWS_UWP</DefineConstants>
    <NoWarn>;2008</NoWarn>
    <DebugType>full</DebugType>
    <PlatformTarget>x86</PlatformTarget>
    <UseVSHostingProcess>false</UseVSHostingProcess>
    <ErrorReport>prompt</ErrorReport>
    <LangVersion>6</LangVersion>
  </PropertyGroup>
  <PropertyGroup Condition="'$(Configuration)|$(Platform)' == 'Release|x86'">
    <PlatformTarget>x86</PlatformTarget>
    <OutputPath>..\..\..\output\UWP\x86\release\</OutputPath>
    <DefineConstants>TRACE;NETFX_CORE;WINDOWS_UWP</DefineConstants>
    <Optimize>true</Optimize>
    <NoWarn>;2008</NoWarn>
    <DebugType>pdbonly</DebugType>
    <PlatformTarget>x86</PlatformTarget>
    <UseVSHostingProcess>false</UseVSHostingProcess>
    <ErrorReport>prompt</ErrorReport>
    <LangVersion>6</LangVersion>
  </PropertyGroup>
  <!-- /Build Configurations -->
  <ItemGroup>
    <!-- References -->
    <SDKReference Include="Microsoft.VCLibs, version=14.0">
      <Name>Visual C++ 2015 Runtime for Universal Windows Platform Apps</Name>
    </SDKReference>
    <!-- A reference to the entire .Net Framework and Windows SDK are automatically included -->
  </ItemGroup>
  <ItemGroup>
    <!-- Misc Config -->
    <EmbeddedResource Include="Resources\PictureMarkerSymbols\pin_star_blue.png" />
    <Content Include="Properties\ArcGISRuntime.Windows.Samples.rd.xml" />
    <None Include="project.json" />
    <Content Include="Properties\ArcGISRuntime.Windows.Samples.rd.xml" />
    <Compile Include="Properties\AssemblyInfo.cs" />
<<<<<<< HEAD
    <Content Include="Samples\Data\GeodatabaseTransactions\GeodatabaseTransactions.jpg" />
    <Content Include="Samples\Data\RasterLayerGeoPackage\metadata.json" />
    <Content Include="Samples\Data\GeodatabaseTransactions\metadata.json" />
=======
    <Content Include="Samples\Analysis\LineOfSightLocation\LineOfSightLocation.jpg" />
    <Content Include="Samples\Data\RasterLayerGeoPackage\metadata.json" />
    <Content Include="Samples\Analysis\LineOfSightLocation\metadata.json" />
>>>>>>> d7a5dbf8
  </ItemGroup>
  <ItemGroup>
    <!-- JSON Metadata -->
    <Content Include="Samples\Layers\WmsIdentify\metadata.json" />
    <Content Include="Samples\Hydrography\SelectEncFeatures\metadata.json" />
    <Content Include="Samples\Hydrography\ChangeEncDisplaySettings\metadata.json" />
    <Content Include="Samples\Hydrography\AddEncExchangeSet\metadata.json" />
    <Content Include="Samples\MapView\GeoViewSync\metadata.json" />
    <Content Include="groups.json" />
    <Content Include="Samples\Data\EditAndSyncFeatures\metadata.json" />
    <Content Include="Samples\Data\FeatureLayerGeoPackage\metadata.json" />
    <Content Include="Samples\Data\FeatureLayerQuery\metadata.json" />
    <Content Include="Samples\Data\FeatureLayerShapefile\metadata.json" />
    <Content Include="Samples\Data\GenerateGeodatabase\metadata.json" />
    <Content Include="Samples\Data\RasterLayerGeoPackage\RasterLayerGeoPackage.jpg" />
    <Content Include="Samples\Data\ReadShapefileMetadata\metadata.json" />
    <Content Include="Samples\Data\ServiceFeatureTableCache\metadata.json" />
    <Content Include="Samples\Data\ServiceFeatureTableManualCache\metadata.json" />
    <Content Include="Samples\Data\ServiceFeatureTableNoCache\metadata.json" />
    <Content Include="Samples\Data\StatisticalQuery\metadata.json" />
    <Content Include="Samples\Data\StatsQueryGroupAndSort\metadata.json" />
    <Content Include="Samples\Geoprocessing\AnalyzeHotspots\metadata.json" />
    <Content Include="Samples\Geoprocessing\AnalyzeViewshed\metadata.json" />
    <Content Include="Samples\Geoprocessing\ListGeodatabaseVersions\metadata.json" />
    <Content Include="Samples\GraphicsOverlay\AddGraphicsRenderer\metadata.json" />
    <Content Include="Samples\GraphicsOverlay\IdentifyGraphics\metadata.json" />
    <Content Include="Samples\GraphicsOverlay\SketchOnMap\metadata.json" />
    <Content Include="Samples\GraphicsOverlay\SurfacePlacements\metadata.json" />
    <Content Include="Samples\Layers\ArcGISMapImageLayerUrl\metadata.json" />
    <Content Include="Samples\Layers\ArcGISTiledLayerUrl\metadata.json" />
    <Content Include="Samples\Layers\ArcGISVectorTiledLayerUrl\metadata.json" />
    <Content Include="Samples\Layers\ChangeFeatureLayerRenderer\metadata.json" />
    <Content Include="Samples\Layers\ChangeSublayerVisibility\metadata.json" />
    <Content Include="Samples\Layers\CreateFeatureCollectionLayer\metadata.json" />
    <Content Include="Samples\Layers\DisplayScene\metadata.json" />
    <Content Include="Samples\Layers\ExportTiles\metadata.json" />
    <Content Include="Samples\Layers\FeatureCollectionLayerFromPortal\metadata.json" />
    <Content Include="Samples\Layers\FeatureCollectionLayerFromQuery\metadata.json" />
    <Content Include="Samples\Layers\FeatureLayerDefinitionExpression\metadata.json" />
    <Content Include="Samples\Layers\FeatureLayerDictionaryRenderer\metadata.json" />
    <Content Include="Samples\Layers\FeatureLayerSelection\metadata.json" />
    <Content Include="Samples\Layers\FeatureLayerUrl\metadata.json" />
    <Content Include="Samples\Layers\RasterLayerFile\metadata.json" />
    <Content Include="Samples\Layers\RasterLayerImageServiceRaster\metadata.json" />
    <Content Include="Samples\Layers\RasterLayerRasterFunction\metadata.json" />
    <Content Include="Samples\Layers\RasterRenderingRule\metadata.json" />
    <Content Include="Samples\Layers\SceneLayerUrl\metadata.json" />
    <Content Include="Samples\Layers\TimeBasedQuery\metadata.json" />
    <Content Include="Samples\Layers\WMSLayerUrl\metadata.json" />
    <Content Include="Samples\Layers\WmsServiceCatalog\metadata.json" />
    <Content Include="Samples\Layers\WMTSLayer\metadata.json" />
    <Content Include="Samples\Location\DisplayDeviceLocation\metadata.json" />
    <Content Include="Samples\Map\AccessLoadStatus\metadata.json" />
    <Content Include="Samples\Map\AuthorMap\metadata.json" />
    <Content Include="Samples\Map\ChangeBasemap\metadata.json" />
    <Content Include="Samples\Map\DisplayMap\metadata.json" />
    <Content Include="Samples\Map\ManageBookmarks\metadata.json" />
    <Content Include="Samples\Map\OpenMapURL\metadata.json" />
    <Content Include="Samples\Map\OpenMobileMap\metadata.json" />
    <Content Include="Samples\Map\SearchPortalMaps\metadata.json" />
    <Content Include="Samples\Map\SetInitialMapArea\metadata.json" />
    <Content Include="Samples\Map\SetInitialMapLocation\metadata.json" />
    <Content Include="Samples\Map\SetMapSpatialReference\metadata.json" />
    <Content Include="Samples\Map\SetMinMaxScale\metadata.json" />
    <Content Include="Samples\MapView\ChangeViewpoint\metadata.json" />
    <Content Include="Samples\MapView\DisplayDrawingStatus\metadata.json" />
    <Content Include="Samples\MapView\DisplayLayerViewState\metadata.json" />
    <Content Include="Samples\MapView\FeatureLayerTimeOffset\metadata.json" />
    <Content Include="Samples\MapView\MapRotation\metadata.json" />
    <Content Include="Samples\MapView\ShowCallout\metadata.json" />
    <Content Include="Samples\MapView\ShowMagnifier\metadata.json" />
    <Content Include="Samples\MapView\TakeScreenshot\metadata.json" />
    <Content Include="Samples\NetworkAnalysis\FindRoute\metadata.json" />
    <Content Include="Samples\Search\FindAddress\metadata.json" />
    <Content Include="Samples\Search\FindPlace\metadata.json" />
    <Content Include="Samples\Symbology\RenderPictureMarkers\metadata.json" />
    <Content Include="Samples\Symbology\RenderSimpleMarkers\metadata.json" />
    <Content Include="Samples\Symbology\RenderUniqueValues\metadata.json" />
    <Content Include="Samples\Symbology\SimpleRenderers\metadata.json" />
    <Content Include="Samples\Symbology\UseDistanceCompositeSym\metadata.json" />
    <Content Include="Samples\Tutorial\AuthorEditSaveMap\metadata.json" />
  </ItemGroup>
  <ItemGroup>
    <!-- Screenshots -->
    <Content Include="Samples\Layers\WmsIdentify\WmsIdentify.jpg" />
    <Content Include="Samples\Hydrography\SelectEncFeatures\SelectEncFeatures.jpg" />
    <Content Include="Samples\Hydrography\ChangeEncDisplaySettings\ChangeEncDisplaySettings.jpg" />
    <Content Include="Samples\Hydrography\AddEncExchangeSet\AddEncExchangeSet.jpg" />
    <Content Include="Samples\MapView\GeoViewSync\GeoViewSync.jpg" />
    <Content Include="Samples\Data\EditAndSyncFeatures\EditAndSyncFeatures.jpg" />
    <Content Include="Samples\Data\FeatureLayerGeoPackage\FeatureLayerGeoPackage.jpg" />
    <Content Include="Samples\Data\FeatureLayerQuery\FeatureLayerQuery.jpg" />
    <Content Include="Samples\Data\FeatureLayerShapefile\FeatureLayerShapefile.jpg" />
    <Content Include="Samples\Data\GenerateGeodatabase\GenerateGeodatabase.jpg" />
    <Content Include="Samples\Data\ReadShapefileMetadata\ReadShapefileMetadata.jpg" />
    <Content Include="Samples\Data\ServiceFeatureTableCache\ServiceFeatureTableCache.jpg" />
    <Content Include="Samples\Data\ServiceFeatureTableManualCache\ServiceFeatureTableManualCache.jpg" />
    <Content Include="Samples\Data\ServiceFeatureTableNoCache\ServiceFeatureTableNoCache.jpg" />
    <Content Include="Samples\Data\StatisticalQuery\StatisticalQuery.jpg" />
    <Content Include="Samples\Data\StatsQueryGroupAndSort\StatsQueryGroupAndSort.jpg" />
    <Content Include="Samples\Geoprocessing\AnalyzeHotspots\AnalyzeHotspots.jpg" />
    <Content Include="Samples\Geoprocessing\AnalyzeViewshed\AnalyzeViewshed.jpg" />
    <Content Include="Samples\Geoprocessing\ListGeodatabaseVersions\ListGeodatabaseVersions.jpg" />
    <Content Include="Samples\GraphicsOverlay\AddGraphicsRenderer\AddGraphicsRenderer.jpg" />
    <Content Include="Samples\GraphicsOverlay\IdentifyGraphics\IdentifyGraphics.jpg" />
    <Content Include="Samples\GraphicsOverlay\SketchOnMap\SketchOnMap.jpg" />
    <Content Include="Samples\GraphicsOverlay\SurfacePlacements\SurfacePlacements.jpg" />
    <Content Include="Samples\Layers\ArcGISMapImageLayerUrl\ArcGISMapImageLayerUrl.jpg" />
    <Content Include="Samples\Layers\ArcGISTiledLayerUrl\ArcGISTiledLayerUrl.jpg" />
    <Content Include="Samples\Layers\ArcGISVectorTiledLayerUrl\ArcGISVectorTiledLayerUrl.jpg" />
    <Content Include="Samples\Layers\ChangeFeatureLayerRenderer\ChangeFeatureLayerRenderer.jpg" />
    <Content Include="Samples\Layers\ChangeSublayerVisibility\ChangeSublayerVisibility.jpg" />
    <Content Include="Samples\Layers\CreateFeatureCollectionLayer\CreateFeatureCollectionLayer.jpg" />
    <Content Include="Samples\Layers\DisplayScene\DisplayScene.jpg" />
    <Content Include="Samples\Layers\ExportTiles\ExportTiles.jpg" />
    <Content Include="Samples\Layers\FeatureCollectionLayerFromPortal\FeatureCollectionLayerFromPortal.jpg" />
    <Content Include="Samples\Layers\FeatureCollectionLayerFromQuery\FeatureCollectionLayerFromQuery.jpg" />
    <Content Include="Samples\Layers\FeatureLayerDefinitionExpression\FeatureLayerDefinitionExpression.jpg" />
    <Content Include="Samples\Layers\FeatureLayerDictionaryRenderer\FeatureLayerDictionaryRenderer.jpg" />
    <Content Include="Samples\Layers\FeatureLayerSelection\FeatureLayerSelection.jpg" />
    <Content Include="Samples\Layers\FeatureLayerUrl\FeatureLayerUrl.jpg" />
    <Content Include="Samples\Layers\RasterLayerFile\RasterLayerFile.jpg" />
    <Content Include="Samples\Layers\RasterLayerImageServiceRaster\RasterLayerImageServiceRaster.jpg" />
    <Content Include="Samples\Layers\RasterLayerRasterFunction\RasterLayerRasterFunction.jpg" />
    <Content Include="Samples\Layers\RasterRenderingRule\RasterRenderingRule.jpg" />
    <Content Include="Samples\Layers\SceneLayerUrl\SceneLayerUrl.jpg" />
    <Content Include="Samples\Layers\TimeBasedQuery\TimeBasedQuery.jpg" />
    <Content Include="Samples\Layers\WMSLayerUrl\WMSLayerUrl.jpg" />
    <Content Include="Samples\Layers\WmsServiceCatalog\WmsServiceCatalog.jpg" />
    <Content Include="Samples\Layers\WMTSLayer\WMTSLayer.jpg" />
    <Content Include="Samples\Location\DisplayDeviceLocation\DisplayDeviceLocation.jpg" />
    <Content Include="Samples\Map\AccessLoadStatus\AccessLoadStatus.jpg" />
    <Content Include="Samples\Map\AuthorMap\AuthorMap.jpg" />
    <Content Include="Samples\Map\ChangeBasemap\ChangeBasemap.jpg" />
    <Content Include="Samples\Map\DisplayMap\DisplayMap.jpg" />
    <Content Include="Samples\Map\ManageBookmarks\ManageBookmarks.jpg" />
    <Content Include="Samples\Map\OpenMapURL\OpenMapURL.jpg" />
    <Content Include="Samples\Map\OpenMobileMap\OpenMobileMap.jpg" />
    <Content Include="Samples\Map\SearchPortalMaps\SearchPortalMaps.jpg" />
    <Content Include="Samples\Map\SetInitialMapArea\SetInitialMapArea.jpg" />
    <Content Include="Samples\Map\SetInitialMapLocation\SetInitialMapLocation.jpg" />
    <Content Include="Samples\Map\SetMapSpatialReference\SetMapSpatialReference.jpg" />
    <Content Include="Samples\Map\SetMinMaxScale\SetMinMaxScale.jpg" />
    <Content Include="Samples\MapView\ChangeViewpoint\ChangeViewpoint.jpg" />
    <Content Include="Samples\MapView\DisplayDrawingStatus\DisplayDrawingStatus.jpg" />
    <Content Include="Samples\MapView\DisplayLayerViewState\DisplayLayerViewState.jpg" />
    <Content Include="Samples\MapView\FeatureLayerTimeOffset\FeatureLayerTimeOffset.jpg" />
    <Content Include="Samples\MapView\MapRotation\MapRotation.jpg" />
    <Content Include="Samples\MapView\ShowCallout\ShowCallout.jpg" />
    <Content Include="Samples\MapView\ShowMagnifier\ShowMagnifier.jpg" />
    <Content Include="Samples\MapView\TakeScreenshot\TakeScreenshot.jpg" />
    <Content Include="Samples\NetworkAnalysis\FindRoute\FindRoute.jpg" />
    <Content Include="Samples\Search\FindAddress\FindAddress.jpg" />
    <Content Include="Samples\Search\FindPlace\FindPlace.jpg" />
    <Content Include="Samples\Symbology\RenderPictureMarkers\RenderPictureMarkers.jpg" />
    <Content Include="Samples\Symbology\RenderSimpleMarkers\RenderSimpleMarkers.jpg" />
    <Content Include="Samples\Symbology\RenderUniqueValues\RenderUniqueValues.jpg" />
    <Content Include="Samples\Symbology\SimpleRenderers\SimpleRenderers.jpg" />
    <Content Include="Samples\Symbology\UseDistanceCompositeSym\UseDistanceCompositeSym.jpg" />
    <Content Include="Samples\Tutorial\AuthorEditSaveMap\AuthorEditSaveMap.jpg" />
  </ItemGroup>
  <ItemGroup>
    <!-- Sample Code -->
    <Compile Include="Samples\Layers\WmsIdentify\WmsIdentify.xaml.cs">
      <DependentUpon>WmsIdentify.xaml</DependentUpon>
    </Compile>
    <Compile Include="Samples\Hydrography\SelectEncFeatures\SelectEncFeatures.xaml.cs">
      <DependentUpon>SelectEncFeatures.xaml</DependentUpon>
    </Compile>
    <Compile Include="Samples\Hydrography\ChangeEncDisplaySettings\ChangeEncDisplaySettings.xaml.cs">
      <DependentUpon>ChangeEncDisplaySettings.xaml</DependentUpon>
    </Compile>
    <Compile Include="Samples\Hydrography\AddEncExchangeSet\AddEncExchangeSet.xaml.cs">
      <DependentUpon>AddEncExchangeSet.xaml</DependentUpon>
    </Compile>
    <Compile Include="Samples\MapView\GeoViewSync\GeoViewSync.xaml.cs">
      <DependentUpon>GeoViewSync.xaml</DependentUpon>
    </Compile>
    <Compile Include="Samples\Analysis\LineOfSightLocation\LineOfSightLocation.xaml.cs">
      <DependentUpon>LineOfSightLocation.xaml</DependentUpon>
    </Compile>    
    <Compile Include="Samples\Data\EditAndSyncFeatures\EditAndSyncFeatures.xaml.cs">
      <DependentUpon>EditAndSyncFeatures.xaml</DependentUpon>
    </Compile>
    <Compile Include="Samples\Data\FeatureLayerGeoPackage\FeatureLayerGeoPackage.xaml.cs">
      <DependentUpon>FeatureLayerGeoPackage.xaml</DependentUpon>
    </Compile>
    <Compile Include="Samples\Data\FeatureLayerQuery\FeatureLayerQuery.xaml.cs">
      <DependentUpon>FeatureLayerQuery.xaml</DependentUpon>
    </Compile>
    <Compile Include="Samples\Data\FeatureLayerShapefile\FeatureLayerShapefile.xaml.cs">
      <DependentUpon>FeatureLayerShapefile.xaml</DependentUpon>
    </Compile>
    <Compile Include="Samples\Data\GenerateGeodatabase\GenerateGeodatabase.xaml.cs">
      <DependentUpon>GenerateGeodatabase.xaml</DependentUpon>
    </Compile>
    <Compile Include="Samples\Data\GeodatabaseTransactions\GeodatabaseTransactions.xaml.cs">
      <DependentUpon>GeodatabaseTransactions.xaml</DependentUpon>
    </Compile>
    <Compile Include="Samples\Data\RasterLayerGeoPackage\RasterLayerGeoPackage.xaml.cs">
      <DependentUpon>RasterLayerGeoPackage.xaml</DependentUpon>
    </Compile>
    <Compile Include="Samples\Data\ReadShapefileMetadata\ReadShapefileMetadata.xaml.cs">
      <DependentUpon>ReadShapefileMetadata.xaml</DependentUpon>
    </Compile>
    <Compile Include="Samples\Data\ServiceFeatureTableCache\ServiceFeatureTableCache.xaml.cs">
      <DependentUpon>ServiceFeatureTableCache.xaml</DependentUpon>
    </Compile>
    <Compile Include="Samples\Data\ServiceFeatureTableManualCache\ServiceFeatureTableManualCache.xaml.cs">
      <DependentUpon>ServiceFeatureTableManualCache.xaml</DependentUpon>
    </Compile>
    <Compile Include="Samples\Data\ServiceFeatureTableNoCache\ServiceFeatureTableNoCache.xaml.cs">
      <DependentUpon>ServiceFeatureTableNoCache.xaml</DependentUpon>
    </Compile>
    <Compile Include="Samples\Data\StatisticalQuery\StatisticalQuery.xaml.cs">
      <DependentUpon>StatisticalQuery.xaml</DependentUpon>
    </Compile>
    <Compile Include="Samples\Data\StatsQueryGroupAndSort\StatsQueryGroupAndSort.xaml.cs">
      <DependentUpon>StatsQueryGroupAndSort.xaml</DependentUpon>
    </Compile>
    <Compile Include="Samples\Geoprocessing\AnalyzeHotspots\AnalyzeHotspots.xaml.cs">
      <DependentUpon>AnalyzeHotspots.xaml</DependentUpon>
    </Compile>
    <Compile Include="Samples\Geoprocessing\AnalyzeViewshed\AnalyzeViewshed.xaml.cs">
      <DependentUpon>AnalyzeViewshed.xaml</DependentUpon>
    </Compile>
    <Compile Include="Samples\Geoprocessing\ListGeodatabaseVersions\ListGeodatabaseVersions.xaml.cs">
      <DependentUpon>ListGeodatabaseVersions.xaml</DependentUpon>
    </Compile>
    <Compile Include="Samples\GraphicsOverlay\AddGraphicsRenderer\AddGraphicsRenderer.xaml.cs">
      <DependentUpon>AddGraphicsRenderer.xaml</DependentUpon>
    </Compile>
    <Compile Include="Samples\GraphicsOverlay\IdentifyGraphics\IdentifyGraphics.xaml.cs">
      <DependentUpon>IdentifyGraphics.xaml</DependentUpon>
    </Compile>
    <Compile Include="Samples\GraphicsOverlay\SketchOnMap\SketchOnMap.xaml.cs">
      <DependentUpon>SketchOnMap.xaml</DependentUpon>
    </Compile>
    <Compile Include="Samples\GraphicsOverlay\SurfacePlacements\SurfacePlacements.xaml.cs">
      <DependentUpon>SurfacePlacements.xaml</DependentUpon>
    </Compile>
    <Compile Include="Samples\Layers\ArcGISMapImageLayerUrl\ArcGISMapImageLayerUrl.xaml.cs">
      <DependentUpon>ArcGISMapImageLayerUrl.xaml</DependentUpon>
    </Compile>
    <Compile Include="Samples\Layers\ArcGISTiledLayerUrl\ArcGISTiledLayerUrl.xaml.cs">
      <DependentUpon>ArcGISTiledLayerUrl.xaml</DependentUpon>
    </Compile>
    <Compile Include="Samples\Layers\ArcGISVectorTiledLayerUrl\ArcGISVectorTiledLayerUrl.xaml.cs">
      <DependentUpon>ArcGISVectorTiledLayerUrl.xaml</DependentUpon>
    </Compile>
    <Compile Include="Samples\Layers\ChangeFeatureLayerRenderer\ChangeFeatureLayerRenderer.xaml.cs">
      <DependentUpon>ChangeFeatureLayerRenderer.xaml</DependentUpon>
    </Compile>
    <Compile Include="Samples\Layers\ChangeSublayerVisibility\ChangeSublayerVisibility.xaml.cs">
      <DependentUpon>ChangeSublayerVisibility.xaml</DependentUpon>
    </Compile>
    <Compile Include="Samples\Layers\CreateFeatureCollectionLayer\CreateFeatureCollectionLayer.xaml.cs">
      <DependentUpon>CreateFeatureCollectionLayer.xaml</DependentUpon>
    </Compile>
    <Compile Include="Samples\Layers\DisplayScene\DisplayScene.xaml.cs">
      <DependentUpon>DisplayScene.xaml</DependentUpon>
    </Compile>
    <Compile Include="Samples\Layers\ExportTiles\ExportTiles.xaml.cs">
      <DependentUpon>ExportTiles.xaml</DependentUpon>
    </Compile>
    <Compile Include="Samples\Layers\FeatureCollectionLayerFromPortal\FeatureCollectionLayerFromPortal.xaml.cs">
      <DependentUpon>FeatureCollectionLayerFromPortal.xaml</DependentUpon>
    </Compile>
    <Compile Include="Samples\Layers\FeatureCollectionLayerFromQuery\FeatureCollectionLayerFromQuery.xaml.cs">
      <DependentUpon>FeatureCollectionLayerFromQuery.xaml</DependentUpon>
    </Compile>
    <Compile Include="Samples\Layers\FeatureLayerDefinitionExpression\FeatureLayerDefinitionExpression.xaml.cs">
      <DependentUpon>FeatureLayerDefinitionExpression.xaml</DependentUpon>
    </Compile>
    <Compile Include="Samples\Layers\FeatureLayerDictionaryRenderer\FeatureLayerDictionaryRenderer.xaml.cs">
      <DependentUpon>FeatureLayerDictionaryRenderer.xaml</DependentUpon>
    </Compile>
    <Compile Include="Samples\Layers\FeatureLayerSelection\FeatureLayerSelection.xaml.cs">
      <DependentUpon>FeatureLayerSelection.xaml</DependentUpon>
    </Compile>
    <Compile Include="Samples\Layers\FeatureLayerUrl\FeatureLayerUrl.xaml.cs">
      <DependentUpon>FeatureLayerUrl.xaml</DependentUpon>
    </Compile>
    <Compile Include="Samples\Layers\RasterLayerFile\RasterLayerFile.xaml.cs">
      <DependentUpon>RasterLayerFile.xaml</DependentUpon>
    </Compile>
    <Compile Include="Samples\Layers\RasterLayerImageServiceRaster\RasterLayerImageServiceRaster.xaml.cs">
      <DependentUpon>RasterLayerImageServiceRaster.xaml</DependentUpon>
    </Compile>
    <Compile Include="Samples\Layers\RasterLayerRasterFunction\RasterLayerRasterFunction.xaml.cs">
      <DependentUpon>RasterLayerRasterFunction.xaml</DependentUpon>
    </Compile>
    <Compile Include="Samples\Layers\RasterRenderingRule\RasterRenderingRule.xaml.cs">
      <DependentUpon>RasterRenderingRule.xaml</DependentUpon>
    </Compile>
    <Compile Include="Samples\Layers\SceneLayerUrl\SceneLayerUrl.xaml.cs">
      <DependentUpon>SceneLayerUrl.xaml</DependentUpon>
    </Compile>
    <Compile Include="Samples\Layers\TimeBasedQuery\TimeBasedQuery.xaml.cs">
      <DependentUpon>TimeBasedQuery.xaml</DependentUpon>
    </Compile>
    <Compile Include="Samples\Layers\WMSLayerUrl\WMSLayerUrl.xaml.cs">
      <DependentUpon>WMSLayerUrl.xaml</DependentUpon>
    </Compile>
    <Compile Include="Samples\Layers\WmsServiceCatalog\WmsServiceCatalog.xaml.cs">
      <DependentUpon>WmsServiceCatalog.xaml</DependentUpon>
    </Compile>
    <Compile Include="Samples\Layers\WMTSLayer\WMTSLayer.xaml.cs">
      <DependentUpon>WMTSLayer.xaml</DependentUpon>
    </Compile>
    <Compile Include="Samples\Location\DisplayDeviceLocation\DisplayDeviceLocation.xaml.cs">
      <DependentUpon>DisplayDeviceLocation.xaml</DependentUpon>
    </Compile>
    <Compile Include="Samples\MapView\FeatureLayerTimeOffset\FeatureLayerTimeOffset.xaml.cs">
      <DependentUpon>FeatureLayerTimeOffset.xaml</DependentUpon>
    </Compile>
    <Compile Include="Samples\Map\AccessLoadStatus\AccessLoadStatus.xaml.cs">
      <DependentUpon>AccessLoadStatus.xaml</DependentUpon>
    </Compile>
    <Compile Include="Samples\Map\AuthorMap\AuthorMap.xaml.cs">
      <DependentUpon>AuthorMap.xaml</DependentUpon>
    </Compile>
    <Compile Include="Samples\Map\ChangeBasemap\ChangeBasemap.xaml.cs">
      <DependentUpon>ChangeBasemap.xaml</DependentUpon>
    </Compile>
    <Compile Include="Samples\Map\DisplayMap\DisplayMap.xaml.cs">
      <DependentUpon>DisplayMap.xaml</DependentUpon>
    </Compile>
    <Compile Include="Samples\Map\ManageBookmarks\ManageBookmarks.xaml.cs">
      <DependentUpon>ManageBookmarks.xaml</DependentUpon>
    </Compile>
    <Compile Include="Samples\Map\OpenMapURL\OpenMapURL.xaml.cs">
      <DependentUpon>OpenMapURL.xaml</DependentUpon>
    </Compile>
    <Compile Include="Samples\Map\OpenMobileMap\OpenMobileMap.xaml.cs">
      <DependentUpon>OpenMobileMap.xaml</DependentUpon>
    </Compile>
    <Compile Include="Samples\Map\SearchPortalMaps\SearchPortalMaps.xaml.cs">
      <DependentUpon>SearchPortalMaps.xaml</DependentUpon>
    </Compile>
    <Compile Include="Samples\Map\SetInitialMapArea\SetInitialMapArea.xaml.cs">
      <DependentUpon>SetInitialMapArea.xaml</DependentUpon>
    </Compile>
    <Compile Include="Samples\Map\SetInitialMapLocation\SetInitialMapLocation.xaml.cs">
      <DependentUpon>SetInitialMapLocation.xaml</DependentUpon>
    </Compile>
    <Compile Include="Samples\Map\SetMapSpatialReference\SetMapSpatialReference.xaml.cs">
      <DependentUpon>SetMapSpatialReference.xaml</DependentUpon>
    </Compile>
    <Compile Include="Samples\Map\SetMinMaxScale\SetMinMaxScale.xaml.cs">
      <DependentUpon>SetMinMaxScale.xaml</DependentUpon>
    </Compile>
    <Compile Include="Samples\MapView\ChangeViewpoint\ChangeViewpoint.xaml.cs">
      <DependentUpon>ChangeViewpoint.xaml</DependentUpon>
    </Compile>
    <Compile Include="Samples\MapView\DisplayDrawingStatus\DisplayDrawingStatus.xaml.cs">
      <DependentUpon>DisplayDrawingStatus.xaml</DependentUpon>
    </Compile>
    <Compile Include="Samples\MapView\DisplayLayerViewState\DisplayLayerViewState.xaml.cs">
      <DependentUpon>DisplayLayerViewState.xaml</DependentUpon>
    </Compile>
    <Compile Include="Samples\MapView\MapRotation\MapRotation.xaml.cs">
      <DependentUpon>MapRotation.xaml</DependentUpon>
    </Compile>
    <Compile Include="Samples\MapView\ShowCallout\ShowCallout.xaml.cs">
      <DependentUpon>ShowCallout.xaml</DependentUpon>
    </Compile>
    <Compile Include="Samples\MapView\ShowMagnifier\ShowMagnifier.xaml.cs">
      <DependentUpon>ShowMagnifier.xaml</DependentUpon>
    </Compile>
    <Compile Include="Samples\MapView\TakeScreenshot\TakeScreenshot.xaml.cs">
      <DependentUpon>TakeScreenshot.xaml</DependentUpon>
    </Compile>
    <Compile Include="Samples\NetworkAnalysis\FindRoute\FindRoute.xaml.cs">
      <DependentUpon>FindRoute.xaml</DependentUpon>
    </Compile>
    <Compile Include="Samples\Search\FindAddress\FindAddress.xaml.cs">
      <DependentUpon>FindAddress.xaml</DependentUpon>
    </Compile>
    <Compile Include="Samples\Search\FindPlace\FindPlace.xaml.cs">
      <DependentUpon>FindPlace.xaml</DependentUpon>
    </Compile>
    <Compile Include="Samples\Symbology\RenderPictureMarkers\RenderPictureMarkers.xaml.cs">
      <DependentUpon>RenderPictureMarkers.xaml</DependentUpon>
    </Compile>
    <Compile Include="Samples\Symbology\RenderSimpleMarkers\RenderSimpleMarkers.xaml.cs">
      <DependentUpon>RenderSimpleMarkers.xaml</DependentUpon>
    </Compile>
    <Compile Include="Samples\Symbology\RenderUniqueValues\RenderUniqueValues.xaml.cs">
      <DependentUpon>RenderUniqueValues.xaml</DependentUpon>
    </Compile>
    <Compile Include="Samples\Symbology\SimpleRenderers\SimpleRenderers.xaml.cs">
      <DependentUpon>SimpleRenderers.xaml</DependentUpon>
    </Compile>
    <Compile Include="Samples\Symbology\UseDistanceCompositeSym\UseDistanceCompositeSym.xaml.cs">
      <DependentUpon>UseDistanceCompositeSym.xaml</DependentUpon>
    </Compile>
    <Compile Include="Samples\Tutorial\AuthorEditSaveMap\AuthorEditSaveMap.xaml.cs">
      <DependentUpon>AuthorEditSaveMap.xaml</DependentUpon>
    </Compile>
  </ItemGroup>
  <ItemGroup>
    <!-- Sample XAML -->
    <Page Include="Samples\Layers\WmsIdentify\WmsIdentify.xaml">
      <Generator>MSBuild:Compile</Generator>
      <SubType>Designer</SubType>
    </Page>
    <Page Include="Samples\Hydrography\SelectEncFeatures\SelectEncFeatures.xaml">
      <Generator>MSBuild:Compile</Generator>
      <SubType>Designer</SubType>
    </Page>
    <Page Include="Samples\Hydrography\ChangeEncDisplaySettings\ChangeEncDisplaySettings.xaml">
      <Generator>MSBuild:Compile</Generator>
      <SubType>Designer</SubType>
    </Page>
    <Page Include="Samples\Hydrography\AddEncExchangeSet\AddEncExchangeSet.xaml">
      <Generator>MSBuild:Compile</Generator>
      <SubType>Designer</SubType>
    </Page>
    <Page Include="Samples\MapView\GeoViewSync\GeoViewSync.xaml">
      <Generator>MSBuild:Compile</Generator>
      <SubType>Designer</SubType>
    </Page>
    <Page Include="Samples\Analysis\LineOfSightLocation\LineOfSightLocation.xaml">
      <Generator>MSBuild:Compile</Generator>
      <SubType>Designer</SubType>
    </Page>    
    <Page Include="Samples\Data\EditAndSyncFeatures\EditAndSyncFeatures.xaml">
      <Generator>MSBuild:Compile</Generator>
      <SubType>Designer</SubType>
    </Page>
    <Page Include="Samples\Data\FeatureLayerGeoPackage\FeatureLayerGeoPackage.xaml">
      <Generator>MSBuild:Compile</Generator>
      <SubType>Designer</SubType>
    </Page>
    <Page Include="Samples\Data\FeatureLayerQuery\FeatureLayerQuery.xaml">
      <Generator>MSBuild:Compile</Generator>
      <SubType>Designer</SubType>
    </Page>
    <Page Include="Samples\Data\FeatureLayerShapefile\FeatureLayerShapefile.xaml">
      <Generator>MSBuild:Compile</Generator>
      <SubType>Designer</SubType>
    </Page>
    <Page Include="Samples\Data\GenerateGeodatabase\GenerateGeodatabase.xaml">
      <Generator>MSBuild:Compile</Generator>
      <SubType>Designer</SubType>
    </Page>
    <Page Include="Samples\Data\GeodatabaseTransactions\GeodatabaseTransactions.xaml">
      <Generator>MSBuild:Compile</Generator>
      <SubType>Designer</SubType>
    </Page>
    <Page Include="Samples\Data\RasterLayerGeoPackage\RasterLayerGeoPackage.xaml">
      <Generator>MSBuild:Compile</Generator>
      <SubType>Designer</SubType>
    </Page>
    <Page Include="Samples\Data\ReadShapefileMetadata\ReadShapefileMetadata.xaml">
      <Generator>MSBuild:Compile</Generator>
      <SubType>Designer</SubType>
    </Page>
    <Page Include="Samples\Data\ServiceFeatureTableCache\ServiceFeatureTableCache.xaml">
      <SubType>Designer</SubType>
      <Generator>MSBuild:Compile</Generator>
    </Page>
    <Page Include="Samples\Data\ServiceFeatureTableManualCache\ServiceFeatureTableManualCache.xaml">
      <SubType>Designer</SubType>
      <Generator>MSBuild:Compile</Generator>
    </Page>
    <Page Include="Samples\Data\ServiceFeatureTableNoCache\ServiceFeatureTableNoCache.xaml">
      <SubType>Designer</SubType>
      <Generator>MSBuild:Compile</Generator>
    </Page>
    <Page Include="Samples\Data\StatisticalQuery\StatisticalQuery.xaml">
      <Generator>MSBuild:Compile</Generator>
      <SubType>Designer</SubType>
    </Page>
    <Page Include="Samples\Data\StatsQueryGroupAndSort\StatsQueryGroupAndSort.xaml">
      <Generator>MSBuild:Compile</Generator>
      <SubType>Designer</SubType>
    </Page>
    <Page Include="Samples\Geoprocessing\AnalyzeHotspots\AnalyzeHotspots.xaml">
      <SubType>Designer</SubType>
      <Generator>MSBuild:Compile</Generator>
    </Page>
    <Page Include="Samples\Geoprocessing\AnalyzeViewshed\AnalyzeViewshed.xaml">
      <SubType>Designer</SubType>
      <Generator>MSBuild:Compile</Generator>
    </Page>
    <Page Include="Samples\Geoprocessing\ListGeodatabaseVersions\ListGeodatabaseVersions.xaml">
      <SubType>Designer</SubType>
      <Generator>MSBuild:Compile</Generator>
    </Page>
    <Page Include="Samples\GraphicsOverlay\AddGraphicsRenderer\AddGraphicsRenderer.xaml">
      <SubType>Designer</SubType>
      <Generator>MSBuild:Compile</Generator>
    </Page>
    <Page Include="Samples\GraphicsOverlay\IdentifyGraphics\IdentifyGraphics.xaml">
      <Generator>MSBuild:Compile</Generator>
      <SubType>Designer</SubType>
    </Page>
    <Page Include="Samples\GraphicsOverlay\SketchOnMap\SketchOnMap.xaml">
      <Generator>MSBuild:Compile</Generator>
      <SubType>Designer</SubType>
    </Page>
    <Page Include="Samples\GraphicsOverlay\SurfacePlacements\SurfacePlacements.xaml">
      <Generator>MSBuild:Compile</Generator>
      <SubType>Designer</SubType>
    </Page>
    <Page Include="Samples\Layers\ArcGISMapImageLayerUrl\ArcGISMapImageLayerUrl.xaml">
      <Generator>MSBuild:Compile</Generator>
      <SubType>Designer</SubType>
    </Page>
    <Page Include="Samples\Layers\ArcGISTiledLayerUrl\ArcGISTiledLayerUrl.xaml">
      <Generator>MSBuild:Compile</Generator>
      <SubType>Designer</SubType>
    </Page>
    <Page Include="Samples\Layers\ArcGISVectorTiledLayerUrl\ArcGISVectorTiledLayerUrl.xaml">
      <Generator>MSBuild:Compile</Generator>
      <SubType>Designer</SubType>
    </Page>
    <Page Include="Samples\Layers\ChangeFeatureLayerRenderer\ChangeFeatureLayerRenderer.xaml">
      <Generator>MSBuild:Compile</Generator>
      <SubType>Designer</SubType>
    </Page>
    <Page Include="Samples\Layers\ChangeSublayerVisibility\ChangeSublayerVisibility.xaml">
      <Generator>MSBuild:Compile</Generator>
      <SubType>Designer</SubType>
    </Page>
    <Page Include="Samples\Layers\CreateFeatureCollectionLayer\CreateFeatureCollectionLayer.xaml">
      <Generator>MSBuild:Compile</Generator>
      <SubType>Designer</SubType>
    </Page>
    <Page Include="Samples\Layers\DisplayScene\DisplayScene.xaml">
      <Generator>MSBuild:Compile</Generator>
      <SubType>Designer</SubType>
    </Page>
    <Page Include="Samples\Layers\ExportTiles\ExportTiles.xaml">
      <Generator>MSBuild:Compile</Generator>
      <SubType>Designer</SubType>
    </Page>
    <Page Include="Samples\Layers\FeatureCollectionLayerFromPortal\FeatureCollectionLayerFromPortal.xaml">
      <Generator>MSBuild:Compile</Generator>
      <SubType>Designer</SubType>
    </Page>
    <Page Include="Samples\Layers\FeatureCollectionLayerFromQuery\FeatureCollectionLayerFromQuery.xaml">
      <Generator>MSBuild:Compile</Generator>
      <SubType>Designer</SubType>
    </Page>
    <Page Include="Samples\Layers\FeatureLayerDefinitionExpression\FeatureLayerDefinitionExpression.xaml">
      <Generator>MSBuild:Compile</Generator>
      <SubType>Designer</SubType>
    </Page>
    <Page Include="Samples\Layers\FeatureLayerDictionaryRenderer\FeatureLayerDictionaryRenderer.xaml">
      <Generator>MSBuild:Compile</Generator>
      <SubType>Designer</SubType>
    </Page>
    <Page Include="Samples\Layers\FeatureLayerSelection\FeatureLayerSelection.xaml">
      <Generator>MSBuild:Compile</Generator>
      <SubType>Designer</SubType>
    </Page>
    <Page Include="Samples\Layers\FeatureLayerUrl\FeatureLayerUrl.xaml">
      <Generator>MSBuild:Compile</Generator>
      <SubType>Designer</SubType>
    </Page>
    <Page Include="Samples\Layers\RasterLayerFile\RasterLayerFile.xaml">
      <Generator>MSBuild:Compile</Generator>
      <SubType>Designer</SubType>
    </Page>
    <Page Include="Samples\Layers\RasterLayerImageServiceRaster\RasterLayerImageServiceRaster.xaml">
      <Generator>MSBuild:Compile</Generator>
      <SubType>Designer</SubType>
    </Page>
    <Page Include="Samples\Layers\RasterLayerRasterFunction\RasterLayerRasterFunction.xaml">
      <Generator>MSBuild:Compile</Generator>
      <SubType>Designer</SubType>
    </Page>
    <Page Include="Samples\Layers\RasterRenderingRule\RasterRenderingRule.xaml">
      <Generator>MSBuild:Compile</Generator>
      <SubType>Designer</SubType>
    </Page>
    <Page Include="Samples\Layers\SceneLayerUrl\SceneLayerUrl.xaml">
      <Generator>MSBuild:Compile</Generator>
      <SubType>Designer</SubType>
    </Page>
    <Page Include="Samples\Layers\TimeBasedQuery\TimeBasedQuery.xaml">
      <Generator>MSBuild:Compile</Generator>
      <SubType>Designer</SubType>
    </Page>
    <Page Include="Samples\Layers\WMSLayerUrl\WMSLayerUrl.xaml">
      <Generator>MSBuild:Compile</Generator>
      <SubType>Designer</SubType>
    </Page>
    <Page Include="Samples\Layers\WmsServiceCatalog\WmsServiceCatalog.xaml">
      <Generator>MSBuild:Compile</Generator>
      <SubType>Designer</SubType>
    </Page>
    <Page Include="Samples\Layers\WMTSLayer\WMTSLayer.xaml">
      <Generator>MSBuild:Compile</Generator>
      <SubType>Designer</SubType>
    </Page>
    <Page Include="Samples\Location\DisplayDeviceLocation\DisplayDeviceLocation.xaml">
      <Generator>MSBuild:Compile</Generator>
      <SubType>Designer</SubType>
    </Page>
    <Page Include="Samples\MapView\FeatureLayerTimeOffset\FeatureLayerTimeOffset.xaml">
      <Generator>MSBuild:Compile</Generator>
      <SubType>Designer</SubType>
    </Page>
    <Page Include="Samples\Map\AccessLoadStatus\AccessLoadStatus.xaml">
      <SubType>Designer</SubType>
      <Generator>MSBuild:Compile</Generator>
    </Page>
    <Page Include="Samples\Map\AuthorMap\AuthorMap.xaml">
      <Generator>MSBuild:Compile</Generator>
      <SubType>Designer</SubType>
    </Page>
    <Page Include="Samples\Map\ChangeBasemap\ChangeBasemap.xaml">
      <Generator>MSBuild:Compile</Generator>
      <SubType>Designer</SubType>
    </Page>
    <Page Include="Samples\Map\DisplayMap\DisplayMap.xaml">
      <Generator>MSBuild:Compile</Generator>
      <SubType>Designer</SubType>
    </Page>
    <Page Include="Samples\Map\ManageBookmarks\ManageBookmarks.xaml">
      <Generator>MSBuild:Compile</Generator>
      <SubType>Designer</SubType>
    </Page>
    <Page Include="Samples\Map\OpenMapURL\OpenMapURL.xaml">
      <Generator>MSBuild:Compile</Generator>
      <SubType>Designer</SubType>
    </Page>
    <Page Include="Samples\Map\OpenMobileMap\OpenMobileMap.xaml">
      <Generator>MSBuild:Compile</Generator>
      <SubType>Designer</SubType>
    </Page>
    <Page Include="Samples\Map\SearchPortalMaps\SearchPortalMaps.xaml">
      <Generator>MSBuild:Compile</Generator>
      <SubType>Designer</SubType>
    </Page>
    <Page Include="Samples\Map\SetInitialMapArea\SetInitialMapArea.xaml">
      <Generator>MSBuild:Compile</Generator>
      <SubType>Designer</SubType>
    </Page>
    <Page Include="Samples\Map\SetInitialMapLocation\SetInitialMapLocation.xaml">
      <SubType>Designer</SubType>
      <Generator>MSBuild:Compile</Generator>
    </Page>
    <Page Include="Samples\Map\SetMapSpatialReference\SetMapSpatialReference.xaml">
      <Generator>MSBuild:Compile</Generator>
      <SubType>Designer</SubType>
    </Page>
    <Page Include="Samples\Map\SetMinMaxScale\SetMinMaxScale.xaml">
      <Generator>MSBuild:Compile</Generator>
      <SubType>Designer</SubType>
    </Page>
    <Page Include="Samples\MapView\ChangeViewpoint\ChangeViewpoint.xaml">
      <Generator>MSBuild:Compile</Generator>
      <SubType>Designer</SubType>
    </Page>
    <Page Include="Samples\MapView\DisplayDrawingStatus\DisplayDrawingStatus.xaml">
      <Generator>MSBuild:Compile</Generator>
      <SubType>Designer</SubType>
    </Page>
    <Page Include="Samples\MapView\DisplayLayerViewState\DisplayLayerViewState.xaml">
      <Generator>MSBuild:Compile</Generator>
      <SubType>Designer</SubType>
    </Page>
    <Page Include="Samples\MapView\MapRotation\MapRotation.xaml">
      <Generator>MSBuild:Compile</Generator>
      <SubType>Designer</SubType>
    </Page>
    <Page Include="Samples\MapView\ShowCallout\ShowCallout.xaml">
      <Generator>MSBuild:Compile</Generator>
      <SubType>Designer</SubType>
    </Page>
    <Page Include="Samples\MapView\ShowMagnifier\ShowMagnifier.xaml">
      <Generator>MSBuild:Compile</Generator>
      <SubType>Designer</SubType>
    </Page>
    <Page Include="Samples\MapView\TakeScreenshot\TakeScreenshot.xaml">
      <Generator>MSBuild:Compile</Generator>
      <SubType>Designer</SubType>
    </Page>
    <Page Include="Samples\NetworkAnalysis\FindRoute\FindRoute.xaml">
      <Generator>MSBuild:Compile</Generator>
      <SubType>Designer</SubType>
    </Page>
    <Page Include="Samples\Search\FindAddress\FindAddress.xaml">
      <Generator>MSBuild:Compile</Generator>
      <SubType>Designer</SubType>
    </Page>
    <Page Include="Samples\Search\FindPlace\FindPlace.xaml">
      <Generator>MSBuild:Compile</Generator>
      <SubType>Designer</SubType>
    </Page>
    <Page Include="Samples\Symbology\RenderPictureMarkers\RenderPictureMarkers.xaml">
      <SubType>Designer</SubType>
      <Generator>MSBuild:Compile</Generator>
    </Page>
    <Page Include="Samples\Symbology\RenderSimpleMarkers\RenderSimpleMarkers.xaml">
      <SubType>Designer</SubType>
      <Generator>MSBuild:Compile</Generator>
    </Page>
    <Page Include="Samples\Symbology\RenderUniqueValues\RenderUniqueValues.xaml">
      <SubType>Designer</SubType>
      <Generator>MSBuild:Compile</Generator>
    </Page>
    <Page Include="Samples\Symbology\SimpleRenderers\SimpleRenderers.xaml">
      <Generator>MSBuild:Compile</Generator>
      <SubType>Designer</SubType>
    </Page>
    <Page Include="Samples\Symbology\UseDistanceCompositeSym\UseDistanceCompositeSym.xaml">
      <Generator>MSBuild:Compile</Generator>
      <SubType>Designer</SubType>
    </Page>
    <Page Include="Samples\Tutorial\AuthorEditSaveMap\AuthorEditSaveMap.xaml">
      <Generator>MSBuild:Compile</Generator>
      <SubType>Designer</SubType>
    </Page>
  </ItemGroup>
  <Import Project="..\..\ArcGISRuntime.Samples.Shared\ArcGISRuntime.Samples.Shared.projitems" Label="Shared" />
  <PropertyGroup Condition=" '$(VisualStudioVersion)' == '' or '$(VisualStudioVersion)' &lt; '14.0' ">
    <VisualStudioVersion>14.0</VisualStudioVersion>
  </PropertyGroup>
  <Import Project="$(MSBuildExtensionsPath)\Microsoft\WindowsXaml\v$(VisualStudioVersion)\Microsoft.Windows.UI.Xaml.CSharp.targets" />
</Project><|MERGE_RESOLUTION|>--- conflicted
+++ resolved
@@ -101,15 +101,11 @@
     <None Include="project.json" />
     <Content Include="Properties\ArcGISRuntime.Windows.Samples.rd.xml" />
     <Compile Include="Properties\AssemblyInfo.cs" />
-<<<<<<< HEAD
-    <Content Include="Samples\Data\GeodatabaseTransactions\GeodatabaseTransactions.jpg" />
-    <Content Include="Samples\Data\RasterLayerGeoPackage\metadata.json" />
-    <Content Include="Samples\Data\GeodatabaseTransactions\metadata.json" />
-=======
     <Content Include="Samples\Analysis\LineOfSightLocation\LineOfSightLocation.jpg" />
     <Content Include="Samples\Data\RasterLayerGeoPackage\metadata.json" />
     <Content Include="Samples\Analysis\LineOfSightLocation\metadata.json" />
->>>>>>> d7a5dbf8
+        <Content Include="Samples\Data\GeodatabaseTransactions\GeodatabaseTransactions.jpg" />
+    <Content Include="Samples\Data\GeodatabaseTransactions\metadata.json" />
   </ItemGroup>
   <ItemGroup>
     <!-- JSON Metadata -->
