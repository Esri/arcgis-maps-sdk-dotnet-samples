﻿<?xml version="1.0" encoding="utf-8"?>
<Project ToolsVersion="14.0" DefaultTargets="Build" xmlns="http://schemas.microsoft.com/developer/msbuild/2003">
  <Import Project="$(MSBuildExtensionsPath)\$(MSBuildToolsVersion)\Microsoft.Common.props" Condition="Exists('$(MSBuildExtensionsPath)\$(MSBuildToolsVersion)\Microsoft.Common.props')" />
  <PropertyGroup>
    <Configuration Condition=" '$(Configuration)' == '' ">Debug</Configuration>
    <Platform Condition=" '$(Platform)' == '' ">AnyCPU</Platform>
    <ProjectGuid>{6820B615-C568-4A13-B026-A77CDD348BFA}</ProjectGuid>
    <OutputType>Library</OutputType>
    <AppDesignerFolder>Properties</AppDesignerFolder>
    <RootNamespace>ArcGISRuntime.UWP</RootNamespace>
    <AssemblyName>ArcGISRuntime.UWP.Samples</AssemblyName>
    <DefaultLanguage>en-US</DefaultLanguage>
    <TargetPlatformIdentifier>UAP</TargetPlatformIdentifier>
    <TargetPlatformVersion>10.0.10586.0</TargetPlatformVersion>
    <TargetPlatformMinVersion>10.0.10586.0</TargetPlatformMinVersion>
    <MinimumVisualStudioVersion>14</MinimumVisualStudioVersion>
    <FileAlignment>512</FileAlignment>
    <ProjectTypeGuids>{A5A43C5B-DE2A-4C0C-9213-0A381AF9435A};{FAE04EC0-301F-11D3-BF4B-00C04F79EFBC}</ProjectTypeGuids>
  </PropertyGroup>
  <PropertyGroup Condition="'$(Configuration)|$(Platform)' == 'Debug|ARM'">
    <PlatformTarget>ARM</PlatformTarget>
    <DebugSymbols>true</DebugSymbols>
    <OutputPath>..\..\..\output\UWP\ARM\debug\</OutputPath>
    <DefineConstants>DEBUG;TRACE;NETFX_CORE;WINDOWS_UWP</DefineConstants>
    <NoWarn>;2008</NoWarn>
    <DebugType>full</DebugType>
    <PlatformTarget>ARM</PlatformTarget>
    <UseVSHostingProcess>false</UseVSHostingProcess>
    <ErrorReport>prompt</ErrorReport>
  </PropertyGroup>
  <PropertyGroup Condition="'$(Configuration)|$(Platform)' == 'Release|ARM'">
    <PlatformTarget>ARM</PlatformTarget>
    <OutputPath>..\..\..\output\UWP\ARM\release\</OutputPath>
    <DefineConstants>TRACE;NETFX_CORE;WINDOWS_UWP</DefineConstants>
    <Optimize>true</Optimize>
    <NoWarn>;2008</NoWarn>
    <DebugType>pdbonly</DebugType>
    <PlatformTarget>ARM</PlatformTarget>
    <UseVSHostingProcess>false</UseVSHostingProcess>
    <ErrorReport>prompt</ErrorReport>
  </PropertyGroup>
  <PropertyGroup Condition="'$(Configuration)|$(Platform)' == 'Debug|x64'">
    <PlatformTarget>x64</PlatformTarget>
    <DebugSymbols>true</DebugSymbols>
    <OutputPath>..\..\..\output\UWP\x64\debug\</OutputPath>
    <DefineConstants>DEBUG;TRACE;NETFX_CORE;WINDOWS_UWP</DefineConstants>
    <NoWarn>;2008</NoWarn>
    <DebugType>full</DebugType>
    <PlatformTarget>x64</PlatformTarget>
    <UseVSHostingProcess>false</UseVSHostingProcess>
    <ErrorReport>prompt</ErrorReport>
  </PropertyGroup>
  <PropertyGroup Condition="'$(Configuration)|$(Platform)' == 'Release|x64'">
    <PlatformTarget>x64</PlatformTarget>
    <OutputPath>..\..\..\output\UWP\x64\release\</OutputPath>
    <DefineConstants>TRACE;NETFX_CORE;WINDOWS_UWP</DefineConstants>
    <Optimize>true</Optimize>
    <NoWarn>;2008</NoWarn>
    <DebugType>pdbonly</DebugType>
    <PlatformTarget>x64</PlatformTarget>
    <UseVSHostingProcess>false</UseVSHostingProcess>
    <ErrorReport>prompt</ErrorReport>
  </PropertyGroup>
  <PropertyGroup Condition="'$(Configuration)|$(Platform)' == 'Debug|x86'">
    <PlatformTarget>x86</PlatformTarget>
    <DebugSymbols>true</DebugSymbols>
    <OutputPath>..\..\..\output\UWP\x86\debug\</OutputPath>
    <DefineConstants>DEBUG;TRACE;NETFX_CORE;WINDOWS_UWP</DefineConstants>
    <NoWarn>;2008</NoWarn>
    <DebugType>full</DebugType>
    <PlatformTarget>x86</PlatformTarget>
    <UseVSHostingProcess>false</UseVSHostingProcess>
    <ErrorReport>prompt</ErrorReport>
  </PropertyGroup>
  <PropertyGroup Condition="'$(Configuration)|$(Platform)' == 'Release|x86'">
    <PlatformTarget>x86</PlatformTarget>
    <OutputPath>..\..\..\output\UWP\x86\release\</OutputPath>
    <DefineConstants>TRACE;NETFX_CORE;WINDOWS_UWP</DefineConstants>
    <Optimize>true</Optimize>
    <NoWarn>;2008</NoWarn>
    <DebugType>pdbonly</DebugType>
    <PlatformTarget>x86</PlatformTarget>
    <UseVSHostingProcess>false</UseVSHostingProcess>
    <ErrorReport>prompt</ErrorReport>
  </PropertyGroup>
  <ItemGroup>
    <!-- A reference to the entire .Net Framework and Windows SDK are automatically included -->
    <Content Include="Samples\Data\StatisticalQuery\StatisticalQuery.jpg">
      <CopyToOutputDirectory>PreserveNewest</CopyToOutputDirectory>
    </Content>
    <Content Include="Samples\Data\GenerateGeodatabase\GenerateGeodatabase.jpg">
      <CopyToOutputDirectory>PreserveNewest</CopyToOutputDirectory>
    </Content>
    <Content Include="Samples\Data\StatsQueryGroupAndSort\StatsQueryGroupAndSort.jpg">
      <CopyToOutputDirectory>PreserveNewest</CopyToOutputDirectory>
    </Content>
    <Content Include="Samples\GraphicsOverlay\SketchOnMap\SketchOnMap.jpg">
      <CopyToOutputDirectory>PreserveNewest</CopyToOutputDirectory>
    </Content>
    <Content Include="Samples\Layers\KmlLayerFile\KmlLayerFile.jpg">
      <CopyToOutputDirectory>PreserveNewest</CopyToOutputDirectory>
    </Content>
    <Content Include="Samples\Layers\RasterLayerImageServiceRaster\RasterLayerImageServiceRaster.jpg">
      <CopyToOutputDirectory>PreserveNewest</CopyToOutputDirectory>
    </Content>
    <Content Include="Samples\Layers\SceneLayerUrl\SceneLayerUrl.jpg">
      <CopyToOutputDirectory>PreserveNewest</CopyToOutputDirectory>
    </Content>
    <Content Include="Samples\Layers\RasterLayerRasterFunction\RasterLayerRasterFunction.jpg">
      <CopyToOutputDirectory>PreserveNewest</CopyToOutputDirectory>
    </Content>
    <Content Include="Samples\Layers\WmsServiceCatalog\WmsServiceCatalog.jpg">
      <CopyToOutputDirectory>PreserveNewest</CopyToOutputDirectory>
    </Content>
    <Content Include="Samples\Layers\WMSLayerUrl\WMSLayerUrl.jpg">
      <CopyToOutputDirectory>PreserveNewest</CopyToOutputDirectory>
    </Content>
    <Content Include="Samples\MapView\ShowCallout\ShowCallout.jpg">
      <CopyToOutputDirectory>PreserveNewest</CopyToOutputDirectory>
    </Content>
    <Content Include="Samples\Layers\WMTSLayer\WMTSLayer.jpg">
      <CopyToOutputDirectory>PreserveNewest</CopyToOutputDirectory>
    </Content>
    <Content Include="Samples\MapView\ShowMagnifier\ShowMagnifier.jpg">
      <CopyToOutputDirectory>PreserveNewest</CopyToOutputDirectory>
    </Content>
    <Content Include="Samples\Map\OpenMobileMap\OpenMobileMap.jpg">
      <CopyToOutputDirectory>PreserveNewest</CopyToOutputDirectory>
    </Content>
    <Content Include="Samples\Map\SearchPortalMaps\SearchPortalMaps.jpg">
      <CopyToOutputDirectory>PreserveNewest</CopyToOutputDirectory>
    </Content>
    <Content Include="Samples\NetworkAnalysis\FindRoute\FindRoute.jpg">
      <CopyToOutputDirectory>PreserveNewest</CopyToOutputDirectory>
    </Content>
    <Content Include="Samples\Symbology\UseDistanceCompositeSym\UseDistanceCompositeSym.jpg">
      <CopyToOutputDirectory>PreserveNewest</CopyToOutputDirectory>
    </Content>
    <Content Include="Samples\Tutorial\AuthorEditSaveMap\AuthorEditSaveMap.jpg">
      <CopyToOutputDirectory>PreserveNewest</CopyToOutputDirectory>
    </Content>
    <EmbeddedResource Include="Resources\PictureMarkerSymbols\pin_star_blue.png" />
    <Content Include="Samples\Data\FeatureLayerQuery\FeatureLayerQuery.jpg">
      <CopyToOutputDirectory>PreserveNewest</CopyToOutputDirectory>
    </Content>
    <Content Include="Samples\Data\ServiceFeatureTableCache\ServiceFeatureTableCache.jpg">
      <CopyToOutputDirectory>PreserveNewest</CopyToOutputDirectory>
    </Content>
    <Content Include="Samples\Data\ServiceFeatureTableManualCache\ServiceFeatureTableManualCache.jpg">
      <CopyToOutputDirectory>PreserveNewest</CopyToOutputDirectory>
    </Content>
    <Content Include="Samples\Data\ServiceFeatureTableNoCache\ServiceFeatureTableNoCache.jpg">
      <CopyToOutputDirectory>PreserveNewest</CopyToOutputDirectory>
    </Content>
    <Content Include="Samples\Geoprocessing\AnalyzeHotspots\AnalyzeHotspots.jpg">
      <CopyToOutputDirectory>PreserveNewest</CopyToOutputDirectory>
    </Content>
    <Content Include="Samples\Geoprocessing\ListGeodatabaseVersions\ListGeodatabaseVersions.jpg">
      <CopyToOutputDirectory>PreserveNewest</CopyToOutputDirectory>
    </Content>
    <Content Include="Samples\Geoprocessing\AnalyzeViewshed\AnalyzeViewshed.jpg">
      <CopyToOutputDirectory>PreserveNewest</CopyToOutputDirectory>
    </Content>
    <Content Include="Samples\GraphicsOverlay\IdentifyGraphics\IdentifyGraphics.jpg">
      <CopyToOutputDirectory>PreserveNewest</CopyToOutputDirectory>
    </Content>
    <Content Include="Samples\GraphicsOverlay\AddGraphicsRenderer\AddGraphicsRenderer.jpg">
      <CopyToOutputDirectory>PreserveNewest</CopyToOutputDirectory>
    </Content>
    <Content Include="Samples\Layers\ArcGISMapImageLayerUrl\ArcGISMapImageLayerUrl.jpg">
      <CopyToOutputDirectory>PreserveNewest</CopyToOutputDirectory>
    </Content>
    <Content Include="Samples\Layers\ArcGISTiledLayerUrl\ArcGISTiledLayerUrl.jpg">
      <CopyToOutputDirectory>PreserveNewest</CopyToOutputDirectory>
    </Content>
    <Content Include="Samples\Layers\ArcGISVectorTiledLayerUrl\ArcGISVectorTiledLayerUrl.jpg">
      <CopyToOutputDirectory>PreserveNewest</CopyToOutputDirectory>
    </Content>
    <Content Include="Samples\Layers\CreateFeatureCollectionLayer\CreateFeatureCollectionLayer.jpg">
      <CopyToOutputDirectory>PreserveNewest</CopyToOutputDirectory>
    </Content>
    <Content Include="Samples\Layers\FeatureCollectionLayerFromQuery\FeatureCollectionLayerFromQuery.jpg">
      <CopyToOutputDirectory>PreserveNewest</CopyToOutputDirectory>
    </Content>
    <Content Include="Samples\Layers\FeatureCollectionLayerFromPortal\FeatureCollectionLayerFromPortal.jpg">
      <CopyToOutputDirectory>PreserveNewest</CopyToOutputDirectory>
    </Content>
    <Content Include="Samples\Layers\FeatureLayerUrl\FeatureLayerUrl.jpg">
      <CopyToOutputDirectory>PreserveNewest</CopyToOutputDirectory>
    </Content>
    <Content Include="Samples\Layers\FeatureLayerSelection\FeatureLayerSelection.jpg">
      <CopyToOutputDirectory>PreserveNewest</CopyToOutputDirectory>
    </Content>
    <Content Include="Samples\Layers\ChangeSublayerVisibility\ChangeSublayerVisibility.jpg">
      <CopyToOutputDirectory>PreserveNewest</CopyToOutputDirectory>
    </Content>
    <Content Include="Samples\Layers\ChangeFeatureLayerRenderer\ChangeFeatureLayerRenderer.jpg">
      <CopyToOutputDirectory>PreserveNewest</CopyToOutputDirectory>
    </Content>
    <Content Include="Samples\Layers\FeatureLayerDefinitionExpression\FeatureLayerDefinitionExpression.jpg">
      <CopyToOutputDirectory>PreserveNewest</CopyToOutputDirectory>
    </Content>
    <Content Include="Samples\Location\DisplayDeviceLocation\DisplayDeviceLocation.jpg">
      <CopyToOutputDirectory>PreserveNewest</CopyToOutputDirectory>
    </Content>
    <Content Include="Samples\MapView\TakeScreenshot\TakeScreenshot.jpg">
      <CopyToOutputDirectory>PreserveNewest</CopyToOutputDirectory>
    </Content>
    <Content Include="Samples\MapView\DisplayLayerViewState\DisplayLayerViewState.jpg">
      <CopyToOutputDirectory>PreserveNewest</CopyToOutputDirectory>
    </Content>
    <Content Include="Samples\MapView\DisplayDrawingStatus\DisplayDrawingStatus.jpg">
      <CopyToOutputDirectory>PreserveNewest</CopyToOutputDirectory>
    </Content>
    <Content Include="Samples\MapView\ChangeViewpoint\ChangeViewpoint.jpg">
      <CopyToOutputDirectory>PreserveNewest</CopyToOutputDirectory>
    </Content>
    <Content Include="Samples\MapView\MapRotation\MapRotation.jpg">
      <CopyToOutputDirectory>PreserveNewest</CopyToOutputDirectory>
    </Content>
    <Content Include="Samples\Map\AccessLoadStatus\AccessLoadStatus.jpg">
      <CopyToOutputDirectory>PreserveNewest</CopyToOutputDirectory>
    </Content>
    <Content Include="Samples\Search\FindAddress\FindAddress.jpg">
      <CopyToOutputDirectory>PreserveNewest</CopyToOutputDirectory>
    </Content>
    <Content Include="Samples\Map\AuthorMap\AuthorMap.jpg">
      <CopyToOutputDirectory>PreserveNewest</CopyToOutputDirectory>
    </Content>
    <Content Include="Samples\Map\ManageBookmarks\ManageBookmarks.jpg">
      <CopyToOutputDirectory>PreserveNewest</CopyToOutputDirectory>
    </Content>
    <Content Include="Samples\Map\OpenMapURL\OpenMapURL.jpg">
      <CopyToOutputDirectory>PreserveNewest</CopyToOutputDirectory>
    </Content>
    <Content Include="Samples\Map\ChangeBasemap\ChangeBasemap.jpg">
      <CopyToOutputDirectory>PreserveNewest</CopyToOutputDirectory>
    </Content>
    <Content Include="Samples\Map\DisplayMap\DisplayMap.jpg">
      <CopyToOutputDirectory>PreserveNewest</CopyToOutputDirectory>
    </Content>
    <Content Include="Samples\Map\SetInitialMapArea\SetInitialMapArea.jpg">
      <CopyToOutputDirectory>PreserveNewest</CopyToOutputDirectory>
    </Content>
    <Content Include="Samples\Map\SetInitialMapLocation\SetInitialMapLocation.jpg">
      <CopyToOutputDirectory>PreserveNewest</CopyToOutputDirectory>
    </Content>
    <Content Include="Samples\Map\SetMinMaxScale\SetMinMaxScale.jpg">
      <CopyToOutputDirectory>PreserveNewest</CopyToOutputDirectory>
    </Content>
    <Content Include="Samples\Map\SetMapSpatialReference\SetMapSpatialReference.jpg">
      <CopyToOutputDirectory>PreserveNewest</CopyToOutputDirectory>
    </Content>
    <Content Include="groups.json">
      <CopyToOutputDirectory>PreserveNewest</CopyToOutputDirectory>
    </Content>
    <Content Include="Samples\Symbology\RenderPictureMarkers\RenderPictureMarkers.jpg">
      <CopyToOutputDirectory>PreserveNewest</CopyToOutputDirectory>
    </Content>
    <Content Include="Samples\Symbology\RenderSimpleMarkers\RenderSimpleMarkers.jpg">
      <CopyToOutputDirectory>PreserveNewest</CopyToOutputDirectory>
    </Content>
    <Content Include="Samples\Symbology\RenderUniqueValues\RenderUniqueValues.jpg">
      <CopyToOutputDirectory>PreserveNewest</CopyToOutputDirectory>
    </Content>
    <None Include="project.json">
      <CopyToOutputDirectory>PreserveNewest</CopyToOutputDirectory>
    </None>
    <Content Include="Samples\Layers\ArcGISMapImageLayerUrl\metadata.json">
      <CopyToOutputDirectory>PreserveNewest</CopyToOutputDirectory>
    </Content>
    <Content Include="Samples\Layers\ArcGISTiledLayerUrl\metadata.json">
      <CopyToOutputDirectory>PreserveNewest</CopyToOutputDirectory>
    </Content>
    <Content Include="Samples\Map\SetMapSpatialReference\metadata.json">
      <CopyToOutputDirectory>PreserveNewest</CopyToOutputDirectory>
    </Content>
    <Content Include="Samples\Map\SetInitialMapLocation\metadata.json">
      <CopyToOutputDirectory>PreserveNewest</CopyToOutputDirectory>
    </Content>
    <Content Include="Samples\Map\SetInitialMapArea\metadata.json">
      <CopyToOutputDirectory>PreserveNewest</CopyToOutputDirectory>
    </Content>
    <Content Include="Samples\MapView\MapRotation\metadata.json">
      <CopyToOutputDirectory>PreserveNewest</CopyToOutputDirectory>
    </Content>
    <Content Include="Samples\MapView\ChangeViewpoint\metadata.json">
      <CopyToOutputDirectory>PreserveNewest</CopyToOutputDirectory>
    </Content>
    <Content Include="Samples\Layers\FeatureLayerDefinitionExpression\metadata.json">
      <CopyToOutputDirectory>PreserveNewest</CopyToOutputDirectory>
    </Content>
    <Content Include="Samples\Data\FeatureLayerQuery\metadata.json">
      <CopyToOutputDirectory>PreserveNewest</CopyToOutputDirectory>
    </Content>
    <Content Include="Samples\Data\ServiceFeatureTableCache\metadata.json">
      <CopyToOutputDirectory>PreserveNewest</CopyToOutputDirectory>
    </Content>
    <Content Include="Samples\Data\ServiceFeatureTableManualCache\metadata.json">
      <CopyToOutputDirectory>PreserveNewest</CopyToOutputDirectory>
    </Content>
    <Content Include="Samples\Data\ServiceFeatureTableNoCache\metadata.json">
      <CopyToOutputDirectory>PreserveNewest</CopyToOutputDirectory>
    </Content>
    <Content Include="Samples\GraphicsOverlay\AddGraphicsRenderer\metadata.json">
      <CopyToOutputDirectory>PreserveNewest</CopyToOutputDirectory>
    </Content>
    <Content Include="Samples\Map\AccessLoadStatus\metadata.json">
      <CopyToOutputDirectory>PreserveNewest</CopyToOutputDirectory>
    </Content>
    <Content Include="Samples\Symbology\RenderUniqueValues\metadata.json">
      <CopyToOutputDirectory>PreserveNewest</CopyToOutputDirectory>
    </Content>
    <Content Include="Samples\Symbology\RenderSimpleMarkers\metadata.json">
      <CopyToOutputDirectory>PreserveNewest</CopyToOutputDirectory>
    </Content>
    <Content Include="Samples\Symbology\RenderPictureMarkers\metadata.json">
      <CopyToOutputDirectory>PreserveNewest</CopyToOutputDirectory>
    </Content>
    <Content Include="Samples\GraphicsOverlay\IdentifyGraphics\metadata.json">
      <CopyToOutputDirectory>PreserveNewest</CopyToOutputDirectory>
    </Content>
    <Content Include="Samples\Layers\ChangeFeatureLayerRenderer\metadata.json">
      <CopyToOutputDirectory>PreserveNewest</CopyToOutputDirectory>
    </Content>
    <Content Include="Samples\Layers\ChangeSublayerVisibility\metadata.json">
      <CopyToOutputDirectory>PreserveNewest</CopyToOutputDirectory>
    </Content>
    <Content Include="Samples\Layers\FeatureLayerSelection\metadata.json">
      <CopyToOutputDirectory>PreserveNewest</CopyToOutputDirectory>
    </Content>
    <Content Include="Samples\Layers\FeatureLayerUrl\metadata.json">
      <CopyToOutputDirectory>PreserveNewest</CopyToOutputDirectory>
    </Content>
    <Content Include="Samples\Map\ChangeBasemap\metadata.json">
      <CopyToOutputDirectory>PreserveNewest</CopyToOutputDirectory>
    </Content>
    <Content Include="Samples\Map\DisplayMap\metadata.json">
      <CopyToOutputDirectory>PreserveNewest</CopyToOutputDirectory>
    </Content>
    <Content Include="Samples\Map\OpenMapURL\metadata.json">
      <CopyToOutputDirectory>PreserveNewest</CopyToOutputDirectory>
    </Content>
    <Content Include="Samples\Map\SetMinMaxScale\metadata.json">
      <CopyToOutputDirectory>PreserveNewest</CopyToOutputDirectory>
    </Content>
    <Content Include="Samples\MapView\DisplayDrawingStatus\metadata.json">
      <CopyToOutputDirectory>PreserveNewest</CopyToOutputDirectory>
    </Content>
    <Content Include="Samples\MapView\DisplayLayerViewState\metadata.json">
      <CopyToOutputDirectory>PreserveNewest</CopyToOutputDirectory>
    </Content>
    <Content Include="Samples\MapView\TakeScreenshot\metadata.json">
      <CopyToOutputDirectory>PreserveNewest</CopyToOutputDirectory>
    </Content>
    <Content Include="Samples\Location\DisplayDeviceLocation\metadata.json">
      <CopyToOutputDirectory>PreserveNewest</CopyToOutputDirectory>
    </Content>
    <Content Include="Samples\Layers\ArcGISVectorTiledLayerUrl\metadata.json">
      <CopyToOutputDirectory>PreserveNewest</CopyToOutputDirectory>
    </Content>
    <Content Include="Samples\Map\ManageBookmarks\metadata.json">
      <CopyToOutputDirectory>PreserveNewest</CopyToOutputDirectory>
    </Content>
    <Content Include="Samples\Map\AuthorMap\metadata.json">
      <CopyToOutputDirectory>PreserveNewest</CopyToOutputDirectory>
    </Content>
    <Content Include="Samples\Layers\CreateFeatureCollectionLayer\metadata.json">
      <CopyToOutputDirectory>PreserveNewest</CopyToOutputDirectory>
    </Content>
    <Content Include="Samples\Layers\FeatureCollectionLayerFromQuery\metadata.json">
      <CopyToOutputDirectory>PreserveNewest</CopyToOutputDirectory>
    </Content>
    <Content Include="Samples\Layers\FeatureCollectionLayerFromPortal\metadata.json">
      <CopyToOutputDirectory>PreserveNewest</CopyToOutputDirectory>
    </Content>
    <Content Include="Samples\Geoprocessing\AnalyzeHotspots\metadata.json">
      <CopyToOutputDirectory>PreserveNewest</CopyToOutputDirectory>
    </Content>
    <Content Include="Samples\Geoprocessing\ListGeodatabaseVersions\metadata.json">
      <CopyToOutputDirectory>PreserveNewest</CopyToOutputDirectory>
    </Content>
    <Content Include="Samples\Geoprocessing\AnalyzeViewshed\metadata.json">
      <CopyToOutputDirectory>PreserveNewest</CopyToOutputDirectory>
    </Content>
    <Content Include="Samples\Tutorial\AuthorEditSaveMap\metadata.json">
      <CopyToOutputDirectory>PreserveNewest</CopyToOutputDirectory>
    </Content>
    <Content Include="Samples\Symbology\UseDistanceCompositeSym\metadata.json">
      <CopyToOutputDirectory>PreserveNewest</CopyToOutputDirectory>
    </Content>
    <Content Include="Samples\MapView\ShowMagnifier\metadata.json">
      <CopyToOutputDirectory>PreserveNewest</CopyToOutputDirectory>
    </Content>
    <Content Include="Samples\GraphicsOverlay\SketchOnMap\metadata.json">
      <CopyToOutputDirectory>PreserveNewest</CopyToOutputDirectory>
    </Content>
    <Content Include="Samples\Map\SearchPortalMaps\metadata.json">
      <CopyToOutputDirectory>PreserveNewest</CopyToOutputDirectory>
    </Content>
    <Content Include="Samples\Data\StatisticalQuery\metadata.json">
      <CopyToOutputDirectory>PreserveNewest</CopyToOutputDirectory>
    </Content>
    <Content Include="Samples\NetworkAnalysis\FindRoute\metadata.json">
      <CopyToOutputDirectory>PreserveNewest</CopyToOutputDirectory>
    </Content>
    <Content Include="Samples\MapView\ShowCallout\metadata.json">
      <CopyToOutputDirectory>PreserveNewest</CopyToOutputDirectory>
    </Content>
    <Content Include="Samples\Layers\WMTSLayer\metadata.json">
      <CopyToOutputDirectory>PreserveNewest</CopyToOutputDirectory>
    </Content>
    <Content Include="Samples\Search\FindAddress\metadata.json">
      <CopyToOutputDirectory>PreserveNewest</CopyToOutputDirectory>
    </Content>
    <Content Include="Samples\Layers\RasterLayerImageServiceRaster\metadata.json">
      <CopyToOutputDirectory>PreserveNewest</CopyToOutputDirectory>
    </Content>
    <Content Include="Samples\Layers\SceneLayerUrl\metadata.json">
      <CopyToOutputDirectory>PreserveNewest</CopyToOutputDirectory>
    </Content>
    <Content Include="Samples\Layers\RasterLayerRasterFunction\metadata.json">
      <CopyToOutputDirectory>PreserveNewest</CopyToOutputDirectory>
    </Content>
    <Content Include="Samples\Map\OpenMobileMap\metadata.json">
      <CopyToOutputDirectory>PreserveNewest</CopyToOutputDirectory>
    </Content>
    <Content Include="Samples\Data\GenerateGeodatabase\metadata.json">
      <CopyToOutputDirectory>PreserveNewest</CopyToOutputDirectory>
    </Content>
    <Content Include="Samples\Layers\WMSLayerUrl\metadata.json">
      <CopyToOutputDirectory>PreserveNewest</CopyToOutputDirectory>
    </Content>
<<<<<<< HEAD
    <Content Include="Samples\Layers\KmlLayerUrl\metadata.json">
      <CopyToOutputDirectory>PreserveNewest</CopyToOutputDirectory>
    </Content>
    <Content Include="Samples\Layers\KmlLayerUrl\KmlLayerUrl.jpg">
      <CopyToOutputDirectory>PreserveNewest</CopyToOutputDirectory>
    </Content>
    <Content Include="Samples\Layers\KmlLayerFile\metadata.json">
      <CopyToOutputDirectory>PreserveNewest</CopyToOutputDirectory>
    </Content>
    <Page Include="Samples\Layers\KmlLayerFile\KmlLayerFile.xaml">
      <Generator>MSBuild:Compile</Generator>
      <SubType>Designer</SubType>
    </Page>
    <Page Include="Samples\Layers\KmlLayerUrl\KmlLayerUrl.xaml">
      <Generator>MSBuild:Compile</Generator>
    </Page>
=======
    <Content Include="Samples\Data\StatsQueryGroupAndSort\metadata.json">
      <CopyToOutputDirectory>PreserveNewest</CopyToOutputDirectory>
    </Content>
    <Content Include="Samples\Layers\WmsServiceCatalog\metadata.json">
      <CopyToOutputDirectory>PreserveNewest</CopyToOutputDirectory>
    </Content>
>>>>>>> cfd7d8ac
  </ItemGroup>
  <ItemGroup>
    <Compile Include="Properties\AssemblyInfo.cs" />
    <Compile Include="Samples\Data\FeatureLayerQuery\FeatureLayerQuery.xaml.cs">
      <DependentUpon>FeatureLayerQuery.xaml</DependentUpon>
    </Compile>
    <Compile Include="Samples\Data\GenerateGeodatabase\GenerateGeodatabase.xaml.cs">
      <DependentUpon>GenerateGeodatabase.xaml</DependentUpon>
    </Compile>
    <Compile Include="Samples\Data\ServiceFeatureTableCache\ServiceFeatureTableCache.xaml.cs">
      <DependentUpon>ServiceFeatureTableCache.xaml</DependentUpon>
    </Compile>
    <Compile Include="Samples\Data\ServiceFeatureTableManualCache\ServiceFeatureTableManualCache.xaml.cs">
      <DependentUpon>ServiceFeatureTableManualCache.xaml</DependentUpon>
    </Compile>
    <Compile Include="Samples\Data\ServiceFeatureTableNoCache\ServiceFeatureTableNoCache.xaml.cs">
      <DependentUpon>ServiceFeatureTableNoCache.xaml</DependentUpon>
    </Compile>
    <Compile Include="Samples\Data\StatisticalQuery\StatisticalQuery.xaml.cs">
      <DependentUpon>StatisticalQuery.xaml</DependentUpon>
    </Compile>
    <Compile Include="Samples\Data\StatsQueryGroupAndSort\StatsQueryGroupAndSort.xaml.cs">
      <DependentUpon>StatsQueryGroupAndSort.xaml</DependentUpon>
    </Compile>
    <Compile Include="Samples\Geoprocessing\AnalyzeHotspots\AnalyzeHotspots.xaml.cs">
      <DependentUpon>AnalyzeHotspots.xaml</DependentUpon>
    </Compile>
    <Compile Include="Samples\Geoprocessing\ListGeodatabaseVersions\ListGeodatabaseVersions.xaml.cs">
      <DependentUpon>ListGeodatabaseVersions.xaml</DependentUpon>
    </Compile>
    <Compile Include="Samples\Geoprocessing\AnalyzeViewshed\AnalyzeViewshed.xaml.cs">
      <DependentUpon>AnalyzeViewshed.xaml</DependentUpon>
    </Compile>
    <Compile Include="Samples\GraphicsOverlay\AddGraphicsRenderer\AddGraphicsRenderer.xaml.cs">
      <DependentUpon>AddGraphicsRenderer.xaml</DependentUpon>
    </Compile>
    <Compile Include="Samples\GraphicsOverlay\IdentifyGraphics\IdentifyGraphics.xaml.cs">
      <DependentUpon>IdentifyGraphics.xaml</DependentUpon>
    </Compile>
    <Compile Include="Samples\GraphicsOverlay\SketchOnMap\SketchOnMap.xaml.cs">
      <DependentUpon>SketchOnMap.xaml</DependentUpon>
    </Compile>
    <Compile Include="Samples\Layers\ArcGISMapImageLayerUrl\ArcGISMapImageLayerUrl.xaml.cs">
      <DependentUpon>ArcGISMapImageLayerUrl.xaml</DependentUpon>
    </Compile>
    <Compile Include="Samples\Layers\ArcGISTiledLayerUrl\ArcGISTiledLayerUrl.xaml.cs">
      <DependentUpon>ArcGISTiledLayerUrl.xaml</DependentUpon>
    </Compile>
    <Compile Include="Samples\Layers\ArcGISVectorTiledLayerUrl\ArcGISVectorTiledLayerUrl.xaml.cs">
      <DependentUpon>ArcGISVectorTiledLayerUrl.xaml</DependentUpon>
    </Compile>
    <Compile Include="Samples\Layers\CreateFeatureCollectionLayer\CreateFeatureCollectionLayer.xaml.cs">
      <DependentUpon>CreateFeatureCollectionLayer.xaml</DependentUpon>
    </Compile>
    <Compile Include="Samples\Layers\FeatureCollectionLayerFromQuery\FeatureCollectionLayerFromQuery.xaml.cs">
      <DependentUpon>FeatureCollectionLayerFromQuery.xaml</DependentUpon>
    </Compile>
    <Compile Include="Samples\Layers\FeatureCollectionLayerFromPortal\FeatureCollectionLayerFromPortal.xaml.cs">
      <DependentUpon>FeatureCollectionLayerFromPortal.xaml</DependentUpon>
    </Compile>
    <Compile Include="Samples\Layers\FeatureLayerUrl\FeatureLayerUrl.xaml.cs">
      <DependentUpon>FeatureLayerUrl.xaml</DependentUpon>
    </Compile>
    <Compile Include="Samples\Layers\FeatureLayerSelection\FeatureLayerSelection.xaml.cs">
      <DependentUpon>FeatureLayerSelection.xaml</DependentUpon>
    </Compile>
    <Compile Include="Samples\Layers\ChangeSublayerVisibility\ChangeSublayerVisibility.xaml.cs">
      <DependentUpon>ChangeSublayerVisibility.xaml</DependentUpon>
    </Compile>
    <Compile Include="Samples\Layers\ChangeFeatureLayerRenderer\ChangeFeatureLayerRenderer.xaml.cs">
      <DependentUpon>ChangeFeatureLayerRenderer.xaml</DependentUpon>
    </Compile>
    <Compile Include="Samples\Layers\KmlLayerFile\KmlLayerFile.xaml.cs">
      <DependentUpon>KmlLayerFile.xaml</DependentUpon>
    </Compile>
    <Compile Include="Samples\Layers\RasterLayerImageServiceRaster\RasterLayerImageServiceRaster.xaml.cs">
      <DependentUpon>RasterLayerImageServiceRaster.xaml</DependentUpon>
    </Compile>
    <Compile Include="Samples\Layers\SceneLayerUrl\SceneLayerUrl.xaml.cs">
      <DependentUpon>SceneLayerUrl.xaml</DependentUpon>
    </Compile>
    <Compile Include="Samples\Layers\RasterLayerRasterFunction\RasterLayerRasterFunction.xaml.cs">
      <DependentUpon>RasterLayerRasterFunction.xaml</DependentUpon>
    </Compile>
    <Compile Include="Samples\Layers\WmsServiceCatalog\WmsServiceCatalog.xaml.cs">
      <DependentUpon>WmsServiceCatalog.xaml</DependentUpon>
    </Compile>
    <Compile Include="Samples\Layers\WMSLayerUrl\WMSLayerUrl.xaml.cs">
      <DependentUpon>WMSLayerUrl.xaml</DependentUpon>
    </Compile>
    <Compile Include="Samples\Layers\WMTSLayer\WMTSLayer.xaml.cs">
      <DependentUpon>WMTSLayer.xaml</DependentUpon>
    </Compile>
    <Compile Include="Samples\Location\DisplayDeviceLocation\DisplayDeviceLocation.xaml.cs">
      <DependentUpon>DisplayDeviceLocation.xaml</DependentUpon>
    </Compile>
    <Compile Include="Samples\MapView\ShowMagnifier\ShowMagnifier.xaml.cs">
      <DependentUpon>ShowMagnifier.xaml</DependentUpon>
    </Compile>
    <Compile Include="Samples\MapView\TakeScreenshot\TakeScreenshot.xaml.cs">
      <DependentUpon>TakeScreenshot.xaml</DependentUpon>
    </Compile>
    <Compile Include="Samples\MapView\DisplayLayerViewState\DisplayLayerViewState.xaml.cs">
      <DependentUpon>DisplayLayerViewState.xaml</DependentUpon>
    </Compile>
    <Compile Include="Samples\MapView\DisplayDrawingStatus\DisplayDrawingStatus.xaml.cs">
      <DependentUpon>DisplayDrawingStatus.xaml</DependentUpon>
    </Compile>
    <Compile Include="Samples\MapView\ChangeViewpoint\ChangeViewpoint.xaml.cs">
      <DependentUpon>ChangeViewpoint.xaml</DependentUpon>
    </Compile>
    <Compile Include="Samples\Layers\FeatureLayerDefinitionExpression\FeatureLayerDefinitionExpression.xaml.cs">
      <DependentUpon>FeatureLayerDefinitionExpression.xaml</DependentUpon>
    </Compile>
    <Compile Include="Samples\MapView\MapRotation\MapRotation.xaml.cs">
      <DependentUpon>MapRotation.xaml</DependentUpon>
    </Compile>
    <Compile Include="Samples\Map\AccessLoadStatus\AccessLoadStatus.xaml.cs">
      <DependentUpon>AccessLoadStatus.xaml</DependentUpon>
    </Compile>
    <Compile Include="Samples\Map\AuthorMap\AuthorMap.xaml.cs">
      <DependentUpon>AuthorMap.xaml</DependentUpon>
    </Compile>
    <Compile Include="Samples\Map\ManageBookmarks\ManageBookmarks.xaml.cs">
      <DependentUpon>ManageBookmarks.xaml</DependentUpon>
    </Compile>
    <Compile Include="Samples\Map\OpenMapURL\OpenMapURL.xaml.cs">
      <DependentUpon>OpenMapURL.xaml</DependentUpon>
    </Compile>
    <Compile Include="Samples\Map\ChangeBasemap\ChangeBasemap.xaml.cs">
      <DependentUpon>ChangeBasemap.xaml</DependentUpon>
    </Compile>
    <Compile Include="Samples\Map\DisplayMap\DisplayMap.xaml.cs">
      <DependentUpon>DisplayMap.xaml</DependentUpon>
    </Compile>
    <Compile Include="Samples\Map\OpenMobileMap\OpenMobileMap.xaml.cs">
      <DependentUpon>OpenMobileMap.xaml</DependentUpon>
    </Compile>
    <Compile Include="Samples\Map\SearchPortalMaps\SearchPortalMaps.xaml.cs">
      <DependentUpon>SearchPortalMaps.xaml</DependentUpon>
    </Compile>
    <Compile Include="Samples\Map\SetInitialMapLocation\SetInitialMapLocation.xaml.cs">
      <DependentUpon>SetInitialMapLocation.xaml</DependentUpon>
    </Compile>
    <Compile Include="Samples\Map\SetInitialMapArea\SetInitialMapArea.xaml.cs">
      <DependentUpon>SetInitialMapArea.xaml</DependentUpon>
    </Compile>
    <Compile Include="Samples\Map\SetMinMaxScale\SetMinMaxScale.xaml.cs">
      <DependentUpon>SetMinMaxScale.xaml</DependentUpon>
    </Compile>
    <Compile Include="Samples\Map\SetMapSpatialReference\SetMapSpatialReference.xaml.cs">
      <DependentUpon>SetMapSpatialReference.xaml</DependentUpon>
    </Compile>
    <Compile Include="Samples\NetworkAnalysis\FindRoute\FindRoute.xaml.cs">
      <DependentUpon>FindRoute.xaml</DependentUpon>
    </Compile>
    <Compile Include="Samples\Symbology\RenderPictureMarkers\RenderPictureMarkers.xaml.cs">
      <DependentUpon>RenderPictureMarkers.xaml</DependentUpon>
    </Compile>
    <Compile Include="Samples\Symbology\RenderSimpleMarkers\RenderSimpleMarkers.xaml.cs">
      <DependentUpon>RenderSimpleMarkers.xaml</DependentUpon>
    </Compile>
    <Compile Include="Samples\Symbology\RenderUniqueValues\RenderUniqueValues.xaml.cs">
      <DependentUpon>RenderUniqueValues.xaml</DependentUpon>
    </Compile>
    <Compile Include="Samples\Symbology\UseDistanceCompositeSym\UseDistanceCompositeSym.xaml.cs">
      <DependentUpon>UseDistanceCompositeSym.xaml</DependentUpon>
    </Compile>
    <Compile Include="Samples\Tutorial\AuthorEditSaveMap\AuthorEditSaveMap.xaml.cs">
      <DependentUpon>AuthorEditSaveMap.xaml</DependentUpon>
    </Compile>
    <Content Include="Properties\ArcGISRuntime.Windows.Samples.rd.xml" />
    <Compile Include="Samples\Search\FindAddress\FindAddress.xaml.cs">
      <DependentUpon>FindAddress.xaml</DependentUpon>
    </Compile>
    <Compile Include="Samples\MapView\ShowCallout\ShowCallout.xaml.cs">
      <DependentUpon>ShowCallout.xaml</DependentUpon>
    </Compile>
    <Compile Include="Samples\Layers\KmlLayerUrl\KmlLayerUrl.xaml.cs">
      <DependentUpon>KmlLayerUrl.xaml</DependentUpon>
    </Compile>
  </ItemGroup>
  <ItemGroup>
    <SDKReference Include="Microsoft.VCLibs, version=14.0">
      <Name>Visual C++ 2015 Runtime for Universal Windows Platform Apps</Name>
    </SDKReference>
  </ItemGroup>
  <ItemGroup>
    <Page Include="Samples\Data\FeatureLayerQuery\FeatureLayerQuery.xaml">
      <Generator>MSBuild:Compile</Generator>
      <SubType>Designer</SubType>
    </Page>
    <Page Include="Samples\Data\GenerateGeodatabase\GenerateGeodatabase.xaml">
      <Generator>MSBuild:Compile</Generator>
      <SubType>Designer</SubType>
    </Page>
    <Page Include="Samples\Data\ServiceFeatureTableCache\ServiceFeatureTableCache.xaml">
      <SubType>Designer</SubType>
      <Generator>MSBuild:Compile</Generator>
    </Page>
    <Page Include="Samples\Data\ServiceFeatureTableManualCache\ServiceFeatureTableManualCache.xaml">
      <SubType>Designer</SubType>
      <Generator>MSBuild:Compile</Generator>
    </Page>
    <Page Include="Samples\Data\ServiceFeatureTableNoCache\ServiceFeatureTableNoCache.xaml">
      <SubType>Designer</SubType>
      <Generator>MSBuild:Compile</Generator>
    </Page>
    <Page Include="Samples\Data\StatisticalQuery\StatisticalQuery.xaml">
      <Generator>MSBuild:Compile</Generator>
      <SubType>Designer</SubType>
    </Page>
    <Page Include="Samples\Data\StatsQueryGroupAndSort\StatsQueryGroupAndSort.xaml">
      <Generator>MSBuild:Compile</Generator>
      <SubType>Designer</SubType>
    </Page>
    <Page Include="Samples\Geoprocessing\AnalyzeHotspots\AnalyzeHotspots.xaml">
      <SubType>Designer</SubType>
      <Generator>MSBuild:Compile</Generator>
    </Page>
    <Page Include="Samples\Geoprocessing\ListGeodatabaseVersions\ListGeodatabaseVersions.xaml">
      <SubType>Designer</SubType>
      <Generator>MSBuild:Compile</Generator>
    </Page>
    <Page Include="Samples\Geoprocessing\AnalyzeViewshed\AnalyzeViewshed.xaml">
      <SubType>Designer</SubType>
      <Generator>MSBuild:Compile</Generator>
    </Page>
    <Page Include="Samples\GraphicsOverlay\AddGraphicsRenderer\AddGraphicsRenderer.xaml">
      <SubType>Designer</SubType>
      <Generator>MSBuild:Compile</Generator>
    </Page>
    <Page Include="Samples\GraphicsOverlay\IdentifyGraphics\IdentifyGraphics.xaml">
      <Generator>MSBuild:Compile</Generator>
      <SubType>Designer</SubType>
    </Page>
    <Page Include="Samples\GraphicsOverlay\SketchOnMap\SketchOnMap.xaml">
      <Generator>MSBuild:Compile</Generator>
      <SubType>Designer</SubType>
    </Page>
    <Page Include="Samples\Layers\ArcGISMapImageLayerUrl\ArcGISMapImageLayerUrl.xaml">
      <Generator>MSBuild:Compile</Generator>
      <SubType>Designer</SubType>
    </Page>
    <Page Include="Samples\Layers\ArcGISTiledLayerUrl\ArcGISTiledLayerUrl.xaml">
      <Generator>MSBuild:Compile</Generator>
      <SubType>Designer</SubType>
    </Page>
    <Page Include="Samples\Layers\ArcGISVectorTiledLayerUrl\ArcGISVectorTiledLayerUrl.xaml">
      <Generator>MSBuild:Compile</Generator>
      <SubType>Designer</SubType>
    </Page>
    <Page Include="Samples\Layers\CreateFeatureCollectionLayer\CreateFeatureCollectionLayer.xaml">
      <Generator>MSBuild:Compile</Generator>
      <SubType>Designer</SubType>
    </Page>
    <Page Include="Samples\Layers\FeatureCollectionLayerFromQuery\FeatureCollectionLayerFromQuery.xaml">
      <Generator>MSBuild:Compile</Generator>
      <SubType>Designer</SubType>
    </Page>
    <Page Include="Samples\Layers\FeatureCollectionLayerFromPortal\FeatureCollectionLayerFromPortal.xaml">
      <Generator>MSBuild:Compile</Generator>
      <SubType>Designer</SubType>
    </Page>
    <Page Include="Samples\Layers\FeatureLayerUrl\FeatureLayerUrl.xaml">
      <Generator>MSBuild:Compile</Generator>
      <SubType>Designer</SubType>
    </Page>
    <Page Include="Samples\Layers\FeatureLayerSelection\FeatureLayerSelection.xaml">
      <Generator>MSBuild:Compile</Generator>
      <SubType>Designer</SubType>
    </Page>
    <Page Include="Samples\Layers\ChangeSublayerVisibility\ChangeSublayerVisibility.xaml">
      <Generator>MSBuild:Compile</Generator>
      <SubType>Designer</SubType>
    </Page>
    <Page Include="Samples\Layers\ChangeFeatureLayerRenderer\ChangeFeatureLayerRenderer.xaml">
      <Generator>MSBuild:Compile</Generator>
      <SubType>Designer</SubType>
    </Page>
    <Page Include="Samples\Layers\FeatureLayerDefinitionExpression\FeatureLayerDefinitionExpression.xaml">
      <Generator>MSBuild:Compile</Generator>
      <SubType>Designer</SubType>
    </Page>
    <Page Include="Samples\Layers\RasterLayerImageServiceRaster\RasterLayerImageServiceRaster.xaml">
      <Generator>MSBuild:Compile</Generator>
      <SubType>Designer</SubType>
    </Page>
    <Page Include="Samples\Layers\SceneLayerUrl\SceneLayerUrl.xaml">
      <Generator>MSBuild:Compile</Generator>
      <SubType>Designer</SubType>
    </Page>
    <Page Include="Samples\Layers\RasterLayerRasterFunction\RasterLayerRasterFunction.xaml">
      <Generator>MSBuild:Compile</Generator>
      <SubType>Designer</SubType>
    </Page>
    <Page Include="Samples\Layers\WmsServiceCatalog\WmsServiceCatalog.xaml">
      <Generator>MSBuild:Compile</Generator>
      <SubType>Designer</SubType>
    </Page>
    <Page Include="Samples\Layers\WMSLayerUrl\WMSLayerUrl.xaml">
      <Generator>MSBuild:Compile</Generator>
      <SubType>Designer</SubType>
    </Page>
    <Page Include="Samples\Layers\WMTSLayer\WMTSLayer.xaml">
      <Generator>MSBuild:Compile</Generator>
      <SubType>Designer</SubType>
    </Page>
    <Page Include="Samples\Location\DisplayDeviceLocation\DisplayDeviceLocation.xaml">
      <Generator>MSBuild:Compile</Generator>
      <SubType>Designer</SubType>
    </Page>
    <Page Include="Samples\MapView\ShowMagnifier\ShowMagnifier.xaml">
      <Generator>MSBuild:Compile</Generator>
      <SubType>Designer</SubType>
    </Page>
    <Page Include="Samples\MapView\TakeScreenshot\TakeScreenshot.xaml">
      <Generator>MSBuild:Compile</Generator>
      <SubType>Designer</SubType>
    </Page>
    <Page Include="Samples\MapView\DisplayLayerViewState\DisplayLayerViewState.xaml">
      <Generator>MSBuild:Compile</Generator>
      <SubType>Designer</SubType>
    </Page>
    <Page Include="Samples\MapView\DisplayDrawingStatus\DisplayDrawingStatus.xaml">
      <Generator>MSBuild:Compile</Generator>
      <SubType>Designer</SubType>
    </Page>
    <Page Include="Samples\MapView\ChangeViewpoint\ChangeViewpoint.xaml">
      <Generator>MSBuild:Compile</Generator>
      <SubType>Designer</SubType>
    </Page>
    <Page Include="Samples\MapView\MapRotation\MapRotation.xaml">
      <Generator>MSBuild:Compile</Generator>
      <SubType>Designer</SubType>
    </Page>
    <Page Include="Samples\Map\AccessLoadStatus\AccessLoadStatus.xaml">
      <SubType>Designer</SubType>
      <Generator>MSBuild:Compile</Generator>
    </Page>
    <Page Include="Samples\Map\AuthorMap\AuthorMap.xaml">
      <Generator>MSBuild:Compile</Generator>
      <SubType>Designer</SubType>
    </Page>
    <Page Include="Samples\Map\ManageBookmarks\ManageBookmarks.xaml">
      <Generator>MSBuild:Compile</Generator>
      <SubType>Designer</SubType>
    </Page>
    <Page Include="Samples\Map\OpenMapURL\OpenMapURL.xaml">
      <Generator>MSBuild:Compile</Generator>
      <SubType>Designer</SubType>
    </Page>
    <Page Include="Samples\Map\ChangeBasemap\ChangeBasemap.xaml">
      <Generator>MSBuild:Compile</Generator>
      <SubType>Designer</SubType>
    </Page>
    <Page Include="Samples\Map\DisplayMap\DisplayMap.xaml">
      <Generator>MSBuild:Compile</Generator>
      <SubType>Designer</SubType>
    </Page>
    <Page Include="Samples\Map\OpenMobileMap\OpenMobileMap.xaml">
      <Generator>MSBuild:Compile</Generator>
      <SubType>Designer</SubType>
    </Page>
    <Page Include="Samples\Map\SearchPortalMaps\SearchPortalMaps.xaml">
      <Generator>MSBuild:Compile</Generator>
      <SubType>Designer</SubType>
    </Page>
    <Page Include="Samples\Map\SetInitialMapLocation\SetInitialMapLocation.xaml">
      <SubType>Designer</SubType>
      <Generator>MSBuild:Compile</Generator>
    </Page>
    <Page Include="Samples\Map\SetInitialMapArea\SetInitialMapArea.xaml">
      <Generator>MSBuild:Compile</Generator>
      <SubType>Designer</SubType>
    </Page>
    <Page Include="Samples\Map\SetMinMaxScale\SetMinMaxScale.xaml">
      <Generator>MSBuild:Compile</Generator>
      <SubType>Designer</SubType>
    </Page>
    <Page Include="Samples\Map\SetMapSpatialReference\SetMapSpatialReference.xaml">
      <Generator>MSBuild:Compile</Generator>
      <SubType>Designer</SubType>
    </Page>
    <Page Include="Samples\NetworkAnalysis\FindRoute\FindRoute.xaml">
      <Generator>MSBuild:Compile</Generator>
      <SubType>Designer</SubType>
    </Page>
    <Page Include="Samples\Symbology\RenderPictureMarkers\RenderPictureMarkers.xaml">
      <SubType>Designer</SubType>
      <Generator>MSBuild:Compile</Generator>
    </Page>
    <Page Include="Samples\Symbology\RenderSimpleMarkers\RenderSimpleMarkers.xaml">
      <SubType>Designer</SubType>
      <Generator>MSBuild:Compile</Generator>
    </Page>
    <Page Include="Samples\Symbology\RenderUniqueValues\RenderUniqueValues.xaml">
      <SubType>Designer</SubType>
      <Generator>MSBuild:Compile</Generator>
    </Page>
    <Page Include="Samples\Symbology\UseDistanceCompositeSym\UseDistanceCompositeSym.xaml">
      <Generator>MSBuild:Compile</Generator>
      <SubType>Designer</SubType>
    </Page>
    <Page Include="Samples\Tutorial\AuthorEditSaveMap\AuthorEditSaveMap.xaml">
      <Generator>MSBuild:Compile</Generator>
      <SubType>Designer</SubType>
    </Page>
    <Page Include="Samples\Search\FindAddress\FindAddress.xaml">
      <Generator>MSBuild:Compile</Generator>
      <SubType>Designer</SubType>
    </Page>
    <Page Include="Samples\MapView\ShowCallout\ShowCallout.xaml">
      <Generator>MSBuild:Compile</Generator>
      <SubType>Designer</SubType>
    </Page>
  </ItemGroup>
  <ItemGroup />
  <ItemGroup />
  <Import Project="..\..\ArcGISRuntime.Samples.Shared\ArcGISRuntime.Samples.Shared.projitems" Label="Shared" />
  <PropertyGroup Condition=" '$(VisualStudioVersion)' == '' or '$(VisualStudioVersion)' &lt; '14.0' ">
    <VisualStudioVersion>14.0</VisualStudioVersion>
  </PropertyGroup>
  <Import Project="$(MSBuildExtensionsPath)\Microsoft\WindowsXaml\v$(VisualStudioVersion)\Microsoft.Windows.UI.Xaml.CSharp.targets" />
  <!-- To modify your build process, add your task inside one of the targets below and uncomment it. 
       Other similar extension points exist, see Microsoft.Common.targets.
  <Target Name="BeforeBuild">
  </Target>
  <Target Name="AfterBuild">
  </Target>
  -->
</Project><|MERGE_RESOLUTION|>--- conflicted
+++ resolved
@@ -431,7 +431,6 @@
     <Content Include="Samples\Layers\WMSLayerUrl\metadata.json">
       <CopyToOutputDirectory>PreserveNewest</CopyToOutputDirectory>
     </Content>
-<<<<<<< HEAD
     <Content Include="Samples\Layers\KmlLayerUrl\metadata.json">
       <CopyToOutputDirectory>PreserveNewest</CopyToOutputDirectory>
     </Content>
@@ -448,14 +447,12 @@
     <Page Include="Samples\Layers\KmlLayerUrl\KmlLayerUrl.xaml">
       <Generator>MSBuild:Compile</Generator>
     </Page>
-=======
     <Content Include="Samples\Data\StatsQueryGroupAndSort\metadata.json">
       <CopyToOutputDirectory>PreserveNewest</CopyToOutputDirectory>
     </Content>
     <Content Include="Samples\Layers\WmsServiceCatalog\metadata.json">
       <CopyToOutputDirectory>PreserveNewest</CopyToOutputDirectory>
     </Content>
->>>>>>> cfd7d8ac
   </ItemGroup>
   <ItemGroup>
     <Compile Include="Properties\AssemblyInfo.cs" />
