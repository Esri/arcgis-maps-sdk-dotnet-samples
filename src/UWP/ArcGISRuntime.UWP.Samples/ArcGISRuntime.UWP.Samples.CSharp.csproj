--- conflicted
+++ resolved
@@ -428,11 +428,10 @@
     <Content Include="Samples\Layers\FeatureLayerDictionaryRenderer\metadata.json">
       <CopyToOutputDirectory>PreserveNewest</CopyToOutputDirectory>
     </Content>
-<<<<<<< HEAD
     <Content Include="Samples\Layers\ExportTiles\metadata.json">
-=======
+      <CopyToOutputDirectory>PreserveNewest</CopyToOutputDirectory>
+    </Content>
     <Content Include="Samples\Search\FindPlace\metadata.json">
->>>>>>> 0e6bd802
       <CopyToOutputDirectory>PreserveNewest</CopyToOutputDirectory>
     </Content>
   </ItemGroup>
