--- conflicted
+++ resolved
@@ -101,19 +101,6 @@
     <None Include="project.json" />
     <Content Include="Properties\ArcGISRuntime.Windows.Samples.rd.xml" />
     <Compile Include="Properties\AssemblyInfo.cs" />
-<<<<<<< HEAD
-=======
-    <Content Include="Samples\Layers\RasterHillshade\metadata.json" />
-    <Content Include="Samples\Data\ReadGeoPackage\metadata.json" />
-    <Content Include="Samples\Layers\ChangeBlendRenderer\ChangeBlendRenderer.jpg" />
-    <Content Include="Samples\Layers\ChangeBlendRenderer\metadata.json" />
-  </ItemGroup>
-  <ItemGroup>
-    <!-- JSON Metadata -->
-    <Content Include="Samples\Layers\ChangeStretchRenderer\ChangeStretchRenderer.jpg" />
-    <Content Include="Samples\Symbology\FeatureLayerExtrusion\metadata.json" />
-    <Content Include="Samples\Layers\ChangeStretchRenderer\metadata.json" />
->>>>>>> cca9e562
   </ItemGroup>
   <ItemGroup>
     <!-- JSON Metadata -->
