﻿<?xml version="1.0" encoding="utf-8"?>
<Project ToolsVersion="14.0" DefaultTargets="Build" xmlns="http://schemas.microsoft.com/developer/msbuild/2003">
  <Import Project="$(MSBuildExtensionsPath)\$(MSBuildToolsVersion)\Microsoft.Common.props" Condition="Exists('$(MSBuildExtensionsPath)\$(MSBuildToolsVersion)\Microsoft.Common.props')" />
  <PropertyGroup>
    <Configuration Condition=" '$(Configuration)' == '' ">Debug</Configuration>
    <Platform Condition=" '$(Platform)' == '' ">AnyCPU</Platform>
    <ProjectGuid>{6820B615-C568-4A13-B026-A77CDD348BFA}</ProjectGuid>
    <OutputType>Library</OutputType>
    <AppDesignerFolder>Properties</AppDesignerFolder>
    <RootNamespace>ArcGISRuntime.UWP</RootNamespace>
    <AssemblyName>ArcGISRuntime.UWP.Samples</AssemblyName>
    <DefaultLanguage>en-US</DefaultLanguage>
    <TargetPlatformIdentifier>UAP</TargetPlatformIdentifier>
    <TargetPlatformVersion>10.0.10586.0</TargetPlatformVersion>
    <TargetPlatformMinVersion>10.0.10586.0</TargetPlatformMinVersion>
    <MinimumVisualStudioVersion>14</MinimumVisualStudioVersion>
    <FileAlignment>512</FileAlignment>
    <ProjectTypeGuids>{A5A43C5B-DE2A-4C0C-9213-0A381AF9435A};{FAE04EC0-301F-11D3-BF4B-00C04F79EFBC}</ProjectTypeGuids>
  </PropertyGroup>
  <PropertyGroup Condition="'$(Configuration)|$(Platform)' == 'Debug|ARM'">
    <PlatformTarget>ARM</PlatformTarget>
    <DebugSymbols>true</DebugSymbols>
    <OutputPath>..\..\..\output\UWP\ARM\debug\</OutputPath>
    <DefineConstants>DEBUG;TRACE;NETFX_CORE;WINDOWS_UWP</DefineConstants>
    <NoWarn>;2008</NoWarn>
    <DebugType>full</DebugType>
    <PlatformTarget>ARM</PlatformTarget>
    <UseVSHostingProcess>false</UseVSHostingProcess>
    <ErrorReport>prompt</ErrorReport>
  </PropertyGroup>
  <PropertyGroup Condition="'$(Configuration)|$(Platform)' == 'Release|ARM'">
    <PlatformTarget>ARM</PlatformTarget>
    <OutputPath>..\..\..\output\UWP\ARM\release\</OutputPath>
    <DefineConstants>TRACE;NETFX_CORE;WINDOWS_UWP</DefineConstants>
    <Optimize>true</Optimize>
    <NoWarn>;2008</NoWarn>
    <DebugType>pdbonly</DebugType>
    <PlatformTarget>ARM</PlatformTarget>
    <UseVSHostingProcess>false</UseVSHostingProcess>
    <ErrorReport>prompt</ErrorReport>
  </PropertyGroup>
  <PropertyGroup Condition="'$(Configuration)|$(Platform)' == 'Debug|x64'">
    <PlatformTarget>x64</PlatformTarget>
    <DebugSymbols>true</DebugSymbols>
    <OutputPath>..\..\..\output\UWP\x64\debug\</OutputPath>
    <DefineConstants>DEBUG;TRACE;NETFX_CORE;WINDOWS_UWP</DefineConstants>
    <NoWarn>;2008</NoWarn>
    <DebugType>full</DebugType>
    <PlatformTarget>x64</PlatformTarget>
    <UseVSHostingProcess>false</UseVSHostingProcess>
    <ErrorReport>prompt</ErrorReport>
  </PropertyGroup>
  <PropertyGroup Condition="'$(Configuration)|$(Platform)' == 'Release|x64'">
    <PlatformTarget>x64</PlatformTarget>
    <OutputPath>..\..\..\output\UWP\x64\release\</OutputPath>
    <DefineConstants>TRACE;NETFX_CORE;WINDOWS_UWP</DefineConstants>
    <Optimize>true</Optimize>
    <NoWarn>;2008</NoWarn>
    <DebugType>pdbonly</DebugType>
    <PlatformTarget>x64</PlatformTarget>
    <UseVSHostingProcess>false</UseVSHostingProcess>
    <ErrorReport>prompt</ErrorReport>
  </PropertyGroup>
  <PropertyGroup Condition="'$(Configuration)|$(Platform)' == 'Debug|x86'">
    <PlatformTarget>x86</PlatformTarget>
    <DebugSymbols>true</DebugSymbols>
    <OutputPath>..\..\..\output\UWP\x86\debug\</OutputPath>
    <DefineConstants>DEBUG;TRACE;NETFX_CORE;WINDOWS_UWP</DefineConstants>
    <NoWarn>;2008</NoWarn>
    <DebugType>full</DebugType>
    <PlatformTarget>x86</PlatformTarget>
    <UseVSHostingProcess>false</UseVSHostingProcess>
    <ErrorReport>prompt</ErrorReport>
  </PropertyGroup>
  <PropertyGroup Condition="'$(Configuration)|$(Platform)' == 'Release|x86'">
    <PlatformTarget>x86</PlatformTarget>
    <OutputPath>..\..\..\output\UWP\x86\release\</OutputPath>
    <DefineConstants>TRACE;NETFX_CORE;WINDOWS_UWP</DefineConstants>
    <Optimize>true</Optimize>
    <NoWarn>;2008</NoWarn>
    <DebugType>pdbonly</DebugType>
    <PlatformTarget>x86</PlatformTarget>
    <UseVSHostingProcess>false</UseVSHostingProcess>
    <ErrorReport>prompt</ErrorReport>
  </PropertyGroup>
  <ItemGroup>
    <!-- A reference to the entire .Net Framework and Windows SDK are automatically included -->
    <Content Include="Samples\Data\AddShapefile\AddShapefile.jpg">
      <CopyToOutputDirectory>PreserveNewest</CopyToOutputDirectory>
    </Content>
    <Content Include="Samples\Data\StatisticalQuery\StatisticalQuery.jpg">
      <CopyToOutputDirectory>PreserveNewest</CopyToOutputDirectory>
    </Content>
    <Content Include="Samples\Data\GenerateGeodatabase\GenerateGeodatabase.jpg">
      <CopyToOutputDirectory>PreserveNewest</CopyToOutputDirectory>
    </Content>
    <Content Include="Samples\Data\StatsQueryGroupAndSort\StatsQueryGroupAndSort.jpg">
      <CopyToOutputDirectory>PreserveNewest</CopyToOutputDirectory>
    </Content>
    <Content Include="Samples\GraphicsOverlay\SketchOnMap\SketchOnMap.jpg">
      <CopyToOutputDirectory>PreserveNewest</CopyToOutputDirectory>
    </Content>
    <Content Include="Samples\Layers\KmlLayerFile\KmlLayerFile.jpg">
      <CopyToOutputDirectory>PreserveNewest</CopyToOutputDirectory>
    </Content>
    <Content Include="Samples\Layers\TimeBasedQuery\TimeBasedQuery.jpg">
      <CopyToOutputDirectory>PreserveNewest</CopyToOutputDirectory>
    </Content>
    <Content Include="Samples\Layers\RasterLayerImageServiceRaster\RasterLayerImageServiceRaster.jpg">
      <CopyToOutputDirectory>PreserveNewest</CopyToOutputDirectory>
    </Content>
    <Content Include="Samples\Layers\SceneLayerUrl\SceneLayerUrl.jpg">
      <CopyToOutputDirectory>PreserveNewest</CopyToOutputDirectory>
    </Content>
    <Content Include="Samples\Layers\RasterLayerRasterFunction\RasterLayerRasterFunction.jpg">
      <CopyToOutputDirectory>PreserveNewest</CopyToOutputDirectory>
    </Content>
    <Content Include="Samples\Layers\WmsServiceCatalog\WmsServiceCatalog.jpg">
      <CopyToOutputDirectory>PreserveNewest</CopyToOutputDirectory>
    </Content>
    <Content Include="Samples\Layers\WMSLayerUrl\WMSLayerUrl.jpg">
      <CopyToOutputDirectory>PreserveNewest</CopyToOutputDirectory>
    </Content>
    <Content Include="Samples\MapView\ShowCallout\ShowCallout.jpg">
      <CopyToOutputDirectory>PreserveNewest</CopyToOutputDirectory>
    </Content>
    <Content Include="Samples\Layers\WMTSLayer\WMTSLayer.jpg">
      <CopyToOutputDirectory>PreserveNewest</CopyToOutputDirectory>
    </Content>
    <Content Include="Samples\MapView\ShowMagnifier\ShowMagnifier.jpg">
      <CopyToOutputDirectory>PreserveNewest</CopyToOutputDirectory>
    </Content>
    <Content Include="Samples\Map\OpenMobileMap\OpenMobileMap.jpg">
      <CopyToOutputDirectory>PreserveNewest</CopyToOutputDirectory>
    </Content>
    <Content Include="Samples\Map\SearchPortalMaps\SearchPortalMaps.jpg">
      <CopyToOutputDirectory>PreserveNewest</CopyToOutputDirectory>
    </Content>
    <Content Include="Samples\NetworkAnalysis\FindRoute\FindRoute.jpg">
      <CopyToOutputDirectory>PreserveNewest</CopyToOutputDirectory>
    </Content>
    <Content Include="Samples\Symbology\UseDistanceCompositeSym\UseDistanceCompositeSym.jpg">
      <CopyToOutputDirectory>PreserveNewest</CopyToOutputDirectory>
    </Content>
    <Content Include="Samples\Tutorial\AuthorEditSaveMap\AuthorEditSaveMap.jpg">
      <CopyToOutputDirectory>PreserveNewest</CopyToOutputDirectory>
    </Content>
    <EmbeddedResource Include="Resources\PictureMarkerSymbols\pin_star_blue.png" />
    <Content Include="Samples\Data\FeatureLayerQuery\FeatureLayerQuery.jpg">
      <CopyToOutputDirectory>PreserveNewest</CopyToOutputDirectory>
    </Content>
    <Content Include="Samples\Data\ServiceFeatureTableCache\ServiceFeatureTableCache.jpg">
      <CopyToOutputDirectory>PreserveNewest</CopyToOutputDirectory>
    </Content>
    <Content Include="Samples\Data\ServiceFeatureTableManualCache\ServiceFeatureTableManualCache.jpg">
      <CopyToOutputDirectory>PreserveNewest</CopyToOutputDirectory>
    </Content>
    <Content Include="Samples\Data\ServiceFeatureTableNoCache\ServiceFeatureTableNoCache.jpg">
      <CopyToOutputDirectory>PreserveNewest</CopyToOutputDirectory>
    </Content>
    <Content Include="Samples\Geoprocessing\AnalyzeHotspots\AnalyzeHotspots.jpg">
      <CopyToOutputDirectory>PreserveNewest</CopyToOutputDirectory>
    </Content>
    <Content Include="Samples\Geoprocessing\ListGeodatabaseVersions\ListGeodatabaseVersions.jpg">
      <CopyToOutputDirectory>PreserveNewest</CopyToOutputDirectory>
    </Content>
    <Content Include="Samples\Geoprocessing\AnalyzeViewshed\AnalyzeViewshed.jpg">
      <CopyToOutputDirectory>PreserveNewest</CopyToOutputDirectory>
    </Content>
    <Content Include="Samples\GraphicsOverlay\IdentifyGraphics\IdentifyGraphics.jpg">
      <CopyToOutputDirectory>PreserveNewest</CopyToOutputDirectory>
    </Content>
    <Content Include="Samples\GraphicsOverlay\AddGraphicsRenderer\AddGraphicsRenderer.jpg">
      <CopyToOutputDirectory>PreserveNewest</CopyToOutputDirectory>
    </Content>
    <Content Include="Samples\Layers\ArcGISMapImageLayerUrl\ArcGISMapImageLayerUrl.jpg">
      <CopyToOutputDirectory>PreserveNewest</CopyToOutputDirectory>
    </Content>
    <Content Include="Samples\Layers\ArcGISTiledLayerUrl\ArcGISTiledLayerUrl.jpg">
      <CopyToOutputDirectory>PreserveNewest</CopyToOutputDirectory>
    </Content>
    <Content Include="Samples\Layers\ArcGISVectorTiledLayerUrl\ArcGISVectorTiledLayerUrl.jpg">
      <CopyToOutputDirectory>PreserveNewest</CopyToOutputDirectory>
    </Content>
    <Content Include="Samples\Layers\CreateFeatureCollectionLayer\CreateFeatureCollectionLayer.jpg">
      <CopyToOutputDirectory>PreserveNewest</CopyToOutputDirectory>
    </Content>
    <Content Include="Samples\Layers\FeatureCollectionLayerFromQuery\FeatureCollectionLayerFromQuery.jpg">
      <CopyToOutputDirectory>PreserveNewest</CopyToOutputDirectory>
    </Content>
    <Content Include="Samples\Layers\FeatureCollectionLayerFromPortal\FeatureCollectionLayerFromPortal.jpg">
      <CopyToOutputDirectory>PreserveNewest</CopyToOutputDirectory>
    </Content>
    <Content Include="Samples\Layers\FeatureLayerUrl\FeatureLayerUrl.jpg">
      <CopyToOutputDirectory>PreserveNewest</CopyToOutputDirectory>
    </Content>
    <Content Include="Samples\Layers\FeatureLayerSelection\FeatureLayerSelection.jpg">
      <CopyToOutputDirectory>PreserveNewest</CopyToOutputDirectory>
    </Content>
    <Content Include="Samples\Layers\ChangeSublayerVisibility\ChangeSublayerVisibility.jpg">
      <CopyToOutputDirectory>PreserveNewest</CopyToOutputDirectory>
    </Content>
    <Content Include="Samples\Layers\ChangeFeatureLayerRenderer\ChangeFeatureLayerRenderer.jpg">
      <CopyToOutputDirectory>PreserveNewest</CopyToOutputDirectory>
    </Content>
    <Content Include="Samples\Layers\FeatureLayerDefinitionExpression\FeatureLayerDefinitionExpression.jpg">
      <CopyToOutputDirectory>PreserveNewest</CopyToOutputDirectory>
    </Content>
    <Content Include="Samples\Location\DisplayDeviceLocation\DisplayDeviceLocation.jpg">
      <CopyToOutputDirectory>PreserveNewest</CopyToOutputDirectory>
    </Content>
    <Content Include="Samples\MapView\TakeScreenshot\TakeScreenshot.jpg">
      <CopyToOutputDirectory>PreserveNewest</CopyToOutputDirectory>
    </Content>
    <Content Include="Samples\MapView\DisplayLayerViewState\DisplayLayerViewState.jpg">
      <CopyToOutputDirectory>PreserveNewest</CopyToOutputDirectory>
    </Content>
    <Content Include="Samples\MapView\DisplayDrawingStatus\DisplayDrawingStatus.jpg">
      <CopyToOutputDirectory>PreserveNewest</CopyToOutputDirectory>
    </Content>
    <Content Include="Samples\MapView\ChangeViewpoint\ChangeViewpoint.jpg">
      <CopyToOutputDirectory>PreserveNewest</CopyToOutputDirectory>
    </Content>
    <Content Include="Samples\MapView\MapRotation\MapRotation.jpg">
      <CopyToOutputDirectory>PreserveNewest</CopyToOutputDirectory>
    </Content>
    <Content Include="Samples\Map\AccessLoadStatus\AccessLoadStatus.jpg">
      <CopyToOutputDirectory>PreserveNewest</CopyToOutputDirectory>
    </Content>
    <Content Include="Samples\Search\FindAddress\FindAddress.jpg">
      <CopyToOutputDirectory>PreserveNewest</CopyToOutputDirectory>
    </Content>
    <Content Include="Samples\Map\AuthorMap\AuthorMap.jpg">
      <CopyToOutputDirectory>PreserveNewest</CopyToOutputDirectory>
    </Content>
    <Content Include="Samples\Map\ManageBookmarks\ManageBookmarks.jpg">
      <CopyToOutputDirectory>PreserveNewest</CopyToOutputDirectory>
    </Content>
    <Content Include="Samples\Map\OpenMapURL\OpenMapURL.jpg">
      <CopyToOutputDirectory>PreserveNewest</CopyToOutputDirectory>
    </Content>
    <Content Include="Samples\Map\ChangeBasemap\ChangeBasemap.jpg">
      <CopyToOutputDirectory>PreserveNewest</CopyToOutputDirectory>
    </Content>
    <Content Include="Samples\Map\DisplayMap\DisplayMap.jpg">
      <CopyToOutputDirectory>PreserveNewest</CopyToOutputDirectory>
    </Content>
    <Content Include="Samples\Map\SetInitialMapArea\SetInitialMapArea.jpg">
      <CopyToOutputDirectory>PreserveNewest</CopyToOutputDirectory>
    </Content>
    <Content Include="Samples\Map\SetInitialMapLocation\SetInitialMapLocation.jpg">
      <CopyToOutputDirectory>PreserveNewest</CopyToOutputDirectory>
    </Content>
    <Content Include="Samples\Map\SetMinMaxScale\SetMinMaxScale.jpg">
      <CopyToOutputDirectory>PreserveNewest</CopyToOutputDirectory>
    </Content>
    <Content Include="Samples\Map\SetMapSpatialReference\SetMapSpatialReference.jpg">
      <CopyToOutputDirectory>PreserveNewest</CopyToOutputDirectory>
    </Content>
    <Content Include="groups.json">
      <CopyToOutputDirectory>PreserveNewest</CopyToOutputDirectory>
    </Content>
    <Content Include="Samples\Symbology\RenderPictureMarkers\RenderPictureMarkers.jpg">
      <CopyToOutputDirectory>PreserveNewest</CopyToOutputDirectory>
    </Content>
    <Content Include="Samples\Symbology\RenderSimpleMarkers\RenderSimpleMarkers.jpg">
      <CopyToOutputDirectory>PreserveNewest</CopyToOutputDirectory>
    </Content>
    <Content Include="Samples\Symbology\RenderUniqueValues\RenderUniqueValues.jpg">
      <CopyToOutputDirectory>PreserveNewest</CopyToOutputDirectory>
    </Content>
    <None Include="project.json">
      <CopyToOutputDirectory>PreserveNewest</CopyToOutputDirectory>
    </None>
    <Content Include="Samples\Layers\ArcGISMapImageLayerUrl\metadata.json">
      <CopyToOutputDirectory>PreserveNewest</CopyToOutputDirectory>
    </Content>
    <Content Include="Samples\Layers\ArcGISTiledLayerUrl\metadata.json">
      <CopyToOutputDirectory>PreserveNewest</CopyToOutputDirectory>
    </Content>
    <Content Include="Samples\Map\SetMapSpatialReference\metadata.json">
      <CopyToOutputDirectory>PreserveNewest</CopyToOutputDirectory>
    </Content>
    <Content Include="Samples\Map\SetInitialMapLocation\metadata.json">
      <CopyToOutputDirectory>PreserveNewest</CopyToOutputDirectory>
    </Content>
    <Content Include="Samples\Map\SetInitialMapArea\metadata.json">
      <CopyToOutputDirectory>PreserveNewest</CopyToOutputDirectory>
    </Content>
    <Content Include="Samples\MapView\MapRotation\metadata.json">
      <CopyToOutputDirectory>PreserveNewest</CopyToOutputDirectory>
    </Content>
    <Content Include="Samples\MapView\ChangeViewpoint\metadata.json">
      <CopyToOutputDirectory>PreserveNewest</CopyToOutputDirectory>
    </Content>
    <Content Include="Samples\Layers\FeatureLayerDefinitionExpression\metadata.json">
      <CopyToOutputDirectory>PreserveNewest</CopyToOutputDirectory>
    </Content>
    <Content Include="Samples\Data\FeatureLayerQuery\metadata.json">
      <CopyToOutputDirectory>PreserveNewest</CopyToOutputDirectory>
    </Content>
    <Content Include="Samples\Data\ServiceFeatureTableCache\metadata.json">
      <CopyToOutputDirectory>PreserveNewest</CopyToOutputDirectory>
    </Content>
    <Content Include="Samples\Data\ServiceFeatureTableManualCache\metadata.json">
      <CopyToOutputDirectory>PreserveNewest</CopyToOutputDirectory>
    </Content>
    <Content Include="Samples\Data\ServiceFeatureTableNoCache\metadata.json">
      <CopyToOutputDirectory>PreserveNewest</CopyToOutputDirectory>
    </Content>
    <Content Include="Samples\GraphicsOverlay\AddGraphicsRenderer\metadata.json">
      <CopyToOutputDirectory>PreserveNewest</CopyToOutputDirectory>
    </Content>
    <Content Include="Samples\Map\AccessLoadStatus\metadata.json">
      <CopyToOutputDirectory>PreserveNewest</CopyToOutputDirectory>
    </Content>
    <Content Include="Samples\Symbology\RenderUniqueValues\metadata.json">
      <CopyToOutputDirectory>PreserveNewest</CopyToOutputDirectory>
    </Content>
    <Content Include="Samples\Symbology\RenderSimpleMarkers\metadata.json">
      <CopyToOutputDirectory>PreserveNewest</CopyToOutputDirectory>
    </Content>
    <Content Include="Samples\Symbology\RenderPictureMarkers\metadata.json">
      <CopyToOutputDirectory>PreserveNewest</CopyToOutputDirectory>
    </Content>
    <Content Include="Samples\GraphicsOverlay\IdentifyGraphics\metadata.json">
      <CopyToOutputDirectory>PreserveNewest</CopyToOutputDirectory>
    </Content>
    <Content Include="Samples\Layers\ChangeFeatureLayerRenderer\metadata.json">
      <CopyToOutputDirectory>PreserveNewest</CopyToOutputDirectory>
    </Content>
    <Content Include="Samples\Layers\ChangeSublayerVisibility\metadata.json">
      <CopyToOutputDirectory>PreserveNewest</CopyToOutputDirectory>
    </Content>
    <Content Include="Samples\Layers\FeatureLayerSelection\metadata.json">
      <CopyToOutputDirectory>PreserveNewest</CopyToOutputDirectory>
    </Content>
    <Content Include="Samples\Layers\FeatureLayerUrl\metadata.json">
      <CopyToOutputDirectory>PreserveNewest</CopyToOutputDirectory>
    </Content>
    <Content Include="Samples\Map\ChangeBasemap\metadata.json">
      <CopyToOutputDirectory>PreserveNewest</CopyToOutputDirectory>
    </Content>
    <Content Include="Samples\Map\DisplayMap\metadata.json">
      <CopyToOutputDirectory>PreserveNewest</CopyToOutputDirectory>
    </Content>
    <Content Include="Samples\Map\OpenMapURL\metadata.json">
      <CopyToOutputDirectory>PreserveNewest</CopyToOutputDirectory>
    </Content>
    <Content Include="Samples\Map\SetMinMaxScale\metadata.json">
      <CopyToOutputDirectory>PreserveNewest</CopyToOutputDirectory>
    </Content>
    <Content Include="Samples\MapView\DisplayDrawingStatus\metadata.json">
      <CopyToOutputDirectory>PreserveNewest</CopyToOutputDirectory>
    </Content>
    <Content Include="Samples\MapView\DisplayLayerViewState\metadata.json">
      <CopyToOutputDirectory>PreserveNewest</CopyToOutputDirectory>
    </Content>
    <Content Include="Samples\MapView\TakeScreenshot\metadata.json">
      <CopyToOutputDirectory>PreserveNewest</CopyToOutputDirectory>
    </Content>
    <Content Include="Samples\Location\DisplayDeviceLocation\metadata.json">
      <CopyToOutputDirectory>PreserveNewest</CopyToOutputDirectory>
    </Content>
    <Content Include="Samples\Layers\ArcGISVectorTiledLayerUrl\metadata.json">
      <CopyToOutputDirectory>PreserveNewest</CopyToOutputDirectory>
    </Content>
    <Content Include="Samples\Map\ManageBookmarks\metadata.json">
      <CopyToOutputDirectory>PreserveNewest</CopyToOutputDirectory>
    </Content>
    <Content Include="Samples\Map\AuthorMap\metadata.json">
      <CopyToOutputDirectory>PreserveNewest</CopyToOutputDirectory>
    </Content>
    <Content Include="Samples\Layers\CreateFeatureCollectionLayer\metadata.json">
      <CopyToOutputDirectory>PreserveNewest</CopyToOutputDirectory>
    </Content>
    <Content Include="Samples\Layers\FeatureCollectionLayerFromQuery\metadata.json">
      <CopyToOutputDirectory>PreserveNewest</CopyToOutputDirectory>
    </Content>
    <Content Include="Samples\Layers\FeatureCollectionLayerFromPortal\metadata.json">
      <CopyToOutputDirectory>PreserveNewest</CopyToOutputDirectory>
    </Content>
    <Content Include="Samples\Geoprocessing\AnalyzeHotspots\metadata.json">
      <CopyToOutputDirectory>PreserveNewest</CopyToOutputDirectory>
    </Content>
    <Content Include="Samples\Geoprocessing\ListGeodatabaseVersions\metadata.json">
      <CopyToOutputDirectory>PreserveNewest</CopyToOutputDirectory>
    </Content>
    <Content Include="Samples\Geoprocessing\AnalyzeViewshed\metadata.json">
      <CopyToOutputDirectory>PreserveNewest</CopyToOutputDirectory>
    </Content>
    <Content Include="Samples\Tutorial\AuthorEditSaveMap\metadata.json">
      <CopyToOutputDirectory>PreserveNewest</CopyToOutputDirectory>
    </Content>
    <Content Include="Samples\Symbology\UseDistanceCompositeSym\metadata.json">
      <CopyToOutputDirectory>PreserveNewest</CopyToOutputDirectory>
    </Content>
    <Content Include="Samples\MapView\ShowMagnifier\metadata.json">
      <CopyToOutputDirectory>PreserveNewest</CopyToOutputDirectory>
    </Content>
    <Content Include="Samples\GraphicsOverlay\SketchOnMap\metadata.json">
      <CopyToOutputDirectory>PreserveNewest</CopyToOutputDirectory>
    </Content>
    <Content Include="Samples\Map\SearchPortalMaps\metadata.json">
      <CopyToOutputDirectory>PreserveNewest</CopyToOutputDirectory>
    </Content>
    <Content Include="Samples\Data\StatisticalQuery\metadata.json">
      <CopyToOutputDirectory>PreserveNewest</CopyToOutputDirectory>
    </Content>
    <Content Include="Samples\NetworkAnalysis\FindRoute\metadata.json">
      <CopyToOutputDirectory>PreserveNewest</CopyToOutputDirectory>
    </Content>
    <Content Include="Samples\MapView\ShowCallout\metadata.json">
      <CopyToOutputDirectory>PreserveNewest</CopyToOutputDirectory>
    </Content>
    <Content Include="Samples\Layers\WMTSLayer\metadata.json">
      <CopyToOutputDirectory>PreserveNewest</CopyToOutputDirectory>
    </Content>
    <Content Include="Samples\Search\FindAddress\metadata.json">
      <CopyToOutputDirectory>PreserveNewest</CopyToOutputDirectory>
    </Content>
    <Content Include="Samples\Layers\RasterLayerImageServiceRaster\metadata.json">
      <CopyToOutputDirectory>PreserveNewest</CopyToOutputDirectory>
    </Content>
    <Content Include="Samples\Layers\SceneLayerUrl\metadata.json">
      <CopyToOutputDirectory>PreserveNewest</CopyToOutputDirectory>
    </Content>
    <Content Include="Samples\Layers\RasterLayerRasterFunction\metadata.json">
      <CopyToOutputDirectory>PreserveNewest</CopyToOutputDirectory>
    </Content>
    <Content Include="Samples\Map\OpenMobileMap\metadata.json">
      <CopyToOutputDirectory>PreserveNewest</CopyToOutputDirectory>
    </Content>
    <Content Include="Samples\Data\GenerateGeodatabase\metadata.json">
      <CopyToOutputDirectory>PreserveNewest</CopyToOutputDirectory>
    </Content>
    <Content Include="Samples\Layers\WMSLayerUrl\metadata.json">
      <CopyToOutputDirectory>PreserveNewest</CopyToOutputDirectory>
    </Content>
    <Content Include="Samples\Layers\KmlLayerUrl\metadata.json">
      <CopyToOutputDirectory>PreserveNewest</CopyToOutputDirectory>
    </Content>
    <Content Include="Samples\Layers\KmlLayerUrl\KmlLayerUrl.jpg">
      <CopyToOutputDirectory>PreserveNewest</CopyToOutputDirectory>
    </Content>
    <Content Include="Samples\Layers\KmlLayerFile\metadata.json">
      <CopyToOutputDirectory>PreserveNewest</CopyToOutputDirectory>
    </Content>
<<<<<<< HEAD
    <Content Include="Samples\Data\AddShapefile\metadata.json">
      <CopyToOutputDirectory>PreserveNewest</CopyToOutputDirectory>
    </Content>
    <Page Include="Samples\Data\AddShapefile\AddShapefile.xaml">
      <Generator>MSBuild:Compile</Generator>
      <SubType>Designer</SubType>
    </Page>
=======
    <Content Include="Samples\Layers\TimeBasedQuery\metadata.json">
      <CopyToOutputDirectory>PreserveNewest</CopyToOutputDirectory>
    </Content>
>>>>>>> 30cd899d
    <Page Include="Samples\Layers\KmlLayerFile\KmlLayerFile.xaml">
      <Generator>MSBuild:Compile</Generator>
      <SubType>Designer</SubType>
    </Page>
    <Page Include="Samples\Layers\TimeBasedQuery\TimeBasedQuery.xaml">
      <Generator>MSBuild:Compile</Generator>
      <SubType>Designer</SubType>
    </Page>
    <Page Include="Samples\Layers\KmlLayerUrl\KmlLayerUrl.xaml">
      <Generator>MSBuild:Compile</Generator>
    </Page>
    <Content Include="Samples\Data\StatsQueryGroupAndSort\metadata.json">
      <CopyToOutputDirectory>PreserveNewest</CopyToOutputDirectory>
    </Content>
    <Content Include="Samples\Layers\WmsServiceCatalog\metadata.json">
      <CopyToOutputDirectory>PreserveNewest</CopyToOutputDirectory>
    </Content>
  </ItemGroup>
  <ItemGroup>
    <Compile Include="Properties\AssemblyInfo.cs" />
    <Compile Include="Samples\Data\FeatureLayerQuery\FeatureLayerQuery.xaml.cs">
      <DependentUpon>FeatureLayerQuery.xaml</DependentUpon>
    </Compile>
    <Compile Include="Samples\Data\GenerateGeodatabase\GenerateGeodatabase.xaml.cs">
      <DependentUpon>GenerateGeodatabase.xaml</DependentUpon>
    </Compile>
    <Compile Include="Samples\Data\AddShapefile\AddShapefile.xaml.cs">
      <DependentUpon>AddShapefile.xaml</DependentUpon>
    </Compile>
    <Compile Include="Samples\Data\ServiceFeatureTableCache\ServiceFeatureTableCache.xaml.cs">
      <DependentUpon>ServiceFeatureTableCache.xaml</DependentUpon>
    </Compile>
    <Compile Include="Samples\Data\ServiceFeatureTableManualCache\ServiceFeatureTableManualCache.xaml.cs">
      <DependentUpon>ServiceFeatureTableManualCache.xaml</DependentUpon>
    </Compile>
    <Compile Include="Samples\Data\ServiceFeatureTableNoCache\ServiceFeatureTableNoCache.xaml.cs">
      <DependentUpon>ServiceFeatureTableNoCache.xaml</DependentUpon>
    </Compile>
    <Compile Include="Samples\Data\StatisticalQuery\StatisticalQuery.xaml.cs">
      <DependentUpon>StatisticalQuery.xaml</DependentUpon>
    </Compile>
    <Compile Include="Samples\Data\StatsQueryGroupAndSort\StatsQueryGroupAndSort.xaml.cs">
      <DependentUpon>StatsQueryGroupAndSort.xaml</DependentUpon>
    </Compile>
    <Compile Include="Samples\Geoprocessing\AnalyzeHotspots\AnalyzeHotspots.xaml.cs">
      <DependentUpon>AnalyzeHotspots.xaml</DependentUpon>
    </Compile>
    <Compile Include="Samples\Geoprocessing\ListGeodatabaseVersions\ListGeodatabaseVersions.xaml.cs">
      <DependentUpon>ListGeodatabaseVersions.xaml</DependentUpon>
    </Compile>
    <Compile Include="Samples\Geoprocessing\AnalyzeViewshed\AnalyzeViewshed.xaml.cs">
      <DependentUpon>AnalyzeViewshed.xaml</DependentUpon>
    </Compile>
    <Compile Include="Samples\GraphicsOverlay\AddGraphicsRenderer\AddGraphicsRenderer.xaml.cs">
      <DependentUpon>AddGraphicsRenderer.xaml</DependentUpon>
    </Compile>
    <Compile Include="Samples\GraphicsOverlay\IdentifyGraphics\IdentifyGraphics.xaml.cs">
      <DependentUpon>IdentifyGraphics.xaml</DependentUpon>
    </Compile>
    <Compile Include="Samples\GraphicsOverlay\SketchOnMap\SketchOnMap.xaml.cs">
      <DependentUpon>SketchOnMap.xaml</DependentUpon>
    </Compile>
    <Compile Include="Samples\Layers\ArcGISMapImageLayerUrl\ArcGISMapImageLayerUrl.xaml.cs">
      <DependentUpon>ArcGISMapImageLayerUrl.xaml</DependentUpon>
    </Compile>
    <Compile Include="Samples\Layers\ArcGISTiledLayerUrl\ArcGISTiledLayerUrl.xaml.cs">
      <DependentUpon>ArcGISTiledLayerUrl.xaml</DependentUpon>
    </Compile>
    <Compile Include="Samples\Layers\ArcGISVectorTiledLayerUrl\ArcGISVectorTiledLayerUrl.xaml.cs">
      <DependentUpon>ArcGISVectorTiledLayerUrl.xaml</DependentUpon>
    </Compile>
    <Compile Include="Samples\Layers\CreateFeatureCollectionLayer\CreateFeatureCollectionLayer.xaml.cs">
      <DependentUpon>CreateFeatureCollectionLayer.xaml</DependentUpon>
    </Compile>
    <Compile Include="Samples\Layers\FeatureCollectionLayerFromQuery\FeatureCollectionLayerFromQuery.xaml.cs">
      <DependentUpon>FeatureCollectionLayerFromQuery.xaml</DependentUpon>
    </Compile>
    <Compile Include="Samples\Layers\FeatureCollectionLayerFromPortal\FeatureCollectionLayerFromPortal.xaml.cs">
      <DependentUpon>FeatureCollectionLayerFromPortal.xaml</DependentUpon>
    </Compile>
    <Compile Include="Samples\Layers\FeatureLayerUrl\FeatureLayerUrl.xaml.cs">
      <DependentUpon>FeatureLayerUrl.xaml</DependentUpon>
    </Compile>
    <Compile Include="Samples\Layers\FeatureLayerSelection\FeatureLayerSelection.xaml.cs">
      <DependentUpon>FeatureLayerSelection.xaml</DependentUpon>
    </Compile>
    <Compile Include="Samples\Layers\ChangeSublayerVisibility\ChangeSublayerVisibility.xaml.cs">
      <DependentUpon>ChangeSublayerVisibility.xaml</DependentUpon>
    </Compile>
    <Compile Include="Samples\Layers\ChangeFeatureLayerRenderer\ChangeFeatureLayerRenderer.xaml.cs">
      <DependentUpon>ChangeFeatureLayerRenderer.xaml</DependentUpon>
    </Compile>
    <Compile Include="Samples\Layers\KmlLayerFile\KmlLayerFile.xaml.cs">
      <DependentUpon>KmlLayerFile.xaml</DependentUpon>
    </Compile>
    <Compile Include="Samples\Layers\TimeBasedQuery\TimeBasedQuery.xaml.cs">
      <DependentUpon>TimeBasedQuery.xaml</DependentUpon>
    </Compile>
    <Compile Include="Samples\Layers\RasterLayerImageServiceRaster\RasterLayerImageServiceRaster.xaml.cs">
      <DependentUpon>RasterLayerImageServiceRaster.xaml</DependentUpon>
    </Compile>
    <Compile Include="Samples\Layers\SceneLayerUrl\SceneLayerUrl.xaml.cs">
      <DependentUpon>SceneLayerUrl.xaml</DependentUpon>
    </Compile>
    <Compile Include="Samples\Layers\RasterLayerRasterFunction\RasterLayerRasterFunction.xaml.cs">
      <DependentUpon>RasterLayerRasterFunction.xaml</DependentUpon>
    </Compile>
    <Compile Include="Samples\Layers\WmsServiceCatalog\WmsServiceCatalog.xaml.cs">
      <DependentUpon>WmsServiceCatalog.xaml</DependentUpon>
    </Compile>
    <Compile Include="Samples\Layers\WMSLayerUrl\WMSLayerUrl.xaml.cs">
      <DependentUpon>WMSLayerUrl.xaml</DependentUpon>
    </Compile>
    <Compile Include="Samples\Layers\WMTSLayer\WMTSLayer.xaml.cs">
      <DependentUpon>WMTSLayer.xaml</DependentUpon>
    </Compile>
    <Compile Include="Samples\Location\DisplayDeviceLocation\DisplayDeviceLocation.xaml.cs">
      <DependentUpon>DisplayDeviceLocation.xaml</DependentUpon>
    </Compile>
    <Compile Include="Samples\MapView\ShowMagnifier\ShowMagnifier.xaml.cs">
      <DependentUpon>ShowMagnifier.xaml</DependentUpon>
    </Compile>
    <Compile Include="Samples\MapView\TakeScreenshot\TakeScreenshot.xaml.cs">
      <DependentUpon>TakeScreenshot.xaml</DependentUpon>
    </Compile>
    <Compile Include="Samples\MapView\DisplayLayerViewState\DisplayLayerViewState.xaml.cs">
      <DependentUpon>DisplayLayerViewState.xaml</DependentUpon>
    </Compile>
    <Compile Include="Samples\MapView\DisplayDrawingStatus\DisplayDrawingStatus.xaml.cs">
      <DependentUpon>DisplayDrawingStatus.xaml</DependentUpon>
    </Compile>
    <Compile Include="Samples\MapView\ChangeViewpoint\ChangeViewpoint.xaml.cs">
      <DependentUpon>ChangeViewpoint.xaml</DependentUpon>
    </Compile>
    <Compile Include="Samples\Layers\FeatureLayerDefinitionExpression\FeatureLayerDefinitionExpression.xaml.cs">
      <DependentUpon>FeatureLayerDefinitionExpression.xaml</DependentUpon>
    </Compile>
    <Compile Include="Samples\MapView\MapRotation\MapRotation.xaml.cs">
      <DependentUpon>MapRotation.xaml</DependentUpon>
    </Compile>
    <Compile Include="Samples\Map\AccessLoadStatus\AccessLoadStatus.xaml.cs">
      <DependentUpon>AccessLoadStatus.xaml</DependentUpon>
    </Compile>
    <Compile Include="Samples\Map\AuthorMap\AuthorMap.xaml.cs">
      <DependentUpon>AuthorMap.xaml</DependentUpon>
    </Compile>
    <Compile Include="Samples\Map\ManageBookmarks\ManageBookmarks.xaml.cs">
      <DependentUpon>ManageBookmarks.xaml</DependentUpon>
    </Compile>
    <Compile Include="Samples\Map\OpenMapURL\OpenMapURL.xaml.cs">
      <DependentUpon>OpenMapURL.xaml</DependentUpon>
    </Compile>
    <Compile Include="Samples\Map\ChangeBasemap\ChangeBasemap.xaml.cs">
      <DependentUpon>ChangeBasemap.xaml</DependentUpon>
    </Compile>
    <Compile Include="Samples\Map\DisplayMap\DisplayMap.xaml.cs">
      <DependentUpon>DisplayMap.xaml</DependentUpon>
    </Compile>
    <Compile Include="Samples\Map\OpenMobileMap\OpenMobileMap.xaml.cs">
      <DependentUpon>OpenMobileMap.xaml</DependentUpon>
    </Compile>
    <Compile Include="Samples\Map\SearchPortalMaps\SearchPortalMaps.xaml.cs">
      <DependentUpon>SearchPortalMaps.xaml</DependentUpon>
    </Compile>
    <Compile Include="Samples\Map\SetInitialMapLocation\SetInitialMapLocation.xaml.cs">
      <DependentUpon>SetInitialMapLocation.xaml</DependentUpon>
    </Compile>
    <Compile Include="Samples\Map\SetInitialMapArea\SetInitialMapArea.xaml.cs">
      <DependentUpon>SetInitialMapArea.xaml</DependentUpon>
    </Compile>
    <Compile Include="Samples\Map\SetMinMaxScale\SetMinMaxScale.xaml.cs">
      <DependentUpon>SetMinMaxScale.xaml</DependentUpon>
    </Compile>
    <Compile Include="Samples\Map\SetMapSpatialReference\SetMapSpatialReference.xaml.cs">
      <DependentUpon>SetMapSpatialReference.xaml</DependentUpon>
    </Compile>
    <Compile Include="Samples\NetworkAnalysis\FindRoute\FindRoute.xaml.cs">
      <DependentUpon>FindRoute.xaml</DependentUpon>
    </Compile>
    <Compile Include="Samples\Symbology\RenderPictureMarkers\RenderPictureMarkers.xaml.cs">
      <DependentUpon>RenderPictureMarkers.xaml</DependentUpon>
    </Compile>
    <Compile Include="Samples\Symbology\RenderSimpleMarkers\RenderSimpleMarkers.xaml.cs">
      <DependentUpon>RenderSimpleMarkers.xaml</DependentUpon>
    </Compile>
    <Compile Include="Samples\Symbology\RenderUniqueValues\RenderUniqueValues.xaml.cs">
      <DependentUpon>RenderUniqueValues.xaml</DependentUpon>
    </Compile>
    <Compile Include="Samples\Symbology\UseDistanceCompositeSym\UseDistanceCompositeSym.xaml.cs">
      <DependentUpon>UseDistanceCompositeSym.xaml</DependentUpon>
    </Compile>
    <Compile Include="Samples\Tutorial\AuthorEditSaveMap\AuthorEditSaveMap.xaml.cs">
      <DependentUpon>AuthorEditSaveMap.xaml</DependentUpon>
    </Compile>
    <Content Include="Properties\ArcGISRuntime.Windows.Samples.rd.xml" />
    <Compile Include="Samples\Search\FindAddress\FindAddress.xaml.cs">
      <DependentUpon>FindAddress.xaml</DependentUpon>
    </Compile>
    <Compile Include="Samples\MapView\ShowCallout\ShowCallout.xaml.cs">
      <DependentUpon>ShowCallout.xaml</DependentUpon>
    </Compile>
    <Compile Include="Samples\Layers\KmlLayerUrl\KmlLayerUrl.xaml.cs">
      <DependentUpon>KmlLayerUrl.xaml</DependentUpon>
    </Compile>
  </ItemGroup>
  <ItemGroup>
    <SDKReference Include="Microsoft.VCLibs, version=14.0">
      <Name>Visual C++ 2015 Runtime for Universal Windows Platform Apps</Name>
    </SDKReference>
  </ItemGroup>
  <ItemGroup>
    <Page Include="Samples\Data\FeatureLayerQuery\FeatureLayerQuery.xaml">
      <Generator>MSBuild:Compile</Generator>
      <SubType>Designer</SubType>
    </Page>
    <Page Include="Samples\Data\GenerateGeodatabase\GenerateGeodatabase.xaml">
      <Generator>MSBuild:Compile</Generator>
      <SubType>Designer</SubType>
    </Page>
    <Page Include="Samples\Data\ServiceFeatureTableCache\ServiceFeatureTableCache.xaml">
      <SubType>Designer</SubType>
      <Generator>MSBuild:Compile</Generator>
    </Page>
    <Page Include="Samples\Data\ServiceFeatureTableManualCache\ServiceFeatureTableManualCache.xaml">
      <SubType>Designer</SubType>
      <Generator>MSBuild:Compile</Generator>
    </Page>
    <Page Include="Samples\Data\ServiceFeatureTableNoCache\ServiceFeatureTableNoCache.xaml">
      <SubType>Designer</SubType>
      <Generator>MSBuild:Compile</Generator>
    </Page>
    <Page Include="Samples\Data\StatisticalQuery\StatisticalQuery.xaml">
      <Generator>MSBuild:Compile</Generator>
      <SubType>Designer</SubType>
    </Page>
    <Page Include="Samples\Data\StatsQueryGroupAndSort\StatsQueryGroupAndSort.xaml">
      <Generator>MSBuild:Compile</Generator>
      <SubType>Designer</SubType>
    </Page>
    <Page Include="Samples\Geoprocessing\AnalyzeHotspots\AnalyzeHotspots.xaml">
      <SubType>Designer</SubType>
      <Generator>MSBuild:Compile</Generator>
    </Page>
    <Page Include="Samples\Geoprocessing\ListGeodatabaseVersions\ListGeodatabaseVersions.xaml">
      <SubType>Designer</SubType>
      <Generator>MSBuild:Compile</Generator>
    </Page>
    <Page Include="Samples\Geoprocessing\AnalyzeViewshed\AnalyzeViewshed.xaml">
      <SubType>Designer</SubType>
      <Generator>MSBuild:Compile</Generator>
    </Page>
    <Page Include="Samples\GraphicsOverlay\AddGraphicsRenderer\AddGraphicsRenderer.xaml">
      <SubType>Designer</SubType>
      <Generator>MSBuild:Compile</Generator>
    </Page>
    <Page Include="Samples\GraphicsOverlay\IdentifyGraphics\IdentifyGraphics.xaml">
      <Generator>MSBuild:Compile</Generator>
      <SubType>Designer</SubType>
    </Page>
    <Page Include="Samples\GraphicsOverlay\SketchOnMap\SketchOnMap.xaml">
      <Generator>MSBuild:Compile</Generator>
      <SubType>Designer</SubType>
    </Page>
    <Page Include="Samples\Layers\ArcGISMapImageLayerUrl\ArcGISMapImageLayerUrl.xaml">
      <Generator>MSBuild:Compile</Generator>
      <SubType>Designer</SubType>
    </Page>
    <Page Include="Samples\Layers\ArcGISTiledLayerUrl\ArcGISTiledLayerUrl.xaml">
      <Generator>MSBuild:Compile</Generator>
      <SubType>Designer</SubType>
    </Page>
    <Page Include="Samples\Layers\ArcGISVectorTiledLayerUrl\ArcGISVectorTiledLayerUrl.xaml">
      <Generator>MSBuild:Compile</Generator>
      <SubType>Designer</SubType>
    </Page>
    <Page Include="Samples\Layers\CreateFeatureCollectionLayer\CreateFeatureCollectionLayer.xaml">
      <Generator>MSBuild:Compile</Generator>
      <SubType>Designer</SubType>
    </Page>
    <Page Include="Samples\Layers\FeatureCollectionLayerFromQuery\FeatureCollectionLayerFromQuery.xaml">
      <Generator>MSBuild:Compile</Generator>
      <SubType>Designer</SubType>
    </Page>
    <Page Include="Samples\Layers\FeatureCollectionLayerFromPortal\FeatureCollectionLayerFromPortal.xaml">
      <Generator>MSBuild:Compile</Generator>
      <SubType>Designer</SubType>
    </Page>
    <Page Include="Samples\Layers\FeatureLayerUrl\FeatureLayerUrl.xaml">
      <Generator>MSBuild:Compile</Generator>
      <SubType>Designer</SubType>
    </Page>
    <Page Include="Samples\Layers\FeatureLayerSelection\FeatureLayerSelection.xaml">
      <Generator>MSBuild:Compile</Generator>
      <SubType>Designer</SubType>
    </Page>
    <Page Include="Samples\Layers\ChangeSublayerVisibility\ChangeSublayerVisibility.xaml">
      <Generator>MSBuild:Compile</Generator>
      <SubType>Designer</SubType>
    </Page>
    <Page Include="Samples\Layers\ChangeFeatureLayerRenderer\ChangeFeatureLayerRenderer.xaml">
      <Generator>MSBuild:Compile</Generator>
      <SubType>Designer</SubType>
    </Page>
    <Page Include="Samples\Layers\FeatureLayerDefinitionExpression\FeatureLayerDefinitionExpression.xaml">
      <Generator>MSBuild:Compile</Generator>
      <SubType>Designer</SubType>
    </Page>
    <Page Include="Samples\Layers\RasterLayerImageServiceRaster\RasterLayerImageServiceRaster.xaml">
      <Generator>MSBuild:Compile</Generator>
      <SubType>Designer</SubType>
    </Page>
    <Page Include="Samples\Layers\SceneLayerUrl\SceneLayerUrl.xaml">
      <Generator>MSBuild:Compile</Generator>
      <SubType>Designer</SubType>
    </Page>
    <Page Include="Samples\Layers\RasterLayerRasterFunction\RasterLayerRasterFunction.xaml">
      <Generator>MSBuild:Compile</Generator>
      <SubType>Designer</SubType>
    </Page>
    <Page Include="Samples\Layers\WmsServiceCatalog\WmsServiceCatalog.xaml">
      <Generator>MSBuild:Compile</Generator>
      <SubType>Designer</SubType>
    </Page>
    <Page Include="Samples\Layers\WMSLayerUrl\WMSLayerUrl.xaml">
      <Generator>MSBuild:Compile</Generator>
      <SubType>Designer</SubType>
    </Page>
    <Page Include="Samples\Layers\WMTSLayer\WMTSLayer.xaml">
      <Generator>MSBuild:Compile</Generator>
      <SubType>Designer</SubType>
    </Page>
    <Page Include="Samples\Location\DisplayDeviceLocation\DisplayDeviceLocation.xaml">
      <Generator>MSBuild:Compile</Generator>
      <SubType>Designer</SubType>
    </Page>
    <Page Include="Samples\MapView\ShowMagnifier\ShowMagnifier.xaml">
      <Generator>MSBuild:Compile</Generator>
      <SubType>Designer</SubType>
    </Page>
    <Page Include="Samples\MapView\TakeScreenshot\TakeScreenshot.xaml">
      <Generator>MSBuild:Compile</Generator>
      <SubType>Designer</SubType>
    </Page>
    <Page Include="Samples\MapView\DisplayLayerViewState\DisplayLayerViewState.xaml">
      <Generator>MSBuild:Compile</Generator>
      <SubType>Designer</SubType>
    </Page>
    <Page Include="Samples\MapView\DisplayDrawingStatus\DisplayDrawingStatus.xaml">
      <Generator>MSBuild:Compile</Generator>
      <SubType>Designer</SubType>
    </Page>
    <Page Include="Samples\MapView\ChangeViewpoint\ChangeViewpoint.xaml">
      <Generator>MSBuild:Compile</Generator>
      <SubType>Designer</SubType>
    </Page>
    <Page Include="Samples\MapView\MapRotation\MapRotation.xaml">
      <Generator>MSBuild:Compile</Generator>
      <SubType>Designer</SubType>
    </Page>
    <Page Include="Samples\Map\AccessLoadStatus\AccessLoadStatus.xaml">
      <SubType>Designer</SubType>
      <Generator>MSBuild:Compile</Generator>
    </Page>
    <Page Include="Samples\Map\AuthorMap\AuthorMap.xaml">
      <Generator>MSBuild:Compile</Generator>
      <SubType>Designer</SubType>
    </Page>
    <Page Include="Samples\Map\ManageBookmarks\ManageBookmarks.xaml">
      <Generator>MSBuild:Compile</Generator>
      <SubType>Designer</SubType>
    </Page>
    <Page Include="Samples\Map\OpenMapURL\OpenMapURL.xaml">
      <Generator>MSBuild:Compile</Generator>
      <SubType>Designer</SubType>
    </Page>
    <Page Include="Samples\Map\ChangeBasemap\ChangeBasemap.xaml">
      <Generator>MSBuild:Compile</Generator>
      <SubType>Designer</SubType>
    </Page>
    <Page Include="Samples\Map\DisplayMap\DisplayMap.xaml">
      <Generator>MSBuild:Compile</Generator>
      <SubType>Designer</SubType>
    </Page>
    <Page Include="Samples\Map\OpenMobileMap\OpenMobileMap.xaml">
      <Generator>MSBuild:Compile</Generator>
      <SubType>Designer</SubType>
    </Page>
    <Page Include="Samples\Map\SearchPortalMaps\SearchPortalMaps.xaml">
      <Generator>MSBuild:Compile</Generator>
      <SubType>Designer</SubType>
    </Page>
    <Page Include="Samples\Map\SetInitialMapLocation\SetInitialMapLocation.xaml">
      <SubType>Designer</SubType>
      <Generator>MSBuild:Compile</Generator>
    </Page>
    <Page Include="Samples\Map\SetInitialMapArea\SetInitialMapArea.xaml">
      <Generator>MSBuild:Compile</Generator>
      <SubType>Designer</SubType>
    </Page>
    <Page Include="Samples\Map\SetMinMaxScale\SetMinMaxScale.xaml">
      <Generator>MSBuild:Compile</Generator>
      <SubType>Designer</SubType>
    </Page>
    <Page Include="Samples\Map\SetMapSpatialReference\SetMapSpatialReference.xaml">
      <Generator>MSBuild:Compile</Generator>
      <SubType>Designer</SubType>
    </Page>
    <Page Include="Samples\NetworkAnalysis\FindRoute\FindRoute.xaml">
      <Generator>MSBuild:Compile</Generator>
      <SubType>Designer</SubType>
    </Page>
    <Page Include="Samples\Symbology\RenderPictureMarkers\RenderPictureMarkers.xaml">
      <SubType>Designer</SubType>
      <Generator>MSBuild:Compile</Generator>
    </Page>
    <Page Include="Samples\Symbology\RenderSimpleMarkers\RenderSimpleMarkers.xaml">
      <SubType>Designer</SubType>
      <Generator>MSBuild:Compile</Generator>
    </Page>
    <Page Include="Samples\Symbology\RenderUniqueValues\RenderUniqueValues.xaml">
      <SubType>Designer</SubType>
      <Generator>MSBuild:Compile</Generator>
    </Page>
    <Page Include="Samples\Symbology\UseDistanceCompositeSym\UseDistanceCompositeSym.xaml">
      <Generator>MSBuild:Compile</Generator>
      <SubType>Designer</SubType>
    </Page>
    <Page Include="Samples\Tutorial\AuthorEditSaveMap\AuthorEditSaveMap.xaml">
      <Generator>MSBuild:Compile</Generator>
      <SubType>Designer</SubType>
    </Page>
    <Page Include="Samples\Search\FindAddress\FindAddress.xaml">
      <Generator>MSBuild:Compile</Generator>
      <SubType>Designer</SubType>
    </Page>
    <Page Include="Samples\MapView\ShowCallout\ShowCallout.xaml">
      <Generator>MSBuild:Compile</Generator>
      <SubType>Designer</SubType>
    </Page>
  </ItemGroup>
  <ItemGroup />
  <ItemGroup />
  <Import Project="..\..\ArcGISRuntime.Samples.Shared\ArcGISRuntime.Samples.Shared.projitems" Label="Shared" />
  <PropertyGroup Condition=" '$(VisualStudioVersion)' == '' or '$(VisualStudioVersion)' &lt; '14.0' ">
    <VisualStudioVersion>14.0</VisualStudioVersion>
  </PropertyGroup>
  <Import Project="$(MSBuildExtensionsPath)\Microsoft\WindowsXaml\v$(VisualStudioVersion)\Microsoft.Windows.UI.Xaml.CSharp.targets" />
  <!-- To modify your build process, add your task inside one of the targets below and uncomment it. 
       Other similar extension points exist, see Microsoft.Common.targets.
  <Target Name="BeforeBuild">
  </Target>
  <Target Name="AfterBuild">
  </Target>
  -->
</Project><|MERGE_RESOLUTION|>--- conflicted
+++ resolved
@@ -446,7 +446,7 @@
     <Content Include="Samples\Layers\KmlLayerFile\metadata.json">
       <CopyToOutputDirectory>PreserveNewest</CopyToOutputDirectory>
     </Content>
-<<<<<<< HEAD
+    <Content Include="Samples\Layers\TimeBasedQuery\metadata.json">
     <Content Include="Samples\Data\AddShapefile\metadata.json">
       <CopyToOutputDirectory>PreserveNewest</CopyToOutputDirectory>
     </Content>
@@ -454,11 +454,6 @@
       <Generator>MSBuild:Compile</Generator>
       <SubType>Designer</SubType>
     </Page>
-=======
-    <Content Include="Samples\Layers\TimeBasedQuery\metadata.json">
-      <CopyToOutputDirectory>PreserveNewest</CopyToOutputDirectory>
-    </Content>
->>>>>>> 30cd899d
     <Page Include="Samples\Layers\KmlLayerFile\KmlLayerFile.xaml">
       <Generator>MSBuild:Compile</Generator>
       <SubType>Designer</SubType>
