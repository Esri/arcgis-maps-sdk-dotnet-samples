--- conflicted
+++ resolved
@@ -102,11 +102,8 @@
     <Content Include="Samples\MapView\ShowMagnifier\ShowMagnifier.jpg">
       <CopyToOutputDirectory>PreserveNewest</CopyToOutputDirectory>
     </Content>
-<<<<<<< HEAD
     <Content Include="Samples\Map\OpenMobileMap\OpenMobileMap.jpg" />
-=======
     <Content Include="Samples\Map\OpenMapURL\OpenMapURL.jpg" />
->>>>>>> b7f9a560
     <Content Include="Samples\Map\SearchPortalMaps\SearchPortalMaps.jpg" />
     <Content Include="Samples\NetworkAnalysis\FindRoute\FindRoute.jpg" />
     <Content Include="Samples\Symbology\UseDistanceCompositeSym\UseDistanceCompositeSym.jpg" />
@@ -121,12 +118,8 @@
     <None Include="Samples\Layers\RasterLayerRasterFunction\metadata.json" />
     <None Include="Samples\Layers\RasterLayerRasterFunction\README.md" />
     <None Include="Samples\Layers\WMTSLayer\metadata.json" />
-<<<<<<< HEAD
     <None Include="Samples\Map\OpenMobileMap\metadata.json" />
-=======
     <None Include="Samples\Map\OpenMapURL\metadata.json" />
-    <None Include="Samples\Map\OpenMapURL\README.md" />
->>>>>>> b7f9a560
     <None Include="Samples\Map\SearchPortalMaps\metadata.json" />
     <None Include="Samples\NetworkAnalysis\FindRoute\metadata.json" />
     <None Include="Samples\Symbology\UseDistanceCompositeSym\metadata.json" />
