--- conflicted
+++ resolved
@@ -93,13 +93,10 @@
   <ItemGroup>
     <!-- A reference to the entire .Net Framework and Windows SDK are automatically included -->
     <Content Include="Samples\GraphicsOverlay\SketchOnMap\SketchOnMap.jpg" />
-<<<<<<< HEAD
     <Content Include="Samples\MapView\ShowCallout\ShowCallout.jpg">
       <CopyToOutputDirectory>PreserveNewest</CopyToOutputDirectory>
     </Content>
-=======
     <Content Include="Samples\Layers\WMTSLayer\WMTSLayer.jpg" />
->>>>>>> 8bde5498
     <Content Include="Samples\MapView\ShowMagnifier\ShowMagnifier.jpg">
       <CopyToOutputDirectory>PreserveNewest</CopyToOutputDirectory>
     </Content>
