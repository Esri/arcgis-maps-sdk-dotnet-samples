{
  "Categories": [
    {
      "Name": "Maps",
      "CategoryName": "Maps",
      "SubCategories": [
        {
          "Name": "MapView",
          "SubCategoryName": "MapView",
          "ShowGroup": true,
          "SampleInfos": [
            {
              "SampleName": "ChangeViewpoint",
              "Path": "Samples/MapView/ChangeViewpoint"
            },
            {
              "SampleName": "MapRotation",
              "Path": "Samples/MapView/MapRotation"
            },
            {
              "SampleName": "DisplayDrawingStatus",
              "Path": "Samples/MapView/DisplayDrawingStatus"
            },
            {
              "SampleName": "DisplayLayerViewState",
              "Path": "Samples/MapView/DisplayLayerViewState"
            },
            {
              "SampleName": "TakeScreenshot",
              "Path": "Samples/MapView/TakeScreenshot"
            },
            {
              "SampleName": "ShowMagnifier",
              "Path": "Samples/MapView/ShowMagnifier"
            },
            {
              "SampleName": "ShowCallout",
              "Path": "Samples/MapView/ShowCallout"
            }
          ]
        },
        {
          "Name": "Map",
          "SubCategoryName": "Map",
          "ShowGroup": true,
          "SampleInfos": [
            {
              "SampleName": "DisplayMap",
              "Path": "Samples/Map/DisplayMap"
            },
            {
              "SampleName": "OpenMapURL",
              "Path": "Samples/Map/OpenMapURL"
            },
            {
              "SampleName": "OpenMobileMap",
              "Path": "Samples/Map/OpenMobileMap"
            },
            {
              "SampleName": "SearchPortalMaps",
              "Path": "Samples/Map/SearchPortalMaps"
            },
            {
              "SampleName": "SetMinMaxScale",
              "Path": "Samples/Map/SetMinMaxScale"
            },
            {
              "SampleName": "AccessLoadStatus",
              "Path": "Samples/Map/AccessLoadStatus"
            },
            {
              "SampleName": "SetInitialMapLocation",
              "Path": "Samples/Map/SetInitialMapLocation"
            },
            {
              "SampleName": "SetInitialMapArea",
              "Path": "Samples/Map/SetInitialMapArea"
            },
            {
              "SampleName": "SetMapSpatialReference",
              "Path": "Samples/Map/SetMapSpatialReference"
            },
            {
              "SampleName": "ChangeBasemap",
              "Path": "Samples/Map/ChangeBasemap"
            },
            {
              "SampleName": "ManageBookmarks",
              "Path": "Samples/Map/ManageBookmarks"
            },
            {
              "SampleName": "AuthorMap",
              "Path": "Samples/Map/AuthorMap"
            }
          ]
        }
      ]
    },
    {
      "Name": "Layers",
      "CategoryName": "Layers",
      "SubCategories": [
        {
          "Name": "Tiled Layers",
          "SubCategoryName": "ArcGISTiledLayer",
          "ShowGroup": true,
          "SampleInfos": [
            {
              "SampleName": "ArcGISTiledLayerUrl",
              "Path": "Samples/Layers/ArcGISTiledLayerUrl"
            },
            {
              "SampleName": "ArcGISVectorTiledLayerUrl",
              "Path": "Samples/Layers/ArcGISVectorTiledLayerUrl"
            }
          ]
        },
        {
          "Name": "Map Image Layers",
          "SubCategoryName": "ArcGISMapImageLayer",
          "ShowGroup": true,
          "SampleInfos": [
            {
              "SampleName": "ArcGISMapImageLayerUrl",
              "Path": "Samples/Layers/ArcGISMapImageLayerUrl"
            },
            {
              "SampleName": "ChangeSublayerVisibility",
              "Path": "Samples/Layers/ChangeSublayerVisibility"
            },
            {
              "SampleName": "WMTSLayer",
              "Path": "Samples/Layers/WMTSLayer"
            },
            {
              "SampleName": "WMSLayerUrl",
              "Path": "Samples/Layers/WMSLayerUrl"
            },
            {
              "SampleName": "WmsServiceCatalog",
              "Path": "Samples/Layers/WmsServiceCatalog"
            }
          ]
        },
        {
          "Name": "OGC Layers",
          "SubCategoryName": "OGCLayers",
          "ShowGroup": true,
          "SampleInfos": [
            {
              "SampleName": "KmlLayerUrl",
              "Path": "Samples/Layers/KmlLayerUrl"
            },
            {
              "SampleName": "KmlLayerFile",
              "Path": "Samples/Layers/KmlLayerFile"
            }
          ]
        },
        {
          "Name": "Raster Layers",
          "SubCategoryName": "RasterLayer",
          "ShowGroup": true,
          "SampleInfos": [
            {
              "SampleName": "RasterLayerImageServiceRaster",
              "Path": "Samples/Layers/RasterLayerImageServiceRaster"
            },
            {
              "SampleName": "RasterLayerRasterFunction",
              "Path": "Samples/Layers/RasterLayerRasterFunction"
            }
          ]
        }
      ]
    },
    {
      "Name": "Features",
      "CategoryName": "Features",
      "SubCategories": [
        {
          "Name": "Feature Layers",
          "SubCategoryName": "FeatureLayers",
          "ShowGroup": true,
          "SampleInfos": [
            {
              "SampleName": "FeatureLayerUrl",
              "Path": "Samples/Layers/FeatureLayerUrl"
            },
            {
              "SampleName": "ChangeFeatureLayerRenderer",
              "Path": "Samples/Layers/ChangeFeatureLayerRenderer"
            },
            {
              "SampleName": "FeatureLayerSelection",
              "Path": "Samples/Layers/FeatureLayerSelection"
            },
            {
              "SampleName": "FeatureLayerDefinitionExpression",
              "Path": "Samples/Layers/FeatureLayerDefinitionExpression"
            },
            {
              "SampleName": "CreateFeatureCollectionLayer",
              "Path": "Samples/Layers/CreateFeatureCollectionLayer"
            },
            {
              "SampleName": "FeatureCollectionLayerFromPortal",
              "Path": "Samples/Layers/FeatureCollectionLayerFromPortal"
            },
            {
              "SampleName": "FeatureCollectionLayerFromQuery",
              "Path": "Samples/Layers/FeatureCollectionLayerFromQuery"
            },
            {
              "SampleName": "TimeBasedQuery",
              "Path": "Samples/Layers/TimeBasedQuery"
            }
          ]
        },
        {
          "Name": "Feature Tables",
          "SubCategoryName": "FeatureTables",
          "ShowGroup": true,
          "SampleInfos": [
            {
              "SampleName": "ServiceFeatureTableCache",
              "Path": "Samples/Data/ServiceFeatureTableCache"
            },
            {
              "SampleName": "ServiceFeatureTableNoCache",
              "Path": "Samples/Data/ServiceFeatureTableNoCache"
            },
            {
              "SampleName": "ServiceFeatureTableManualCache",
              "Path": "Samples/Data/ServiceFeatureTableManualCache"
            },
            {
              "SampleName": "FeatureLayerQuery",
              "Path": "Samples/Data/FeatureLayerQuery"
            },
            {
              "SampleName": "GenerateGeodatabase",
              "Path": "Samples/Data/GenerateGeodatabase"
            },
            {
<<<<<<< HEAD
              "SampleName": "RasterLayerGeoPackage",
              "Path": "Samples/Data/RasterLayerGeoPackage"
            },
            {
              "SampleName": "AddShapefile",
              "Path": "Samples/Data/AddShapefile"
=======
              "SampleName": "FeatureLayerShapefile",
              "Path": "Samples/Data/FeatureLayerShapefile"
>>>>>>> de0c6d10
            }
          ]
        }
      ]
    },
    {
      "Name": "Display Information",
      "CategoryName": "DisplayInformation",
      "SubCategories": [
        {
          "Name": "Graphics Overlays",
          "SubCategoryName": "GraphicsOverlay",
          "ShowGroup": true,
          "SampleInfos": [
            {
              "SampleName": "AddGraphicsRenderer",
              "Path": "Samples/GraphicsOverlay/AddGraphicsRenderer"
            },
            {
              "SampleName": "IdentifyGraphics",
              "Path": "Samples/GraphicsOverlay/IdentifyGraphics"
            },
            {
              "SampleName": "SketchOnMap",
              "Path": "Samples/GraphicsOverlay/SketchOnMap"
            }
          ]
        },
        {
          "Name": "Symbology",
          "SubCategoryName": "Symbology",
          "ShowGroup": true,
          "SampleInfos": [
            {
              "SampleName": "RenderSimpleMarkers",
              "Path": "Samples/Symbology/RenderSimpleMarkers"
            },
            {
              "SampleName": "RenderPictureMarkers",
              "Path": "Samples/Symbology/RenderPictureMarkers"
            },
            {
              "SampleName": "RenderUniqueValues",
              "Path": "Samples/Symbology/RenderUniqueValues"
            }
          ]
        }
      ]
    },
    {
      "Name": "Analysis",
      "CategoryName": "Analysis",
      "SubCategories": [
        {
          "Name": "Geoprocessing",
          "SubCategoryName": "Geoprocessing",
          "ShowGroup": true,
          "SampleInfos": [
            {
              "SampleName": "AnalyzeHotspots",
              "Path": "Samples/Geoprocessing/AnalyzeHotspots"
            },
            {
              "SampleName": "AnalyzeViewshed",
              "Path": "Samples/Geoprocessing/AnalyzeViewshed"
            },
            {
              "SampleName": "ListGeodatabaseVersions",
              "Path": "Samples/Geoprocessing/ListGeodatabaseVersions"
            }
          ]
        },
        {
          "Name": "Statistics",
          "SubCategoryName": "Statistics",
          "ShowGroup": true,
          "SampleInfos": [
            {
              "SampleName": "StatisticalQuery",
              "Path": "Samples/Data/StatisticalQuery"
            },
            {
              "SampleName": "StatsQueryGroupAndSort",
              "Path": "Samples/Data/StatsQueryGroupAndSort"
            },
            {
              "SampleName": "QueryCountExtent",
              "Path": "Samples/Data/QueryCountExtent"
            }
          ]
        }
      ]
    },
    {
      "Name": "Scenes",
      "CategoryName": "Scenes",
      "SubCategories": [
        {
          "Name": "Scene symbols",
          "SubCategoryName": "SceneSymbols",
          "ShowGroup": false,
          "SampleInfos": [
            {
              "SampleName": "UseDistanceCompositeSym",
              "Path": "Samples/Symbology/UseDistanceCompositeSym"
            }
          ]
        },
        {
          "Name": "Scene Layers",
          "SubCategoryName": "SceneLayers",
          "ShowGroup": false,
          "SampleInfos": [
            {
              "SampleName": "SceneLayerUrl",
              "Path": "Samples/Layers/SceneLayerUrl"
            }
          ]
        }
      ]
    },
    {
      "Name": "Network Analysis",
      "CategoryName": "NetworkAnalysis",
      "SubCategories": [
        {
          "Name": "Routes",
          "SubCategoryName": "Routes",
          "ShowGroup": false,
          "SampleInfos": [
            {
              "SampleName": "FindRoute",
              "Path": "Samples/NetworkAnalysis/FindRoute"
            }
          ]
        }
      ]
    },
    {
      "Name": "Location",
      "CategoryName": "Location",
      "SubCategories": [
        {
          "Name": "Display Location",
          "SubCategoryName": "DisplayLocation",
          "ShowGroup": false,
          "SampleInfos": [
            {
              "SampleName": "DisplayDeviceLocation",
              "Path": "Samples/Location/DisplayDeviceLocation"
            }
          ]
        }
      ]
    },
    {
      "Name": "Search",
      "CategoryName": "Search",
      "SubCategories": [
        {
          "Name": "Working with Addresses",
          "SubCategoryName": "WorkingWithAddresses",
          "ShowGroup": true,
          "SampleInfos": [
            {
              "SampleName": "FindAddress",
              "Path": "Samples/Search/FindAddress"
            }
          ]
        }
      ]
    },
    {
      "Name": "Tutorial",
      "CategoryName": "Tutorial",
      "SubCategories": [
        {
          "Name": "Tutorial",
          "SubCategoryName": "AuthorEditSaveMap",
          "ShowGroup": false,
          "SampleInfos": [
            {
              "SampleName": "AuthorEditSaveMap",
              "Path": "Samples/Tutorial/AuthorEditSaveMap"
            }
          ]
        }
      ]
    }
  ],
  "Featured": [
    {
      "SampleName": "ExampleSample",
      "Reason": 1
    }
  ]
}<|MERGE_RESOLUTION|>--- conflicted
+++ resolved
@@ -243,17 +243,12 @@
               "Path": "Samples/Data/GenerateGeodatabase"
             },
             {
-<<<<<<< HEAD
               "SampleName": "RasterLayerGeoPackage",
               "Path": "Samples/Data/RasterLayerGeoPackage"
             },
             {
-              "SampleName": "AddShapefile",
-              "Path": "Samples/Data/AddShapefile"
-=======
               "SampleName": "FeatureLayerShapefile",
               "Path": "Samples/Data/FeatureLayerShapefile"
->>>>>>> de0c6d10
             }
           ]
         }
