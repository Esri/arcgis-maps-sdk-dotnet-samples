--- conflicted
+++ resolved
@@ -117,12 +117,9 @@
   </ItemGroup>
   <ItemGroup>
     <!-- Screenshots -->
-<<<<<<< HEAD
     <Content Include="Samples\Map\DownloadPreplannedMap\DownloadPreplannedMap.jpg" />
-=======
     <Content Include="Samples\Layers\GroupLayers\GroupLayers.jpg" />
     <Content Include="Samples\Map\OfflineBasemapByReference\OfflineBasemapByReference.jpg" />
->>>>>>> fe824728
     <Content Include="Samples\Layers\WfsXmlQuery\WfsXmlQuery.jpg" />
     <Content Include="Samples\Layers\DisplayWfs\DisplayWfs.jpg" />
     <Content Include="Samples\Layers\BrowseWfsLayers\BrowseWfsLayers.jpg" />
@@ -332,16 +329,14 @@
   </ItemGroup>
   <ItemGroup>
     <!-- Sample Code -->
-<<<<<<< HEAD
     <Compile Include="Samples\Map\DownloadPreplannedMap\DownloadPreplannedMap.xaml.cs">
       <DependentUpon>DownloadPreplannedMap.xaml</DependentUpon>
-=======
+    </Compile>
     <Compile Include="Samples\Layers\GroupLayers\GroupLayers.xaml.cs">
       <DependentUpon>GroupLayers.xaml</DependentUpon>
     </Compile>
     <Compile Include="Samples\Map\OfflineBasemapByReference\OfflineBasemapByReference.xaml.cs">
       <DependentUpon>OfflineBasemapByReference.xaml</DependentUpon>
->>>>>>> fe824728
     </Compile>
     <Compile Include="Samples\Layers\PlayKmlTours\PlayKmlTours.xaml.cs">
       <DependentUpon>PlayKmlTours.xaml</DependentUpon>
@@ -837,15 +832,15 @@
   </ItemGroup>
   <ItemGroup>
     <!-- Sample XAML -->
-<<<<<<< HEAD
     <Page Include="Samples\Map\DownloadPreplannedMap\DownloadPreplannedMap.xaml">
-=======
+      <Generator>MSBuild:Compile</Generator>
+      <SubType>Designer</SubType>
+    </Page>
     <Page Include="Samples\Layers\GroupLayers\GroupLayers.xaml">
       <Generator>MSBuild:Compile</Generator>
       <SubType>Designer</SubType>
     </Page>
     <Page Include="Samples\Map\OfflineBasemapByReference\OfflineBasemapByReference.xaml">
->>>>>>> fe824728
       <Generator>MSBuild:Compile</Generator>
       <SubType>Designer</SubType>
     </Page>
