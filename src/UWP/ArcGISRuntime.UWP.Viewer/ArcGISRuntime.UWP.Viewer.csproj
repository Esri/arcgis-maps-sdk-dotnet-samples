--- conflicted
+++ resolved
@@ -1635,11 +1635,7 @@
       <Version>100.6.0</Version>
     </PackageReference>
     <PackageReference Include="Esri.ArcGISRuntime.UWP">
-<<<<<<< HEAD
-      <Version>100.6.0-daily2504</Version>
-=======
       <Version>100.6.0</Version>
->>>>>>> 254414ce
     </PackageReference>
     <PackageReference Include="Microsoft.NETCore.UniversalWindowsPlatform">
       <Version>6.2.8</Version>
