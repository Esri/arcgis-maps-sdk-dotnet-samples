--- conflicted
+++ resolved
@@ -117,11 +117,8 @@
   </ItemGroup>
   <ItemGroup>
     <!-- Screenshots -->
-<<<<<<< HEAD
     <Content Include="Samples\Data\EditBranchVersioning\EditBranchVersioning.jpg" />
-=======
     <Content Include="Samples\Layers\ApplyMosaicRule\ApplyMosaicRule.jpg" />
->>>>>>> 0fee73f9
     <Content Include="Samples\Data\EditFeatureLinkedAnnotation\EditFeatureLinkedAnnotation.jpg" />
     <Content Include="Samples\Layers\ShowPopup\ShowPopup.jpg" />
     <Content Include="Samples\SceneView\AnimateImageOverlay\AnimateImageOverlay.jpg" />
@@ -382,13 +379,11 @@
   </ItemGroup>
   <ItemGroup>
     <!-- Sample Code -->
-<<<<<<< HEAD
     <Compile Include="Samples\Data\EditBranchVersioning\EditBranchVersioning.xaml.cs">
       <DependentUpon>EditBranchVersioning.xaml</DependentUpon>
-=======
+    </Compile>
     <Compile Include="Samples\Layers\ApplyMosaicRule\ApplyMosaicRule.xaml.cs">
       <DependentUpon>ApplyMosaicRule.xaml</DependentUpon>
->>>>>>> 0fee73f9
     </Compile>
     <Compile Include="Samples\Data\EditFeatureLinkedAnnotation\EditFeatureLinkedAnnotation.xaml.cs">
       <DependentUpon>EditFeatureLinkedAnnotation.xaml</DependentUpon>
@@ -979,11 +974,11 @@
   </ItemGroup>
   <ItemGroup>
     <!-- Sample XAML -->
-<<<<<<< HEAD
     <Page Include="Samples\Data\EditBranchVersioning\EditBranchVersioning.xaml">
-=======
+      <Generator>MSBuild:Compile</Generator>
+      <SubType>Designer</SubType>
+    </Page>
     <Page Include="Samples\Layers\ApplyMosaicRule\ApplyMosaicRule.xaml">
->>>>>>> 0fee73f9
       <Generator>MSBuild:Compile</Generator>
       <SubType>Designer</SubType>
     </Page>
