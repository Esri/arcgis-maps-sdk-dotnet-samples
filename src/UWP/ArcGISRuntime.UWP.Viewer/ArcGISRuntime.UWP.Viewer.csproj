--- conflicted
+++ resolved
@@ -117,11 +117,8 @@
   </ItemGroup>
   <ItemGroup>
     <!-- Screenshots -->
-<<<<<<< HEAD
-	<Content Include="Samples\Layers\RasterColormapRenderer\RasterColormapRenderer.jpg" />
-=======
+	  <Content Include="Samples\Layers\RasterColormapRenderer\RasterColormapRenderer.jpg" />
 	  <Content Include="Samples\MapView\ChooseCameraController\ChooseCameraController.jpg" />
->>>>>>> 326edbb0
     <Content Include="Samples\Location\ShowLocationHistory\ShowLocationHistory.jpg" />
     <Content Include="Samples\Map\GetElevationAtPoint\GetElevationAtPoint.jpg" />
     <Content Include="Samples\Network Analysis\FindServiceAreasForMultipleFacilities\FindServiceAreasForMultipleFacilities.jpg" />
@@ -342,15 +339,12 @@
   </ItemGroup>
   <ItemGroup>
     <!-- Sample Code -->
-<<<<<<< HEAD
-	<Compile Include="Samples\Layers\RasterColormapRenderer\RasterColormapRenderer.xaml.cs">
-		<DependentUpon>RasterColormapRenderer.xaml</DependentUpon>
-	</Compile>
-=======
+    <Compile Include="Samples\Layers\RasterColormapRenderer\RasterColormapRenderer.xaml.cs">
+      <DependentUpon>RasterColormapRenderer.xaml</DependentUpon>
+    </Compile>
     <Compile Include="Samples\MapView\ChooseCameraController\ChooseCameraController.xaml.cs">
       <DependentUpon>ChooseCameraController.xaml</DependentUpon>
     </Compile>
->>>>>>> 326edbb0
     <Compile Include="Samples\Map\GetElevationAtPoint\GetElevationAtPoint.xaml.cs">
       <DependentUpon>GetElevationAtPoint.xaml</DependentUpon>
     </Compile>
@@ -876,18 +870,18 @@
   </ItemGroup>
   <ItemGroup>
     <!-- Sample XAML -->
-<<<<<<< HEAD
-	<Page Include="Samples\Layers\RasterColormapRenderer\RasterColormapRenderer.xaml">
-=======
-	<Page Include="Samples\MapView\ChooseCameraController\ChooseCameraController.xaml">
->>>>>>> 326edbb0
-		<Generator>MSBuild:Compile</Generator>
-		<SubType>Designer</SubType>
-	</Page>
-	<Page Include="Samples\Map\GetElevationAtPoint\GetElevationAtPoint.xaml">
-		<Generator>MSBuild:Compile</Generator>
-		<SubType>Designer</SubType>
-	</Page>
+    <Page Include="Samples\Layers\RasterColormapRenderer\RasterColormapRenderer.xaml">
+      <Generator>MSBuild:Compile</Generator>
+      <SubType>Designer</SubType>
+    </Page>
+    <Page Include="Samples\MapView\ChooseCameraController\ChooseCameraController.xaml">
+      <Generator>MSBuild:Compile</Generator>
+      <SubType>Designer</SubType>
+    </Page>
+    <Page Include="Samples\Map\GetElevationAtPoint\GetElevationAtPoint.xaml">
+      <Generator>MSBuild:Compile</Generator>
+      <SubType>Designer</SubType>
+    </Page>
     <Page Include="Samples\Location\ShowLocationHistory\ShowLocationHistory.xaml">
       <Generator>MSBuild:Compile</Generator>
       <SubType>Designer</SubType>
