--- conflicted
+++ resolved
@@ -114,11 +114,8 @@
   </ItemGroup>
   <ItemGroup>
     <!-- Screenshots -->
-<<<<<<< HEAD
     <Content Include="Samples\SceneView\AnimateImageOverlay\AnimateImageOverlay.jpg" />
-=======
     <Content Include="Samples\Layers\IdentifyRasterCell\IdentifyRasterCell.jpg" />
->>>>>>> b66c8273
     <Content Include="Samples\Utility network\DisplayUtilityAssociations\DisplayUtilityAssociations.jpg" />
     <Content Include="Samples\Utility network\PerformValveIsolationTrace\PerformValveIsolationTrace.jpg" />
     <Content Include="Samples\Utility network\ConfigureSubnetworkTrace\ConfigureSubnetworkTrace.jpg" />
@@ -375,13 +372,11 @@
   </ItemGroup>
   <ItemGroup>
     <!-- Sample Code -->
-<<<<<<< HEAD
     <Compile Include="Samples\SceneView\AnimateImageOverlay\AnimateImageOverlay.xaml.cs">
       <DependentUpon>AnimateImageOverlay.xaml</DependentUpon>
-=======
+    </Compile>
     <Compile Include="Samples\Layers\IdentifyRasterCell\IdentifyRasterCell.xaml.cs">
       <DependentUpon>IdentifyRasterCell.xaml</DependentUpon>
->>>>>>> b66c8273
     </Compile>
     <Compile Include="Samples\Utility network\DisplayUtilityAssociations\DisplayUtilityAssociations.xaml.cs">
       <DependentUpon>DisplayUtilityAssociations.xaml</DependentUpon>
@@ -957,11 +952,11 @@
   </ItemGroup>
   <ItemGroup>
     <!-- Sample XAML -->
-<<<<<<< HEAD
     <Page Include="Samples\SceneView\AnimateImageOverlay\AnimateImageOverlay.xaml">
-=======
+      <Generator>MSBuild:Compile</Generator>
+      <SubType>Designer</SubType>
+    </Page>
     <Page Include="Samples\Layers\IdentifyRasterCell\IdentifyRasterCell.xaml">
->>>>>>> b66c8273
       <Generator>MSBuild:Compile</Generator>
       <SubType>Designer</SubType>
     </Page>
