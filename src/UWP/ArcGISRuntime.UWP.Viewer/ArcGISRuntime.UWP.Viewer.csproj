﻿<?xml version="1.0" encoding="utf-8"?>
<Project ToolsVersion="14.0" DefaultTargets="Build" xmlns="http://schemas.microsoft.com/developer/msbuild/2003">
  <Import Project="$(MSBuildExtensionsPath)\$(MSBuildToolsVersion)\Microsoft.Common.props" Condition="Exists('$(MSBuildExtensionsPath)\$(MSBuildToolsVersion)\Microsoft.Common.props')" />
  <!-- Build Configurations -->
  <PropertyGroup>
    <Configuration Condition=" '$(Configuration)' == '' ">Debug</Configuration>
    <Platform Condition=" '$(Platform)' == '' ">x86</Platform>
    <ProjectGuid>{BE5076AF-ECE0-4EA9-994E-37BAD4B19828}</ProjectGuid>
    <OutputType>AppContainerExe</OutputType>
    <AppDesignerFolder>Properties</AppDesignerFolder>
    <RootNamespace>ArcGISRuntime</RootNamespace>
    <AssemblyName>ArcGISRuntime</AssemblyName>
    <DefaultLanguage>en-US</DefaultLanguage>
    <TargetPlatformIdentifier>UAP</TargetPlatformIdentifier>
    <TargetPlatformVersion Condition=" '$(TargetPlatformVersion)' == '' ">10.0.18362.0</TargetPlatformVersion>
    <TargetPlatformMinVersion>10.0.17134.0</TargetPlatformMinVersion>
    <MinimumVisualStudioVersion>14</MinimumVisualStudioVersion>
    <EnableDotNetNativeCompatibleProfile>true</EnableDotNetNativeCompatibleProfile>
    <FileAlignment>512</FileAlignment>
    <ProjectTypeGuids>{A5A43C5B-DE2A-4C0C-9213-0A381AF9435A};{FAE04EC0-301F-11D3-BF4B-00C04F79EFBC}</ProjectTypeGuids>
    <PackageCertificateKeyFile>ArcGISRuntime.UWP.Viewer_TemporaryKey.pfx</PackageCertificateKeyFile>
    <RuntimeIdentifiers>win10-arm64-aot;win10-x86;win10-x86-aot;win10-x64;win10-x64-aot</RuntimeIdentifiers>
  </PropertyGroup>
  <PropertyGroup Condition="'$(Configuration)|$(Platform)' == 'Debug|x64'">
    <DebugSymbols>true</DebugSymbols>
    <OutputPath>..\..\..\output\UWP\x64\debug\</OutputPath>
    <DefineConstants>DEBUG;TRACE;NETFX_CORE;WINDOWS_UWP</DefineConstants>
    <NoWarn>;2008</NoWarn>
    <DebugType>full</DebugType>
    <PlatformTarget>x64</PlatformTarget>
    <UseVSHostingProcess>false</UseVSHostingProcess>
    <ErrorReport>prompt</ErrorReport>
    <Prefer32Bit>true</Prefer32Bit>
    <LangVersion>7</LangVersion>
  </PropertyGroup>
  <PropertyGroup Condition="'$(Configuration)|$(Platform)' == 'Release|x64'">
    <OutputPath>..\..\..\output\UWP\x64\release\</OutputPath>
    <DefineConstants>TRACE;NETFX_CORE;WINDOWS_UWP</DefineConstants>
    <Optimize>true</Optimize>
    <NoWarn>;2008</NoWarn>
    <DebugType>pdbonly</DebugType>
    <PlatformTarget>x64</PlatformTarget>
    <UseVSHostingProcess>false</UseVSHostingProcess>
    <ErrorReport>prompt</ErrorReport>
    <Prefer32Bit>true</Prefer32Bit>
    <UseDotNetNativeToolchain>true</UseDotNetNativeToolchain>
    <LangVersion>7</LangVersion>
  </PropertyGroup>
  <PropertyGroup Condition="'$(Configuration)|$(Platform)' == 'Debug|x86'">
    <DebugSymbols>true</DebugSymbols>
    <OutputPath>..\..\..\output\UWP\x86\debug\</OutputPath>
    <DefineConstants>DEBUG;TRACE;NETFX_CORE;WINDOWS_UWP</DefineConstants>
    <NoWarn>;2008</NoWarn>
    <DebugType>full</DebugType>
    <PlatformTarget>x86</PlatformTarget>
    <UseVSHostingProcess>false</UseVSHostingProcess>
    <ErrorReport>prompt</ErrorReport>
    <Prefer32Bit>true</Prefer32Bit>
    <Optimize>false</Optimize>
    <UseDotNetNativeToolchain>false</UseDotNetNativeToolchain>
    <WarningLevel>4</WarningLevel>
    <LangVersion>7</LangVersion>
  </PropertyGroup>
  <PropertyGroup Condition="'$(Configuration)|$(Platform)' == 'Release|x86'">
    <OutputPath>..\..\..\output\UWP\x86\release\</OutputPath>
    <DefineConstants>TRACE;NETFX_CORE;WINDOWS_UWP</DefineConstants>
    <Optimize>true</Optimize>
    <NoWarn>;2008</NoWarn>
    <DebugType>pdbonly</DebugType>
    <PlatformTarget>x86</PlatformTarget>
    <UseVSHostingProcess>false</UseVSHostingProcess>
    <ErrorReport>prompt</ErrorReport>
    <Prefer32Bit>true</Prefer32Bit>
    <UseDotNetNativeToolchain>true</UseDotNetNativeToolchain>
    <LangVersion>7</LangVersion>
  </PropertyGroup>
  <PropertyGroup>
    <RunPostBuildEvent>Always</RunPostBuildEvent>
  </PropertyGroup>
  <PropertyGroup Condition="'$(Configuration)|$(Platform)' == 'Debug|ARM64'">
    <DebugSymbols>true</DebugSymbols>
    <OutputPath>bin\ARM64\Debug\</OutputPath>
    <DefineConstants>DEBUG;TRACE;NETFX_CORE;WINDOWS_UWP;CODE_ANALYSIS</DefineConstants>
    <NoWarn>;2008</NoWarn>
    <NoStdLib>true</NoStdLib>
    <DebugType>full</DebugType>
    <PlatformTarget>ARM64</PlatformTarget>
    <UseVSHostingProcess>false</UseVSHostingProcess>
    <LangVersion>7</LangVersion>
    <ErrorReport>prompt</ErrorReport>
    <CodeAnalysisRuleSet>MinimumRecommendedRules.ruleset</CodeAnalysisRuleSet>
    <Prefer32Bit>true</Prefer32Bit>
  </PropertyGroup>
  <PropertyGroup Condition="'$(Configuration)|$(Platform)' == 'Release|ARM64'">
    <OutputPath>bin\ARM64\Release\</OutputPath>
    <DefineConstants>TRACE;NETFX_CORE;WINDOWS_UWP;CODE_ANALYSIS</DefineConstants>
    <Optimize>true</Optimize>
    <NoWarn>;2008</NoWarn>
    <NoStdLib>true</NoStdLib>
    <DebugType>pdbonly</DebugType>
    <PlatformTarget>ARM64</PlatformTarget>
    <UseVSHostingProcess>false</UseVSHostingProcess>
    <LangVersion>7</LangVersion>
    <ErrorReport>prompt</ErrorReport>
    <CodeAnalysisRuleSet>MinimumRecommendedRules.ruleset</CodeAnalysisRuleSet>
    <Prefer32Bit>true</Prefer32Bit>
  </PropertyGroup>
  <!-- References -->
  <ItemGroup>
    <!-- A reference to the entire .Net Framework and Windows SDK are automatically included -->
    <SDKReference Include="Microsoft.VCLibs, version=14.0">
      <Name>Visual C++ 2015 Runtime for Universal Windows Platform Apps</Name>
    </SDKReference>
    <SDKReference Include="Microsoft.VCLibs, version=14.0">
      <Name>Visual C++ 2015 Runtime for Universal Windows Platform Apps</Name>
    </SDKReference>
  </ItemGroup>
  <ItemGroup>
    <!-- Screenshots -->
    <Content Include="Samples\Layers\QueryCQLFilters\QueryCQLFilters.jpg" />
    <Content Include="Samples\Layers\DisplayOACollection\DisplayOACollection.jpg" />
    <Content Include="Samples\Layers\BrowseOAFeatureService\BrowseOAFeatureService.jpg" />
    <Content Include="Samples\Data\EditBranchVersioning\EditBranchVersioning.jpg" />
    <Content Include="Samples\Layers\ApplyMosaicRule\ApplyMosaicRule.jpg" />
    <Content Include="Samples\Data\EditFeatureLinkedAnnotation\EditFeatureLinkedAnnotation.jpg" />
    <Content Include="Samples\Layers\ShowPopup\ShowPopup.jpg" />
    <Content Include="Samples\SceneView\AnimateImageOverlay\AnimateImageOverlay.jpg" />
    <Content Include="Samples\Layers\IdentifyRasterCell\IdentifyRasterCell.jpg" />
    <Content Include="Samples\Utility network\DisplayUtilityAssociations\DisplayUtilityAssociations.jpg" />
    <Content Include="Samples\Utility network\PerformValveIsolationTrace\PerformValveIsolationTrace.jpg" />
    <Content Include="Samples\Utility network\ConfigureSubnetworkTrace\ConfigureSubnetworkTrace.jpg" />
    <Content Include="Assets\banner-background-purple.png" />
    <Content Include="Samples\Analysis\DistanceMeasurement\DistanceMeasurement.jpg" />
    <Content Include="Samples\Analysis\LineOfSightGeoElement\LineOfSightGeoElement.jpg" />
    <Content Include="Samples\Analysis\LineOfSightLocation\LineOfSightLocation.jpg" />
    <Content Include="Samples\Analysis\QueryFeatureCountAndExtent\QueryFeatureCountAndExtent.jpg" />
    <Content Include="Samples\Analysis\ViewshedCamera\ViewshedCamera.jpg" />
    <Content Include="Samples\Analysis\ViewshedGeoElement\ViewshedGeoElement.jpg" />
    <Content Include="Samples\Analysis\ViewshedLocation\ViewshedLocation.jpg" />
    <Content Include="Samples\Data\AddFeatures\AddFeatures.jpg" />
    <Content Include="Samples\Data\DeleteFeatures\DeleteFeatures.jpg" />
    <Content Include="Samples\Data\EditAndSyncFeatures\EditAndSyncFeatures.jpg" />
    <Content Include="Samples\Data\EditFeatureAttachments\EditFeatureAttachments.jpg" />
    <Content Include="Samples\Data\FeatureLayerGeodatabase\FeatureLayerGeodatabase.jpg" />
    <Content Include="Samples\Data\FeatureLayerGeoPackage\FeatureLayerGeoPackage.jpg" />
    <Content Include="Samples\Data\FeatureLayerQuery\FeatureLayerQuery.jpg" />
    <Content Include="Samples\Data\FeatureLayerShapefile\FeatureLayerShapefile.jpg" />
    <Content Include="Samples\Data\GenerateGeodatabase\GenerateGeodatabase.jpg" />
    <Content Include="Samples\Data\GeodatabaseTransactions\GeodatabaseTransactions.jpg" />
    <Content Include="Samples\Data\ListRelatedFeatures\ListRelatedFeatures.jpg" />
    <Content Include="Samples\Data\RasterLayerGeoPackage\RasterLayerGeoPackage.jpg" />
    <Content Include="Samples\Data\ReadGeoPackage\ReadGeoPackage.jpg" />
    <Content Include="Samples\Data\ReadShapefileMetadata\ReadShapefileMetadata.jpg" />
    <Content Include="Samples\Data\ServiceFeatureTableCache\ServiceFeatureTableCache.jpg" />
    <Content Include="Samples\Data\ServiceFeatureTableManualCache\ServiceFeatureTableManualCache.jpg" />
    <Content Include="Samples\Data\ServiceFeatureTableNoCache\ServiceFeatureTableNoCache.jpg" />
    <Content Include="Samples\Data\StatisticalQuery\StatisticalQuery.jpg" />
    <Content Include="Samples\Data\StatsQueryGroupAndSort\StatsQueryGroupAndSort.jpg" />
    <Content Include="Samples\Data\SymbolizeShapefile\SymbolizeShapefile.jpg" />
    <Content Include="Samples\Data\UpdateAttributes\UpdateAttributes.jpg" />
    <Content Include="Samples\Data\UpdateAttributes\UpdateAttributes.jpg" />
    <Content Include="Samples\Data\UpdateGeometries\UpdateGeometries.jpg" />
    <Content Include="Samples\Data\ViewPointCloudDataOffline\ViewPointCloudDataOffline.jpg" />
    <Content Include="Samples\Geometry\Buffer\Buffer.jpg" />
    <Content Include="Samples\Geometry\BufferList\BufferList.jpg" />
    <Content Include="Samples\Geometry\ClipGeometry\ClipGeometry.jpg" />
    <Content Include="Samples\Geometry\ConvexHull\ConvexHull.jpg" />
    <Content Include="Samples\Geometry\ConvexHullList\ConvexHullList.jpg" />
    <Content Include="Samples\Geometry\CreateGeometries\CreateGeometries.jpg" />
    <Content Include="Samples\Geometry\CutGeometry\CutGeometry.jpg" />
    <Content Include="Samples\Geometry\DensifyAndGeneralize\DensifyAndGeneralize.jpg" />
    <Content Include="Samples\Geometry\FormatCoordinates\FormatCoordinates.jpg" />
    <Content Include="Samples\Geometry\GeodesicOperations\GeodesicOperations.jpg" />
    <Content Include="Samples\Geometry\ListTransformations\ListTransformations.jpg" />
    <Content Include="Samples\Geometry\NearestVertex\NearestVertex.jpg" />
    <Content Include="Samples\Geometry\Project\Project.jpg" />
    <Content Include="Samples\Geometry\ProjectWithSpecificTransformation\ProjectWithSpecificTransformation.jpg" />
    <Content Include="Samples\Geometry\SpatialOperations\SpatialOperations.jpg" />
    <Content Include="Samples\Geometry\SpatialRelationships\SpatialRelationships.jpg" />
    <Content Include="Samples\Geoprocessing\AnalyzeHotspots\AnalyzeHotspots.jpg" />
    <Content Include="Samples\Geoprocessing\AnalyzeViewshed\AnalyzeViewshed.jpg" />
    <Content Include="Samples\Geoprocessing\ListGeodatabaseVersions\ListGeodatabaseVersions.jpg" />
    <Content Include="Samples\GraphicsOverlay\AddGraphicsRenderer\AddGraphicsRenderer.jpg" />
    <Content Include="Samples\GraphicsOverlay\AddGraphicsWithSymbols\AddGraphicsWithSymbols.jpg" />
    <Content Include="Samples\GraphicsOverlay\Animate3DGraphic\Animate3DGraphic.jpg" />
    <Content Include="Samples\GraphicsOverlay\DictionaryRendererGraphicsOverlay\DictionaryRendererGraphicsOverlay.jpg" />
    <Content Include="Samples\GraphicsOverlay\IdentifyGraphics\IdentifyGraphics.jpg" />
    <Content Include="Samples\GraphicsOverlay\ScenePropertiesExpressions\ScenePropertiesExpressions.jpg" />
    <Content Include="Samples\GraphicsOverlay\SketchOnMap\SketchOnMap.jpg" />
    <Content Include="Samples\GraphicsOverlay\SurfacePlacements\SurfacePlacements.jpg" />
    <Content Include="Samples\Hydrography\AddEncExchangeSet\AddEncExchangeSet.jpg" />
    <Content Include="Samples\Hydrography\ChangeEncDisplaySettings\ChangeEncDisplaySettings.jpg" />
    <Content Include="Samples\Hydrography\SelectEncFeatures\SelectEncFeatures.jpg" />
    <Content Include="Samples\Layers\AddAnIntegratedMeshLayer\AddAnIntegratedMeshLayer.jpg" />
    <Content Include="Samples\Layers\AddPointSceneLayer\AddPointSceneLayer.jpg" />
    <Content Include="Samples\Layers\ArcGISMapImageLayerUrl\ArcGISMapImageLayerUrl.jpg" />
    <Content Include="Samples\Layers\ArcGISTiledLayerUrl\ArcGISTiledLayerUrl.jpg" />
    <Content Include="Samples\Layers\ArcGISVectorTiledLayerUrl\ArcGISVectorTiledLayerUrl.jpg" />
    <Content Include="Samples\Layers\BrowseWfsLayers\BrowseWfsLayers.jpg" />
    <Content Include="Samples\Layers\ChangeBlendRenderer\ChangeBlendRenderer.jpg" />
    <Content Include="Samples\Layers\ChangeFeatureLayerRenderer\ChangeFeatureLayerRenderer.jpg" />
    <Content Include="Samples\Layers\ChangeStretchRenderer\ChangeStretchRenderer.jpg" />
    <Content Include="Samples\Layers\ChangeSublayerRenderer\ChangeSublayerRenderer.jpg" />
    <Content Include="Samples\Layers\ChangeSublayerVisibility\ChangeSublayerVisibility.jpg" />
    <Content Include="Samples\Layers\ControlAnnotationSublayerVisibility\ControlAnnotationSublayerVisibility.jpg" />
    <Content Include="Samples\Layers\CreateAndSaveKmlFile\CreateAndSaveKmlFile.jpg" />
    <Content Include="Samples\Layers\CreateFeatureCollectionLayer\CreateFeatureCollectionLayer.jpg" />
    <Content Include="Samples\Layers\DisplayAnnotation\DisplayAnnotation.jpg" />
    <Content Include="Samples\Layers\DisplayKml\DisplayKml.jpg" />
    <Content Include="Samples\Layers\DisplayKmlNetworkLinks\DisplayKmlNetworkLinks.jpg" />
    <Content Include="Samples\Layers\DisplayScene\DisplayScene.jpg" />
    <Content Include="Samples\Layers\DisplaySubtypeFeatureLayer\DisplaySubtypeFeatureLayer.jpg" />
    <Content Include="Samples\Layers\DisplayWfs\DisplayWfs.jpg" />
    <Content Include="Samples\Layers\EditKmlGroundOverlay\EditKmlGroundOverlay.jpg" />
    <Content Include="Samples\Layers\ExportTiles\ExportTiles.jpg" />
    <Content Include="Samples\Layers\FeatureCollectionLayerFromPortal\FeatureCollectionLayerFromPortal.jpg" />
    <Content Include="Samples\Layers\FeatureCollectionLayerFromQuery\FeatureCollectionLayerFromQuery.jpg" />
    <Content Include="Samples\Layers\FeatureLayerDefinitionExpression\FeatureLayerDefinitionExpression.jpg" />
    <Content Include="Samples\Layers\FeatureLayerDictionaryRenderer\FeatureLayerDictionaryRenderer.jpg" />
    <Content Include="Samples\Layers\FeatureLayerRenderingModeMap\FeatureLayerRenderingModeMap.jpg" />
    <Content Include="Samples\Layers\FeatureLayerRenderingModeScene\FeatureLayerRenderingModeScene.jpg" />
    <Content Include="Samples\Layers\FeatureLayerSelection\FeatureLayerSelection.jpg" />
    <Content Include="Samples\Layers\FeatureLayerUrl\FeatureLayerUrl.jpg" />
    <Content Include="Samples\Layers\GroupLayers\GroupLayers.jpg" />
    <Content Include="Samples\Layers\IdentifyKmlFeatures\IdentifyKmlFeatures.jpg" />
    <Content Include="Samples\Layers\ListKmlContents\ListKmlContents.jpg" />
    <Content Include="Samples\Layers\LoadWebTiledLayer\LoadWebTiledLayer.jpg" />
    <Content Include="Samples\Layers\MapImageLayerTables\MapImageLayerTables.jpg" />
    <Content Include="Samples\Layers\MapImageSublayerQuery\MapImageSublayerQuery.jpg" />
    <Content Include="Samples\Layers\OpenStreetMapLayer\OpenStreetMapLayer.jpg" />
    <Content Include="Samples\Layers\PlayKmlTours\PlayKmlTours.jpg" />
    <Content Include="Samples\Layers\RasterColormapRenderer\RasterColormapRenderer.jpg" />
    <Content Include="Samples\Layers\RasterHillshade\RasterHillshade.jpg" />
    <Content Include="Samples\Layers\RasterLayerFile\RasterLayerFile.jpg" />
    <Content Include="Samples\Layers\RasterLayerImageServiceRaster\RasterLayerImageServiceRaster.jpg" />
    <Content Include="Samples\Layers\RasterLayerRasterFunction\RasterLayerRasterFunction.jpg" />
    <Content Include="Samples\Layers\RasterRenderingRule\RasterRenderingRule.jpg" />
    <Content Include="Samples\Layers\RasterRgbRenderer\RasterRgbRenderer.jpg" />
    <Content Include="Samples\Layers\SceneLayerSelection\SceneLayerSelection.jpg" />
    <Content Include="Samples\Layers\SceneLayerUrl\SceneLayerUrl.jpg" />
    <Content Include="Samples\Layers\ShowLabelsOnLayer\ShowLabelsOnLayer.jpg" />
    <Content Include="Samples\Layers\StyleWmsLayer\StyleWmsLayer.jpg" />
    <Content Include="Samples\Layers\TimeBasedQuery\TimeBasedQuery.jpg" />
    <Content Include="Samples\Layers\WfsXmlQuery\WfsXmlQuery.jpg" />
    <Content Include="Samples\Layers\WmsIdentify\WmsIdentify.jpg" />
    <Content Include="Samples\Layers\WMSLayerUrl\WMSLayerUrl.jpg" />
    <Content Include="Samples\Layers\WmsServiceCatalog\WmsServiceCatalog.jpg" />
    <Content Include="Samples\Layers\WMTSLayer\WMTSLayer.jpg" />
    <Content Include="Samples\Location\DisplayDeviceLocation\DisplayDeviceLocation.jpg" />
    <Content Include="Samples\Location\ShowLocationHistory\ShowLocationHistory.jpg" />
    <Content Include="Samples\Map\AccessLoadStatus\AccessLoadStatus.jpg" />
    <Content Include="Samples\Map\ApplyScheduledUpdates\ApplyScheduledUpdates.jpg" />
    <Content Include="Samples\Map\AuthorMap\AuthorMap.jpg" />
    <Content Include="Samples\Scene\ChangeAtmosphereEffect\ChangeAtmosphereEffect.jpg" />
    <Content Include="Samples\Map\ChangeBasemap\ChangeBasemap.jpg" />
    <Content Include="Samples\Scene\CreateTerrainSurfaceRaster\CreateTerrainSurfaceRaster.jpg" />
    <Content Include="Samples\Scene\CreateTerrainSurfaceTilePackage\CreateTerrainSurfaceTilePackage.jpg" />
    <Content Include="Samples\Map\DisplayMap\DisplayMap.jpg" />
    <Content Include="Samples\Map\DownloadPreplannedMap\DownloadPreplannedMap.jpg" />
    <Content Include="Samples\Map\GenerateOfflineMap\GenerateOfflineMap.jpg" />
    <Content Include="Samples\Map\GenerateOfflineMapWithOverrides\GenerateOfflineMapWithOverrides.jpg" />
    <Content Include="Samples\Scene\GetElevationAtPoint\GetElevationAtPoint.jpg" />
    <Content Include="Samples\Map\HonorMobileMapPackageExpiration\HonorMobileMapPackageExpiration.jpg" />
    <Content Include="Samples\Map\ManageBookmarks\ManageBookmarks.jpg" />
    <Content Include="Samples\Map\ManageOperationalLayers\ManageOperationalLayers.jpg" />
    <Content Include="Samples\Map\MapReferenceScale\MapReferenceScale.jpg" />
    <Content Include="Samples\Map\MobileMapSearchAndRoute\MobileMapSearchAndRoute.jpg" />
    <Content Include="Samples\Map\OfflineBasemapByReference\OfflineBasemapByReference.jpg" />
    <Content Include="Samples\Map\OpenMapURL\OpenMapURL.jpg" />
    <Content Include="Samples\Map\OpenMobileMap\OpenMobileMap.jpg" />
    <Content Include="Samples\Scene\OpenMobileScenePackage\OpenMobileScenePackage.jpg" />
    <Content Include="Samples\Scene\OpenScenePortalItem\OpenScenePortalItem.jpg" />
    <Content Include="Samples\Map\SearchPortalMaps\SearchPortalMaps.jpg" />
    <Content Include="Samples\Map\SetInitialMapArea\SetInitialMapArea.jpg" />
    <Content Include="Samples\Map\SetInitialMapLocation\SetInitialMapLocation.jpg" />
    <Content Include="Samples\Map\SetMapSpatialReference\SetMapSpatialReference.jpg" />
    <Content Include="Samples\Map\SetMinMaxScale\SetMinMaxScale.jpg" />
    <Content Include="Samples\Scene\TerrainExaggeration\TerrainExaggeration.jpg" />
    <Content Include="Samples\Scene\ViewContentBeneathSurface\ViewContentBeneathSurface.jpg" />
    <Content Include="Samples\MapView\ChangeTimeExtent\ChangeTimeExtent.jpg" />
    <Content Include="Samples\MapView\ChangeViewpoint\ChangeViewpoint.jpg" />
    <Content Include="Samples\SceneView\ChooseCameraController\ChooseCameraController.jpg" />
    <Content Include="Samples\MapView\DisplayDrawingStatus\DisplayDrawingStatus.jpg" />
    <Content Include="Samples\MapView\DisplayGrid\DisplayGrid.jpg" />
    <Content Include="Samples\MapView\DisplayLayerViewState\DisplayLayerViewState.jpg" />
    <Content Include="Samples\MapView\FeatureLayerTimeOffset\FeatureLayerTimeOffset.jpg" />
    <Content Include="Samples\SceneView\GeoViewSync\GeoViewSync.jpg" />
    <Content Include="Samples\MapView\IdentifyLayers\IdentifyLayers.jpg" />
    <Content Include="Samples\MapView\MapRotation\MapRotation.jpg" />
    <Content Include="Samples\MapView\ShowCallout\ShowCallout.jpg" />
    <Content Include="Samples\MapView\ShowMagnifier\ShowMagnifier.jpg" />
    <Content Include="Samples\MapView\TakeScreenshot\TakeScreenshot.jpg" />
    <Content Include="Samples\Network analysis\ClosestFacility\ClosestFacility.jpg" />
    <Content Include="Samples\Network analysis\ClosestFacilityStatic\ClosestFacilityStatic.jpg" />
    <Content Include="Samples\Network analysis\FindRoute\FindRoute.jpg" />
    <Content Include="Samples\Network analysis\FindServiceArea\FindServiceArea.jpg" />
    <Content Include="Samples\Network analysis\FindServiceAreasForMultipleFacilities\FindServiceAreasForMultipleFacilities.jpg" />
    <Content Include="Samples\Network analysis\NavigateRoute\NavigateRoute.jpg" />
    <Content Include="Samples\Network analysis\NavigateRouteRerouting\NavigateRouteRerouting.jpg" />
    <Content Include="Samples\Network analysis\OfflineRouting\OfflineRouting.jpg" />
    <Content Include="Samples\Network analysis\RouteAroundBarriers\RouteAroundBarriers.jpg" />
    <Content Include="Samples\Utility network\TraceUtilityNetwork\TraceUtilityNetwork.jpg" />
    <Content Include="Samples\Search\FindAddress\FindAddress.jpg" />
    <Content Include="Samples\Search\FindPlace\FindPlace.jpg" />
    <Content Include="Samples\Search\OfflineGeocode\OfflineGeocode.jpg" />
    <Content Include="Samples\Search\ReverseGeocode\ReverseGeocode.jpg" />
    <Content Include="Samples\Security\CertificateAuthenticationWithPKI\CertificateAuthenticationWithPKI.jpg" />
    <Content Include="Samples\Security\IntegratedWindowsAuth\IntegratedWindowsAuth.jpg" />
    <Content Include="Samples\Security\OAuth\OAuth.jpg" />
    <Content Include="Samples\Security\TokenSecuredChallenge\TokenSecuredChallenge.jpg" />
    <Content Include="Samples\Symbology\CustomDictionaryStyle\CustomDictionaryStyle.jpg" />
    <Content Include="Samples\Symbology\FeatureLayerExtrusion\FeatureLayerExtrusion.jpg" />
    <Content Include="Samples\Symbology\RenderPictureMarkers\RenderPictureMarkers.jpg" />
    <Content Include="Samples\Symbology\RenderSimpleMarkers\RenderSimpleMarkers.jpg" />
    <Content Include="Samples\Symbology\RenderUniqueValues\RenderUniqueValues.jpg" />
    <Content Include="Samples\Symbology\SceneSymbols\SceneSymbols.jpg" />
    <Content Include="Samples\Symbology\SimpleRenderers\SimpleRenderers.jpg" />
    <Content Include="Samples\Symbology\SymbolsFromMobileStyle\SymbolsFromMobileStyle.jpg" />
    <Content Include="Samples\Symbology\UseDistanceCompositeSym\UseDistanceCompositeSym.jpg" />
  </ItemGroup>
  <ItemGroup>
    <!-- Misc Resources -->
    <Content Include="Assets\BadgeLogo.scale-200.png" />
    <Content Include="Assets\SplashScreen.scale-100.png" />
    <Content Include="Assets\SplashScreen.scale-125.png" />
    <Content Include="Assets\SplashScreen.scale-150.png" />
    <Content Include="Assets\SplashScreen.scale-200.png" />
    <Content Include="Assets\SplashScreen.scale-400.png" />
    <Content Include="Assets\square-310-400.scale-100.png" />
    <Content Include="Assets\square-310-400.scale-125.png" />
    <Content Include="Assets\square-310-400.scale-150.png" />
    <Content Include="Assets\square-310-400.scale-200.png" />
    <Content Include="Assets\square-310-400.scale-400.png" />
    <Content Include="Assets\square-71-400.scale-100.png" />
    <Content Include="Assets\square-71-400.scale-125.png" />
    <Content Include="Assets\square-71-400.scale-150.png" />
    <Content Include="Assets\square-71-400.scale-200.png" />
    <Content Include="Assets\square-71-400.scale-400.png" />
    <Content Include="Assets\Square150x150Logo.scale-100.png" />
    <Content Include="Assets\Square150x150Logo.scale-125.png" />
    <Content Include="Assets\Square150x150Logo.scale-150.png" />
    <Content Include="Assets\Square150x150Logo.scale-200.png" />
    <Content Include="Assets\Square150x150Logo.scale-400.png" />
    <Content Include="Assets\Square44x44Logo.altform-unplated_targetsize-16.png" />
    <Content Include="Assets\Square44x44Logo.altform-unplated_targetsize-24.png" />
    <Content Include="Assets\Square44x44Logo.altform-unplated_targetsize-256.png" />
    <Content Include="Assets\Square44x44Logo.altform-unplated_targetsize-32.png" />
    <Content Include="Assets\Square44x44Logo.altform-unplated_targetsize-48.png" />
    <Content Include="Assets\Square44x44Logo.scale-100.png" />
    <Content Include="Assets\Square44x44Logo.scale-125.png" />
    <Content Include="Assets\Square44x44Logo.scale-150.png" />
    <Content Include="Assets\Square44x44Logo.scale-200.png" />
    <Content Include="Assets\Square44x44Logo.scale-400.png" />
    <Content Include="Assets\Square44x44Logo.targetsize-16.png" />
    <Content Include="Assets\Square44x44Logo.targetsize-24.png" />
    <Content Include="Assets\Square44x44Logo.targetsize-256.png" />
    <Content Include="Assets\Square44x44Logo.targetsize-32.png" />
    <Content Include="Assets\Square44x44Logo.targetsize-48.png" />
    <Content Include="Assets\StoreLogo.scale-100.png" />
    <Content Include="Assets\StoreLogo.scale-125.png" />
    <Content Include="Assets\StoreLogo.scale-150.png" />
    <Content Include="Assets\StoreLogo.scale-200.png" />
    <Content Include="Assets\StoreLogo.scale-400.png" />
    <Content Include="Assets\Wide310x150Logo.scale-100.png" />
    <Content Include="Assets\Wide310x150Logo.scale-125.png" />
    <Content Include="Assets\Wide310x150Logo.scale-150.png" />
    <Content Include="Assets\Wide310x150Logo.scale-200.png" />
    <Content Include="Assets\Wide310x150Logo.scale-400.png" />
    <!-- CSS -->
    <Content Include="Resources\github-markdown-dark.css">
      <CopyToOutputDirectory>PreserveNewest</CopyToOutputDirectory>
    </Content>
    <Content Include="Resources\github-markdown.css">
      <CopyToOutputDirectory>PreserveNewest</CopyToOutputDirectory>
    </Content>
    <!-- MISC -->
    <EmbeddedResource Include="Resources\PictureMarkerSymbols\pin_blue.png" />
    <EmbeddedResource Include="Resources\PictureMarkerSymbols\pin_star_blue.png" />
    <Content Include="Assets\banner-background-black.png" />
    <Content Include="Default.rd.xml" />
    <Content Include="Properties\Default.rd.xml" />
  </ItemGroup>
  <ItemGroup>
    <!-- Sample Code -->
<<<<<<< HEAD
    <Compile Include="Samples\Layers\QueryCQLFilters\QueryCQLFilters.xaml.cs">
      <DependentUpon>QueryCQLFilters.xaml</DependentUpon>
=======
    <Compile Include="Helpers\ArcGISLoginPrompt.cs">
      <CopyToOutputDirectory>PreserveNewest</CopyToOutputDirectory>
>>>>>>> aa19dcb3
    </Compile>
    <Compile Include="Samples\Layers\DisplayOACollection\DisplayOACollection.xaml.cs">
      <DependentUpon>DisplayOACollection.xaml</DependentUpon>
    </Compile>
    <Compile Include="Samples\Layers\BrowseOAFeatureService\BrowseOAFeatureService.xaml.cs">
      <DependentUpon>BrowseOAFeatureService.xaml</DependentUpon>
    </Compile>
    <Compile Include="Samples\Data\EditBranchVersioning\EditBranchVersioning.xaml.cs">
      <DependentUpon>EditBranchVersioning.xaml</DependentUpon>
    </Compile>
    <Compile Include="Samples\Layers\ApplyMosaicRule\ApplyMosaicRule.xaml.cs">
      <DependentUpon>ApplyMosaicRule.xaml</DependentUpon>
    </Compile>
    <Compile Include="Samples\Data\EditFeatureLinkedAnnotation\EditFeatureLinkedAnnotation.xaml.cs">
      <DependentUpon>EditFeatureLinkedAnnotation.xaml</DependentUpon>
    </Compile>
    <Compile Include="ApiKeyPrompt.xaml.cs">
      <DependentUpon>ApiKeyPrompt.xaml</DependentUpon>
    </Compile>
    <Compile Include="Samples\Layers\ShowPopup\ShowPopup.xaml.cs">
      <DependentUpon>ShowPopup.xaml</DependentUpon>
    </Compile>
    <Compile Include="Samples\SceneView\AnimateImageOverlay\AnimateImageOverlay.xaml.cs">
      <DependentUpon>AnimateImageOverlay.xaml</DependentUpon>
    </Compile>
    <Compile Include="Samples\Layers\IdentifyRasterCell\IdentifyRasterCell.xaml.cs">
      <DependentUpon>IdentifyRasterCell.xaml</DependentUpon>
    </Compile>
    <Compile Include="Samples\Utility network\DisplayUtilityAssociations\DisplayUtilityAssociations.xaml.cs">
      <DependentUpon>DisplayUtilityAssociations.xaml</DependentUpon>
    </Compile>
    <Compile Include="Samples\Utility network\PerformValveIsolationTrace\PerformValveIsolationTrace.xaml.cs">
      <DependentUpon>PerformValveIsolationTrace.xaml</DependentUpon>
    </Compile>
    <Compile Include="Samples\Utility network\ConfigureSubnetworkTrace\ConfigureSubnetworkTrace.xaml.cs">
      <DependentUpon>ConfigureSubnetworkTrace.xaml</DependentUpon>
    </Compile>
    <Compile Include="Samples\Layers\DisplaySubtypeFeatureLayer\DisplaySubtypeFeatureLayer.xaml.cs">
      <DependentUpon>DisplaySubtypeFeatureLayer.xaml</DependentUpon>
    </Compile>
    <Compile Include="Samples\Layers\DisplayAnnotation\DisplayAnnotation.xaml.cs">
      <DependentUpon>DisplayAnnotation.xaml</DependentUpon>
    </Compile>
    <Compile Include="Samples\Utility network\TraceUtilityNetwork\TraceUtilityNetwork.xaml.cs">
      <DependentUpon>TraceUtilityNetwork.xaml</DependentUpon>
    </Compile>
    <Compile Include="Samples\Network analysis\NavigateRouteRerouting\GpxProvider.cs" />
    <Compile Include="Samples\Network analysis\NavigateRouteRerouting\NavigateRouteRerouting.xaml.cs">
      <DependentUpon>NavigateRouteRerouting.xaml</DependentUpon>
    </Compile>
    <Compile Include="Samples\Map\ApplyScheduledUpdates\ApplyScheduledUpdates.xaml.cs">
      <DependentUpon>ApplyScheduledUpdates.xaml</DependentUpon>
    </Compile>
    <Compile Include="Samples\Network analysis\NavigateRoute\NavigateRoute.xaml.cs">
      <DependentUpon>NavigateRoute.xaml</DependentUpon>
    </Compile>
    <Compile Include="Samples\Layers\EditKmlGroundOverlay\EditKmlGroundOverlay.xaml.cs">
      <DependentUpon>EditKmlGroundOverlay.xaml</DependentUpon>
    </Compile>
    <Compile Include="Samples\Symbology\CustomDictionaryStyle\CustomDictionaryStyle.xaml.cs">
      <DependentUpon>CustomDictionaryStyle.xaml</DependentUpon>
    </Compile>
    <Compile Include="Samples\Map\HonorMobileMapPackageExpiration\HonorMobileMapPackageExpiration.xaml.cs">
      <DependentUpon>HonorMobileMapPackageExpiration.xaml</DependentUpon>
    </Compile>
    <Compile Include="Samples\Layers\ControlAnnotationSublayerVisibility\ControlAnnotationSublayerVisibility.xaml.cs">
      <DependentUpon>ControlAnnotationSublayerVisibility.xaml</DependentUpon>
    </Compile>
    <Compile Include="Samples\Layers\CreateAndSaveKmlFile\CreateAndSaveKmlFile.xaml.cs">
      <DependentUpon>CreateAndSaveKmlFile.xaml</DependentUpon>
    </Compile>
    <Compile Include="Samples\Scene\GetElevationAtPoint\GetElevationAtPoint.xaml.cs">
      <DependentUpon>GetElevationAtPoint.xaml</DependentUpon>
    </Compile>
    <Compile Include="Samples\Map\MapReferenceScale\DoubleToScaleStringConverter.cs" />
    <Compile Include="Samples\Map\MobileMapSearchAndRoute\ItemToImageSourceConverter.cs" />
    <Compile Include="Samples\Map\MobileMapSearchAndRoute\NullOrEmptyToVisibilityConverter.cs" />
    <Compile Include="Samples\Layers\RasterColormapRenderer\RasterColormapRenderer.xaml.cs">
      <DependentUpon>RasterColormapRenderer.xaml</DependentUpon>
    </Compile>
    <Compile Include="Samples\SceneView\ChooseCameraController\ChooseCameraController.xaml.cs">
      <DependentUpon>ChooseCameraController.xaml</DependentUpon>
    </Compile>
    <Compile Include="Samples\Location\ShowLocationHistory\ShowLocationHistory.xaml.cs">
      <DependentUpon>ShowLocationHistory.xaml</DependentUpon>
    </Compile>
    <Compile Include="Samples\Network analysis\FindServiceAreasForMultipleFacilities\FindServiceAreasForMultipleFacilities.xaml.cs">
      <DependentUpon>FindServiceAreasForMultipleFacilities.xaml</DependentUpon>
    </Compile>
    <Compile Include="Samples\Network analysis\OfflineRouting\OfflineRouting.xaml.cs">
      <DependentUpon>OfflineRouting.xaml</DependentUpon>
    </Compile>
    <Compile Include="Samples\Security\CertificateAuthenticationWithPKI\CertificateAuthenticationWithPKI.xaml.cs">
      <DependentUpon>CertificateAuthenticationWithPKI.xaml</DependentUpon>
    </Compile>
    <Compile Include="Samples\Symbology\SymbolsFromMobileStyle\SymbolsFromMobileStyle.xaml.cs">
      <DependentUpon>SymbolsFromMobileStyle.xaml</DependentUpon>
    </Compile>
    <Compile Include="Samples\Network analysis\RouteAroundBarriers\RouteAroundBarriers.xaml.cs">
      <DependentUpon>RouteAroundBarriers.xaml</DependentUpon>
    </Compile>
    <Compile Include="Samples\Map\DownloadPreplannedMap\DownloadPreplannedMap.xaml.cs">
      <DependentUpon>DownloadPreplannedMap.xaml</DependentUpon>
    </Compile>
    <Compile Include="Samples\Layers\GroupLayers\GroupLayers.xaml.cs">
      <DependentUpon>GroupLayers.xaml</DependentUpon>
    </Compile>
    <Compile Include="Samples\Map\OfflineBasemapByReference\OfflineBasemapByReference.xaml.cs">
      <DependentUpon>OfflineBasemapByReference.xaml</DependentUpon>
    </Compile>
    <Compile Include="Samples\Layers\PlayKmlTours\PlayKmlTours.xaml.cs">
      <DependentUpon>PlayKmlTours.xaml</DependentUpon>
    </Compile>
    <Compile Include="Samples\Scene\ViewContentBeneathSurface\ViewContentBeneathSurface.xaml.cs">
      <DependentUpon>ViewContentBeneathSurface.xaml</DependentUpon>
    </Compile>
    <Compile Include="Samples\Layers\AddPointSceneLayer\AddPointSceneLayer.xaml.cs">
      <DependentUpon>AddPointSceneLayer.xaml</DependentUpon>
    </Compile>
    <Compile Include="Samples\Map\GenerateOfflineMapWithOverrides\GenerateOfflineMapWithOverrides.xaml.cs">
      <DependentUpon>GenerateOfflineMapWithOverrides.xaml</DependentUpon>
    </Compile>
    <Compile Include="Samples\Layers\WfsXmlQuery\WfsXmlQuery.xaml.cs">
      <DependentUpon>WfsXmlQuery.xaml</DependentUpon>
    </Compile>
    <Compile Include="Samples\Layers\DisplayWfs\DisplayWfs.xaml.cs">
      <DependentUpon>DisplayWfs.xaml</DependentUpon>
    </Compile>
    <Compile Include="Samples\Layers\BrowseWfsLayers\BrowseWfsLayers.xaml.cs">
      <DependentUpon>BrowseWfsLayers.xaml</DependentUpon>
    </Compile>
    <Compile Include="Samples\Scene\OpenMobileScenePackage\OpenMobileScenePackage.xaml.cs">
      <DependentUpon>OpenMobileScenePackage.xaml</DependentUpon>
    </Compile>
    <Compile Include="Samples\Map\MapReferenceScale\MapReferenceScale.xaml.cs">
      <DependentUpon>MapReferenceScale.xaml</DependentUpon>
    </Compile>
    <Compile Include="Samples\Scene\CreateTerrainSurfaceRaster\CreateTerrainSurfaceRaster.xaml.cs">
      <DependentUpon>CreateTerrainSurfaceRaster.xaml</DependentUpon>
    </Compile>
    <Compile Include="Samples\Scene\CreateTerrainSurfaceTilePackage\CreateTerrainSurfaceTilePackage.xaml.cs">
      <DependentUpon>CreateTerrainSurfaceTilePackage.xaml</DependentUpon>
    </Compile>
    <Compile Include="Samples\Data\ViewPointCloudDataOffline\ViewPointCloudDataOffline.xaml.cs">
      <DependentUpon>ViewPointCloudDataOffline.xaml</DependentUpon>
    </Compile>
    <Compile Include="Samples\Layers\AddAnIntegratedMeshLayer\AddAnIntegratedMeshLayer.xaml.cs">
      <DependentUpon>AddAnIntegratedMeshLayer.xaml</DependentUpon>
    </Compile>
    <Compile Include="Samples\GraphicsOverlay\DictionaryRendererGraphicsOverlay\DictionaryRendererGraphicsOverlay.xaml.cs">
      <DependentUpon>DictionaryRendererGraphicsOverlay.xaml</DependentUpon>
    </Compile>
    <Compile Include="Samples\Map\MobileMapSearchAndRoute\MobileMapSearchAndRoute.xaml.cs">
      <DependentUpon>MobileMapSearchAndRoute.xaml</DependentUpon>
    </Compile>
    <Compile Include="Samples\Search\OfflineGeocode\OfflineGeocode.xaml.cs">
      <DependentUpon>OfflineGeocode.xaml</DependentUpon>
    </Compile>
    <Compile Include="Samples\Search\ReverseGeocode\ReverseGeocode.xaml.cs">
      <DependentUpon>ReverseGeocode.xaml</DependentUpon>
    </Compile>
    <Compile Include="Samples\Data\EditFeatureAttachments\EditFeatureAttachments.xaml.cs">
      <DependentUpon>EditFeatureAttachments.xaml</DependentUpon>
    </Compile>
    <Compile Include="Samples\Geometry\Project\Project.xaml.cs">
      <DependentUpon>Project.xaml</DependentUpon>
    </Compile>
    <Compile Include="Samples\Layers\OpenStreetMapLayer\OpenStreetMapLayer.xaml.cs">
      <DependentUpon>OpenStreetMapLayer.xaml</DependentUpon>
    </Compile>
    <Compile Include="Samples\Map\ManageOperationalLayers\ManageOperationalLayers.xaml.cs">
      <DependentUpon>ManageOperationalLayers.xaml</DependentUpon>
    </Compile>
    <Compile Include="Samples\Data\UpdateAttributes\UpdateAttributes.xaml.cs">
      <DependentUpon>UpdateAttributes.xaml</DependentUpon>
    </Compile>
    <Compile Include="Samples\Data\UpdateGeometries\UpdateGeometries.xaml.cs">
      <DependentUpon>UpdateGeometries.xaml</DependentUpon>
    </Compile>
    <Compile Include="Samples\Data\AddFeatures\AddFeatures.xaml.cs">
      <DependentUpon>AddFeatures.xaml</DependentUpon>
    </Compile>
    <Compile Include="Samples\Data\DeleteFeatures\DeleteFeatures.xaml.cs">
      <DependentUpon>DeleteFeatures.xaml</DependentUpon>
    </Compile>
    <Compile Include="Samples\Symbology\SceneSymbols\SceneSymbols.xaml.cs">
      <DependentUpon>SceneSymbols.xaml</DependentUpon>
    </Compile>
    <Compile Include="Samples\Scene\TerrainExaggeration\TerrainExaggeration.xaml.cs">
      <DependentUpon>TerrainExaggeration.xaml</DependentUpon>
    </Compile>
    <Compile Include="Samples\Scene\ChangeAtmosphereEffect\ChangeAtmosphereEffect.xaml.cs">
      <DependentUpon>ChangeAtmosphereEffect.xaml</DependentUpon>
    </Compile>
    <Compile Include="Samples\GraphicsOverlay\ScenePropertiesExpressions\ScenePropertiesExpressions.xaml.cs">
      <DependentUpon>ScenePropertiesExpressions.xaml</DependentUpon>
    </Compile>
    <Compile Include="Samples\Geometry\SpatialOperations\SpatialOperations.xaml.cs">
      <DependentUpon>SpatialOperations.xaml</DependentUpon>
    </Compile>
    <Compile Include="Samples\MapView\IdentifyLayers\IdentifyLayers.xaml.cs">
      <DependentUpon>IdentifyLayers.xaml</DependentUpon>
    </Compile>
    <Compile Include="Samples\Layers\ListKmlContents\ListKmlContents.xaml.cs">
      <DependentUpon>ListKmlContents.xaml</DependentUpon>
    </Compile>
    <Compile Include="Samples\Layers\IdentifyKmlFeatures\IdentifyKmlFeatures.xaml.cs">
      <DependentUpon>IdentifyKmlFeatures.xaml</DependentUpon>
    </Compile>
    <Compile Include="Samples\Layers\DisplayKmlNetworkLinks\DisplayKmlNetworkLinks.xaml.cs">
      <DependentUpon>DisplayKmlNetworkLinks.xaml</DependentUpon>
    </Compile>
    <Compile Include="Samples\Layers\DisplayKml\DisplayKml.xaml.cs">
      <DependentUpon>DisplayKml.xaml</DependentUpon>
    </Compile>
    <Compile Include="Samples\Analysis\DistanceMeasurement\DistanceMeasurement.xaml.cs">
      <DependentUpon>DistanceMeasurement.xaml</DependentUpon>
    </Compile>
    <Compile Include="Samples\Analysis\LineOfSightGeoElement\LineOfSightGeoElement.xaml.cs">
      <DependentUpon>LineOfSightGeoElement.xaml</DependentUpon>
    </Compile>
    <Compile Include="Samples\Analysis\LineOfSightLocation\LineOfSightLocation.xaml.cs">
      <DependentUpon>LineOfSightLocation.xaml</DependentUpon>
    </Compile>
    <Compile Include="Samples\Analysis\QueryFeatureCountAndExtent\QueryFeatureCountAndExtent.xaml.cs">
      <DependentUpon>QueryFeatureCountAndExtent.xaml</DependentUpon>
    </Compile>
    <Compile Include="Samples\Analysis\ViewshedCamera\ViewshedCamera.xaml.cs">
      <DependentUpon>ViewshedCamera.xaml</DependentUpon>
    </Compile>
    <Compile Include="Samples\Analysis\ViewshedGeoElement\ViewshedGeoElement.xaml.cs">
      <DependentUpon>ViewshedGeoElement.xaml</DependentUpon>
    </Compile>
    <Compile Include="Samples\Analysis\ViewshedLocation\ViewshedLocation.xaml.cs">
      <DependentUpon>ViewshedLocation.xaml</DependentUpon>
    </Compile>
    <Compile Include="Samples\Data\EditAndSyncFeatures\EditAndSyncFeatures.xaml.cs">
      <DependentUpon>EditAndSyncFeatures.xaml</DependentUpon>
    </Compile>
    <Compile Include="Samples\Data\FeatureLayerGeodatabase\FeatureLayerGeodatabase.xaml.cs">
      <DependentUpon>FeatureLayerGeodatabase.xaml</DependentUpon>
    </Compile>
    <Compile Include="Samples\Data\FeatureLayerGeoPackage\FeatureLayerGeoPackage.xaml.cs">
      <DependentUpon>FeatureLayerGeoPackage.xaml</DependentUpon>
    </Compile>
    <Compile Include="Samples\Data\FeatureLayerQuery\FeatureLayerQuery.xaml.cs">
      <DependentUpon>FeatureLayerQuery.xaml</DependentUpon>
    </Compile>
    <Compile Include="Samples\Data\FeatureLayerShapefile\FeatureLayerShapefile.xaml.cs">
      <DependentUpon>FeatureLayerShapefile.xaml</DependentUpon>
    </Compile>
    <Compile Include="Samples\Data\GenerateGeodatabase\GenerateGeodatabase.xaml.cs">
      <DependentUpon>GenerateGeodatabase.xaml</DependentUpon>
    </Compile>
    <Compile Include="Samples\Data\GeodatabaseTransactions\GeodatabaseTransactions.xaml.cs">
      <DependentUpon>GeodatabaseTransactions.xaml</DependentUpon>
    </Compile>
    <Compile Include="Samples\Data\ListRelatedFeatures\ListRelatedFeatures.xaml.cs">
      <DependentUpon>ListRelatedFeatures.xaml</DependentUpon>
    </Compile>
    <Compile Include="Samples\Data\RasterLayerGeoPackage\RasterLayerGeoPackage.xaml.cs">
      <DependentUpon>RasterLayerGeoPackage.xaml</DependentUpon>
    </Compile>
    <Compile Include="Samples\Data\ReadGeoPackage\ReadGeoPackage.xaml.cs">
      <DependentUpon>ReadGeoPackage.xaml</DependentUpon>
    </Compile>
    <Compile Include="Samples\Data\ReadShapefileMetadata\ReadShapefileMetadata.xaml.cs">
      <DependentUpon>ReadShapefileMetadata.xaml</DependentUpon>
    </Compile>
    <Compile Include="Samples\Data\ServiceFeatureTableCache\ServiceFeatureTableCache.xaml.cs">
      <DependentUpon>ServiceFeatureTableCache.xaml</DependentUpon>
    </Compile>
    <Compile Include="Samples\Data\ServiceFeatureTableManualCache\ServiceFeatureTableManualCache.xaml.cs">
      <DependentUpon>ServiceFeatureTableManualCache.xaml</DependentUpon>
    </Compile>
    <Compile Include="Samples\Data\ServiceFeatureTableNoCache\ServiceFeatureTableNoCache.xaml.cs">
      <DependentUpon>ServiceFeatureTableNoCache.xaml</DependentUpon>
    </Compile>
    <Compile Include="Samples\Data\StatisticalQuery\StatisticalQuery.xaml.cs">
      <DependentUpon>StatisticalQuery.xaml</DependentUpon>
    </Compile>
    <Compile Include="Samples\Data\StatsQueryGroupAndSort\StatsQueryGroupAndSort.xaml.cs">
      <DependentUpon>StatsQueryGroupAndSort.xaml</DependentUpon>
    </Compile>
    <Compile Include="Samples\Data\SymbolizeShapefile\SymbolizeShapefile.xaml.cs">
      <DependentUpon>SymbolizeShapefile.xaml</DependentUpon>
    </Compile>
    <Compile Include="Samples\Geometry\DensifyAndGeneralize\DensifyAndGeneralize.xaml.cs">
      <DependentUpon>DensifyAndGeneralize.xaml</DependentUpon>
    </Compile>
    <Compile Include="Samples\Geometry\BufferList\BufferList.xaml.cs">
      <DependentUpon>BufferList.xaml</DependentUpon>
    </Compile>
    <Compile Include="Samples\Geometry\Buffer\Buffer.xaml.cs">
      <DependentUpon>Buffer.xaml</DependentUpon>
    </Compile>
    <Compile Include="Samples\Geometry\ConvexHull\ConvexHull.xaml.cs">
      <DependentUpon>ConvexHull.xaml</DependentUpon>
    </Compile>
    <Compile Include="Samples\Geometry\ClipGeometry\ClipGeometry.xaml.cs">
      <DependentUpon>ClipGeometry.xaml</DependentUpon>
    </Compile>
    <Compile Include="Samples\Geometry\ConvexHullList\ConvexHullList.xaml.cs">
      <DependentUpon>ConvexHullList.xaml</DependentUpon>
    </Compile>
    <Compile Include="Samples\Geometry\CutGeometry\CutGeometry.xaml.cs">
      <DependentUpon>CutGeometry.xaml</DependentUpon>
    </Compile>
    <Compile Include="Samples\Geometry\CreateGeometries\CreateGeometries.xaml.cs">
      <DependentUpon>CreateGeometries.xaml</DependentUpon>
    </Compile>
    <Compile Include="Samples\Geometry\ListTransformations\ListTransformations.xaml.cs">
      <DependentUpon>ListTransformations.xaml</DependentUpon>
    </Compile>
    <Compile Include="Samples\Geometry\SpatialRelationships\SpatialRelationships.xaml.cs">
      <DependentUpon>SpatialRelationships.xaml</DependentUpon>
    </Compile>
    <Compile Include="Samples\Geometry\GeodesicOperations\GeodesicOperations.xaml.cs">
      <DependentUpon>GeodesicOperations.xaml</DependentUpon>
    </Compile>
    <Compile Include="Samples\Geometry\NearestVertex\NearestVertex.xaml.cs">
      <DependentUpon>NearestVertex.xaml</DependentUpon>
    </Compile>
    <Compile Include="Samples\Geometry\ProjectWithSpecificTransformation\ProjectWithSpecificTransformation.xaml.cs">
      <DependentUpon>ProjectWithSpecificTransformation.xaml</DependentUpon>
    </Compile>
    <Compile Include="Samples\Geometry\FormatCoordinates\FormatCoordinates.xaml.cs">
      <DependentUpon>FormatCoordinates.xaml</DependentUpon>
    </Compile>
    <Compile Include="Samples\Geoprocessing\AnalyzeHotspots\AnalyzeHotspots.xaml.cs">
      <DependentUpon>AnalyzeHotspots.xaml</DependentUpon>
    </Compile>
    <Compile Include="Samples\Geoprocessing\AnalyzeViewshed\AnalyzeViewshed.xaml.cs">
      <DependentUpon>AnalyzeViewshed.xaml</DependentUpon>
    </Compile>
    <Compile Include="Samples\Geoprocessing\ListGeodatabaseVersions\ListGeodatabaseVersions.xaml.cs">
      <DependentUpon>ListGeodatabaseVersions.xaml</DependentUpon>
    </Compile>
    <Compile Include="Samples\GraphicsOverlay\AddGraphicsRenderer\AddGraphicsRenderer.xaml.cs">
      <DependentUpon>AddGraphicsRenderer.xaml</DependentUpon>
    </Compile>
    <Compile Include="Samples\GraphicsOverlay\AddGraphicsWithSymbols\AddGraphicsWithSymbols.xaml.cs">
      <DependentUpon>AddGraphicsWithSymbols.xaml</DependentUpon>
    </Compile>
    <Compile Include="Samples\GraphicsOverlay\Animate3DGraphic\Animate3DGraphic.xaml.cs">
      <DependentUpon>Animate3DGraphic.xaml</DependentUpon>
    </Compile>
    <Compile Include="Samples\GraphicsOverlay\IdentifyGraphics\IdentifyGraphics.xaml.cs">
      <DependentUpon>IdentifyGraphics.xaml</DependentUpon>
    </Compile>
    <Compile Include="Samples\GraphicsOverlay\SketchOnMap\SketchOnMap.xaml.cs">
      <DependentUpon>SketchOnMap.xaml</DependentUpon>
    </Compile>
    <Compile Include="Samples\GraphicsOverlay\SurfacePlacements\SurfacePlacements.xaml.cs">
      <DependentUpon>SurfacePlacements.xaml</DependentUpon>
    </Compile>
    <Compile Include="Samples\Hydrography\AddEncExchangeSet\AddEncExchangeSet.xaml.cs">
      <DependentUpon>AddEncExchangeSet.xaml</DependentUpon>
    </Compile>
    <Compile Include="Samples\Hydrography\ChangeEncDisplaySettings\ChangeEncDisplaySettings.xaml.cs">
      <DependentUpon>ChangeEncDisplaySettings.xaml</DependentUpon>
    </Compile>
    <Compile Include="Samples\Hydrography\SelectEncFeatures\SelectEncFeatures.xaml.cs">
      <DependentUpon>SelectEncFeatures.xaml</DependentUpon>
    </Compile>
    <Compile Include="Samples\Layers\ArcGISMapImageLayerUrl\ArcGISMapImageLayerUrl.xaml.cs">
      <DependentUpon>ArcGISMapImageLayerUrl.xaml</DependentUpon>
    </Compile>
    <Compile Include="Samples\Layers\ArcGISTiledLayerUrl\ArcGISTiledLayerUrl.xaml.cs">
      <DependentUpon>ArcGISTiledLayerUrl.xaml</DependentUpon>
    </Compile>
    <Compile Include="Samples\Layers\ArcGISVectorTiledLayerUrl\ArcGISVectorTiledLayerUrl.xaml.cs">
      <DependentUpon>ArcGISVectorTiledLayerUrl.xaml</DependentUpon>
    </Compile>
    <Compile Include="Samples\Layers\ChangeBlendRenderer\ChangeBlendRenderer.xaml.cs">
      <DependentUpon>ChangeBlendRenderer.xaml</DependentUpon>
    </Compile>
    <Compile Include="Samples\Layers\ChangeFeatureLayerRenderer\ChangeFeatureLayerRenderer.xaml.cs">
      <DependentUpon>ChangeFeatureLayerRenderer.xaml</DependentUpon>
    </Compile>
    <Compile Include="Samples\Layers\ChangeStretchRenderer\ChangeStretchRenderer.xaml.cs">
      <DependentUpon>ChangeStretchRenderer.xaml</DependentUpon>
    </Compile>
    <Compile Include="Samples\Layers\ChangeSublayerRenderer\ChangeSublayerRenderer.xaml.cs">
      <DependentUpon>ChangeSublayerRenderer.xaml</DependentUpon>
    </Compile>
    <Compile Include="Samples\Layers\ChangeSublayerVisibility\ChangeSublayerVisibility.xaml.cs">
      <DependentUpon>ChangeSublayerVisibility.xaml</DependentUpon>
    </Compile>
    <Compile Include="Samples\Layers\CreateFeatureCollectionLayer\CreateFeatureCollectionLayer.xaml.cs">
      <DependentUpon>CreateFeatureCollectionLayer.xaml</DependentUpon>
    </Compile>
    <Compile Include="Samples\Layers\DisplayScene\DisplayScene.xaml.cs">
      <DependentUpon>DisplayScene.xaml</DependentUpon>
    </Compile>
    <Compile Include="Samples\Layers\ExportTiles\ExportTiles.xaml.cs">
      <DependentUpon>ExportTiles.xaml</DependentUpon>
    </Compile>
    <Compile Include="Samples\Layers\FeatureCollectionLayerFromPortal\FeatureCollectionLayerFromPortal.xaml.cs">
      <DependentUpon>FeatureCollectionLayerFromPortal.xaml</DependentUpon>
    </Compile>
    <Compile Include="Samples\Layers\FeatureCollectionLayerFromQuery\FeatureCollectionLayerFromQuery.xaml.cs">
      <DependentUpon>FeatureCollectionLayerFromQuery.xaml</DependentUpon>
    </Compile>
    <Compile Include="Samples\Layers\FeatureLayerDefinitionExpression\FeatureLayerDefinitionExpression.xaml.cs">
      <DependentUpon>FeatureLayerDefinitionExpression.xaml</DependentUpon>
    </Compile>
    <Compile Include="Samples\Layers\FeatureLayerDictionaryRenderer\FeatureLayerDictionaryRenderer.xaml.cs">
      <DependentUpon>FeatureLayerDictionaryRenderer.xaml</DependentUpon>
    </Compile>
    <Compile Include="Samples\Layers\FeatureLayerRenderingModeMap\FeatureLayerRenderingModeMap.xaml.cs">
      <DependentUpon>FeatureLayerRenderingModeMap.xaml</DependentUpon>
    </Compile>
    <Compile Include="Samples\Layers\FeatureLayerRenderingModeScene\FeatureLayerRenderingModeScene.xaml.cs">
      <DependentUpon>FeatureLayerRenderingModeScene.xaml</DependentUpon>
    </Compile>
    <Compile Include="Samples\Layers\FeatureLayerSelection\FeatureLayerSelection.xaml.cs">
      <DependentUpon>FeatureLayerSelection.xaml</DependentUpon>
    </Compile>
    <Compile Include="Samples\Layers\FeatureLayerUrl\FeatureLayerUrl.xaml.cs">
      <DependentUpon>FeatureLayerUrl.xaml</DependentUpon>
    </Compile>
    <Compile Include="Samples\Layers\MapImageLayerTables\MapImageLayerTables.xaml.cs">
      <DependentUpon>MapImageLayerTables.xaml</DependentUpon>
    </Compile>
    <Compile Include="Samples\Layers\MapImageSublayerQuery\MapImageSublayerQuery.xaml.cs">
      <DependentUpon>MapImageSublayerQuery.xaml</DependentUpon>
    </Compile>
    <Compile Include="Samples\Layers\RasterHillshade\RasterHillshade.xaml.cs">
      <DependentUpon>RasterHillshade.xaml</DependentUpon>
    </Compile>
    <Compile Include="Samples\Layers\RasterLayerFile\RasterLayerFile.xaml.cs">
      <DependentUpon>RasterLayerFile.xaml</DependentUpon>
    </Compile>
    <Compile Include="Samples\Layers\RasterLayerImageServiceRaster\RasterLayerImageServiceRaster.xaml.cs">
      <DependentUpon>RasterLayerImageServiceRaster.xaml</DependentUpon>
    </Compile>
    <Compile Include="Samples\Layers\RasterLayerRasterFunction\RasterLayerRasterFunction.xaml.cs">
      <DependentUpon>RasterLayerRasterFunction.xaml</DependentUpon>
    </Compile>
    <Compile Include="Samples\Layers\RasterRenderingRule\RasterRenderingRule.xaml.cs">
      <DependentUpon>RasterRenderingRule.xaml</DependentUpon>
    </Compile>
    <Compile Include="Samples\Layers\RasterRgbRenderer\RasterRgbRenderer.xaml.cs">
      <DependentUpon>RasterRgbRenderer.xaml</DependentUpon>
    </Compile>
    <Compile Include="Samples\Layers\SceneLayerSelection\SceneLayerSelection.xaml.cs">
      <DependentUpon>SceneLayerSelection.xaml</DependentUpon>
    </Compile>
    <Compile Include="Samples\Layers\SceneLayerUrl\SceneLayerUrl.xaml.cs">
      <DependentUpon>SceneLayerUrl.xaml</DependentUpon>
    </Compile>
    <Compile Include="Samples\Layers\ShowLabelsOnLayer\ShowLabelsOnLayer.xaml.cs">
      <DependentUpon>ShowLabelsOnLayer.xaml</DependentUpon>
    </Compile>
    <Compile Include="Samples\Layers\TimeBasedQuery\TimeBasedQuery.xaml.cs">
      <DependentUpon>TimeBasedQuery.xaml</DependentUpon>
    </Compile>
    <Compile Include="Samples\Layers\LoadWebTiledLayer\LoadWebTiledLayer.xaml.cs">
      <DependentUpon>LoadWebTiledLayer.xaml</DependentUpon>
    </Compile>
    <Compile Include="Samples\Layers\WmsIdentify\WmsIdentify.xaml.cs">
      <DependentUpon>WmsIdentify.xaml</DependentUpon>
    </Compile>
    <Compile Include="Samples\Layers\StyleWmsLayer\StyleWmsLayer.xaml.cs">
      <DependentUpon>StyleWmsLayer.xaml</DependentUpon>
    </Compile>
    <Compile Include="Samples\Layers\WMSLayerUrl\WMSLayerUrl.xaml.cs">
      <DependentUpon>WMSLayerUrl.xaml</DependentUpon>
    </Compile>
    <Compile Include="Samples\Layers\WmsServiceCatalog\WmsServiceCatalog.xaml.cs">
      <DependentUpon>WmsServiceCatalog.xaml</DependentUpon>
    </Compile>
    <Compile Include="Samples\Layers\WMTSLayer\WMTSLayer.xaml.cs">
      <DependentUpon>WMTSLayer.xaml</DependentUpon>
    </Compile>
    <Compile Include="Samples\Location\DisplayDeviceLocation\DisplayDeviceLocation.xaml.cs">
      <DependentUpon>DisplayDeviceLocation.xaml</DependentUpon>
    </Compile>
    <Compile Include="Samples\MapView\DisplayGrid\DisplayGrid.xaml.cs">
      <DependentUpon>DisplayGrid.xaml</DependentUpon>
    </Compile>
    <Compile Include="Samples\MapView\ChangeTimeExtent\ChangeTimeExtent.xaml.cs">
      <DependentUpon>ChangeTimeExtent.xaml</DependentUpon>
    </Compile>
    <Compile Include="Samples\MapView\ChangeViewpoint\ChangeViewpoint.xaml.cs">
      <DependentUpon>ChangeViewpoint.xaml</DependentUpon>
    </Compile>
    <Compile Include="Samples\MapView\DisplayDrawingStatus\DisplayDrawingStatus.xaml.cs">
      <DependentUpon>DisplayDrawingStatus.xaml</DependentUpon>
    </Compile>
    <Compile Include="Samples\MapView\DisplayLayerViewState\DisplayLayerViewState.xaml.cs">
      <DependentUpon>DisplayLayerViewState.xaml</DependentUpon>
    </Compile>
    <Compile Include="Samples\MapView\FeatureLayerTimeOffset\FeatureLayerTimeOffset.xaml.cs">
      <DependentUpon>FeatureLayerTimeOffset.xaml</DependentUpon>
    </Compile>
    <Compile Include="Samples\SceneView\GeoViewSync\GeoViewSync.xaml.cs">
      <DependentUpon>GeoViewSync.xaml</DependentUpon>
    </Compile>
    <Compile Include="Samples\MapView\MapRotation\MapRotation.xaml.cs">
      <DependentUpon>MapRotation.xaml</DependentUpon>
    </Compile>
    <Compile Include="Samples\MapView\ShowCallout\ShowCallout.xaml.cs">
      <DependentUpon>ShowCallout.xaml</DependentUpon>
    </Compile>
    <Compile Include="Samples\MapView\ShowMagnifier\ShowMagnifier.xaml.cs">
      <DependentUpon>ShowMagnifier.xaml</DependentUpon>
    </Compile>
    <Compile Include="Samples\MapView\TakeScreenshot\TakeScreenshot.xaml.cs">
      <DependentUpon>TakeScreenshot.xaml</DependentUpon>
    </Compile>
    <Compile Include="Samples\Map\AccessLoadStatus\AccessLoadStatus.xaml.cs">
      <DependentUpon>AccessLoadStatus.xaml</DependentUpon>
    </Compile>
    <Compile Include="Samples\Map\AuthorMap\AuthorMap.xaml.cs">
      <DependentUpon>AuthorMap.xaml</DependentUpon>
    </Compile>
    <Compile Include="Samples\Map\ChangeBasemap\ChangeBasemap.xaml.cs">
      <DependentUpon>ChangeBasemap.xaml</DependentUpon>
    </Compile>
    <Compile Include="Samples\Map\DisplayMap\DisplayMap.xaml.cs">
      <DependentUpon>DisplayMap.xaml</DependentUpon>
    </Compile>
    <Compile Include="Samples\Map\GenerateOfflineMap\GenerateOfflineMap.xaml.cs">
      <DependentUpon>GenerateOfflineMap.xaml</DependentUpon>
    </Compile>
    <Compile Include="Samples\Map\ManageBookmarks\ManageBookmarks.xaml.cs">
      <DependentUpon>ManageBookmarks.xaml</DependentUpon>
    </Compile>
    <Compile Include="Samples\Scene\OpenScenePortalItem\OpenScenePortalItem.xaml.cs">
      <DependentUpon>OpenScenePortalItem.xaml</DependentUpon>
    </Compile>
    <Compile Include="Samples\Map\OpenMapURL\OpenMapURL.xaml.cs">
      <DependentUpon>OpenMapURL.xaml</DependentUpon>
    </Compile>
    <Compile Include="Samples\Map\OpenMobileMap\OpenMobileMap.xaml.cs">
      <DependentUpon>OpenMobileMap.xaml</DependentUpon>
    </Compile>
    <Compile Include="Samples\Map\SearchPortalMaps\SearchPortalMaps.xaml.cs">
      <DependentUpon>SearchPortalMaps.xaml</DependentUpon>
    </Compile>
    <Compile Include="Samples\Map\SetInitialMapArea\SetInitialMapArea.xaml.cs">
      <DependentUpon>SetInitialMapArea.xaml</DependentUpon>
    </Compile>
    <Compile Include="Samples\Map\SetInitialMapLocation\SetInitialMapLocation.xaml.cs">
      <DependentUpon>SetInitialMapLocation.xaml</DependentUpon>
    </Compile>
    <Compile Include="Samples\Map\SetMapSpatialReference\SetMapSpatialReference.xaml.cs">
      <DependentUpon>SetMapSpatialReference.xaml</DependentUpon>
    </Compile>
    <Compile Include="Samples\Map\SetMinMaxScale\SetMinMaxScale.xaml.cs">
      <DependentUpon>SetMinMaxScale.xaml</DependentUpon>
    </Compile>
    <Compile Include="Samples\Network analysis\ClosestFacilityStatic\ClosestFacilityStatic.xaml.cs">
      <DependentUpon>ClosestFacilityStatic.xaml</DependentUpon>
    </Compile>
    <Compile Include="Samples\Network analysis\ClosestFacility\ClosestFacility.xaml.cs">
      <DependentUpon>ClosestFacility.xaml</DependentUpon>
    </Compile>
    <Compile Include="Samples\Network analysis\FindRoute\FindRoute.xaml.cs">
      <DependentUpon>FindRoute.xaml</DependentUpon>
    </Compile>
    <Compile Include="Samples\Network analysis\FindServiceArea\FindServiceArea.xaml.cs">
      <DependentUpon>FindServiceArea.xaml</DependentUpon>
    </Compile>
    <Compile Include="Samples\Search\FindAddress\FindAddress.xaml.cs">
      <DependentUpon>FindAddress.xaml</DependentUpon>
    </Compile>
    <Compile Include="Samples\Search\FindPlace\FindPlace.xaml.cs">
      <DependentUpon>FindPlace.xaml</DependentUpon>
    </Compile>
    <Compile Include="Samples\Security\IntegratedWindowsAuth\IntegratedWindowsAuth.xaml.cs">
      <DependentUpon>IntegratedWindowsAuth.xaml</DependentUpon>
    </Compile>
    <Compile Include="Samples\Security\OAuth\OAuth.xaml.cs">
      <DependentUpon>OAuth.xaml</DependentUpon>
    </Compile>
    <Compile Include="Samples\Security\TokenSecuredChallenge\TokenSecuredChallenge.xaml.cs">
      <DependentUpon>TokenSecuredChallenge.xaml</DependentUpon>
    </Compile>
    <Compile Include="Samples\Symbology\FeatureLayerExtrusion\FeatureLayerExtrusion.xaml.cs">
      <DependentUpon>FeatureLayerExtrusion.xaml</DependentUpon>
    </Compile>
    <Compile Include="Samples\Symbology\RenderPictureMarkers\RenderPictureMarkers.xaml.cs">
      <DependentUpon>RenderPictureMarkers.xaml</DependentUpon>
    </Compile>
    <Compile Include="Samples\Symbology\RenderSimpleMarkers\RenderSimpleMarkers.xaml.cs">
      <DependentUpon>RenderSimpleMarkers.xaml</DependentUpon>
    </Compile>
    <Compile Include="Samples\Symbology\RenderUniqueValues\RenderUniqueValues.xaml.cs">
      <DependentUpon>RenderUniqueValues.xaml</DependentUpon>
    </Compile>
    <Compile Include="Samples\Symbology\SimpleRenderers\SimpleRenderers.xaml.cs">
      <DependentUpon>SimpleRenderers.xaml</DependentUpon>
    </Compile>
    <Compile Include="Samples\Symbology\UseDistanceCompositeSym\UseDistanceCompositeSym.xaml.cs">
      <DependentUpon>UseDistanceCompositeSym.xaml</DependentUpon>
    </Compile>
  </ItemGroup>
  <ItemGroup>
    <!-- Sample XAML -->
    <Page Include="Samples\Layers\QueryCQLFilters\QueryCQLFilters.xaml">
      <Generator>MSBuild:Compile</Generator>
      <SubType>Designer</SubType>
    </Page>
    <Page Include="Samples\Layers\DisplayOACollection\DisplayOACollection.xaml">
      <Generator>MSBuild:Compile</Generator>
      <SubType>Designer</SubType>
    </Page>
    <Page Include="Samples\Layers\BrowseOAFeatureService\BrowseOAFeatureService.xaml">
      <Generator>MSBuild:Compile</Generator>
      <SubType>Designer</SubType>
    </Page>
    <Page Include="Samples\Data\EditBranchVersioning\EditBranchVersioning.xaml">
      <Generator>MSBuild:Compile</Generator>
      <SubType>Designer</SubType>
    </Page>
    <Page Include="Samples\Layers\ApplyMosaicRule\ApplyMosaicRule.xaml">
      <Generator>MSBuild:Compile</Generator>
      <SubType>Designer</SubType>
    </Page>
    <Page Include="Samples\Data\EditFeatureLinkedAnnotation\EditFeatureLinkedAnnotation.xaml">
      <Generator>MSBuild:Compile</Generator>
      <SubType>Designer</SubType>
    </Page>
    <Page Include="ApiKeyPrompt.xaml">
      <SubType>Designer</SubType>
      <Generator>MSBuild:Compile</Generator>
    </Page>
    <Page Include="Samples\Layers\ShowPopup\ShowPopup.xaml">
      <Generator>MSBuild:Compile</Generator>
      <SubType>Designer</SubType>
    </Page>
    <Page Include="Samples\SceneView\AnimateImageOverlay\AnimateImageOverlay.xaml">
      <Generator>MSBuild:Compile</Generator>
      <SubType>Designer</SubType>
    </Page>
    <Page Include="Samples\Layers\IdentifyRasterCell\IdentifyRasterCell.xaml">
      <Generator>MSBuild:Compile</Generator>
      <SubType>Designer</SubType>
    </Page>
    <Page Include="Samples\Utility network\DisplayUtilityAssociations\DisplayUtilityAssociations.xaml">
      <Generator>MSBuild:Compile</Generator>
      <SubType>Designer</SubType>
    </Page>
    <Page Include="Samples\Utility network\PerformValveIsolationTrace\PerformValveIsolationTrace.xaml">
      <Generator>MSBuild:Compile</Generator>
      <SubType>Designer</SubType>
    </Page>
    <Page Include="Samples\Utility network\ConfigureSubnetworkTrace\ConfigureSubnetworkTrace.xaml">
      <Generator>MSBuild:Compile</Generator>
      <SubType>Designer</SubType>
    </Page>
    <Page Include="Samples\Layers\DisplaySubtypeFeatureLayer\DisplaySubtypeFeatureLayer.xaml">
      <Generator>MSBuild:Compile</Generator>
      <SubType>Designer</SubType>
    </Page>
    <Page Include="Samples\Layers\DisplayAnnotation\DisplayAnnotation.xaml">
      <Generator>MSBuild:Compile</Generator>
      <SubType>Designer</SubType>
    </Page>
    <Page Include="Samples\Utility network\TraceUtilityNetwork\TraceUtilityNetwork.xaml">
      <Generator>MSBuild:Compile</Generator>
      <SubType>Designer</SubType>
    </Page>
    <Page Include="Samples\Network analysis\NavigateRouteRerouting\NavigateRouteRerouting.xaml">
      <Generator>MSBuild:Compile</Generator>
      <SubType>Designer</SubType>
    </Page>
    <Page Include="Samples\Map\ApplyScheduledUpdates\ApplyScheduledUpdates.xaml">
      <Generator>MSBuild:Compile</Generator>
      <SubType>Designer</SubType>
    </Page>
    <Page Include="Samples\Network analysis\NavigateRoute\NavigateRoute.xaml">
      <Generator>MSBuild:Compile</Generator>
      <SubType>Designer</SubType>
    </Page>
    <Page Include="Samples\Layers\EditKmlGroundOverlay\EditKmlGroundOverlay.xaml">
      <Generator>MSBuild:Compile</Generator>
      <SubType>Designer</SubType>
    </Page>
    <Page Include="Samples\Symbology\CustomDictionaryStyle\CustomDictionaryStyle.xaml">
      <Generator>MSBuild:Compile</Generator>
      <SubType>Designer</SubType>
    </Page>
    <Page Include="Samples\Map\HonorMobileMapPackageExpiration\HonorMobileMapPackageExpiration.xaml">
      <Generator>MSBuild:Compile</Generator>
      <SubType>Designer</SubType>
    </Page>
    <Page Include="Samples\Layers\ControlAnnotationSublayerVisibility\ControlAnnotationSublayerVisibility.xaml">
      <Generator>MSBuild:Compile</Generator>
      <SubType>Designer</SubType>
    </Page>
    <Page Include="Samples\Layers\CreateAndSaveKmlFile\CreateAndSaveKmlFile.xaml">
      <Generator>MSBuild:Compile</Generator>
      <SubType>Designer</SubType>
    </Page>
    <Page Include="Samples\Layers\RasterColormapRenderer\RasterColormapRenderer.xaml">
      <Generator>MSBuild:Compile</Generator>
      <SubType>Designer</SubType>
    </Page>
    <Page Include="Samples\SceneView\ChooseCameraController\ChooseCameraController.xaml">
      <Generator>MSBuild:Compile</Generator>
      <SubType>Designer</SubType>
    </Page>
    <Page Include="Samples\Scene\GetElevationAtPoint\GetElevationAtPoint.xaml">
      <Generator>MSBuild:Compile</Generator>
      <SubType>Designer</SubType>
    </Page>
    <Page Include="Samples\Location\ShowLocationHistory\ShowLocationHistory.xaml">
      <Generator>MSBuild:Compile</Generator>
      <SubType>Designer</SubType>
    </Page>
    <Page Include="Samples\Network analysis\FindServiceAreasForMultipleFacilities\FindServiceAreasForMultipleFacilities.xaml">
      <Generator>MSBuild:Compile</Generator>
      <SubType>Designer</SubType>
    </Page>
    <Page Include="Samples\Network analysis\OfflineRouting\OfflineRouting.xaml">
      <Generator>MSBuild:Compile</Generator>
      <SubType>Designer</SubType>
    </Page>
    <Page Include="Samples\Security\CertificateAuthenticationWithPKI\CertificateAuthenticationWithPKI.xaml">
      <Generator>MSBuild:Compile</Generator>
      <SubType>Designer</SubType>
    </Page>
    <Page Include="Samples\Symbology\SymbolsFromMobileStyle\SymbolsFromMobileStyle.xaml">
      <Generator>MSBuild:Compile</Generator>
      <SubType>Designer</SubType>
    </Page>
    <Page Include="Samples\Network analysis\RouteAroundBarriers\RouteAroundBarriers.xaml">
      <Generator>MSBuild:Compile</Generator>
      <SubType>Designer</SubType>
    </Page>
    <Page Include="Samples\Map\DownloadPreplannedMap\DownloadPreplannedMap.xaml">
      <Generator>MSBuild:Compile</Generator>
      <SubType>Designer</SubType>
    </Page>
    <Page Include="Samples\Layers\GroupLayers\GroupLayers.xaml">
      <Generator>MSBuild:Compile</Generator>
      <SubType>Designer</SubType>
    </Page>
    <Page Include="Samples\Map\OfflineBasemapByReference\OfflineBasemapByReference.xaml">
      <Generator>MSBuild:Compile</Generator>
      <SubType>Designer</SubType>
    </Page>
    <Page Include="Samples\Layers\PlayKmlTours\PlayKmlTours.xaml">
      <Generator>MSBuild:Compile</Generator>
      <SubType>Designer</SubType>
    </Page>
    <Page Include="Samples\Scene\ViewContentBeneathSurface\ViewContentBeneathSurface.xaml">
      <Generator>MSBuild:Compile</Generator>
      <SubType>Designer</SubType>
    </Page>
    <Page Include="Samples\Layers\AddPointSceneLayer\AddPointSceneLayer.xaml">
      <Generator>MSBuild:Compile</Generator>
      <SubType>Designer</SubType>
    </Page>
    <Page Include="Samples\Map\GenerateOfflineMapWithOverrides\GenerateOfflineMapWithOverrides.xaml">
      <Generator>MSBuild:Compile</Generator>
      <SubType>Designer</SubType>
    </Page>
    <Page Include="Samples\Layers\WfsXmlQuery\WfsXmlQuery.xaml">
      <Generator>MSBuild:Compile</Generator>
      <SubType>Designer</SubType>
    </Page>
    <Page Include="Samples\Layers\DisplayWfs\DisplayWfs.xaml">
      <Generator>MSBuild:Compile</Generator>
      <SubType>Designer</SubType>
    </Page>
    <Page Include="Samples\Layers\BrowseWfsLayers\BrowseWfsLayers.xaml">
      <Generator>MSBuild:Compile</Generator>
      <SubType>Designer</SubType>
    </Page>
    <Page Include="Samples\Scene\OpenMobileScenePackage\OpenMobileScenePackage.xaml">
      <Generator>MSBuild:Compile</Generator>
      <SubType>Designer</SubType>
    </Page>
    <Page Include="Samples\Map\MapReferenceScale\MapReferenceScale.xaml">
      <Generator>MSBuild:Compile</Generator>
      <SubType>Designer</SubType>
    </Page>
    <Page Include="Samples\Scene\CreateTerrainSurfaceRaster\CreateTerrainSurfaceRaster.xaml">
      <Generator>MSBuild:Compile</Generator>
      <SubType>Designer</SubType>
    </Page>
    <Page Include="Samples\Scene\CreateTerrainSurfaceTilePackage\CreateTerrainSurfaceTilePackage.xaml">
      <Generator>MSBuild:Compile</Generator>
      <SubType>Designer</SubType>
    </Page>
    <Page Include="Samples\Data\ViewPointCloudDataOffline\ViewPointCloudDataOffline.xaml">
      <Generator>MSBuild:Compile</Generator>
      <SubType>Designer</SubType>
    </Page>
    <Page Include="Samples\Layers\AddAnIntegratedMeshLayer\AddAnIntegratedMeshLayer.xaml">
      <Generator>MSBuild:Compile</Generator>
      <SubType>Designer</SubType>
    </Page>
    <Page Include="Samples\GraphicsOverlay\DictionaryRendererGraphicsOverlay\DictionaryRendererGraphicsOverlay.xaml">
      <Generator>MSBuild:Compile</Generator>
      <SubType>Designer</SubType>
    </Page>
    <Page Include="Samples\Map\MobileMapSearchAndRoute\MobileMapSearchAndRoute.xaml">
      <Generator>MSBuild:Compile</Generator>
      <SubType>Designer</SubType>
    </Page>
    <Page Include="Samples\Search\OfflineGeocode\OfflineGeocode.xaml">
      <Generator>MSBuild:Compile</Generator>
      <SubType>Designer</SubType>
    </Page>
    <Page Include="Samples\Search\ReverseGeocode\ReverseGeocode.xaml">
      <Generator>MSBuild:Compile</Generator>
      <SubType>Designer</SubType>
    </Page>
    <Page Include="Samples\Data\EditFeatureAttachments\EditFeatureAttachments.xaml">
      <Generator>MSBuild:Compile</Generator>
      <SubType>Designer</SubType>
    </Page>
    <Page Include="Samples\Geometry\Project\Project.xaml">
      <Generator>MSBuild:Compile</Generator>
      <SubType>Designer</SubType>
    </Page>
    <Page Include="Samples\Layers\OpenStreetMapLayer\OpenStreetMapLayer.xaml">
      <Generator>MSBuild:Compile</Generator>
      <SubType>Designer</SubType>
    </Page>
    <Page Include="Samples\Map\ManageOperationalLayers\ManageOperationalLayers.xaml">
      <Generator>MSBuild:Compile</Generator>
      <SubType>Designer</SubType>
    </Page>
    <Page Include="Samples\Data\UpdateAttributes\UpdateAttributes.xaml">
      <Generator>MSBuild:Compile</Generator>
      <SubType>Designer</SubType>
    </Page>
    <Page Include="Samples\Data\UpdateGeometries\UpdateGeometries.xaml">
      <Generator>MSBuild:Compile</Generator>
      <SubType>Designer</SubType>
    </Page>
    <Page Include="Samples\Data\AddFeatures\AddFeatures.xaml">
      <Generator>MSBuild:Compile</Generator>
      <SubType>Designer</SubType>
    </Page>
    <Page Include="Samples\Data\DeleteFeatures\DeleteFeatures.xaml">
      <Generator>MSBuild:Compile</Generator>
      <SubType>Designer</SubType>
    </Page>
    <Page Include="Samples\Symbology\SceneSymbols\SceneSymbols.xaml">
      <Generator>MSBuild:Compile</Generator>
      <SubType>Designer</SubType>
    </Page>
    <Page Include="Samples\Scene\TerrainExaggeration\TerrainExaggeration.xaml">
      <Generator>MSBuild:Compile</Generator>
      <SubType>Designer</SubType>
    </Page>
    <Page Include="Samples\Scene\ChangeAtmosphereEffect\ChangeAtmosphereEffect.xaml">
      <Generator>MSBuild:Compile</Generator>
      <SubType>Designer</SubType>
    </Page>
    <Page Include="Samples\GraphicsOverlay\ScenePropertiesExpressions\ScenePropertiesExpressions.xaml">
      <Generator>MSBuild:Compile</Generator>
      <SubType>Designer</SubType>
    </Page>
    <Page Include="Samples\Geometry\SpatialOperations\SpatialOperations.xaml">
      <Generator>MSBuild:Compile</Generator>
      <SubType>Designer</SubType>
    </Page>
    <Page Include="Samples\MapView\IdentifyLayers\IdentifyLayers.xaml">
      <Generator>MSBuild:Compile</Generator>
      <SubType>Designer</SubType>
    </Page>
    <Page Include="Samples\Layers\ListKmlContents\ListKmlContents.xaml">
      <Generator>MSBuild:Compile</Generator>
      <SubType>Designer</SubType>
    </Page>
    <Page Include="Samples\Layers\IdentifyKmlFeatures\IdentifyKmlFeatures.xaml">
      <Generator>MSBuild:Compile</Generator>
      <SubType>Designer</SubType>
    </Page>
    <Page Include="Samples\Layers\DisplayKmlNetworkLinks\DisplayKmlNetworkLinks.xaml">
      <Generator>MSBuild:Compile</Generator>
      <SubType>Designer</SubType>
    </Page>
    <Page Include="Samples\Layers\DisplayKml\DisplayKml.xaml">
      <Generator>MSBuild:Compile</Generator>
      <SubType>Designer</SubType>
    </Page>
    <Page Include="Samples\Analysis\DistanceMeasurement\DistanceMeasurement.xaml">
      <Generator>MSBuild:Compile</Generator>
      <SubType>Designer</SubType>
    </Page>
    <Page Include="Samples\Analysis\LineOfSightGeoElement\LineOfSightGeoElement.xaml">
      <Generator>MSBuild:Compile</Generator>
      <SubType>Designer</SubType>
    </Page>
    <Page Include="Samples\Analysis\LineOfSightLocation\LineOfSightLocation.xaml">
      <Generator>MSBuild:Compile</Generator>
      <SubType>Designer</SubType>
    </Page>
    <Page Include="Samples\Analysis\QueryFeatureCountAndExtent\QueryFeatureCountAndExtent.xaml">
      <Generator>MSBuild:Compile</Generator>
      <SubType>Designer</SubType>
    </Page>
    <Page Include="Samples\Analysis\ViewshedCamera\ViewshedCamera.xaml">
      <Generator>MSBuild:Compile</Generator>
      <SubType>Designer</SubType>
    </Page>
    <Page Include="Samples\Analysis\ViewshedGeoElement\ViewshedGeoElement.xaml">
      <Generator>MSBuild:Compile</Generator>
      <SubType>Designer</SubType>
    </Page>
    <Page Include="Samples\Analysis\ViewshedLocation\ViewshedLocation.xaml">
      <Generator>MSBuild:Compile</Generator>
      <SubType>Designer</SubType>
    </Page>
    <Page Include="Samples\Data\EditAndSyncFeatures\EditAndSyncFeatures.xaml">
      <Generator>MSBuild:Compile</Generator>
      <SubType>Designer</SubType>
    </Page>
    <Page Include="Samples\Data\FeatureLayerGeodatabase\FeatureLayerGeodatabase.xaml">
      <Generator>MSBuild:Compile</Generator>
      <SubType>Designer</SubType>
    </Page>
    <Page Include="Samples\Data\FeatureLayerGeoPackage\FeatureLayerGeoPackage.xaml">
      <Generator>MSBuild:Compile</Generator>
      <SubType>Designer</SubType>
    </Page>
    <Page Include="Samples\Data\FeatureLayerQuery\FeatureLayerQuery.xaml">
      <Generator>MSBuild:Compile</Generator>
      <SubType>Designer</SubType>
    </Page>
    <Page Include="Samples\Data\FeatureLayerShapefile\FeatureLayerShapefile.xaml">
      <Generator>MSBuild:Compile</Generator>
      <SubType>Designer</SubType>
    </Page>
    <Page Include="Samples\Data\GenerateGeodatabase\GenerateGeodatabase.xaml">
      <Generator>MSBuild:Compile</Generator>
      <SubType>Designer</SubType>
    </Page>
    <Page Include="Samples\Data\GeodatabaseTransactions\GeodatabaseTransactions.xaml">
      <Generator>MSBuild:Compile</Generator>
      <SubType>Designer</SubType>
    </Page>
    <Page Include="Samples\Data\ListRelatedFeatures\ListRelatedFeatures.xaml">
      <Generator>MSBuild:Compile</Generator>
      <SubType>Designer</SubType>
    </Page>
    <Page Include="Samples\Data\RasterLayerGeoPackage\RasterLayerGeoPackage.xaml">
      <Generator>MSBuild:Compile</Generator>
      <SubType>Designer</SubType>
    </Page>
    <Page Include="Samples\Data\ReadGeoPackage\ReadGeoPackage.xaml">
      <Generator>MSBuild:Compile</Generator>
      <SubType>Designer</SubType>
    </Page>
    <Page Include="Samples\Data\ReadShapefileMetadata\ReadShapefileMetadata.xaml">
      <Generator>MSBuild:Compile</Generator>
      <SubType>Designer</SubType>
    </Page>
    <Page Include="Samples\Data\ServiceFeatureTableCache\ServiceFeatureTableCache.xaml">
      <Generator>MSBuild:Compile</Generator>
      <SubType>Designer</SubType>
    </Page>
    <Page Include="Samples\Data\ServiceFeatureTableManualCache\ServiceFeatureTableManualCache.xaml">
      <Generator>MSBuild:Compile</Generator>
      <SubType>Designer</SubType>
    </Page>
    <Page Include="Samples\Data\ServiceFeatureTableNoCache\ServiceFeatureTableNoCache.xaml">
      <Generator>MSBuild:Compile</Generator>
      <SubType>Designer</SubType>
    </Page>
    <Page Include="Samples\Data\StatisticalQuery\StatisticalQuery.xaml">
      <Generator>MSBuild:Compile</Generator>
      <SubType>Designer</SubType>
    </Page>
    <Page Include="Samples\Data\StatsQueryGroupAndSort\StatsQueryGroupAndSort.xaml">
      <Generator>MSBuild:Compile</Generator>
      <SubType>Designer</SubType>
    </Page>
    <Page Include="Samples\Data\SymbolizeShapefile\SymbolizeShapefile.xaml">
      <Generator>MSBuild:Compile</Generator>
      <SubType>Designer</SubType>
    </Page>
    <Page Include="Samples\Geometry\DensifyAndGeneralize\DensifyAndGeneralize.xaml">
      <Generator>MSBuild:Compile</Generator>
      <SubType>Designer</SubType>
    </Page>
    <Page Include="Samples\Geometry\BufferList\BufferList.xaml">
      <Generator>MSBuild:Compile</Generator>
      <SubType>Designer</SubType>
    </Page>
    <Page Include="Samples\Geometry\Buffer\Buffer.xaml">
      <Generator>MSBuild:Compile</Generator>
      <SubType>Designer</SubType>
    </Page>
    <Page Include="Samples\Geometry\ConvexHull\ConvexHull.xaml">
      <Generator>MSBuild:Compile</Generator>
      <SubType>Designer</SubType>
    </Page>
    <Page Include="Samples\Geometry\ClipGeometry\ClipGeometry.xaml">
      <Generator>MSBuild:Compile</Generator>
      <SubType>Designer</SubType>
    </Page>
    <Page Include="Samples\Geometry\ConvexHullList\ConvexHullList.xaml">
      <Generator>MSBuild:Compile</Generator>
      <SubType>Designer</SubType>
    </Page>
    <Page Include="Samples\Geometry\CutGeometry\CutGeometry.xaml">
      <Generator>MSBuild:Compile</Generator>
      <SubType>Designer</SubType>
    </Page>
    <Page Include="Samples\Geometry\CreateGeometries\CreateGeometries.xaml">
      <Generator>MSBuild:Compile</Generator>
      <SubType>Designer</SubType>
    </Page>
    <Page Include="Samples\Geometry\ListTransformations\ListTransformations.xaml">
      <Generator>MSBuild:Compile</Generator>
      <SubType>Designer</SubType>
    </Page>
    <Page Include="Samples\Geometry\SpatialRelationships\SpatialRelationships.xaml">
      <Generator>MSBuild:Compile</Generator>
      <SubType>Designer</SubType>
    </Page>
    <Page Include="Samples\Geometry\GeodesicOperations\GeodesicOperations.xaml">
      <Generator>MSBuild:Compile</Generator>
      <SubType>Designer</SubType>
    </Page>
    <Page Include="Samples\Geometry\NearestVertex\NearestVertex.xaml">
      <Generator>MSBuild:Compile</Generator>
      <SubType>Designer</SubType>
    </Page>
    <Page Include="Samples\Geometry\ProjectWithSpecificTransformation\ProjectWithSpecificTransformation.xaml">
      <Generator>MSBuild:Compile</Generator>
      <SubType>Designer</SubType>
    </Page>
    <Page Include="Samples\Geometry\FormatCoordinates\FormatCoordinates.xaml">
      <Generator>MSBuild:Compile</Generator>
      <SubType>Designer</SubType>
    </Page>
    <Page Include="Samples\Geoprocessing\AnalyzeHotspots\AnalyzeHotspots.xaml">
      <Generator>MSBuild:Compile</Generator>
      <SubType>Designer</SubType>
    </Page>
    <Page Include="Samples\Geoprocessing\AnalyzeViewshed\AnalyzeViewshed.xaml">
      <Generator>MSBuild:Compile</Generator>
      <SubType>Designer</SubType>
    </Page>
    <Page Include="Samples\Geoprocessing\ListGeodatabaseVersions\ListGeodatabaseVersions.xaml">
      <Generator>MSBuild:Compile</Generator>
      <SubType>Designer</SubType>
    </Page>
    <Page Include="Samples\GraphicsOverlay\AddGraphicsRenderer\AddGraphicsRenderer.xaml">
      <Generator>MSBuild:Compile</Generator>
      <SubType>Designer</SubType>
    </Page>
    <Page Include="Samples\GraphicsOverlay\AddGraphicsWithSymbols\AddGraphicsWithSymbols.xaml">
      <Generator>MSBuild:Compile</Generator>
      <SubType>Designer</SubType>
    </Page>
    <Page Include="Samples\GraphicsOverlay\Animate3DGraphic\Animate3DGraphic.xaml">
      <Generator>MSBuild:Compile</Generator>
      <SubType>Designer</SubType>
    </Page>
    <Page Include="Samples\GraphicsOverlay\IdentifyGraphics\IdentifyGraphics.xaml">
      <Generator>MSBuild:Compile</Generator>
      <SubType>Designer</SubType>
    </Page>
    <Page Include="Samples\GraphicsOverlay\SketchOnMap\SketchOnMap.xaml">
      <Generator>MSBuild:Compile</Generator>
      <SubType>Designer</SubType>
    </Page>
    <Page Include="Samples\GraphicsOverlay\SurfacePlacements\SurfacePlacements.xaml">
      <Generator>MSBuild:Compile</Generator>
      <SubType>Designer</SubType>
    </Page>
    <Page Include="Samples\Hydrography\AddEncExchangeSet\AddEncExchangeSet.xaml">
      <Generator>MSBuild:Compile</Generator>
      <SubType>Designer</SubType>
    </Page>
    <Page Include="Samples\Hydrography\ChangeEncDisplaySettings\ChangeEncDisplaySettings.xaml">
      <Generator>MSBuild:Compile</Generator>
      <SubType>Designer</SubType>
    </Page>
    <Page Include="Samples\Hydrography\SelectEncFeatures\SelectEncFeatures.xaml">
      <Generator>MSBuild:Compile</Generator>
      <SubType>Designer</SubType>
    </Page>
    <Page Include="Samples\Layers\ArcGISMapImageLayerUrl\ArcGISMapImageLayerUrl.xaml">
      <Generator>MSBuild:Compile</Generator>
      <SubType>Designer</SubType>
    </Page>
    <Page Include="Samples\Layers\ArcGISTiledLayerUrl\ArcGISTiledLayerUrl.xaml">
      <Generator>MSBuild:Compile</Generator>
      <SubType>Designer</SubType>
    </Page>
    <Page Include="Samples\Layers\ArcGISVectorTiledLayerUrl\ArcGISVectorTiledLayerUrl.xaml">
      <Generator>MSBuild:Compile</Generator>
      <SubType>Designer</SubType>
    </Page>
    <Page Include="Samples\Layers\ChangeBlendRenderer\ChangeBlendRenderer.xaml">
      <Generator>MSBuild:Compile</Generator>
      <SubType>Designer</SubType>
    </Page>
    <Page Include="Samples\Layers\ChangeFeatureLayerRenderer\ChangeFeatureLayerRenderer.xaml">
      <Generator>MSBuild:Compile</Generator>
      <SubType>Designer</SubType>
    </Page>
    <Page Include="Samples\Layers\ChangeStretchRenderer\ChangeStretchRenderer.xaml">
      <Generator>MSBuild:Compile</Generator>
      <SubType>Designer</SubType>
    </Page>
    <Page Include="Samples\Layers\ChangeSublayerRenderer\ChangeSublayerRenderer.xaml">
      <Generator>MSBuild:Compile</Generator>
      <SubType>Designer</SubType>
    </Page>
    <Page Include="Samples\Layers\ChangeSublayerVisibility\ChangeSublayerVisibility.xaml">
      <Generator>MSBuild:Compile</Generator>
      <SubType>Designer</SubType>
    </Page>
    <Page Include="Samples\Layers\CreateFeatureCollectionLayer\CreateFeatureCollectionLayer.xaml">
      <Generator>MSBuild:Compile</Generator>
      <SubType>Designer</SubType>
    </Page>
    <Page Include="Samples\Layers\DisplayScene\DisplayScene.xaml">
      <Generator>MSBuild:Compile</Generator>
      <SubType>Designer</SubType>
    </Page>
    <Page Include="Samples\Layers\ExportTiles\ExportTiles.xaml">
      <Generator>MSBuild:Compile</Generator>
      <SubType>Designer</SubType>
    </Page>
    <Page Include="Samples\Layers\FeatureCollectionLayerFromPortal\FeatureCollectionLayerFromPortal.xaml">
      <Generator>MSBuild:Compile</Generator>
      <SubType>Designer</SubType>
    </Page>
    <Page Include="Samples\Layers\FeatureCollectionLayerFromQuery\FeatureCollectionLayerFromQuery.xaml">
      <Generator>MSBuild:Compile</Generator>
      <SubType>Designer</SubType>
    </Page>
    <Page Include="Samples\Layers\FeatureLayerDefinitionExpression\FeatureLayerDefinitionExpression.xaml">
      <Generator>MSBuild:Compile</Generator>
      <SubType>Designer</SubType>
    </Page>
    <Page Include="Samples\Layers\FeatureLayerDictionaryRenderer\FeatureLayerDictionaryRenderer.xaml">
      <Generator>MSBuild:Compile</Generator>
      <SubType>Designer</SubType>
    </Page>
    <Page Include="Samples\Layers\FeatureLayerRenderingModeMap\FeatureLayerRenderingModeMap.xaml">
      <Generator>MSBuild:Compile</Generator>
      <SubType>Designer</SubType>
    </Page>
    <Page Include="Samples\Layers\FeatureLayerRenderingModeScene\FeatureLayerRenderingModeScene.xaml">
      <Generator>MSBuild:Compile</Generator>
      <SubType>Designer</SubType>
    </Page>
    <Page Include="Samples\Layers\FeatureLayerSelection\FeatureLayerSelection.xaml">
      <Generator>MSBuild:Compile</Generator>
      <SubType>Designer</SubType>
    </Page>
    <Page Include="Samples\Layers\FeatureLayerUrl\FeatureLayerUrl.xaml">
      <Generator>MSBuild:Compile</Generator>
      <SubType>Designer</SubType>
    </Page>
    <Page Include="Samples\Layers\MapImageLayerTables\MapImageLayerTables.xaml">
      <Generator>MSBuild:Compile</Generator>
      <SubType>Designer</SubType>
    </Page>
    <Page Include="Samples\Layers\MapImageSublayerQuery\MapImageSublayerQuery.xaml">
      <Generator>MSBuild:Compile</Generator>
      <SubType>Designer</SubType>
    </Page>
    <Page Include="Samples\Layers\RasterHillshade\RasterHillshade.xaml">
      <Generator>MSBuild:Compile</Generator>
      <SubType>Designer</SubType>
    </Page>
    <Page Include="Samples\Layers\RasterLayerFile\RasterLayerFile.xaml">
      <Generator>MSBuild:Compile</Generator>
      <SubType>Designer</SubType>
    </Page>
    <Page Include="Samples\Layers\RasterLayerImageServiceRaster\RasterLayerImageServiceRaster.xaml">
      <Generator>MSBuild:Compile</Generator>
      <SubType>Designer</SubType>
    </Page>
    <Page Include="Samples\Layers\RasterLayerRasterFunction\RasterLayerRasterFunction.xaml">
      <Generator>MSBuild:Compile</Generator>
      <SubType>Designer</SubType>
    </Page>
    <Page Include="Samples\Layers\RasterRenderingRule\RasterRenderingRule.xaml">
      <Generator>MSBuild:Compile</Generator>
      <SubType>Designer</SubType>
    </Page>
    <Page Include="Samples\Layers\RasterRgbRenderer\RasterRgbRenderer.xaml">
      <Generator>MSBuild:Compile</Generator>
      <SubType>Designer</SubType>
    </Page>
    <Page Include="Samples\Layers\SceneLayerSelection\SceneLayerSelection.xaml">
      <Generator>MSBuild:Compile</Generator>
      <SubType>Designer</SubType>
    </Page>
    <Page Include="Samples\Layers\SceneLayerUrl\SceneLayerUrl.xaml">
      <Generator>MSBuild:Compile</Generator>
      <SubType>Designer</SubType>
    </Page>
    <Page Include="Samples\Layers\ShowLabelsOnLayer\ShowLabelsOnLayer.xaml">
      <Generator>MSBuild:Compile</Generator>
      <SubType>Designer</SubType>
    </Page>
    <Page Include="Samples\Layers\TimeBasedQuery\TimeBasedQuery.xaml">
      <Generator>MSBuild:Compile</Generator>
      <SubType>Designer</SubType>
    </Page>
    <Page Include="Samples\Layers\LoadWebTiledLayer\LoadWebTiledLayer.xaml">
      <Generator>MSBuild:Compile</Generator>
      <SubType>Designer</SubType>
    </Page>
    <Page Include="Samples\Layers\WmsIdentify\WmsIdentify.xaml">
      <Generator>MSBuild:Compile</Generator>
      <SubType>Designer</SubType>
    </Page>
    <Page Include="Samples\Layers\StyleWmsLayer\StyleWmsLayer.xaml">
      <Generator>MSBuild:Compile</Generator>
      <SubType>Designer</SubType>
    </Page>
    <Page Include="Samples\Layers\WMSLayerUrl\WMSLayerUrl.xaml">
      <Generator>MSBuild:Compile</Generator>
      <SubType>Designer</SubType>
    </Page>
    <Page Include="Samples\Layers\WmsServiceCatalog\WmsServiceCatalog.xaml">
      <Generator>MSBuild:Compile</Generator>
      <SubType>Designer</SubType>
    </Page>
    <Page Include="Samples\Layers\WMTSLayer\WMTSLayer.xaml">
      <Generator>MSBuild:Compile</Generator>
      <SubType>Designer</SubType>
    </Page>
    <Page Include="Samples\Location\DisplayDeviceLocation\DisplayDeviceLocation.xaml">
      <Generator>MSBuild:Compile</Generator>
      <SubType>Designer</SubType>
    </Page>
    <Page Include="Samples\MapView\DisplayGrid\DisplayGrid.xaml">
      <Generator>MSBuild:Compile</Generator>
      <SubType>Designer</SubType>
    </Page>
    <Page Include="Samples\MapView\ChangeTimeExtent\ChangeTimeExtent.xaml">
      <Generator>MSBuild:Compile</Generator>
      <SubType>Designer</SubType>
    </Page>
    <Page Include="Samples\MapView\ChangeViewpoint\ChangeViewpoint.xaml">
      <Generator>MSBuild:Compile</Generator>
      <SubType>Designer</SubType>
    </Page>
    <Page Include="Samples\MapView\DisplayDrawingStatus\DisplayDrawingStatus.xaml">
      <Generator>MSBuild:Compile</Generator>
      <SubType>Designer</SubType>
    </Page>
    <Page Include="Samples\MapView\DisplayLayerViewState\DisplayLayerViewState.xaml">
      <Generator>MSBuild:Compile</Generator>
      <SubType>Designer</SubType>
    </Page>
    <Page Include="Samples\MapView\FeatureLayerTimeOffset\FeatureLayerTimeOffset.xaml">
      <Generator>MSBuild:Compile</Generator>
      <SubType>Designer</SubType>
    </Page>
    <Page Include="Samples\SceneView\GeoViewSync\GeoViewSync.xaml">
      <Generator>MSBuild:Compile</Generator>
      <SubType>Designer</SubType>
    </Page>
    <Page Include="Samples\MapView\MapRotation\MapRotation.xaml">
      <Generator>MSBuild:Compile</Generator>
      <SubType>Designer</SubType>
    </Page>
    <Page Include="Samples\MapView\ShowCallout\ShowCallout.xaml">
      <Generator>MSBuild:Compile</Generator>
      <SubType>Designer</SubType>
    </Page>
    <Page Include="Samples\MapView\ShowMagnifier\ShowMagnifier.xaml">
      <Generator>MSBuild:Compile</Generator>
      <SubType>Designer</SubType>
    </Page>
    <Page Include="Samples\MapView\TakeScreenshot\TakeScreenshot.xaml">
      <Generator>MSBuild:Compile</Generator>
      <SubType>Designer</SubType>
    </Page>
    <Page Include="Samples\Map\AccessLoadStatus\AccessLoadStatus.xaml">
      <Generator>MSBuild:Compile</Generator>
      <SubType>Designer</SubType>
    </Page>
    <Page Include="Samples\Map\AuthorMap\AuthorMap.xaml">
      <Generator>MSBuild:Compile</Generator>
      <SubType>Designer</SubType>
    </Page>
    <Page Include="Samples\Map\ChangeBasemap\ChangeBasemap.xaml">
      <Generator>MSBuild:Compile</Generator>
      <SubType>Designer</SubType>
    </Page>
    <Page Include="Samples\Map\DisplayMap\DisplayMap.xaml">
      <Generator>MSBuild:Compile</Generator>
      <SubType>Designer</SubType>
    </Page>
    <Page Include="Samples\Map\GenerateOfflineMap\GenerateOfflineMap.xaml">
      <Generator>MSBuild:Compile</Generator>
      <SubType>Designer</SubType>
    </Page>
    <Page Include="Samples\Map\ManageBookmarks\ManageBookmarks.xaml">
      <Generator>MSBuild:Compile</Generator>
      <SubType>Designer</SubType>
    </Page>
    <Page Include="Samples\Scene\OpenScenePortalItem\OpenScenePortalItem.xaml">
      <Generator>MSBuild:Compile</Generator>
      <SubType>Designer</SubType>
    </Page>
    <Page Include="Samples\Map\OpenMapURL\OpenMapURL.xaml">
      <Generator>MSBuild:Compile</Generator>
      <SubType>Designer</SubType>
    </Page>
    <Page Include="Samples\Map\OpenMobileMap\OpenMobileMap.xaml">
      <Generator>MSBuild:Compile</Generator>
      <SubType>Designer</SubType>
    </Page>
    <Page Include="Samples\Map\SearchPortalMaps\SearchPortalMaps.xaml">
      <Generator>MSBuild:Compile</Generator>
      <SubType>Designer</SubType>
    </Page>
    <Page Include="Samples\Map\SetInitialMapArea\SetInitialMapArea.xaml">
      <Generator>MSBuild:Compile</Generator>
      <SubType>Designer</SubType>
    </Page>
    <Page Include="Samples\Map\SetInitialMapLocation\SetInitialMapLocation.xaml">
      <Generator>MSBuild:Compile</Generator>
      <SubType>Designer</SubType>
    </Page>
    <Page Include="Samples\Map\SetMapSpatialReference\SetMapSpatialReference.xaml">
      <Generator>MSBuild:Compile</Generator>
      <SubType>Designer</SubType>
    </Page>
    <Page Include="Samples\Map\SetMinMaxScale\SetMinMaxScale.xaml">
      <Generator>MSBuild:Compile</Generator>
      <SubType>Designer</SubType>
    </Page>
    <Page Include="Samples\Network analysis\ClosestFacilityStatic\ClosestFacilityStatic.xaml">
      <Generator>MSBuild:Compile</Generator>
      <SubType>Designer</SubType>
    </Page>
    <Page Include="Samples\Network analysis\ClosestFacility\ClosestFacility.xaml">
      <Generator>MSBuild:Compile</Generator>
      <SubType>Designer</SubType>
    </Page>
    <Page Include="Samples\Network analysis\FindRoute\FindRoute.xaml">
      <Generator>MSBuild:Compile</Generator>
      <SubType>Designer</SubType>
    </Page>
    <Page Include="Samples\Network analysis\FindServiceArea\FindServiceArea.xaml">
      <Generator>MSBuild:Compile</Generator>
      <SubType>Designer</SubType>
    </Page>
    <Page Include="Samples\Search\FindAddress\FindAddress.xaml">
      <Generator>MSBuild:Compile</Generator>
      <SubType>Designer</SubType>
    </Page>
    <Page Include="Samples\Search\FindPlace\FindPlace.xaml">
      <Generator>MSBuild:Compile</Generator>
      <SubType>Designer</SubType>
    </Page>
    <Page Include="Samples\Security\IntegratedWindowsAuth\IntegratedWindowsAuth.xaml">
      <Generator>MSBuild:Compile</Generator>
      <SubType>Designer</SubType>
    </Page>
    <Page Include="Samples\Security\OAuth\OAuth.xaml">
      <Generator>MSBuild:Compile</Generator>
      <SubType>Designer</SubType>
    </Page>
    <Page Include="Samples\Security\TokenSecuredChallenge\TokenSecuredChallenge.xaml">
      <Generator>MSBuild:Compile</Generator>
      <SubType>Designer</SubType>
    </Page>
    <Page Include="Samples\Symbology\FeatureLayerExtrusion\FeatureLayerExtrusion.xaml">
      <Generator>MSBuild:Compile</Generator>
      <SubType>Designer</SubType>
    </Page>
    <Page Include="Samples\Symbology\RenderPictureMarkers\RenderPictureMarkers.xaml">
      <Generator>MSBuild:Compile</Generator>
      <SubType>Designer</SubType>
    </Page>
    <Page Include="Samples\Symbology\RenderSimpleMarkers\RenderSimpleMarkers.xaml">
      <Generator>MSBuild:Compile</Generator>
      <SubType>Designer</SubType>
    </Page>
    <Page Include="Samples\Symbology\RenderUniqueValues\RenderUniqueValues.xaml">
      <Generator>MSBuild:Compile</Generator>
      <SubType>Designer</SubType>
    </Page>
    <Page Include="Samples\Symbology\SimpleRenderers\SimpleRenderers.xaml">
      <Generator>MSBuild:Compile</Generator>
      <SubType>Designer</SubType>
    </Page>
    <Page Include="Samples\Symbology\UseDistanceCompositeSym\UseDistanceCompositeSym.xaml">
      <Generator>MSBuild:Compile</Generator>
      <SubType>Designer</SubType>
    </Page>
  </ItemGroup>
  <!-- Sample Manager Code -->
  <ItemGroup>
    <Compile Include="App.xaml.cs">
      <DependentUpon>App.xaml</DependentUpon>
    </Compile>
    <Compile Include="Converters\NullToVisibilityConverter.cs" />
    <Compile Include="Converters\SampleToBitmapConverter.cs" />
    <Compile Include="MainPage.xaml.cs">
      <DependentUpon>MainPage.xaml</DependentUpon>
    </Compile>
    <Compile Include="Properties\AssemblyInfo.cs" />
    <Compile Include="SamplePage.xaml.cs">
      <DependentUpon>SamplePage.xaml</DependentUpon>
    </Compile>
    <ApplicationDefinition Include="App.xaml">
      <Generator>MSBuild:Compile</Generator>
      <SubType>Designer</SubType>
    </ApplicationDefinition>
    <Compile Include="SettingsPage.xaml.cs">
      <DependentUpon>SettingsPage.xaml</DependentUpon>
    </Compile>
    <Compile Include="WaitPage.xaml.cs">
      <DependentUpon>WaitPage.xaml</DependentUpon>
    </Compile>
    <Page Include="MainPage.xaml">
      <Generator>MSBuild:Compile</Generator>
      <SubType>Designer</SubType>
    </Page>
    <Page Include="Resources\Styles.xaml">
      <Generator>MSBuild:Compile</Generator>
      <SubType>Designer</SubType>
    </Page>
    <Page Include="SamplePage.xaml">
      <SubType>Designer</SubType>
      <Generator>MSBuild:Compile</Generator>
    </Page>
    <Page Include="SettingsPage.xaml">
      <SubType>Designer</SubType>
      <Generator>MSBuild:Compile</Generator>
    </Page>
    <Page Include="WaitPage.xaml">
      <SubType>Designer</SubType>
      <Generator>MSBuild:Compile</Generator>
    </Page>
    <Content Include="Assets\routingSymbol.png" />
  </ItemGroup>
  <!-- Miscellaneous Configuration -->
  <ItemGroup>
    <AppxManifest Include="Package.appxmanifest">
      <SubType>Designer</SubType>
    </AppxManifest>
  </ItemGroup>
  <ItemGroup>
    <PackageReference Include="Esri.ArcGISRuntime.Hydrography">
      <Version>100.11.2</Version>
    </PackageReference>
    <PackageReference Include="Esri.ArcGISRuntime.Toolkit">
      <Version>100.11.0</Version>
    </PackageReference>
    <PackageReference Include="Esri.ArcGISRuntime.UWP">
      <Version>100.11.2</Version>
    </PackageReference>
    <PackageReference Include="MarkedNet">
      <Version>2.1.4</Version>
    </PackageReference>
    <PackageReference Include="Microsoft.NETCore.UniversalWindowsPlatform">
      <Version>6.2.12</Version>
    </PackageReference>
    <PackageReference Include="Microsoft.Toolkit.Uwp.UI.Controls">
      <Version>6.1.1</Version>
    </PackageReference>
    <PackageReference Include="Microsoft.UI.Xaml">
      <Version>2.5.0</Version>
    </PackageReference>
    <PackageReference Include="Monaco.Editor">
      <Version>0.8.1-alpha</Version>
    </PackageReference>
    <PackageReference Include="System.Security.Cryptography.ProtectedData">
      <Version>5.0.0</Version>
    </PackageReference>
  </ItemGroup>
  <!-- Source Code Viewer -->
  <ItemGroup>
    <Compile Include="SourceCodeViewer.xaml.cs">
      <DependentUpon>SourceCodeViewer.xaml</DependentUpon>
    </Compile>
    <Page Include="SourceCodeViewer.xaml">
      <Generator>MSBuild:Compile</Generator>
      <SubType>Designer</SubType>
    </Page>
  </ItemGroup>
  <ItemGroup>
    <Content Include="Resources\licenses.md">
      <CopyToOutputDirectory>PreserveNewest</CopyToOutputDirectory>
    </Content>
  </ItemGroup>
  <ItemGroup>
    <Content Include="Resources\about.md">
      <CopyToOutputDirectory>PreserveNewest</CopyToOutputDirectory>
    </Content>
  </ItemGroup>
  <ItemGroup />
  <!-- Imports -->
  <Import Project="..\..\ArcGISRuntime.Samples.Shared\ArcGISRuntime.Samples.Shared.projitems" Label="Shared" />
  <PropertyGroup Condition=" '$(VisualStudioVersion)' == '' or '$(VisualStudioVersion)' &lt; '14.0' ">
    <VisualStudioVersion>14.0</VisualStudioVersion>
  </PropertyGroup>
  <Import Project="$(MSBuildExtensionsPath)\Microsoft\WindowsXaml\v$(VisualStudioVersion)\Microsoft.Windows.UI.Xaml.CSharp.targets" />
  <Import Project="SourceViewer.targets" />
  <Import Project="readme.targets" />
</Project><|MERGE_RESOLUTION|>--- conflicted
+++ resolved
@@ -382,13 +382,11 @@
   </ItemGroup>
   <ItemGroup>
     <!-- Sample Code -->
-<<<<<<< HEAD
     <Compile Include="Samples\Layers\QueryCQLFilters\QueryCQLFilters.xaml.cs">
       <DependentUpon>QueryCQLFilters.xaml</DependentUpon>
-=======
+    </Compile>
     <Compile Include="Helpers\ArcGISLoginPrompt.cs">
       <CopyToOutputDirectory>PreserveNewest</CopyToOutputDirectory>
->>>>>>> aa19dcb3
     </Compile>
     <Compile Include="Samples\Layers\DisplayOACollection\DisplayOACollection.xaml.cs">
       <DependentUpon>DisplayOACollection.xaml</DependentUpon>
