﻿<?xml version="1.0" encoding="utf-8"?>
<Project ToolsVersion="14.0" DefaultTargets="Build" xmlns="http://schemas.microsoft.com/developer/msbuild/2003">
  <Import Project="$(MSBuildExtensionsPath)\$(MSBuildToolsVersion)\Microsoft.Common.props" Condition="Exists('$(MSBuildExtensionsPath)\$(MSBuildToolsVersion)\Microsoft.Common.props')" />
  <!-- Build Configurations -->
  <PropertyGroup>
    <Configuration Condition=" '$(Configuration)' == '' ">Debug</Configuration>
    <Platform Condition=" '$(Platform)' == '' ">x86</Platform>
    <ProjectGuid>{BE5076AF-ECE0-4EA9-994E-37BAD4B19828}</ProjectGuid>
    <OutputType>AppContainerExe</OutputType>
    <AppDesignerFolder>Properties</AppDesignerFolder>
    <RootNamespace>ArcGISRuntime</RootNamespace>
    <AssemblyName>ArcGISRuntime</AssemblyName>
    <DefaultLanguage>en-US</DefaultLanguage>
    <TargetPlatformIdentifier>UAP</TargetPlatformIdentifier>
    <TargetPlatformVersion>10.0.14393.0</TargetPlatformVersion>
    <TargetPlatformMinVersion>10.0.14393.0</TargetPlatformMinVersion>
    <MinimumVisualStudioVersion>14</MinimumVisualStudioVersion>
    <EnableDotNetNativeCompatibleProfile>true</EnableDotNetNativeCompatibleProfile>
    <FileAlignment>512</FileAlignment>
    <ProjectTypeGuids>{A5A43C5B-DE2A-4C0C-9213-0A381AF9435A};{FAE04EC0-301F-11D3-BF4B-00C04F79EFBC}</ProjectTypeGuids>
    <PackageCertificateKeyFile>ArcGISRuntime.UWP.Viewer_TemporaryKey.pfx</PackageCertificateKeyFile>
  </PropertyGroup>
  <PropertyGroup Condition="'$(Configuration)|$(Platform)' == 'Debug|ARM'">
    <DebugSymbols>true</DebugSymbols>
    <OutputPath>..\..\..\output\UWP\ARM\debug\</OutputPath>
    <DefineConstants>DEBUG;TRACE;NETFX_CORE;WINDOWS_UWP</DefineConstants>
    <NoWarn>;2008</NoWarn>
    <DebugType>full</DebugType>
    <PlatformTarget>ARM</PlatformTarget>
    <UseVSHostingProcess>false</UseVSHostingProcess>
    <ErrorReport>prompt</ErrorReport>
    <Prefer32Bit>true</Prefer32Bit>
  </PropertyGroup>
  <PropertyGroup Condition="'$(Configuration)|$(Platform)' == 'Release|ARM'">
    <OutputPath>..\..\..\output\UWP\ARM\release\</OutputPath>
    <DefineConstants>TRACE;NETFX_CORE;WINDOWS_UWP</DefineConstants>
    <Optimize>true</Optimize>
    <NoWarn>;2008</NoWarn>
    <DebugType>pdbonly</DebugType>
    <PlatformTarget>ARM</PlatformTarget>
    <UseVSHostingProcess>false</UseVSHostingProcess>
    <ErrorReport>prompt</ErrorReport>
    <Prefer32Bit>true</Prefer32Bit>
    <UseDotNetNativeToolchain>true</UseDotNetNativeToolchain>
  </PropertyGroup>
  <PropertyGroup Condition="'$(Configuration)|$(Platform)' == 'Debug|x64'">
    <DebugSymbols>true</DebugSymbols>
    <OutputPath>..\..\..\output\UWP\x64\debug\</OutputPath>
    <DefineConstants>DEBUG;TRACE;NETFX_CORE;WINDOWS_UWP</DefineConstants>
    <NoWarn>;2008</NoWarn>
    <DebugType>full</DebugType>
    <PlatformTarget>x64</PlatformTarget>
    <UseVSHostingProcess>false</UseVSHostingProcess>
    <ErrorReport>prompt</ErrorReport>
    <Prefer32Bit>true</Prefer32Bit>
  </PropertyGroup>
  <PropertyGroup Condition="'$(Configuration)|$(Platform)' == 'Release|x64'">
    <OutputPath>..\..\..\output\UWP\x64\release\</OutputPath>
    <DefineConstants>TRACE;NETFX_CORE;WINDOWS_UWP</DefineConstants>
    <Optimize>true</Optimize>
    <NoWarn>;2008</NoWarn>
    <DebugType>pdbonly</DebugType>
    <PlatformTarget>x64</PlatformTarget>
    <UseVSHostingProcess>false</UseVSHostingProcess>
    <ErrorReport>prompt</ErrorReport>
    <Prefer32Bit>true</Prefer32Bit>
    <UseDotNetNativeToolchain>true</UseDotNetNativeToolchain>
  </PropertyGroup>
  <PropertyGroup Condition="'$(Configuration)|$(Platform)' == 'Debug|x86'">
    <DebugSymbols>true</DebugSymbols>
    <OutputPath>..\..\..\output\UWP\x86\debug\</OutputPath>
    <DefineConstants>DEBUG;TRACE;NETFX_CORE;WINDOWS_UWP</DefineConstants>
    <NoWarn>;2008</NoWarn>
    <DebugType>full</DebugType>
    <PlatformTarget>x86</PlatformTarget>
    <UseVSHostingProcess>false</UseVSHostingProcess>
    <ErrorReport>prompt</ErrorReport>
    <Prefer32Bit>true</Prefer32Bit>
    <Optimize>false</Optimize>
    <UseDotNetNativeToolchain>false</UseDotNetNativeToolchain>
    <WarningLevel>4</WarningLevel>
    <LangVersion>6</LangVersion>
  </PropertyGroup>
  <PropertyGroup Condition="'$(Configuration)|$(Platform)' == 'Release|x86'">
    <OutputPath>..\..\..\output\UWP\x86\release\</OutputPath>
    <DefineConstants>TRACE;NETFX_CORE;WINDOWS_UWP</DefineConstants>
    <Optimize>true</Optimize>
    <NoWarn>;2008</NoWarn>
    <DebugType>pdbonly</DebugType>
    <PlatformTarget>x86</PlatformTarget>
    <UseVSHostingProcess>false</UseVSHostingProcess>
    <ErrorReport>prompt</ErrorReport>
    <Prefer32Bit>true</Prefer32Bit>
    <UseDotNetNativeToolchain>true</UseDotNetNativeToolchain>
    <LangVersion>6</LangVersion>
  </PropertyGroup>
  <PropertyGroup>
    <RunPostBuildEvent>Always</RunPostBuildEvent>
  </PropertyGroup>
  <!-- References -->
  <ItemGroup>
    <!-- A reference to the entire .Net Framework and Windows SDK are automatically included -->
    <None Include="project.json" />
    <SDKReference Include="WindowsMobile, Version=10.0.14393.0">
      <Name>Windows Mobile Extensions for the UWP</Name>
    </SDKReference>
    <SDKReference Include="Microsoft.VCLibs, version=14.0">
      <Name>Visual C++ 2015 Runtime for Universal Windows Platform Apps</Name>
    </SDKReference>
  </ItemGroup>
  <!-- Screenshots -->
  <ItemGroup>
    <Content Include="Samples\Analysis\LineOfSightLocation\LineOfSightLocation.jpg" />
    <Content Include="Samples\Analysis\QueryFeatureCountAndExtent\QueryFeatureCountAndExtent.jpg" />
    <Content Include="Samples\Analysis\ViewshedCamera\ViewshedCamera.jpg" />
    <Content Include="Samples\Analysis\ViewshedGeoElement\ViewshedGeoElement.jpg" />
    <Content Include="Samples\Analysis\ViewshedLocation\ViewshedLocation.jpg" />
    <Content Include="Samples\Data\EditAndSyncFeatures\EditAndSyncFeatures.jpg" />
    <Content Include="Samples\Data\FeatureLayerGeoPackage\FeatureLayerGeoPackage.jpg" />
    <Content Include="Samples\Data\FeatureLayerQuery\FeatureLayerQuery.jpg" />
    <Content Include="Samples\Data\FeatureLayerShapefile\FeatureLayerShapefile.jpg" />
    <Content Include="Samples\Data\GenerateGeodatabase\GenerateGeodatabase.jpg" />
    <Content Include="Samples\Data\GeodatabaseTransactions\GeodatabaseTransactions.jpg" />
    <Content Include="Samples\Data\ListRelatedFeatures\ListRelatedFeatures.jpg" />
    <Content Include="Samples\Data\RasterLayerGeoPackage\RasterLayerGeoPackage.jpg" />
    <Content Include="Samples\Data\ReadGeoPackage\ReadGeoPackage.jpg" />
    <Content Include="Samples\Data\ReadShapefileMetadata\ReadShapefileMetadata.jpg" />
    <Content Include="Samples\Data\ServiceFeatureTableCache\ServiceFeatureTableCache.jpg" />
    <Content Include="Samples\Data\ServiceFeatureTableManualCache\ServiceFeatureTableManualCache.jpg" />
    <Content Include="Samples\Data\ServiceFeatureTableNoCache\ServiceFeatureTableNoCache.jpg" />
    <Content Include="Samples\Data\StatisticalQuery\StatisticalQuery.jpg" />
    <Content Include="Samples\Data\StatsQueryGroupAndSort\StatsQueryGroupAndSort.jpg" />
    <Content Include="Samples\Data\SymbolizeShapefile\SymbolizeShapefile.jpg" />
    <Content Include="Samples\GeometryEngine\ListTransformations\ListTransformations.jpg" />
<<<<<<< HEAD
    <Content Include="Samples\GeometryEngine\SpatialRelationships\SpatialRelationships.jpg" />
=======
    <Content Include="Samples\GeometryEngine\GeodesicOperations\GeodesicOperations.jpg" />
    <Content Include="Samples\GeometryEngine\NearestVertex\NearestVertex.jpg" />
>>>>>>> 2ef13706
    <Content Include="Samples\GeometryEngine\ProjectWithSpecificTransformation\ProjectWithSpecificTransformation.jpg" />
    <Content Include="Samples\Geometry\FormatCoordinates\FormatCoordinates.jpg" />
    <Content Include="Samples\Geoprocessing\AnalyzeHotspots\AnalyzeHotspots.jpg" />
    <Content Include="Samples\Geoprocessing\AnalyzeViewshed\AnalyzeViewshed.jpg" />
    <Content Include="Samples\Geoprocessing\ListGeodatabaseVersions\ListGeodatabaseVersions.jpg" />
    <Content Include="Samples\GraphicsOverlay\AddGraphicsRenderer\AddGraphicsRenderer.jpg" />
    <Content Include="Samples\GraphicsOverlay\AddGraphicsWithSymbols\AddGraphicsWithSymbols.jpg" />
    <Content Include="Samples\GraphicsOverlay\Animate3DGraphic\Animate3DGraphic.jpg" />
    <Content Include="Samples\GraphicsOverlay\IdentifyGraphics\IdentifyGraphics.jpg" />
    <Content Include="Samples\GraphicsOverlay\SketchOnMap\SketchOnMap.jpg" />
    <Content Include="Samples\GraphicsOverlay\SurfacePlacements\SurfacePlacements.jpg" />
    <Content Include="Samples\Hydrography\SelectEncFeatures\SelectEncFeatures.jpg" />
    <Content Include="Samples\Layers\ArcGISMapImageLayerUrl\ArcGISMapImageLayerUrl.jpg" />
    <Content Include="Samples\Layers\ArcGISTiledLayerUrl\ArcGISTiledLayerUrl.jpg" />
    <Content Include="Samples\Layers\ArcGISVectorTiledLayerUrl\ArcGISVectorTiledLayerUrl.jpg" />
    <Content Include="Samples\Layers\ChangeBlendRenderer\ChangeBlendRenderer.jpg" />
    <Content Include="Samples\Layers\ChangeFeatureLayerRenderer\ChangeFeatureLayerRenderer.jpg" />
    <Content Include="Samples\Layers\ChangeStretchRenderer\ChangeStretchRenderer.jpg" />
    <Content Include="Samples\Layers\ChangeSublayerVisibility\ChangeSublayerVisibility.jpg" />
    <Content Include="Samples\Layers\CreateFeatureCollectionLayer\CreateFeatureCollectionLayer.jpg" />
    <Content Include="Samples\Layers\DisplayScene\DisplayScene.jpg" />
    <Content Include="Samples\Layers\ExportTiles\ExportTiles.jpg" />
    <Content Include="Samples\Layers\FeatureCollectionLayerFromPortal\FeatureCollectionLayerFromPortal.jpg" />
    <Content Include="Samples\Layers\FeatureCollectionLayerFromQuery\FeatureCollectionLayerFromQuery.jpg" />
    <Content Include="Samples\Layers\FeatureLayerDefinitionExpression\FeatureLayerDefinitionExpression.jpg" />
    <Content Include="Samples\Layers\FeatureLayerDictionaryRenderer\FeatureLayerDictionaryRenderer.jpg" />
    <Content Include="Samples\Layers\FeatureLayerRenderingModeMap\FeatureLayerRenderingModeMap.jpg" />
    <Content Include="Samples\Layers\FeatureLayerRenderingModeScene\FeatureLayerRenderingModeScene.jpg" />
    <Content Include="Samples\Layers\FeatureLayerSelection\FeatureLayerSelection.jpg" />
    <Content Include="Samples\Layers\FeatureLayerUrl\FeatureLayerUrl.jpg" />
    <Content Include="Samples\Layers\RasterHillshade\RasterHillshade.jpg" />
    <Content Include="Samples\Layers\RasterLayerFile\RasterLayerFile.jpg" />
    <Content Include="Samples\Layers\RasterLayerImageServiceRaster\RasterLayerImageServiceRaster.jpg" />
    <Content Include="Samples\Layers\RasterLayerRasterFunction\RasterLayerRasterFunction.jpg" />
    <Content Include="Samples\Layers\RasterRenderingRule\RasterRenderingRule.jpg" />
    <Content Include="Samples\Layers\RasterRgbRenderer\RasterRgbRenderer.jpg" />
    <Content Include="Samples\Layers\SceneLayerUrl\SceneLayerUrl.jpg" />
    <Content Include="Samples\Layers\TimeBasedQuery\TimeBasedQuery.jpg" />
    <Content Include="Samples\Layers\Web_TiledLayer\Web_TiledLayer.jpg" />
    <Content Include="Samples\Layers\WmsIdentify\WmsIdentify.jpg" />
    <Content Include="Samples\Layers\WMSLayerUrl\WMSLayerUrl.jpg" />
    <Content Include="Samples\Layers\WmsServiceCatalog\WmsServiceCatalog.jpg" />
    <Content Include="Samples\Layers\WMTSLayer\WMTSLayer.jpg" />
    <Content Include="Samples\Location\DisplayDeviceLocation\DisplayDeviceLocation.jpg" />
    <Content Include="Samples\MapView\ChangeViewpoint\ChangeViewpoint.jpg" />
    <Content Include="Samples\MapView\DisplayDrawingStatus\DisplayDrawingStatus.jpg" />
    <Content Include="Samples\MapView\DisplayLayerViewState\DisplayLayerViewState.jpg" />
    <Content Include="Samples\MapView\FeatureLayerTimeOffset\FeatureLayerTimeOffset.jpg" />
    <Content Include="Samples\MapView\GeoViewSync\GeoViewSync.jpg" />
    <Content Include="Samples\MapView\MapRotation\MapRotation.jpg" />
    <Content Include="Samples\MapView\ShowCallout\ShowCallout.jpg" />
    <Content Include="Samples\MapView\ShowMagnifier\ShowMagnifier.jpg" />
    <Content Include="Samples\MapView\TakeScreenshot\TakeScreenshot.jpg" />
    <Content Include="Samples\Map\AccessLoadStatus\AccessLoadStatus.jpg" />
    <Content Include="Samples\Map\AuthorMap\AuthorMap.jpg" />
    <Content Include="Samples\Map\ChangeBasemap\ChangeBasemap.jpg" />
    <Content Include="Samples\Map\DisplayMap\DisplayMap.jpg" />
    <Content Include="Samples\Map\DownloadPreplannedMapAreas\DownloadPreplannedMapAreas.jpg" />
    <Content Include="Samples\Map\ManageBookmarks\ManageBookmarks.jpg" />
    <Content Include="Samples\Map\OpenMapURL\OpenMapURL.jpg" />
    <Content Include="Samples\Map\OpenMobileMap\OpenMobileMap.jpg" />
    <Content Include="Samples\Map\SearchPortalMaps\SearchPortalMaps.jpg" />
    <Content Include="Samples\Map\SetInitialMapArea\SetInitialMapArea.jpg" />
    <Content Include="Samples\Map\SetInitialMapLocation\SetInitialMapLocation.jpg" />
    <Content Include="Samples\Map\SetMapSpatialReference\SetMapSpatialReference.jpg" />
    <Content Include="Samples\Map\SetMinMaxScale\SetMinMaxScale.jpg" />
    <Content Include="Samples\Network Analysis\FindRoute\FindRoute.jpg" />
    <Content Include="Samples\Search\FindAddress\FindAddress.jpg" />
    <Content Include="Samples\Search\FindPlace\FindPlace.jpg" />
    <Content Include="Samples\Symbology\FeatureLayerExtrusion\FeatureLayerExtrusion.jpg" />
    <Content Include="Samples\Symbology\RenderPictureMarkers\RenderPictureMarkers.jpg" />
    <Content Include="Samples\Symbology\RenderSimpleMarkers\RenderSimpleMarkers.jpg" />
    <Content Include="Samples\Symbology\RenderUniqueValues\RenderUniqueValues.jpg" />
    <Content Include="Samples\Symbology\SimpleRenderers\SimpleRenderers.jpg" />
    <Content Include="Samples\Symbology\UseDistanceCompositeSym\UseDistanceCompositeSym.jpg" />
    <Content Include="Samples\Tutorial\AuthorEditSaveMap\AuthorEditSaveMap.jpg" />
  </ItemGroup>
  <!-- Misc Resources -->
  <ItemGroup>
    <Content Include="Assets\BadgeLogo.scale-200.png" />
    <Content Include="Assets\banner-background-blue.png" />
    <Content Include="Assets\SplashScreen.scale-100.png" />
    <Content Include="Assets\square-310-400.scale-100.png" />
    <Content Include="Assets\square-310-400.scale-125.png" />
    <Content Include="Assets\square-310-400.scale-150.png" />
    <Content Include="Assets\square-310-400.scale-200.png" />
    <Content Include="Assets\square-310-400.scale-400.png" />
    <Content Include="Assets\square-71-400.scale-100.png" />
    <Content Include="Assets\square-71-400.scale-125.png" />
    <Content Include="Assets\square-71-400.scale-150.png" />
    <Content Include="Assets\square-71-400.scale-200.png" />
    <Content Include="Assets\square-71-400.scale-400.png" />
    <Content Include="Assets\Square150x150Logo.scale-100.png" />
    <Content Include="Assets\Square150x150Logo.scale-125.png" />
    <Content Include="Assets\Square150x150Logo.scale-150.png" />
    <Content Include="Assets\Square150x150Logo.scale-400.png" />
    <Content Include="Assets\Square44x44Logo.scale-100.png" />
    <Content Include="Assets\Square44x44Logo.scale-125.png" />
    <Content Include="Assets\Square44x44Logo.scale-150.png" />
    <Content Include="Assets\Square44x44Logo.scale-400.png" />
    <Content Include="Assets\Square44x44Logo.targetsize-16.png" />
    <Content Include="Assets\Square44x44Logo.targetsize-256.png" />
    <Content Include="Assets\Square44x44Logo.targetsize-48.png" />
    <Content Include="Assets\StoreLogo.scale-100.png" />
    <Content Include="Assets\StoreLogo.scale-125.png" />
    <Content Include="Assets\StoreLogo.scale-150.png" />
    <Content Include="Assets\StoreLogo.scale-200.png" />
    <Content Include="Assets\StoreLogo.scale-400.png" />
    <Content Include="Assets\Wide310x150Logo.scale-100.png" />
    <Content Include="Assets\Wide310x150Logo.scale-125.png" />
    <Content Include="Assets\Wide310x150Logo.scale-150.png" />
    <Content Include="Assets\Wide310x150Logo.scale-400.png" />
    <Content Include="Properties\Default.rd.xml" />
    <Content Include="Assets\SplashScreen.scale-200.png" />
    <Content Include="Assets\Square150x150Logo.scale-200.png" />
    <Content Include="Assets\Square44x44Logo.scale-200.png" />
    <Content Include="Assets\Wide310x150Logo.scale-200.png" />
    <Content Include="Samples\Analysis\LineOfSightGeoElement\LineOfSightGeoElement.jpg" />
    <EmbeddedResource Include="Resources\PictureMarkerSymbols\pin_star_blue.png" />
  </ItemGroup>
  <!-- Sample Code -->
  <ItemGroup>
    <Compile Include="Samples\Analysis\LineOfSightGeoElement\LineOfSightGeoElement.xaml.cs">
      <DependentUpon>LineOfSightGeoElement.xaml</DependentUpon>
    </Compile>
    <Compile Include="Samples\Analysis\LineOfSightLocation\LineOfSightLocation.xaml.cs">
      <DependentUpon>LineOfSightLocation.xaml</DependentUpon>
    </Compile>
    <Compile Include="Samples\Analysis\QueryFeatureCountAndExtent\QueryFeatureCountAndExtent.xaml.cs">
      <DependentUpon>QueryFeatureCountAndExtent.xaml</DependentUpon>
    </Compile>
    <Compile Include="Samples\Analysis\ViewshedCamera\ViewshedCamera.xaml.cs">
      <DependentUpon>ViewshedCamera.xaml</DependentUpon>
    </Compile>
    <Compile Include="Samples\Analysis\ViewshedGeoElement\ViewshedGeoElement.xaml.cs">
      <DependentUpon>ViewshedGeoElement.xaml</DependentUpon>
    </Compile>
    <Compile Include="Samples\Analysis\ViewshedLocation\ViewshedLocation.xaml.cs">
      <DependentUpon>ViewshedLocation.xaml</DependentUpon>
    </Compile>
    <Compile Include="Samples\Data\EditAndSyncFeatures\EditAndSyncFeatures.xaml.cs">
      <DependentUpon>EditAndSyncFeatures.xaml</DependentUpon>
    </Compile>
    <Compile Include="Samples\Data\FeatureLayerGeoPackage\FeatureLayerGeoPackage.xaml.cs">
      <DependentUpon>FeatureLayerGeoPackage.xaml</DependentUpon>
    </Compile>
    <Compile Include="Samples\Data\FeatureLayerQuery\FeatureLayerQuery.xaml.cs">
      <DependentUpon>FeatureLayerQuery.xaml</DependentUpon>
    </Compile>
    <Compile Include="Samples\Data\FeatureLayerShapefile\FeatureLayerShapefile.xaml.cs">
      <DependentUpon>FeatureLayerShapefile.xaml</DependentUpon>
    </Compile>
    <Compile Include="Samples\Data\GenerateGeodatabase\GenerateGeodatabase.xaml.cs">
      <DependentUpon>GenerateGeodatabase.xaml</DependentUpon>
    </Compile>
    <Compile Include="Samples\Data\GeodatabaseTransactions\GeodatabaseTransactions.xaml.cs">
      <DependentUpon>GeodatabaseTransactions.xaml</DependentUpon>
    </Compile>
    <Compile Include="Samples\Data\ListRelatedFeatures\ListRelatedFeatures.xaml.cs">
      <DependentUpon>ListRelatedFeatures.xaml</DependentUpon>
    </Compile>
    <Compile Include="Samples\Data\RasterLayerGeoPackage\RasterLayerGeoPackage.xaml.cs">
      <DependentUpon>RasterLayerGeoPackage.xaml</DependentUpon>
    </Compile>
    <Compile Include="Samples\Data\ReadGeoPackage\ReadGeoPackage.xaml.cs">
      <DependentUpon>ReadGeoPackage.xaml</DependentUpon>
    </Compile>
    <Compile Include="Samples\Data\ReadShapefileMetadata\ReadShapefileMetadata.xaml.cs">
      <DependentUpon>ReadShapefileMetadata.xaml</DependentUpon>
    </Compile>
    <Compile Include="Samples\Data\ServiceFeatureTableCache\ServiceFeatureTableCache.xaml.cs">
      <DependentUpon>ServiceFeatureTableCache.xaml</DependentUpon>
    </Compile>
    <Compile Include="Samples\Data\ServiceFeatureTableManualCache\ServiceFeatureTableManualCache.xaml.cs">
      <DependentUpon>ServiceFeatureTableManualCache.xaml</DependentUpon>
    </Compile>
    <Compile Include="Samples\Data\ServiceFeatureTableNoCache\ServiceFeatureTableNoCache.xaml.cs">
      <DependentUpon>ServiceFeatureTableNoCache.xaml</DependentUpon>
    </Compile>
    <Compile Include="Samples\Data\StatisticalQuery\StatisticalQuery.xaml.cs">
      <DependentUpon>StatisticalQuery.xaml</DependentUpon>
    </Compile>
    <Compile Include="Samples\Data\StatsQueryGroupAndSort\StatsQueryGroupAndSort.xaml.cs">
      <DependentUpon>StatsQueryGroupAndSort.xaml</DependentUpon>
    </Compile>
    <Compile Include="Samples\Data\SymbolizeShapefile\SymbolizeShapefile.xaml.cs">
      <DependentUpon>SymbolizeShapefile.xaml</DependentUpon>
    </Compile>
    <Compile Include="Samples\GeometryEngine\ListTransformations\ListTransformations.xaml.cs">
      <DependentUpon>ListTransformations.xaml</DependentUpon>
    </Compile>
<<<<<<< HEAD
    <Compile Include="Samples\GeometryEngine\SpatialRelationships\SpatialRelationships.xaml.cs">
      <DependentUpon>SpatialRelationships.xaml</DependentUpon>
=======
    <Compile Include="Samples\GeometryEngine\GeodesicOperations\GeodesicOperations.xaml.cs">
      <DependentUpon>GeodesicOperations.xaml</DependentUpon>
    </Compile>
    <Compile Include="Samples\GeometryEngine\NearestVertex\NearestVertex.xaml.cs">
      <DependentUpon>NearestVertex.xaml</DependentUpon>
>>>>>>> 2ef13706
    </Compile>
    <Compile Include="Samples\GeometryEngine\ProjectWithSpecificTransformation\ProjectWithSpecificTransformation.xaml.cs">
      <DependentUpon>ProjectWithSpecificTransformation.xaml</DependentUpon>
    </Compile>
    <Compile Include="Samples\Geometry\FormatCoordinates\FormatCoordinates.xaml.cs">
      <DependentUpon>FormatCoordinates.xaml</DependentUpon>
    </Compile>
    <Compile Include="Samples\Geoprocessing\AnalyzeHotspots\AnalyzeHotspots.xaml.cs">
      <DependentUpon>AnalyzeHotspots.xaml</DependentUpon>
    </Compile>
    <Compile Include="Samples\Geoprocessing\AnalyzeViewshed\AnalyzeViewshed.xaml.cs">
      <DependentUpon>AnalyzeViewshed.xaml</DependentUpon>
    </Compile>
    <Compile Include="Samples\Geoprocessing\ListGeodatabaseVersions\ListGeodatabaseVersions.xaml.cs">
      <DependentUpon>ListGeodatabaseVersions.xaml</DependentUpon>
    </Compile>
    <Compile Include="Samples\GraphicsOverlay\AddGraphicsRenderer\AddGraphicsRenderer.xaml.cs">
      <DependentUpon>AddGraphicsRenderer.xaml</DependentUpon>
    </Compile>
    <Compile Include="Samples\GraphicsOverlay\AddGraphicsWithSymbols\AddGraphicsWithSymbols.xaml.cs">
      <DependentUpon>AddGraphicsWithSymbols.xaml</DependentUpon>
    </Compile>
    <Compile Include="Samples\GraphicsOverlay\Animate3DGraphic\Animate3DGraphic.xaml.cs">
      <DependentUpon>Animate3DGraphic.xaml</DependentUpon>
    </Compile>
    <Compile Include="Samples\GraphicsOverlay\IdentifyGraphics\IdentifyGraphics.xaml.cs">
      <DependentUpon>IdentifyGraphics.xaml</DependentUpon>
    </Compile>
    <Compile Include="Samples\GraphicsOverlay\SketchOnMap\SketchOnMap.xaml.cs">
      <DependentUpon>SketchOnMap.xaml</DependentUpon>
    </Compile>
    <Compile Include="Samples\GraphicsOverlay\SurfacePlacements\SurfacePlacements.xaml.cs">
      <DependentUpon>SurfacePlacements.xaml</DependentUpon>
    </Compile>
    <Compile Include="Samples\Hydrography\SelectEncFeatures\SelectEncFeatures.xaml.cs">
      <DependentUpon>SelectEncFeatures.xaml</DependentUpon>
    </Compile>
    <Compile Include="Samples\Layers\ArcGISMapImageLayerUrl\ArcGISMapImageLayerUrl.xaml.cs">
      <DependentUpon>ArcGISMapImageLayerUrl.xaml</DependentUpon>
    </Compile>
    <Compile Include="Samples\Layers\ArcGISTiledLayerUrl\ArcGISTiledLayerUrl.xaml.cs">
      <DependentUpon>ArcGISTiledLayerUrl.xaml</DependentUpon>
    </Compile>
    <Compile Include="Samples\Layers\ArcGISVectorTiledLayerUrl\ArcGISVectorTiledLayerUrl.xaml.cs">
      <DependentUpon>ArcGISVectorTiledLayerUrl.xaml</DependentUpon>
    </Compile>
    <Compile Include="Samples\Layers\ChangeBlendRenderer\ChangeBlendRenderer.xaml.cs">
      <DependentUpon>ChangeBlendRenderer.xaml</DependentUpon>
    </Compile>
    <Compile Include="Samples\Layers\ChangeFeatureLayerRenderer\ChangeFeatureLayerRenderer.xaml.cs">
      <DependentUpon>ChangeFeatureLayerRenderer.xaml</DependentUpon>
    </Compile>
    <Compile Include="Samples\Layers\ChangeStretchRenderer\ChangeStretchRenderer.xaml.cs">
      <DependentUpon>ChangeStretchRenderer.xaml</DependentUpon>
    </Compile>
    <Compile Include="Samples\Layers\ChangeSublayerVisibility\ChangeSublayerVisibility.xaml.cs">
      <DependentUpon>ChangeSublayerVisibility.xaml</DependentUpon>
    </Compile>
    <Compile Include="Samples\Layers\CreateFeatureCollectionLayer\CreateFeatureCollectionLayer.xaml.cs">
      <DependentUpon>CreateFeatureCollectionLayer.xaml</DependentUpon>
    </Compile>
    <Compile Include="Samples\Layers\DisplayScene\DisplayScene.xaml.cs">
      <DependentUpon>DisplayScene.xaml</DependentUpon>
    </Compile>
    <Compile Include="Samples\Layers\ExportTiles\ExportTiles.xaml.cs">
      <DependentUpon>ExportTiles.xaml</DependentUpon>
    </Compile>
    <Compile Include="Samples\Layers\FeatureCollectionLayerFromPortal\FeatureCollectionLayerFromPortal.xaml.cs">
      <DependentUpon>FeatureCollectionLayerFromPortal.xaml</DependentUpon>
    </Compile>
    <Compile Include="Samples\Layers\FeatureCollectionLayerFromQuery\FeatureCollectionLayerFromQuery.xaml.cs">
      <DependentUpon>FeatureCollectionLayerFromQuery.xaml</DependentUpon>
    </Compile>
    <Compile Include="Samples\Layers\FeatureLayerDefinitionExpression\FeatureLayerDefinitionExpression.xaml.cs">
      <DependentUpon>FeatureLayerDefinitionExpression.xaml</DependentUpon>
    </Compile>
    <Compile Include="Samples\Layers\FeatureLayerDictionaryRenderer\FeatureLayerDictionaryRenderer.xaml.cs">
      <DependentUpon>FeatureLayerDictionaryRenderer.xaml</DependentUpon>
    </Compile>
    <Compile Include="Samples\Layers\FeatureLayerRenderingModeMap\FeatureLayerRenderingModeMap.xaml.cs">
      <DependentUpon>FeatureLayerRenderingModeMap.xaml</DependentUpon>
    </Compile>
    <Compile Include="Samples\Layers\FeatureLayerRenderingModeScene\FeatureLayerRenderingModeScene.xaml.cs">
      <DependentUpon>FeatureLayerRenderingModeScene.xaml</DependentUpon>
    </Compile>
    <Compile Include="Samples\Layers\FeatureLayerSelection\FeatureLayerSelection.xaml.cs">
      <DependentUpon>FeatureLayerSelection.xaml</DependentUpon>
    </Compile>
    <Compile Include="Samples\Layers\FeatureLayerUrl\FeatureLayerUrl.xaml.cs">
      <DependentUpon>FeatureLayerUrl.xaml</DependentUpon>
    </Compile>
    <Compile Include="Samples\Layers\RasterHillshade\RasterHillshade.xaml.cs">
      <DependentUpon>RasterHillshade.xaml</DependentUpon>
    </Compile>
    <Compile Include="Samples\Layers\RasterLayerFile\RasterLayerFile.xaml.cs">
      <DependentUpon>RasterLayerFile.xaml</DependentUpon>
    </Compile>
    <Compile Include="Samples\Layers\RasterLayerImageServiceRaster\RasterLayerImageServiceRaster.xaml.cs">
      <DependentUpon>RasterLayerImageServiceRaster.xaml</DependentUpon>
    </Compile>
    <Compile Include="Samples\Layers\RasterLayerRasterFunction\RasterLayerRasterFunction.xaml.cs">
      <DependentUpon>RasterLayerRasterFunction.xaml</DependentUpon>
    </Compile>
    <Compile Include="Samples\Layers\RasterRenderingRule\RasterRenderingRule.xaml.cs">
      <DependentUpon>RasterRenderingRule.xaml</DependentUpon>
    </Compile>
    <Compile Include="Samples\Layers\RasterRgbRenderer\RasterRgbRenderer.xaml.cs">
      <DependentUpon>RasterRgbRenderer.xaml</DependentUpon>
    </Compile>
    <Compile Include="Samples\Layers\SceneLayerUrl\SceneLayerUrl.xaml.cs">
      <DependentUpon>SceneLayerUrl.xaml</DependentUpon>
    </Compile>
    <Compile Include="Samples\Layers\TimeBasedQuery\TimeBasedQuery.xaml.cs">
      <DependentUpon>TimeBasedQuery.xaml</DependentUpon>
    </Compile>
    <Compile Include="Samples\Layers\Web_TiledLayer\Web_TiledLayer.xaml.cs">
      <DependentUpon>Web_TiledLayer.xaml</DependentUpon>
    </Compile>
    <Compile Include="Samples\Layers\WmsIdentify\WmsIdentify.xaml.cs">
      <DependentUpon>WmsIdentify.xaml</DependentUpon>
    </Compile>
    <Compile Include="Samples\Layers\WMSLayerUrl\WMSLayerUrl.xaml.cs">
      <DependentUpon>WMSLayerUrl.xaml</DependentUpon>
    </Compile>
    <Compile Include="Samples\Layers\WmsServiceCatalog\WmsServiceCatalog.xaml.cs">
      <DependentUpon>WmsServiceCatalog.xaml</DependentUpon>
    </Compile>
    <Compile Include="Samples\Layers\WMTSLayer\WMTSLayer.xaml.cs">
      <DependentUpon>WMTSLayer.xaml</DependentUpon>
    </Compile>
    <Compile Include="Samples\Location\DisplayDeviceLocation\DisplayDeviceLocation.xaml.cs">
      <DependentUpon>DisplayDeviceLocation.xaml</DependentUpon>
    </Compile>
    <Compile Include="Samples\MapView\ChangeViewpoint\ChangeViewpoint.xaml.cs">
      <DependentUpon>ChangeViewpoint.xaml</DependentUpon>
    </Compile>
    <Compile Include="Samples\MapView\DisplayDrawingStatus\DisplayDrawingStatus.xaml.cs">
      <DependentUpon>DisplayDrawingStatus.xaml</DependentUpon>
    </Compile>
    <Compile Include="Samples\MapView\DisplayLayerViewState\DisplayLayerViewState.xaml.cs">
      <DependentUpon>DisplayLayerViewState.xaml</DependentUpon>
    </Compile>
    <Compile Include="Samples\MapView\FeatureLayerTimeOffset\FeatureLayerTimeOffset.xaml.cs">
      <DependentUpon>FeatureLayerTimeOffset.xaml</DependentUpon>
    </Compile>
    <Compile Include="Samples\MapView\GeoViewSync\GeoViewSync.xaml.cs">
      <DependentUpon>GeoViewSync.xaml</DependentUpon>
    </Compile>
    <Compile Include="Samples\MapView\MapRotation\MapRotation.xaml.cs">
      <DependentUpon>MapRotation.xaml</DependentUpon>
    </Compile>
    <Compile Include="Samples\MapView\ShowCallout\ShowCallout.xaml.cs">
      <DependentUpon>ShowCallout.xaml</DependentUpon>
    </Compile>
    <Compile Include="Samples\MapView\ShowMagnifier\ShowMagnifier.xaml.cs">
      <DependentUpon>ShowMagnifier.xaml</DependentUpon>
    </Compile>
    <Compile Include="Samples\MapView\TakeScreenshot\TakeScreenshot.xaml.cs">
      <DependentUpon>TakeScreenshot.xaml</DependentUpon>
    </Compile>
    <Compile Include="Samples\Map\AccessLoadStatus\AccessLoadStatus.xaml.cs">
      <DependentUpon>AccessLoadStatus.xaml</DependentUpon>
    </Compile>
    <Compile Include="Samples\Map\AuthorMap\AuthorMap.xaml.cs">
      <DependentUpon>AuthorMap.xaml</DependentUpon>
    </Compile>
    <Compile Include="Samples\Map\ChangeBasemap\ChangeBasemap.xaml.cs">
      <DependentUpon>ChangeBasemap.xaml</DependentUpon>
    </Compile>
    <Compile Include="Samples\Map\DisplayMap\DisplayMap.xaml.cs">
      <DependentUpon>DisplayMap.xaml</DependentUpon>
    </Compile>
    <Compile Include="Samples\Map\DownloadPreplannedMapAreas\DownloadPreplannedMapAreas.xaml.cs">
      <DependentUpon>DownloadPreplannedMapAreas.xaml</DependentUpon>
    </Compile>
    <Compile Include="Samples\Map\ManageBookmarks\ManageBookmarks.xaml.cs">
      <DependentUpon>ManageBookmarks.xaml</DependentUpon>
    </Compile>
    <Compile Include="Samples\Map\OpenMapURL\OpenMapURL.xaml.cs">
      <DependentUpon>OpenMapURL.xaml</DependentUpon>
    </Compile>
    <Compile Include="Samples\Map\OpenMobileMap\OpenMobileMap.xaml.cs">
      <DependentUpon>OpenMobileMap.xaml</DependentUpon>
    </Compile>
    <Compile Include="Samples\Map\SearchPortalMaps\SearchPortalMaps.xaml.cs">
      <DependentUpon>SearchPortalMaps.xaml</DependentUpon>
    </Compile>
    <Compile Include="Samples\Map\SetInitialMapArea\SetInitialMapArea.xaml.cs">
      <DependentUpon>SetInitialMapArea.xaml</DependentUpon>
    </Compile>
    <Compile Include="Samples\Map\SetInitialMapLocation\SetInitialMapLocation.xaml.cs">
      <DependentUpon>SetInitialMapLocation.xaml</DependentUpon>
    </Compile>
    <Compile Include="Samples\Map\SetMapSpatialReference\SetMapSpatialReference.xaml.cs">
      <DependentUpon>SetMapSpatialReference.xaml</DependentUpon>
    </Compile>
    <Compile Include="Samples\Map\SetMinMaxScale\SetMinMaxScale.xaml.cs">
      <DependentUpon>SetMinMaxScale.xaml</DependentUpon>
    </Compile>
    <Compile Include="Samples\Network Analysis\FindRoute\FindRoute.xaml.cs">
      <DependentUpon>FindRoute.xaml</DependentUpon>
    </Compile>
    <Compile Include="Samples\Search\FindAddress\FindAddress.xaml.cs">
      <DependentUpon>FindAddress.xaml</DependentUpon>
    </Compile>
    <Compile Include="Samples\Search\FindPlace\FindPlace.xaml.cs">
      <DependentUpon>FindPlace.xaml</DependentUpon>
    </Compile>
    <Compile Include="Samples\Symbology\FeatureLayerExtrusion\FeatureLayerExtrusion.xaml.cs">
      <DependentUpon>FeatureLayerExtrusion.xaml</DependentUpon>
    </Compile>
    <Compile Include="Samples\Symbology\RenderPictureMarkers\RenderPictureMarkers.xaml.cs">
      <DependentUpon>RenderPictureMarkers.xaml</DependentUpon>
    </Compile>
    <Compile Include="Samples\Symbology\RenderSimpleMarkers\RenderSimpleMarkers.xaml.cs">
      <DependentUpon>RenderSimpleMarkers.xaml</DependentUpon>
    </Compile>
    <Compile Include="Samples\Symbology\RenderUniqueValues\RenderUniqueValues.xaml.cs">
      <DependentUpon>RenderUniqueValues.xaml</DependentUpon>
    </Compile>
    <Compile Include="Samples\Symbology\SimpleRenderers\SimpleRenderers.xaml.cs">
      <DependentUpon>SimpleRenderers.xaml</DependentUpon>
    </Compile>
    <Compile Include="Samples\Symbology\UseDistanceCompositeSym\UseDistanceCompositeSym.xaml.cs">
      <DependentUpon>UseDistanceCompositeSym.xaml</DependentUpon>
    </Compile>
    <Compile Include="Samples\Tutorial\AuthorEditSaveMap\AuthorEditSaveMap.xaml.cs">
      <DependentUpon>AuthorEditSaveMap.xaml</DependentUpon>
    </Compile>
  </ItemGroup>
  <!-- Sample Layouts -->
  <ItemGroup>
    <Page Include="Samples\Analysis\LineOfSightGeoElement\LineOfSightGeoElement.xaml">
      <Generator>MSBuild:Compile</Generator>
      <SubType>Designer</SubType>
    </Page>
    <Page Include="Samples\Analysis\LineOfSightLocation\LineOfSightLocation.xaml">
      <Generator>MSBuild:Compile</Generator>
      <SubType>Designer</SubType>
    </Page>
    <Page Include="Samples\Analysis\QueryFeatureCountAndExtent\QueryFeatureCountAndExtent.xaml">
      <Generator>MSBuild:Compile</Generator>
      <SubType>Designer</SubType>
    </Page>
    <Page Include="Samples\Analysis\ViewshedCamera\ViewshedCamera.xaml">
      <Generator>MSBuild:Compile</Generator>
      <SubType>Designer</SubType>
    </Page>
    <Page Include="Samples\Analysis\ViewshedGeoElement\ViewshedGeoElement.xaml">
      <Generator>MSBuild:Compile</Generator>
      <SubType>Designer</SubType>
    </Page>
    <Page Include="Samples\Analysis\ViewshedLocation\ViewshedLocation.xaml">
      <Generator>MSBuild:Compile</Generator>
      <SubType>Designer</SubType>
    </Page>
    <Page Include="Samples\Data\EditAndSyncFeatures\EditAndSyncFeatures.xaml">
      <Generator>MSBuild:Compile</Generator>
      <SubType>Designer</SubType>
    </Page>
    <Page Include="Samples\Data\FeatureLayerGeoPackage\FeatureLayerGeoPackage.xaml">
      <Generator>MSBuild:Compile</Generator>
      <SubType>Designer</SubType>
    </Page>
    <Page Include="Samples\Data\FeatureLayerQuery\FeatureLayerQuery.xaml">
      <Generator>MSBuild:Compile</Generator>
      <SubType>Designer</SubType>
    </Page>
    <Page Include="Samples\Data\FeatureLayerShapefile\FeatureLayerShapefile.xaml">
      <Generator>MSBuild:Compile</Generator>
      <SubType>Designer</SubType>
    </Page>
    <Page Include="Samples\Data\GenerateGeodatabase\GenerateGeodatabase.xaml">
      <Generator>MSBuild:Compile</Generator>
      <SubType>Designer</SubType>
    </Page>
    <Page Include="Samples\Data\GeodatabaseTransactions\GeodatabaseTransactions.xaml">
      <Generator>MSBuild:Compile</Generator>
      <SubType>Designer</SubType>
    </Page>
    <Page Include="Samples\Data\ListRelatedFeatures\ListRelatedFeatures.xaml">
      <Generator>MSBuild:Compile</Generator>
      <SubType>Designer</SubType>
    </Page>
    <Page Include="Samples\Data\RasterLayerGeoPackage\RasterLayerGeoPackage.xaml">
      <Generator>MSBuild:Compile</Generator>
      <SubType>Designer</SubType>
    </Page>
    <Page Include="Samples\Data\ReadGeoPackage\ReadGeoPackage.xaml">
      <Generator>MSBuild:Compile</Generator>
      <SubType>Designer</SubType>
    </Page>
    <Page Include="Samples\Data\ReadShapefileMetadata\ReadShapefileMetadata.xaml">
      <Generator>MSBuild:Compile</Generator>
      <SubType>Designer</SubType>
    </Page>
    <Page Include="Samples\Data\ServiceFeatureTableCache\ServiceFeatureTableCache.xaml">
      <Generator>MSBuild:Compile</Generator>
      <SubType>Designer</SubType>
    </Page>
    <Page Include="Samples\Data\ServiceFeatureTableManualCache\ServiceFeatureTableManualCache.xaml">
      <Generator>MSBuild:Compile</Generator>
      <SubType>Designer</SubType>
    </Page>
    <Page Include="Samples\Data\ServiceFeatureTableNoCache\ServiceFeatureTableNoCache.xaml">
      <Generator>MSBuild:Compile</Generator>
      <SubType>Designer</SubType>
    </Page>
    <Page Include="Samples\Data\StatisticalQuery\StatisticalQuery.xaml">
      <Generator>MSBuild:Compile</Generator>
      <SubType>Designer</SubType>
    </Page>
    <Page Include="Samples\Data\StatsQueryGroupAndSort\StatsQueryGroupAndSort.xaml">
      <Generator>MSBuild:Compile</Generator>
      <SubType>Designer</SubType>
    </Page>
    <Page Include="Samples\Data\SymbolizeShapefile\SymbolizeShapefile.xaml">
      <Generator>MSBuild:Compile</Generator>
      <SubType>Designer</SubType>
    </Page>
    <Page Include="Samples\GeometryEngine\ListTransformations\ListTransformations.xaml">
      <Generator>MSBuild:Compile</Generator>
      <SubType>Designer</SubType>
    </Page>
<<<<<<< HEAD
    <Page Include="Samples\GeometryEngine\SpatialRelationships\SpatialRelationships.xaml">
=======
    <Page Include="Samples\GeometryEngine\GeodesicOperations\GeodesicOperations.xaml">
      <Generator>MSBuild:Compile</Generator>
      <SubType>Designer</SubType>
    </Page>
    <Page Include="Samples\GeometryEngine\NearestVertex\NearestVertex.xaml">
>>>>>>> 2ef13706
      <Generator>MSBuild:Compile</Generator>
      <SubType>Designer</SubType>
    </Page>
    <Page Include="Samples\GeometryEngine\ProjectWithSpecificTransformation\ProjectWithSpecificTransformation.xaml">
      <Generator>MSBuild:Compile</Generator>
      <SubType>Designer</SubType>
    </Page>
    <Page Include="Samples\Geometry\FormatCoordinates\FormatCoordinates.xaml">
      <Generator>MSBuild:Compile</Generator>
      <SubType>Designer</SubType>
    </Page>
    <Page Include="Samples\Geoprocessing\AnalyzeHotspots\AnalyzeHotspots.xaml">
      <Generator>MSBuild:Compile</Generator>
      <SubType>Designer</SubType>
    </Page>
    <Page Include="Samples\Geoprocessing\AnalyzeViewshed\AnalyzeViewshed.xaml">
      <Generator>MSBuild:Compile</Generator>
      <SubType>Designer</SubType>
    </Page>
    <Page Include="Samples\Geoprocessing\ListGeodatabaseVersions\ListGeodatabaseVersions.xaml">
      <Generator>MSBuild:Compile</Generator>
      <SubType>Designer</SubType>
    </Page>
    <Page Include="Samples\GraphicsOverlay\AddGraphicsRenderer\AddGraphicsRenderer.xaml">
      <Generator>MSBuild:Compile</Generator>
      <SubType>Designer</SubType>
    </Page>
    <Page Include="Samples\GraphicsOverlay\AddGraphicsWithSymbols\AddGraphicsWithSymbols.xaml">
      <Generator>MSBuild:Compile</Generator>
      <SubType>Designer</SubType>
    </Page>
    <Page Include="Samples\GraphicsOverlay\Animate3DGraphic\Animate3DGraphic.xaml">
      <Generator>MSBuild:Compile</Generator>
      <SubType>Designer</SubType>
    </Page>
    <Page Include="Samples\GraphicsOverlay\IdentifyGraphics\IdentifyGraphics.xaml">
      <Generator>MSBuild:Compile</Generator>
      <SubType>Designer</SubType>
    </Page>
    <Page Include="Samples\GraphicsOverlay\SketchOnMap\SketchOnMap.xaml">
      <Generator>MSBuild:Compile</Generator>
      <SubType>Designer</SubType>
    </Page>
    <Page Include="Samples\GraphicsOverlay\SurfacePlacements\SurfacePlacements.xaml">
      <Generator>MSBuild:Compile</Generator>
      <SubType>Designer</SubType>
    </Page>
    <Page Include="Samples\Hydrography\SelectEncFeatures\SelectEncFeatures.xaml">
      <Generator>MSBuild:Compile</Generator>
      <SubType>Designer</SubType>
    </Page>
    <Page Include="Samples\Layers\ArcGISMapImageLayerUrl\ArcGISMapImageLayerUrl.xaml">
      <Generator>MSBuild:Compile</Generator>
      <SubType>Designer</SubType>
    </Page>
    <Page Include="Samples\Layers\ArcGISTiledLayerUrl\ArcGISTiledLayerUrl.xaml">
      <Generator>MSBuild:Compile</Generator>
      <SubType>Designer</SubType>
    </Page>
    <Page Include="Samples\Layers\ArcGISVectorTiledLayerUrl\ArcGISVectorTiledLayerUrl.xaml">
      <Generator>MSBuild:Compile</Generator>
      <SubType>Designer</SubType>
    </Page>
    <Page Include="Samples\Layers\ChangeBlendRenderer\ChangeBlendRenderer.xaml">
      <Generator>MSBuild:Compile</Generator>
      <SubType>Designer</SubType>
    </Page>
    <Page Include="Samples\Layers\ChangeFeatureLayerRenderer\ChangeFeatureLayerRenderer.xaml">
      <Generator>MSBuild:Compile</Generator>
      <SubType>Designer</SubType>
    </Page>
    <Page Include="Samples\Layers\ChangeStretchRenderer\ChangeStretchRenderer.xaml">
      <Generator>MSBuild:Compile</Generator>
      <SubType>Designer</SubType>
    </Page>
    <Page Include="Samples\Layers\ChangeSublayerVisibility\ChangeSublayerVisibility.xaml">
      <Generator>MSBuild:Compile</Generator>
      <SubType>Designer</SubType>
    </Page>
    <Page Include="Samples\Layers\CreateFeatureCollectionLayer\CreateFeatureCollectionLayer.xaml">
      <Generator>MSBuild:Compile</Generator>
      <SubType>Designer</SubType>
    </Page>
    <Page Include="Samples\Layers\DisplayScene\DisplayScene.xaml">
      <Generator>MSBuild:Compile</Generator>
      <SubType>Designer</SubType>
    </Page>
    <Page Include="Samples\Layers\ExportTiles\ExportTiles.xaml">
      <Generator>MSBuild:Compile</Generator>
      <SubType>Designer</SubType>
    </Page>
    <Page Include="Samples\Layers\FeatureCollectionLayerFromPortal\FeatureCollectionLayerFromPortal.xaml">
      <Generator>MSBuild:Compile</Generator>
      <SubType>Designer</SubType>
    </Page>
    <Page Include="Samples\Layers\FeatureCollectionLayerFromQuery\FeatureCollectionLayerFromQuery.xaml">
      <Generator>MSBuild:Compile</Generator>
      <SubType>Designer</SubType>
    </Page>
    <Page Include="Samples\Layers\FeatureLayerDefinitionExpression\FeatureLayerDefinitionExpression.xaml">
      <Generator>MSBuild:Compile</Generator>
      <SubType>Designer</SubType>
    </Page>
    <Page Include="Samples\Layers\FeatureLayerDictionaryRenderer\FeatureLayerDictionaryRenderer.xaml">
      <Generator>MSBuild:Compile</Generator>
      <SubType>Designer</SubType>
    </Page>
    <Page Include="Samples\Layers\FeatureLayerRenderingModeMap\FeatureLayerRenderingModeMap.xaml">
      <Generator>MSBuild:Compile</Generator>
      <SubType>Designer</SubType>
    </Page>
    <Page Include="Samples\Layers\FeatureLayerRenderingModeScene\FeatureLayerRenderingModeScene.xaml">
      <Generator>MSBuild:Compile</Generator>
      <SubType>Designer</SubType>
    </Page>
    <Page Include="Samples\Layers\FeatureLayerSelection\FeatureLayerSelection.xaml">
      <Generator>MSBuild:Compile</Generator>
      <SubType>Designer</SubType>
    </Page>
    <Page Include="Samples\Layers\FeatureLayerUrl\FeatureLayerUrl.xaml">
      <Generator>MSBuild:Compile</Generator>
      <SubType>Designer</SubType>
    </Page>
    <Page Include="Samples\Layers\RasterHillshade\RasterHillshade.xaml">
      <Generator>MSBuild:Compile</Generator>
      <SubType>Designer</SubType>
    </Page>
    <Page Include="Samples\Layers\RasterLayerFile\RasterLayerFile.xaml">
      <Generator>MSBuild:Compile</Generator>
      <SubType>Designer</SubType>
    </Page>
    <Page Include="Samples\Layers\RasterLayerImageServiceRaster\RasterLayerImageServiceRaster.xaml">
      <Generator>MSBuild:Compile</Generator>
      <SubType>Designer</SubType>
    </Page>
    <Page Include="Samples\Layers\RasterLayerRasterFunction\RasterLayerRasterFunction.xaml">
      <Generator>MSBuild:Compile</Generator>
      <SubType>Designer</SubType>
    </Page>
    <Page Include="Samples\Layers\RasterRenderingRule\RasterRenderingRule.xaml">
      <Generator>MSBuild:Compile</Generator>
      <SubType>Designer</SubType>
    </Page>
    <Page Include="Samples\Layers\RasterRgbRenderer\RasterRgbRenderer.xaml">
      <Generator>MSBuild:Compile</Generator>
      <SubType>Designer</SubType>
    </Page>
    <Page Include="Samples\Layers\SceneLayerUrl\SceneLayerUrl.xaml">
      <Generator>MSBuild:Compile</Generator>
      <SubType>Designer</SubType>
    </Page>
    <Page Include="Samples\Layers\TimeBasedQuery\TimeBasedQuery.xaml">
      <Generator>MSBuild:Compile</Generator>
      <SubType>Designer</SubType>
    </Page>
    <Page Include="Samples\Layers\Web_TiledLayer\Web_TiledLayer.xaml">
      <Generator>MSBuild:Compile</Generator>
      <SubType>Designer</SubType>
    </Page>
    <Page Include="Samples\Layers\WmsIdentify\WmsIdentify.xaml">
      <Generator>MSBuild:Compile</Generator>
      <SubType>Designer</SubType>
    </Page>
    <Page Include="Samples\Layers\WMSLayerUrl\WMSLayerUrl.xaml">
      <Generator>MSBuild:Compile</Generator>
      <SubType>Designer</SubType>
    </Page>
    <Page Include="Samples\Layers\WmsServiceCatalog\WmsServiceCatalog.xaml">
      <Generator>MSBuild:Compile</Generator>
      <SubType>Designer</SubType>
    </Page>
    <Page Include="Samples\Layers\WMTSLayer\WMTSLayer.xaml">
      <Generator>MSBuild:Compile</Generator>
      <SubType>Designer</SubType>
    </Page>
    <Page Include="Samples\Location\DisplayDeviceLocation\DisplayDeviceLocation.xaml">
      <Generator>MSBuild:Compile</Generator>
      <SubType>Designer</SubType>
    </Page>
    <Page Include="Samples\MapView\ChangeViewpoint\ChangeViewpoint.xaml">
      <Generator>MSBuild:Compile</Generator>
      <SubType>Designer</SubType>
    </Page>
    <Page Include="Samples\MapView\DisplayDrawingStatus\DisplayDrawingStatus.xaml">
      <Generator>MSBuild:Compile</Generator>
      <SubType>Designer</SubType>
    </Page>
    <Page Include="Samples\MapView\DisplayLayerViewState\DisplayLayerViewState.xaml">
      <Generator>MSBuild:Compile</Generator>
      <SubType>Designer</SubType>
    </Page>
    <Page Include="Samples\MapView\FeatureLayerTimeOffset\FeatureLayerTimeOffset.xaml">
      <Generator>MSBuild:Compile</Generator>
      <SubType>Designer</SubType>
    </Page>
    <Page Include="Samples\MapView\GeoViewSync\GeoViewSync.xaml">
      <Generator>MSBuild:Compile</Generator>
      <SubType>Designer</SubType>
    </Page>
    <Page Include="Samples\MapView\MapRotation\MapRotation.xaml">
      <Generator>MSBuild:Compile</Generator>
      <SubType>Designer</SubType>
    </Page>
    <Page Include="Samples\MapView\ShowCallout\ShowCallout.xaml">
      <Generator>MSBuild:Compile</Generator>
      <SubType>Designer</SubType>
    </Page>
    <Page Include="Samples\MapView\ShowMagnifier\ShowMagnifier.xaml">
      <Generator>MSBuild:Compile</Generator>
      <SubType>Designer</SubType>
    </Page>
    <Page Include="Samples\MapView\TakeScreenshot\TakeScreenshot.xaml">
      <Generator>MSBuild:Compile</Generator>
      <SubType>Designer</SubType>
    </Page>
    <Page Include="Samples\Map\AccessLoadStatus\AccessLoadStatus.xaml">
      <Generator>MSBuild:Compile</Generator>
      <SubType>Designer</SubType>
    </Page>
    <Page Include="Samples\Map\AuthorMap\AuthorMap.xaml">
      <Generator>MSBuild:Compile</Generator>
      <SubType>Designer</SubType>
    </Page>
    <Page Include="Samples\Map\ChangeBasemap\ChangeBasemap.xaml">
      <Generator>MSBuild:Compile</Generator>
      <SubType>Designer</SubType>
    </Page>
    <Page Include="Samples\Map\DisplayMap\DisplayMap.xaml">
      <Generator>MSBuild:Compile</Generator>
      <SubType>Designer</SubType>
    </Page>
    <Page Include="Samples\Map\DownloadPreplannedMapAreas\DownloadPreplannedMapAreas.xaml">
      <Generator>MSBuild:Compile</Generator>
      <SubType>Designer</SubType>
    </Page>
    <Page Include="Samples\Map\ManageBookmarks\ManageBookmarks.xaml">
      <Generator>MSBuild:Compile</Generator>
      <SubType>Designer</SubType>
    </Page>
    <Page Include="Samples\Map\OpenMapURL\OpenMapURL.xaml">
      <Generator>MSBuild:Compile</Generator>
      <SubType>Designer</SubType>
    </Page>
    <Page Include="Samples\Map\OpenMobileMap\OpenMobileMap.xaml">
      <Generator>MSBuild:Compile</Generator>
      <SubType>Designer</SubType>
    </Page>
    <Page Include="Samples\Map\SearchPortalMaps\SearchPortalMaps.xaml">
      <Generator>MSBuild:Compile</Generator>
      <SubType>Designer</SubType>
    </Page>
    <Page Include="Samples\Map\SetInitialMapArea\SetInitialMapArea.xaml">
      <Generator>MSBuild:Compile</Generator>
      <SubType>Designer</SubType>
    </Page>
    <Page Include="Samples\Map\SetInitialMapLocation\SetInitialMapLocation.xaml">
      <Generator>MSBuild:Compile</Generator>
      <SubType>Designer</SubType>
    </Page>
    <Page Include="Samples\Map\SetMapSpatialReference\SetMapSpatialReference.xaml">
      <Generator>MSBuild:Compile</Generator>
      <SubType>Designer</SubType>
    </Page>
    <Page Include="Samples\Map\SetMinMaxScale\SetMinMaxScale.xaml">
      <Generator>MSBuild:Compile</Generator>
      <SubType>Designer</SubType>
    </Page>
    <Page Include="Samples\Network Analysis\FindRoute\FindRoute.xaml">
      <Generator>MSBuild:Compile</Generator>
      <SubType>Designer</SubType>
    </Page>
    <Page Include="Samples\Search\FindAddress\FindAddress.xaml">
      <Generator>MSBuild:Compile</Generator>
      <SubType>Designer</SubType>
    </Page>
    <Page Include="Samples\Search\FindPlace\FindPlace.xaml">
      <Generator>MSBuild:Compile</Generator>
      <SubType>Designer</SubType>
    </Page>
    <Page Include="Samples\Symbology\FeatureLayerExtrusion\FeatureLayerExtrusion.xaml">
      <Generator>MSBuild:Compile</Generator>
      <SubType>Designer</SubType>
    </Page>
    <Page Include="Samples\Symbology\RenderPictureMarkers\RenderPictureMarkers.xaml">
      <Generator>MSBuild:Compile</Generator>
      <SubType>Designer</SubType>
    </Page>
    <Page Include="Samples\Symbology\RenderSimpleMarkers\RenderSimpleMarkers.xaml">
      <Generator>MSBuild:Compile</Generator>
      <SubType>Designer</SubType>
    </Page>
    <Page Include="Samples\Symbology\RenderUniqueValues\RenderUniqueValues.xaml">
      <Generator>MSBuild:Compile</Generator>
      <SubType>Designer</SubType>
    </Page>
    <Page Include="Samples\Symbology\SimpleRenderers\SimpleRenderers.xaml">
      <Generator>MSBuild:Compile</Generator>
      <SubType>Designer</SubType>
    </Page>
    <Page Include="Samples\Symbology\UseDistanceCompositeSym\UseDistanceCompositeSym.xaml">
      <Generator>MSBuild:Compile</Generator>
      <SubType>Designer</SubType>
    </Page>
    <Page Include="Samples\Tutorial\AuthorEditSaveMap\AuthorEditSaveMap.xaml">
      <Generator>MSBuild:Compile</Generator>
      <SubType>Designer</SubType>
    </Page>
  </ItemGroup>
  <!-- Sample Manager Code -->
  <ItemGroup>
    <Compile Include="App.xaml.cs">
      <DependentUpon>App.xaml</DependentUpon>
    </Compile>
    <Compile Include="Converters\NullToVisibilityConverter.cs" />
    <Compile Include="Converters\SampleToBitmapConverter.cs" />
    <Compile Include="Dialogs\SampleInfoDialog.xaml.cs">
      <DependentUpon>SampleInfoDialog.xaml</DependentUpon>
    </Compile>
    <Compile Include="ErrorPage.xaml.cs">
      <DependentUpon>ErrorPage.xaml</DependentUpon>
    </Compile>
    <Compile Include="MainPage.xaml.cs">
      <DependentUpon>MainPage.xaml</DependentUpon>
    </Compile>
    <Compile Include="Properties\AssemblyInfo.cs" />
    <Compile Include="SamplePage.xaml.cs">
      <DependentUpon>SamplePage.xaml</DependentUpon>
    </Compile>
    <ApplicationDefinition Include="App.xaml">
      <Generator>MSBuild:Compile</Generator>
      <SubType>Designer</SubType>
    </ApplicationDefinition>
    <Compile Include="Samples\Tutorial\AuthorEditSaveMap\MapViewModel.cs" />
    <Compile Include="WaitPage.xaml.cs">
      <DependentUpon>WaitPage.xaml</DependentUpon>
    </Compile>
    <Page Include="Dialogs\SampleInfoDialog.xaml">
      <SubType>Designer</SubType>
      <Generator>MSBuild:Compile</Generator>
    </Page>
    <Page Include="ErrorPage.xaml">
      <SubType>Designer</SubType>
      <Generator>MSBuild:Compile</Generator>
    </Page>
    <Page Include="MainPage.xaml">
      <Generator>MSBuild:Compile</Generator>
      <SubType>Designer</SubType>
    </Page>
    <Page Include="Resources\Styles.xaml">
      <Generator>MSBuild:Compile</Generator>
      <SubType>Designer</SubType>
    </Page>
    <Page Include="SamplePage.xaml">
      <SubType>Designer</SubType>
      <Generator>MSBuild:Compile</Generator>
    </Page>
    <Page Include="WaitPage.xaml">
      <SubType>Designer</SubType>
      <Generator>MSBuild:Compile</Generator>
    </Page>
  </ItemGroup>
  <!-- Miscellaneous Configuration -->
  <ItemGroup>
    <AppxManifest Include="Package.appxmanifest">
      <SubType>Designer</SubType>
    </AppxManifest>
    <None Include="ArcGISRuntime.UWP.Viewer_TemporaryKey.pfx" />
  </ItemGroup>
  <!-- Imports -->
  <Import Project="..\..\ArcGISRuntime.Samples.Shared\ArcGISRuntime.Samples.Shared.projitems" Label="Shared" />
  <PropertyGroup Condition=" '$(VisualStudioVersion)' == '' or '$(VisualStudioVersion)' &lt; '14.0' ">
    <VisualStudioVersion>14.0</VisualStudioVersion>
  </PropertyGroup>
  <Import Project="$(MSBuildExtensionsPath)\Microsoft\WindowsXaml\v$(VisualStudioVersion)\Microsoft.Windows.UI.Xaml.CSharp.targets" />
</Project><|MERGE_RESOLUTION|>--- conflicted
+++ resolved
@@ -132,12 +132,9 @@
     <Content Include="Samples\Data\StatsQueryGroupAndSort\StatsQueryGroupAndSort.jpg" />
     <Content Include="Samples\Data\SymbolizeShapefile\SymbolizeShapefile.jpg" />
     <Content Include="Samples\GeometryEngine\ListTransformations\ListTransformations.jpg" />
-<<<<<<< HEAD
     <Content Include="Samples\GeometryEngine\SpatialRelationships\SpatialRelationships.jpg" />
-=======
     <Content Include="Samples\GeometryEngine\GeodesicOperations\GeodesicOperations.jpg" />
     <Content Include="Samples\GeometryEngine\NearestVertex\NearestVertex.jpg" />
->>>>>>> 2ef13706
     <Content Include="Samples\GeometryEngine\ProjectWithSpecificTransformation\ProjectWithSpecificTransformation.jpg" />
     <Content Include="Samples\Geometry\FormatCoordinates\FormatCoordinates.jpg" />
     <Content Include="Samples\Geoprocessing\AnalyzeHotspots\AnalyzeHotspots.jpg" />
@@ -329,16 +326,14 @@
     <Compile Include="Samples\GeometryEngine\ListTransformations\ListTransformations.xaml.cs">
       <DependentUpon>ListTransformations.xaml</DependentUpon>
     </Compile>
-<<<<<<< HEAD
     <Compile Include="Samples\GeometryEngine\SpatialRelationships\SpatialRelationships.xaml.cs">
       <DependentUpon>SpatialRelationships.xaml</DependentUpon>
-=======
+    </Compile>
     <Compile Include="Samples\GeometryEngine\GeodesicOperations\GeodesicOperations.xaml.cs">
       <DependentUpon>GeodesicOperations.xaml</DependentUpon>
     </Compile>
     <Compile Include="Samples\GeometryEngine\NearestVertex\NearestVertex.xaml.cs">
       <DependentUpon>NearestVertex.xaml</DependentUpon>
->>>>>>> 2ef13706
     </Compile>
     <Compile Include="Samples\GeometryEngine\ProjectWithSpecificTransformation\ProjectWithSpecificTransformation.xaml.cs">
       <DependentUpon>ProjectWithSpecificTransformation.xaml</DependentUpon>
@@ -663,15 +658,15 @@
       <Generator>MSBuild:Compile</Generator>
       <SubType>Designer</SubType>
     </Page>
-<<<<<<< HEAD
     <Page Include="Samples\GeometryEngine\SpatialRelationships\SpatialRelationships.xaml">
-=======
+      <Generator>MSBuild:Compile</Generator>
+      <SubType>Designer</SubType>
+    </Page>
     <Page Include="Samples\GeometryEngine\GeodesicOperations\GeodesicOperations.xaml">
       <Generator>MSBuild:Compile</Generator>
       <SubType>Designer</SubType>
     </Page>
     <Page Include="Samples\GeometryEngine\NearestVertex\NearestVertex.xaml">
->>>>>>> 2ef13706
       <Generator>MSBuild:Compile</Generator>
       <SubType>Designer</SubType>
     </Page>
