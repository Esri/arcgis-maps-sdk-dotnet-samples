--- conflicted
+++ resolved
@@ -114,12 +114,8 @@
   </ItemGroup>
   <ItemGroup>
     <!-- Screenshots -->
-<<<<<<< HEAD
-    <Content Include="Samples\Network analysis\ConfigureSubnetworkTrace\ConfigureSubnetworkTrace.jpg" />
-=======
     <Content Include="Samples\Utility network\PerformValveIsolationTrace\PerformValveIsolationTrace.jpg" />
     <Content Include="Samples\Utility network\ConfigureSubnetworkTrace\ConfigureSubnetworkTrace.jpg" />
->>>>>>> 9fab90eb
     <Content Include="Assets\banner-background-purple.png" />
     <Content Include="Samples\Analysis\DistanceMeasurement\DistanceMeasurement.jpg" />
     <Content Include="Samples\Analysis\LineOfSightGeoElement\LineOfSightGeoElement.jpg" />
@@ -373,14 +369,10 @@
   </ItemGroup>
   <ItemGroup>
     <!-- Sample Code -->
-<<<<<<< HEAD
-    <Compile Include="Samples\Network analysis\ConfigureSubnetworkTrace\ConfigureSubnetworkTrace.xaml.cs">
-=======
     <Compile Include="Samples\Utility network\PerformValveIsolationTrace\PerformValveIsolationTrace.xaml.cs">
       <DependentUpon>PerformValveIsolationTrace.xaml</DependentUpon>
     </Compile>
     <Compile Include="Samples\Utility network\ConfigureSubnetworkTrace\ConfigureSubnetworkTrace.xaml.cs">
->>>>>>> 9fab90eb
       <DependentUpon>ConfigureSubnetworkTrace.xaml</DependentUpon>
     </Compile>
     <Compile Include="Samples\Layers\DisplaySubtypeFeatureLayer\DisplaySubtypeFeatureLayer.xaml.cs">
@@ -950,15 +942,11 @@
   </ItemGroup>
   <ItemGroup>
     <!-- Sample XAML -->
-<<<<<<< HEAD
-    <Page Include="Samples\Network analysis\ConfigureSubnetworkTrace\ConfigureSubnetworkTrace.xaml">
-=======
     <Page Include="Samples\Utility network\PerformValveIsolationTrace\PerformValveIsolationTrace.xaml">
       <Generator>MSBuild:Compile</Generator>
       <SubType>Designer</SubType>
     </Page>
     <Page Include="Samples\Utility network\ConfigureSubnetworkTrace\ConfigureSubnetworkTrace.xaml">
->>>>>>> 9fab90eb
       <Generator>MSBuild:Compile</Generator>
       <SubType>Designer</SubType>
     </Page>
