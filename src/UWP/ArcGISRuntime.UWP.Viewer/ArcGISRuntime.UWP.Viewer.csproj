--- conflicted
+++ resolved
@@ -114,8 +114,6 @@
   </ItemGroup>
   <ItemGroup>
     <!-- Screenshots -->
-<<<<<<< HEAD
-=======
     <Content Include="Assets\banner-background-black.png" />
     <Content Include="Samples\Layers\RasterColormapRenderer\RasterColormapRenderer.jpg" />
     <Content Include="Samples\MapView\ChooseCameraController\ChooseCameraController.jpg" />
@@ -127,7 +125,6 @@
     <Content Include="Samples\Symbology\SymbolsFromMobileStyle\SymbolsFromMobileStyle.jpg" />
     <EmbeddedResource Include="Resources\PictureMarkerSymbols\pin_blue.png" />
     <Content Include="Samples\Network Analysis\RouteAroundBarriers\RouteAroundBarriers.jpg" />
->>>>>>> 15ec602f
     <Content Include="Samples\Map\DownloadPreplannedMap\DownloadPreplannedMap.jpg" />
     <Content Include="Samples\Layers\GroupLayers\GroupLayers.jpg" />
     <Content Include="Samples\Map\OfflineBasemapByReference\OfflineBasemapByReference.jpg" />
@@ -340,8 +337,6 @@
   </ItemGroup>
   <ItemGroup>
     <!-- Sample Code -->
-<<<<<<< HEAD
-=======
     <Compile Include="Samples\Map\GetElevationAtPoint\GetElevationAtPoint.xaml.cs">
       <DependentUpon>GetElevationAtPoint.xaml</DependentUpon>
     </Compile>
@@ -373,7 +368,6 @@
     <Compile Include="Samples\Network Analysis\RouteAroundBarriers\RouteAroundBarriers.xaml.cs">
       <DependentUpon>RouteAroundBarriers.xaml</DependentUpon>
     </Compile>
->>>>>>> 15ec602f
     <Compile Include="Samples\Map\DownloadPreplannedMap\DownloadPreplannedMap.xaml.cs">
       <DependentUpon>DownloadPreplannedMap.xaml</DependentUpon>
     </Compile>
@@ -407,10 +401,6 @@
     <Compile Include="Samples\Map\OpenMobileScenePackage\OpenMobileScenePackage.xaml.cs">
       <DependentUpon>OpenMobileScenePackage.xaml</DependentUpon>
     </Compile>
-<<<<<<< HEAD
-    <Compile Include="Converters\DoubleToScaleStringConverter.cs" />
-=======
->>>>>>> 15ec602f
     <Compile Include="Samples\Map\MapReferenceScale\MapReferenceScale.xaml.cs">
       <DependentUpon>MapReferenceScale.xaml</DependentUpon>
     </Compile>
@@ -429,10 +419,6 @@
     <Compile Include="Samples\GraphicsOverlay\DictionaryRendererGraphicsOverlay\DictionaryRendererGraphicsOverlay.xaml.cs">
       <DependentUpon>DictionaryRendererGraphicsOverlay.xaml</DependentUpon>
     </Compile>
-<<<<<<< HEAD
-    <Compile Include="Converters\ItemToImageSourceConverter.cs" />
-=======
->>>>>>> 15ec602f
     <Compile Include="Samples\Map\MobileMapSearchAndRoute\MobileMapSearchAndRoute.xaml.cs">
       <DependentUpon>MobileMapSearchAndRoute.xaml</DependentUpon>
     </Compile>
@@ -883,8 +869,6 @@
   </ItemGroup>
   <ItemGroup>
     <!-- Sample XAML -->
-<<<<<<< HEAD
-=======
     <Page Include="Samples\Layers\RasterColormapRenderer\RasterColormapRenderer.xaml">
       <Generator>MSBuild:Compile</Generator>
       <SubType>Designer</SubType>
@@ -921,7 +905,6 @@
       <Generator>MSBuild:Compile</Generator>
       <SubType>Designer</SubType>
     </Page>
->>>>>>> 15ec602f
     <Page Include="Samples\Map\DownloadPreplannedMap\DownloadPreplannedMap.xaml">
       <Generator>MSBuild:Compile</Generator>
       <SubType>Designer</SubType>
@@ -1645,14 +1628,6 @@
     </PackageReference>
     <PackageReference Include="Esri.ArcGISRuntime.UWP">
       <Version>100.5.0</Version>
-<<<<<<< HEAD
-    </PackageReference>
-    <PackageReference Include="MarkedNet">
-      <Version>2.1.2</Version>
-    </PackageReference>
-    <PackageReference Include="Microsoft.NETCore.UniversalWindowsPlatform">
-      <Version>6.1.9</Version>
-=======
     </PackageReference>
     <PackageReference Include="Microsoft.NETCore.UniversalWindowsPlatform">
       <Version>6.2.8</Version>
@@ -1665,7 +1640,6 @@
     </PackageReference>
     <PackageReference Include="Monaco.Editor">
       <Version>0.8.1-alpha</Version>
->>>>>>> 15ec602f
     </PackageReference>
   </ItemGroup>
   <!-- Source Code Viewer -->
@@ -1678,8 +1652,6 @@
       <SubType>Designer</SubType>
     </Page>
   </ItemGroup>
-<<<<<<< HEAD
-=======
   <ItemGroup>
     <Content Include="Resources\licenses.md">
       <CopyToOutputDirectory>PreserveNewest</CopyToOutputDirectory>
@@ -1690,7 +1662,6 @@
       <CopyToOutputDirectory>PreserveNewest</CopyToOutputDirectory>
     </Content>
   </ItemGroup>
->>>>>>> 15ec602f
   <!-- Imports -->
   <Import Project="..\..\ArcGISRuntime.Samples.Shared\ArcGISRuntime.Samples.Shared.projitems" Label="Shared" />
   <PropertyGroup Condition=" '$(VisualStudioVersion)' == '' or '$(VisualStudioVersion)' &lt; '14.0' ">
