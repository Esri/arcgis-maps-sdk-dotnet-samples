﻿<?xml version="1.0" encoding="utf-8"?>
<Project ToolsVersion="14.0" DefaultTargets="Build" xmlns="http://schemas.microsoft.com/developer/msbuild/2003">
  <Import Project="$(MSBuildExtensionsPath)\$(MSBuildToolsVersion)\Microsoft.Common.props" Condition="Exists('$(MSBuildExtensionsPath)\$(MSBuildToolsVersion)\Microsoft.Common.props')" />
  <!-- Build Configurations -->
  <PropertyGroup>
    <Configuration Condition=" '$(Configuration)' == '' ">Debug</Configuration>
    <Platform Condition=" '$(Platform)' == '' ">x86</Platform>
    <ProjectGuid>{BE5076AF-ECE0-4EA9-994E-37BAD4B19828}</ProjectGuid>
    <OutputType>AppContainerExe</OutputType>
    <AppDesignerFolder>Properties</AppDesignerFolder>
    <RootNamespace>ArcGISRuntime</RootNamespace>
    <AssemblyName>ArcGISRuntime</AssemblyName>
    <DefaultLanguage>en-US</DefaultLanguage>
    <TargetPlatformIdentifier>UAP</TargetPlatformIdentifier>
    <TargetPlatformVersion>10.0.16299.0</TargetPlatformVersion>
    <TargetPlatformMinVersion>10.0.16299.0</TargetPlatformMinVersion>
    <MinimumVisualStudioVersion>14</MinimumVisualStudioVersion>
    <EnableDotNetNativeCompatibleProfile>true</EnableDotNetNativeCompatibleProfile>
    <FileAlignment>512</FileAlignment>
    <ProjectTypeGuids>{A5A43C5B-DE2A-4C0C-9213-0A381AF9435A};{FAE04EC0-301F-11D3-BF4B-00C04F79EFBC}</ProjectTypeGuids>
    <PackageCertificateKeyFile>ArcGISRuntime.UWP.Viewer_TemporaryKey.pfx</PackageCertificateKeyFile>
    <RuntimeIdentifiers>win10-arm;win10-arm-aot;win10-x86;win10-x86-aot;win10-x64;win10-x64-aot</RuntimeIdentifiers>
  </PropertyGroup>
  <PropertyGroup Condition="'$(Configuration)|$(Platform)' == 'Debug|ARM'">
    <DebugSymbols>true</DebugSymbols>
    <OutputPath>..\..\..\output\UWP\ARM\debug\</OutputPath>
    <DefineConstants>DEBUG;TRACE;NETFX_CORE;WINDOWS_UWP</DefineConstants>
    <NoWarn>;2008</NoWarn>
    <DebugType>full</DebugType>
    <PlatformTarget>ARM</PlatformTarget>
    <UseVSHostingProcess>false</UseVSHostingProcess>
    <ErrorReport>prompt</ErrorReport>
    <Prefer32Bit>true</Prefer32Bit>
  </PropertyGroup>
  <PropertyGroup Condition="'$(Configuration)|$(Platform)' == 'Release|ARM'">
    <OutputPath>..\..\..\output\UWP\ARM\release\</OutputPath>
    <DefineConstants>TRACE;NETFX_CORE;WINDOWS_UWP</DefineConstants>
    <Optimize>true</Optimize>
    <NoWarn>;2008</NoWarn>
    <DebugType>pdbonly</DebugType>
    <PlatformTarget>ARM</PlatformTarget>
    <UseVSHostingProcess>false</UseVSHostingProcess>
    <ErrorReport>prompt</ErrorReport>
    <Prefer32Bit>true</Prefer32Bit>
    <UseDotNetNativeToolchain>true</UseDotNetNativeToolchain>
  </PropertyGroup>
  <PropertyGroup Condition="'$(Configuration)|$(Platform)' == 'Debug|x64'">
    <DebugSymbols>true</DebugSymbols>
    <OutputPath>..\..\..\output\UWP\x64\debug\</OutputPath>
    <DefineConstants>DEBUG;TRACE;NETFX_CORE;WINDOWS_UWP</DefineConstants>
    <NoWarn>;2008</NoWarn>
    <DebugType>full</DebugType>
    <PlatformTarget>x64</PlatformTarget>
    <UseVSHostingProcess>false</UseVSHostingProcess>
    <ErrorReport>prompt</ErrorReport>
    <Prefer32Bit>true</Prefer32Bit>
  </PropertyGroup>
  <PropertyGroup Condition="'$(Configuration)|$(Platform)' == 'Release|x64'">
    <OutputPath>..\..\..\output\UWP\x64\release\</OutputPath>
    <DefineConstants>TRACE;NETFX_CORE;WINDOWS_UWP</DefineConstants>
    <Optimize>true</Optimize>
    <NoWarn>;2008</NoWarn>
    <DebugType>pdbonly</DebugType>
    <PlatformTarget>x64</PlatformTarget>
    <UseVSHostingProcess>false</UseVSHostingProcess>
    <ErrorReport>prompt</ErrorReport>
    <Prefer32Bit>true</Prefer32Bit>
    <UseDotNetNativeToolchain>true</UseDotNetNativeToolchain>
  </PropertyGroup>
  <PropertyGroup Condition="'$(Configuration)|$(Platform)' == 'Debug|x86'">
    <DebugSymbols>true</DebugSymbols>
    <OutputPath>..\..\..\output\UWP\x86\debug\</OutputPath>
    <DefineConstants>DEBUG;TRACE;NETFX_CORE;WINDOWS_UWP</DefineConstants>
    <NoWarn>;2008</NoWarn>
    <DebugType>full</DebugType>
    <PlatformTarget>x86</PlatformTarget>
    <UseVSHostingProcess>false</UseVSHostingProcess>
    <ErrorReport>prompt</ErrorReport>
    <Prefer32Bit>true</Prefer32Bit>
    <Optimize>false</Optimize>
    <UseDotNetNativeToolchain>false</UseDotNetNativeToolchain>
    <WarningLevel>4</WarningLevel>
    <LangVersion>6</LangVersion>
  </PropertyGroup>
  <PropertyGroup Condition="'$(Configuration)|$(Platform)' == 'Release|x86'">
    <OutputPath>..\..\..\output\UWP\x86\release\</OutputPath>
    <DefineConstants>TRACE;NETFX_CORE;WINDOWS_UWP</DefineConstants>
    <Optimize>true</Optimize>
    <NoWarn>;2008</NoWarn>
    <DebugType>pdbonly</DebugType>
    <PlatformTarget>x86</PlatformTarget>
    <UseVSHostingProcess>false</UseVSHostingProcess>
    <ErrorReport>prompt</ErrorReport>
    <Prefer32Bit>true</Prefer32Bit>
    <UseDotNetNativeToolchain>true</UseDotNetNativeToolchain>
    <LangVersion>6</LangVersion>
  </PropertyGroup>
  <PropertyGroup>
    <RunPostBuildEvent>Always</RunPostBuildEvent>
  </PropertyGroup>
  <!-- References -->
  <ItemGroup>
    <!-- A reference to the entire .Net Framework and Windows SDK are automatically included -->
    <SDKReference Include="Microsoft.VCLibs, version=14.0">
      <Name>Visual C++ 2015 Runtime for Universal Windows Platform Apps</Name>
    </SDKReference>
    <SDKReference Include="WindowsMobile, Version=10.0.16299.0">
      <Name>Windows Mobile Extensions for the UWP</Name>
    </SDKReference>
    <SDKReference Include="Microsoft.VCLibs, version=14.0">
      <Name>Visual C++ 2015 Runtime for Universal Windows Platform Apps</Name>
    </SDKReference>
  </ItemGroup>
  <ItemGroup>
    <!-- Screenshots -->
<<<<<<< HEAD
    <Content Include="Assets\routingSymbol.png" />
    <Content Include="Samples\Map\MobileMapSearchAndRoute\MobileMapSearchAndRoute.jpg" />
    <Content Include="Samples\Data\UpdateAttributes\UpdateAttributes.jpg" />
=======
	  <Content Include="Samples\Search\OfflineGeocode\OfflineGeocode.jpg" />
	  <Content Include="Samples\Search\ReverseGeocode\ReverseGeocode.jpg" />
    <Content Include="Samples\Data\EditFeatureAttachments\EditFeatureAttachments.jpg" />
	  <Content Include="Samples\Geometry\Project\Project.jpg" />
	  <Content Include="Samples\Layers\OpenStreetMapLayer\OpenStreetMapLayer.jpg" />
	  <Content Include="Samples\Map\ManageOperationalLayers\ManageOperationalLayers.jpg" />
	  <Content Include="Samples\Data\UpdateAttributes\UpdateAttributes.jpg" />
>>>>>>> aa8dfd77
    <Content Include="Samples\Data\UpdateGeometries\UpdateGeometries.jpg" />
    <Content Include="Samples\Data\AddFeatures\AddFeatures.jpg" />
    <Content Include="Samples\Data\DeleteFeatures\DeleteFeatures.jpg" />
    <Content Include="Samples\Symbology\SceneSymbols\SceneSymbols.jpg" />
    <Content Include="Samples\Map\TerrainExaggeration\TerrainExaggeration.jpg" />
    <Content Include="Samples\Map\ChangeAtmosphereEffect\ChangeAtmosphereEffect.jpg" />
    <Content Include="Samples\GraphicsOverlay\ScenePropertiesExpressions\ScenePropertiesExpressions.jpg" />
    <Content Include="Samples\Geometry\SpatialOperations\SpatialOperations.jpg" />
    <Content Include="Samples\MapView\IdentifyLayers\IdentifyLayers.jpg" />
    <Content Include="Samples\Layers\ListKmlContents\ListKmlContents.jpg" />
    <Content Include="Samples\Layers\IdentifyKmlFeatures\IdentifyKmlFeatures.jpg" />
    <Content Include="Samples\Layers\DisplayKmlNetworkLinks\DisplayKmlNetworkLinks.jpg" />
    <Content Include="Samples\Layers\DisplayKml\DisplayKml.jpg" />
    <Content Include="Samples\Analysis\DistanceMeasurement\DistanceMeasurement.jpg" />
    <Content Include="Samples\Analysis\LineOfSightGeoElement\LineOfSightGeoElement.jpg" />
    <Content Include="Samples\Analysis\LineOfSightLocation\LineOfSightLocation.jpg" />
    <Content Include="Samples\Analysis\QueryFeatureCountAndExtent\QueryFeatureCountAndExtent.jpg" />
    <Content Include="Samples\Analysis\ViewshedCamera\ViewshedCamera.jpg" />
    <Content Include="Samples\Analysis\ViewshedGeoElement\ViewshedGeoElement.jpg" />
    <Content Include="Samples\Analysis\ViewshedLocation\ViewshedLocation.jpg" />
    <Content Include="Samples\Data\EditAndSyncFeatures\EditAndSyncFeatures.jpg" />
    <Content Include="Samples\Data\FeatureLayerGeodatabase\FeatureLayerGeodatabase.jpg" />
    <Content Include="Samples\Data\FeatureLayerGeoPackage\FeatureLayerGeoPackage.jpg" />
    <Content Include="Samples\Data\FeatureLayerQuery\FeatureLayerQuery.jpg" />
    <Content Include="Samples\Data\FeatureLayerShapefile\FeatureLayerShapefile.jpg" />
    <Content Include="Samples\Data\GenerateGeodatabase\GenerateGeodatabase.jpg" />
    <Content Include="Samples\Data\GeodatabaseTransactions\GeodatabaseTransactions.jpg" />
    <Content Include="Samples\Data\ListRelatedFeatures\ListRelatedFeatures.jpg" />
    <Content Include="Samples\Data\RasterLayerGeoPackage\RasterLayerGeoPackage.jpg" />
    <Content Include="Samples\Data\ReadGeoPackage\ReadGeoPackage.jpg" />
    <Content Include="Samples\Data\ReadShapefileMetadata\ReadShapefileMetadata.jpg" />
    <Content Include="Samples\Data\ServiceFeatureTableCache\ServiceFeatureTableCache.jpg" />
    <Content Include="Samples\Data\ServiceFeatureTableManualCache\ServiceFeatureTableManualCache.jpg" />
    <Content Include="Samples\Data\ServiceFeatureTableNoCache\ServiceFeatureTableNoCache.jpg" />
    <Content Include="Samples\Data\StatisticalQuery\StatisticalQuery.jpg" />
    <Content Include="Samples\Data\StatsQueryGroupAndSort\StatsQueryGroupAndSort.jpg" />
    <Content Include="Samples\Data\SymbolizeShapefile\SymbolizeShapefile.jpg" />
    <Content Include="Samples\Geometry\Buffer\Buffer.jpg" />
    <Content Include="Samples\Geometry\BufferList\BufferList.jpg" />
    <Content Include="Samples\Geometry\ClipGeometry\ClipGeometry.jpg" />
    <Content Include="Samples\Geometry\ConvexHull\ConvexHull.jpg" />
    <Content Include="Samples\Geometry\ConvexHullList\ConvexHullList.jpg" />
    <Content Include="Samples\Geometry\CreateGeometries\CreateGeometries.jpg" />
    <Content Include="Samples\Geometry\CutGeometry\CutGeometry.jpg" />
    <Content Include="Samples\Geometry\DensifyAndGeneralize\DensifyAndGeneralize.jpg" />
    <Content Include="Samples\Geometry\FormatCoordinates\FormatCoordinates.jpg" />
    <Content Include="Samples\Geometry\GeodesicOperations\GeodesicOperations.jpg" />
    <Content Include="Samples\Geometry\ListTransformations\ListTransformations.jpg" />
    <Content Include="Samples\Geometry\NearestVertex\NearestVertex.jpg" />
    <Content Include="Samples\Geometry\ProjectWithSpecificTransformation\ProjectWithSpecificTransformation.jpg" />
    <Content Include="Samples\Geometry\SpatialRelationships\SpatialRelationships.jpg" />
    <Content Include="Samples\Geoprocessing\AnalyzeHotspots\AnalyzeHotspots.jpg" />
    <Content Include="Samples\Geoprocessing\AnalyzeViewshed\AnalyzeViewshed.jpg" />
    <Content Include="Samples\Geoprocessing\ListGeodatabaseVersions\ListGeodatabaseVersions.jpg" />
    <Content Include="Samples\GraphicsOverlay\AddGraphicsRenderer\AddGraphicsRenderer.jpg" />
    <Content Include="Samples\GraphicsOverlay\AddGraphicsWithSymbols\AddGraphicsWithSymbols.jpg" />
    <Content Include="Samples\GraphicsOverlay\Animate3DGraphic\Animate3DGraphic.jpg" />
    <Content Include="Samples\GraphicsOverlay\IdentifyGraphics\IdentifyGraphics.jpg" />
    <Content Include="Samples\GraphicsOverlay\SketchOnMap\SketchOnMap.jpg" />
    <Content Include="Samples\GraphicsOverlay\SurfacePlacements\SurfacePlacements.jpg" />
    <Content Include="Samples\Hydrography\AddEncExchangeSet\AddEncExchangeSet.jpg" />
    <Content Include="Samples\Hydrography\ChangeEncDisplaySettings\ChangeEncDisplaySettings.jpg" />
    <Content Include="Samples\Hydrography\SelectEncFeatures\SelectEncFeatures.jpg" />
    <Content Include="Samples\Layers\ArcGISMapImageLayerUrl\ArcGISMapImageLayerUrl.jpg" />
    <Content Include="Samples\Layers\ArcGISTiledLayerUrl\ArcGISTiledLayerUrl.jpg" />
    <Content Include="Samples\Layers\ArcGISVectorTiledLayerUrl\ArcGISVectorTiledLayerUrl.jpg" />
    <Content Include="Samples\Layers\ChangeBlendRenderer\ChangeBlendRenderer.jpg" />
    <Content Include="Samples\Layers\ChangeFeatureLayerRenderer\ChangeFeatureLayerRenderer.jpg" />
    <Content Include="Samples\Layers\ChangeStretchRenderer\ChangeStretchRenderer.jpg" />
    <Content Include="Samples\Layers\ChangeSublayerRenderer\ChangeSublayerRenderer.jpg" />
    <Content Include="Samples\Layers\ChangeSublayerVisibility\ChangeSublayerVisibility.jpg" />
    <Content Include="Samples\Layers\CreateFeatureCollectionLayer\CreateFeatureCollectionLayer.jpg" />
    <Content Include="Samples\Layers\DisplayScene\DisplayScene.jpg" />
    <Content Include="Samples\Layers\ExportTiles\ExportTiles.jpg" />
    <Content Include="Samples\Layers\FeatureCollectionLayerFromPortal\FeatureCollectionLayerFromPortal.jpg" />
    <Content Include="Samples\Layers\FeatureCollectionLayerFromQuery\FeatureCollectionLayerFromQuery.jpg" />
    <Content Include="Samples\Layers\FeatureLayerDefinitionExpression\FeatureLayerDefinitionExpression.jpg" />
    <Content Include="Samples\Layers\FeatureLayerDictionaryRenderer\FeatureLayerDictionaryRenderer.jpg" />
    <Content Include="Samples\Layers\FeatureLayerRenderingModeMap\FeatureLayerRenderingModeMap.jpg" />
    <Content Include="Samples\Layers\FeatureLayerRenderingModeScene\FeatureLayerRenderingModeScene.jpg" />
    <Content Include="Samples\Layers\FeatureLayerSelection\FeatureLayerSelection.jpg" />
    <Content Include="Samples\Layers\FeatureLayerUrl\FeatureLayerUrl.jpg" />
    <Content Include="Samples\Layers\LoadWebTiledLayer\LoadWebTiledLayer.jpg" />
    <Content Include="Samples\Layers\MapImageLayerTables\MapImageLayerTables.jpg" />
    <Content Include="Samples\Layers\MapImageSublayerQuery\MapImageSublayerQuery.jpg" />
    <Content Include="Samples\Layers\RasterHillshade\RasterHillshade.jpg" />
    <Content Include="Samples\Layers\RasterLayerFile\RasterLayerFile.jpg" />
    <Content Include="Samples\Layers\RasterLayerImageServiceRaster\RasterLayerImageServiceRaster.jpg" />
    <Content Include="Samples\Layers\RasterLayerRasterFunction\RasterLayerRasterFunction.jpg" />
    <Content Include="Samples\Layers\RasterRenderingRule\RasterRenderingRule.jpg" />
    <Content Include="Samples\Layers\RasterRgbRenderer\RasterRgbRenderer.jpg" />
    <Content Include="Samples\Layers\SceneLayerSelection\SceneLayerSelection.jpg" />
    <Content Include="Samples\Layers\SceneLayerUrl\SceneLayerUrl.jpg" />
    <Content Include="Samples\Layers\ShowLabelsOnLayer\ShowLabelsOnLayer.jpg" />
    <Content Include="Samples\Layers\StyleWmsLayer\StyleWmsLayer.jpg" />
    <Content Include="Samples\Layers\TimeBasedQuery\TimeBasedQuery.jpg" />
    <Content Include="Samples\Layers\WmsIdentify\WmsIdentify.jpg" />
    <Content Include="Samples\Layers\WMSLayerUrl\WMSLayerUrl.jpg" />
    <Content Include="Samples\Layers\WmsServiceCatalog\WmsServiceCatalog.jpg" />
    <Content Include="Samples\Layers\WMTSLayer\WMTSLayer.jpg" />
    <Content Include="Samples\Location\DisplayDeviceLocation\DisplayDeviceLocation.jpg" />
    <Content Include="Samples\Map\AccessLoadStatus\AccessLoadStatus.jpg" />
    <Content Include="Samples\Map\AuthorMap\AuthorMap.jpg" />
    <Content Include="Samples\Map\ChangeBasemap\ChangeBasemap.jpg" />
    <Content Include="Samples\Map\DisplayMap\DisplayMap.jpg" />
    <Content Include="Samples\Map\GenerateOfflineMap\GenerateOfflineMap.jpg" />
    <Content Include="Samples\Map\ManageBookmarks\ManageBookmarks.jpg" />
    <Content Include="Samples\Map\OpenMapURL\OpenMapURL.jpg" />
    <Content Include="Samples\Map\OpenMobileMap\OpenMobileMap.jpg" />
    <Content Include="Samples\Map\OpenScene\OpenScene.jpg" />
    <Content Include="Samples\Map\SearchPortalMaps\SearchPortalMaps.jpg" />
    <Content Include="Samples\Map\SetInitialMapArea\SetInitialMapArea.jpg" />
    <Content Include="Samples\Map\SetInitialMapLocation\SetInitialMapLocation.jpg" />
    <Content Include="Samples\Map\SetMapSpatialReference\SetMapSpatialReference.jpg" />
    <Content Include="Samples\Map\SetMinMaxScale\SetMinMaxScale.jpg" />
    <Content Include="Samples\MapView\ChangeTimeExtent\ChangeTimeExtent.jpg" />
    <Content Include="Samples\MapView\ChangeViewpoint\ChangeViewpoint.jpg" />
    <Content Include="Samples\MapView\DisplayDrawingStatus\DisplayDrawingStatus.jpg" />
    <Content Include="Samples\MapView\DisplayGrid\DisplayGrid.jpg" />
    <Content Include="Samples\MapView\DisplayLayerViewState\DisplayLayerViewState.jpg" />
    <Content Include="Samples\MapView\FeatureLayerTimeOffset\FeatureLayerTimeOffset.jpg" />
    <Content Include="Samples\MapView\GeoViewSync\GeoViewSync.jpg" />
    <Content Include="Samples\MapView\MapRotation\MapRotation.jpg" />
    <Content Include="Samples\MapView\ShowCallout\ShowCallout.jpg" />
    <Content Include="Samples\MapView\ShowMagnifier\ShowMagnifier.jpg" />
    <Content Include="Samples\MapView\TakeScreenshot\TakeScreenshot.jpg" />
    <Content Include="Samples\Network Analysis\ClosestFacility\ClosestFacility.jpg" />
    <Content Include="Samples\Network Analysis\ClosestFacilityStatic\ClosestFacilityStatic.jpg" />
    <Content Include="Samples\Network Analysis\FindRoute\FindRoute.jpg" />
    <Content Include="Samples\Network Analysis\FindServiceArea\FindServiceArea.jpg" />
    <Content Include="Samples\Search\FindAddress\FindAddress.jpg" />
    <Content Include="Samples\Search\FindPlace\FindPlace.jpg" />
    <Content Include="Samples\Security\IntegratedWindowsAuth\IntegratedWindowsAuth.jpg" />
    <Content Include="Samples\Security\OAuth\OAuth.jpg" />
    <Content Include="Samples\Security\TokenSecuredChallenge\TokenSecuredChallenge.jpg" />
    <Content Include="Samples\Symbology\FeatureLayerExtrusion\FeatureLayerExtrusion.jpg" />
    <Content Include="Samples\Symbology\RenderPictureMarkers\RenderPictureMarkers.jpg" />
    <Content Include="Samples\Symbology\RenderSimpleMarkers\RenderSimpleMarkers.jpg" />
    <Content Include="Samples\Symbology\RenderUniqueValues\RenderUniqueValues.jpg" />
    <Content Include="Samples\Symbology\SimpleRenderers\SimpleRenderers.jpg" />
    <Content Include="Samples\Symbology\UseDistanceCompositeSym\UseDistanceCompositeSym.jpg" />
  </ItemGroup>
  <ItemGroup>
    <!-- Misc Resources -->
    <Content Include="Assets\BadgeLogo.scale-200.png" />
    <Content Include="Assets\banner-background-blue.png" />
    <Content Include="Assets\SplashScreen.scale-100.png" />
    <Content Include="Assets\square-310-400.scale-100.png" />
    <Content Include="Assets\square-310-400.scale-125.png" />
    <Content Include="Assets\square-310-400.scale-150.png" />
    <Content Include="Assets\square-310-400.scale-200.png" />
    <Content Include="Assets\square-310-400.scale-400.png" />
    <Content Include="Assets\square-71-400.scale-100.png" />
    <Content Include="Assets\square-71-400.scale-125.png" />
    <Content Include="Assets\square-71-400.scale-150.png" />
    <Content Include="Assets\square-71-400.scale-200.png" />
    <Content Include="Assets\square-71-400.scale-400.png" />
    <Content Include="Assets\Square150x150Logo.scale-100.png" />
    <Content Include="Assets\Square150x150Logo.scale-125.png" />
    <Content Include="Assets\Square150x150Logo.scale-150.png" />
    <Content Include="Assets\Square150x150Logo.scale-400.png" />
    <Content Include="Assets\Square44x44Logo.scale-100.png" />
    <Content Include="Assets\Square44x44Logo.scale-125.png" />
    <Content Include="Assets\Square44x44Logo.scale-150.png" />
    <Content Include="Assets\Square44x44Logo.scale-400.png" />
    <Content Include="Assets\Square44x44Logo.targetsize-16.png" />
    <Content Include="Assets\Square44x44Logo.targetsize-256.png" />
    <Content Include="Assets\Square44x44Logo.targetsize-48.png" />
    <Content Include="Assets\StoreLogo.scale-100.png" />
    <Content Include="Assets\StoreLogo.scale-125.png" />
    <Content Include="Assets\StoreLogo.scale-150.png" />
    <Content Include="Assets\StoreLogo.scale-200.png" />
    <Content Include="Assets\StoreLogo.scale-400.png" />
    <Content Include="Assets\Wide310x150Logo.scale-100.png" />
    <Content Include="Assets\Wide310x150Logo.scale-125.png" />
    <Content Include="Assets\Wide310x150Logo.scale-150.png" />
    <Content Include="Assets\Wide310x150Logo.scale-400.png" />
    <Content Include="Properties\Default.rd.xml" />
    <Content Include="Assets\SplashScreen.scale-200.png" />
    <Content Include="Assets\Square150x150Logo.scale-200.png" />
    <Content Include="Assets\Square44x44Logo.scale-200.png" />
    <Content Include="Assets\Wide310x150Logo.scale-200.png" />
    <EmbeddedResource Include="Resources\PictureMarkerSymbols\pin_star_blue.png" />
  </ItemGroup>
  <ItemGroup>
    <!-- Sample Code -->
<<<<<<< HEAD
    <Compile Include="Converters\ItemToImageSourceConverter.cs" />
    <Compile Include="Samples\Map\MobileMapSearchAndRoute\MobileMapSearchAndRoute.xaml.cs">
      <DependentUpon>MobileMapSearchAndRoute.xaml</DependentUpon>
=======
    <Compile Include="Samples\Search\OfflineGeocode\OfflineGeocode.xaml.cs">
      <DependentUpon>OfflineGeocode.xaml</DependentUpon>
    </Compile>
    <Compile Include="Samples\Search\ReverseGeocode\ReverseGeocode.xaml.cs">
      <DependentUpon>ReverseGeocode.xaml</DependentUpon>
    </Compile>
    <Compile Include="Samples\Data\EditFeatureAttachments\EditFeatureAttachments.xaml.cs">
      <DependentUpon>EditFeatureAttachments.xaml</DependentUpon>
    </Compile>
    <Compile Include="Samples\Geometry\Project\Project.xaml.cs">
      <DependentUpon>Project.xaml</DependentUpon>
    </Compile>
    <Compile Include="Samples\Layers\OpenStreetMapLayer\OpenStreetMapLayer.xaml.cs">
      <DependentUpon>OpenStreetMapLayer.xaml</DependentUpon>
    </Compile>
    <Compile Include="Samples\Map\ManageOperationalLayers\ManageOperationalLayers.xaml.cs">
      <DependentUpon>ManageOperationalLayers.xaml</DependentUpon>
>>>>>>> aa8dfd77
    </Compile>
    <Compile Include="Samples\Data\UpdateAttributes\UpdateAttributes.xaml.cs">
      <DependentUpon>UpdateAttributes.xaml</DependentUpon>
    </Compile>
    <Compile Include="Samples\Data\UpdateGeometries\UpdateGeometries.xaml.cs">
      <DependentUpon>UpdateGeometries.xaml</DependentUpon>
    </Compile>
    <Compile Include="Samples\Data\AddFeatures\AddFeatures.xaml.cs">
      <DependentUpon>AddFeatures.xaml</DependentUpon>
    </Compile>
    <Compile Include="Samples\Data\DeleteFeatures\DeleteFeatures.xaml.cs">
      <DependentUpon>DeleteFeatures.xaml</DependentUpon>
    </Compile>
    <Compile Include="Samples\Symbology\SceneSymbols\SceneSymbols.xaml.cs">
      <DependentUpon>SceneSymbols.xaml</DependentUpon>
    </Compile>
    <Compile Include="Samples\Map\TerrainExaggeration\TerrainExaggeration.xaml.cs">
      <DependentUpon>TerrainExaggeration.xaml</DependentUpon>
    </Compile>
    <Compile Include="Samples\Map\ChangeAtmosphereEffect\ChangeAtmosphereEffect.xaml.cs">
      <DependentUpon>ChangeAtmosphereEffect.xaml</DependentUpon>
    </Compile>
    <Compile Include="Samples\GraphicsOverlay\ScenePropertiesExpressions\ScenePropertiesExpressions.xaml.cs">
      <DependentUpon>ScenePropertiesExpressions.xaml</DependentUpon>
    </Compile>
    <Compile Include="Samples\Geometry\SpatialOperations\SpatialOperations.xaml.cs">
      <DependentUpon>SpatialOperations.xaml</DependentUpon>
    </Compile>
    <Compile Include="Samples\MapView\IdentifyLayers\IdentifyLayers.xaml.cs">
      <DependentUpon>IdentifyLayers.xaml</DependentUpon>
    </Compile>
    <Compile Include="Samples\Layers\ListKmlContents\ListKmlContents.xaml.cs">
      <DependentUpon>ListKmlContents.xaml</DependentUpon>
    </Compile>
    <Compile Include="Samples\Layers\IdentifyKmlFeatures\IdentifyKmlFeatures.xaml.cs">
      <DependentUpon>IdentifyKmlFeatures.xaml</DependentUpon>
    </Compile>
    <Compile Include="Samples\Layers\DisplayKmlNetworkLinks\DisplayKmlNetworkLinks.xaml.cs">
      <DependentUpon>DisplayKmlNetworkLinks.xaml</DependentUpon>
    </Compile>
    <Compile Include="Samples\Layers\DisplayKml\DisplayKml.xaml.cs">
      <DependentUpon>DisplayKml.xaml</DependentUpon>
    </Compile>
    <Compile Include="Samples\Analysis\DistanceMeasurement\DistanceMeasurement.xaml.cs">
      <DependentUpon>DistanceMeasurement.xaml</DependentUpon>
    </Compile>
    <Compile Include="Samples\Analysis\LineOfSightGeoElement\LineOfSightGeoElement.xaml.cs">
      <DependentUpon>LineOfSightGeoElement.xaml</DependentUpon>
    </Compile>
    <Compile Include="Samples\Analysis\LineOfSightLocation\LineOfSightLocation.xaml.cs">
      <DependentUpon>LineOfSightLocation.xaml</DependentUpon>
    </Compile>
    <Compile Include="Samples\Analysis\QueryFeatureCountAndExtent\QueryFeatureCountAndExtent.xaml.cs">
      <DependentUpon>QueryFeatureCountAndExtent.xaml</DependentUpon>
    </Compile>
    <Compile Include="Samples\Analysis\ViewshedCamera\ViewshedCamera.xaml.cs">
      <DependentUpon>ViewshedCamera.xaml</DependentUpon>
    </Compile>
    <Compile Include="Samples\Analysis\ViewshedGeoElement\ViewshedGeoElement.xaml.cs">
      <DependentUpon>ViewshedGeoElement.xaml</DependentUpon>
    </Compile>
    <Compile Include="Samples\Analysis\ViewshedLocation\ViewshedLocation.xaml.cs">
      <DependentUpon>ViewshedLocation.xaml</DependentUpon>
    </Compile>
    <Compile Include="Samples\Data\EditAndSyncFeatures\EditAndSyncFeatures.xaml.cs">
      <DependentUpon>EditAndSyncFeatures.xaml</DependentUpon>
    </Compile>
    <Compile Include="Samples\Data\FeatureLayerGeodatabase\FeatureLayerGeodatabase.xaml.cs">
      <DependentUpon>FeatureLayerGeodatabase.xaml</DependentUpon>
    </Compile>
    <Compile Include="Samples\Data\FeatureLayerGeoPackage\FeatureLayerGeoPackage.xaml.cs">
      <DependentUpon>FeatureLayerGeoPackage.xaml</DependentUpon>
    </Compile>
    <Compile Include="Samples\Data\FeatureLayerQuery\FeatureLayerQuery.xaml.cs">
      <DependentUpon>FeatureLayerQuery.xaml</DependentUpon>
    </Compile>
    <Compile Include="Samples\Data\FeatureLayerShapefile\FeatureLayerShapefile.xaml.cs">
      <DependentUpon>FeatureLayerShapefile.xaml</DependentUpon>
    </Compile>
    <Compile Include="Samples\Data\GenerateGeodatabase\GenerateGeodatabase.xaml.cs">
      <DependentUpon>GenerateGeodatabase.xaml</DependentUpon>
    </Compile>
    <Compile Include="Samples\Data\GeodatabaseTransactions\GeodatabaseTransactions.xaml.cs">
      <DependentUpon>GeodatabaseTransactions.xaml</DependentUpon>
    </Compile>
    <Compile Include="Samples\Data\ListRelatedFeatures\ListRelatedFeatures.xaml.cs">
      <DependentUpon>ListRelatedFeatures.xaml</DependentUpon>
    </Compile>
    <Compile Include="Samples\Data\RasterLayerGeoPackage\RasterLayerGeoPackage.xaml.cs">
      <DependentUpon>RasterLayerGeoPackage.xaml</DependentUpon>
    </Compile>
    <Compile Include="Samples\Data\ReadGeoPackage\ReadGeoPackage.xaml.cs">
      <DependentUpon>ReadGeoPackage.xaml</DependentUpon>
    </Compile>
    <Compile Include="Samples\Data\ReadShapefileMetadata\ReadShapefileMetadata.xaml.cs">
      <DependentUpon>ReadShapefileMetadata.xaml</DependentUpon>
    </Compile>
    <Compile Include="Samples\Data\ServiceFeatureTableCache\ServiceFeatureTableCache.xaml.cs">
      <DependentUpon>ServiceFeatureTableCache.xaml</DependentUpon>
    </Compile>
    <Compile Include="Samples\Data\ServiceFeatureTableManualCache\ServiceFeatureTableManualCache.xaml.cs">
      <DependentUpon>ServiceFeatureTableManualCache.xaml</DependentUpon>
    </Compile>
    <Compile Include="Samples\Data\ServiceFeatureTableNoCache\ServiceFeatureTableNoCache.xaml.cs">
      <DependentUpon>ServiceFeatureTableNoCache.xaml</DependentUpon>
    </Compile>
    <Compile Include="Samples\Data\StatisticalQuery\StatisticalQuery.xaml.cs">
      <DependentUpon>StatisticalQuery.xaml</DependentUpon>
    </Compile>
    <Compile Include="Samples\Data\StatsQueryGroupAndSort\StatsQueryGroupAndSort.xaml.cs">
      <DependentUpon>StatsQueryGroupAndSort.xaml</DependentUpon>
    </Compile>
    <Compile Include="Samples\Data\SymbolizeShapefile\SymbolizeShapefile.xaml.cs">
      <DependentUpon>SymbolizeShapefile.xaml</DependentUpon>
    </Compile>
    <Compile Include="Samples\Geometry\DensifyAndGeneralize\DensifyAndGeneralize.xaml.cs">
      <DependentUpon>DensifyAndGeneralize.xaml</DependentUpon>
    </Compile>
    <Compile Include="Samples\Geometry\BufferList\BufferList.xaml.cs">
      <DependentUpon>BufferList.xaml</DependentUpon>
    </Compile>
    <Compile Include="Samples\Geometry\Buffer\Buffer.xaml.cs">
      <DependentUpon>Buffer.xaml</DependentUpon>
    </Compile>
    <Compile Include="Samples\Geometry\ConvexHull\ConvexHull.xaml.cs">
      <DependentUpon>ConvexHull.xaml</DependentUpon>
    </Compile>
    <Compile Include="Samples\Geometry\ClipGeometry\ClipGeometry.xaml.cs">
      <DependentUpon>ClipGeometry.xaml</DependentUpon>
    </Compile>
    <Compile Include="Samples\Geometry\ConvexHullList\ConvexHullList.xaml.cs">
      <DependentUpon>ConvexHullList.xaml</DependentUpon>
    </Compile>
    <Compile Include="Samples\Geometry\CutGeometry\CutGeometry.xaml.cs">
      <DependentUpon>CutGeometry.xaml</DependentUpon>
    </Compile>
    <Compile Include="Samples\Geometry\CreateGeometries\CreateGeometries.xaml.cs">
      <DependentUpon>CreateGeometries.xaml</DependentUpon>
    </Compile>
    <Compile Include="Samples\Geometry\ListTransformations\ListTransformations.xaml.cs">
      <DependentUpon>ListTransformations.xaml</DependentUpon>
    </Compile>
    <Compile Include="Samples\Geometry\SpatialRelationships\SpatialRelationships.xaml.cs">
      <DependentUpon>SpatialRelationships.xaml</DependentUpon>
    </Compile>
    <Compile Include="Samples\Geometry\GeodesicOperations\GeodesicOperations.xaml.cs">
      <DependentUpon>GeodesicOperations.xaml</DependentUpon>
    </Compile>
    <Compile Include="Samples\Geometry\NearestVertex\NearestVertex.xaml.cs">
      <DependentUpon>NearestVertex.xaml</DependentUpon>
    </Compile>
    <Compile Include="Samples\Geometry\ProjectWithSpecificTransformation\ProjectWithSpecificTransformation.xaml.cs">
      <DependentUpon>ProjectWithSpecificTransformation.xaml</DependentUpon>
    </Compile>
    <Compile Include="Samples\Geometry\FormatCoordinates\FormatCoordinates.xaml.cs">
      <DependentUpon>FormatCoordinates.xaml</DependentUpon>
    </Compile>
    <Compile Include="Samples\Geoprocessing\AnalyzeHotspots\AnalyzeHotspots.xaml.cs">
      <DependentUpon>AnalyzeHotspots.xaml</DependentUpon>
    </Compile>
    <Compile Include="Samples\Geoprocessing\AnalyzeViewshed\AnalyzeViewshed.xaml.cs">
      <DependentUpon>AnalyzeViewshed.xaml</DependentUpon>
    </Compile>
    <Compile Include="Samples\Geoprocessing\ListGeodatabaseVersions\ListGeodatabaseVersions.xaml.cs">
      <DependentUpon>ListGeodatabaseVersions.xaml</DependentUpon>
    </Compile>
    <Compile Include="Samples\GraphicsOverlay\AddGraphicsRenderer\AddGraphicsRenderer.xaml.cs">
      <DependentUpon>AddGraphicsRenderer.xaml</DependentUpon>
    </Compile>
    <Compile Include="Samples\GraphicsOverlay\AddGraphicsWithSymbols\AddGraphicsWithSymbols.xaml.cs">
      <DependentUpon>AddGraphicsWithSymbols.xaml</DependentUpon>
    </Compile>
    <Compile Include="Samples\GraphicsOverlay\Animate3DGraphic\Animate3DGraphic.xaml.cs">
      <DependentUpon>Animate3DGraphic.xaml</DependentUpon>
    </Compile>
    <Compile Include="Samples\GraphicsOverlay\IdentifyGraphics\IdentifyGraphics.xaml.cs">
      <DependentUpon>IdentifyGraphics.xaml</DependentUpon>
    </Compile>
    <Compile Include="Samples\GraphicsOverlay\SketchOnMap\SketchOnMap.xaml.cs">
      <DependentUpon>SketchOnMap.xaml</DependentUpon>
    </Compile>
    <Compile Include="Samples\GraphicsOverlay\SurfacePlacements\SurfacePlacements.xaml.cs">
      <DependentUpon>SurfacePlacements.xaml</DependentUpon>
    </Compile>
    <Compile Include="Samples\Hydrography\AddEncExchangeSet\AddEncExchangeSet.xaml.cs">
      <DependentUpon>AddEncExchangeSet.xaml</DependentUpon>
    </Compile>
    <Compile Include="Samples\Hydrography\ChangeEncDisplaySettings\ChangeEncDisplaySettings.xaml.cs">
      <DependentUpon>ChangeEncDisplaySettings.xaml</DependentUpon>
    </Compile>
    <Compile Include="Samples\Hydrography\SelectEncFeatures\SelectEncFeatures.xaml.cs">
      <DependentUpon>SelectEncFeatures.xaml</DependentUpon>
    </Compile>
    <Compile Include="Samples\Layers\ArcGISMapImageLayerUrl\ArcGISMapImageLayerUrl.xaml.cs">
      <DependentUpon>ArcGISMapImageLayerUrl.xaml</DependentUpon>
    </Compile>
    <Compile Include="Samples\Layers\ArcGISTiledLayerUrl\ArcGISTiledLayerUrl.xaml.cs">
      <DependentUpon>ArcGISTiledLayerUrl.xaml</DependentUpon>
    </Compile>
    <Compile Include="Samples\Layers\ArcGISVectorTiledLayerUrl\ArcGISVectorTiledLayerUrl.xaml.cs">
      <DependentUpon>ArcGISVectorTiledLayerUrl.xaml</DependentUpon>
    </Compile>
    <Compile Include="Samples\Layers\ChangeBlendRenderer\ChangeBlendRenderer.xaml.cs">
      <DependentUpon>ChangeBlendRenderer.xaml</DependentUpon>
    </Compile>
    <Compile Include="Samples\Layers\ChangeFeatureLayerRenderer\ChangeFeatureLayerRenderer.xaml.cs">
      <DependentUpon>ChangeFeatureLayerRenderer.xaml</DependentUpon>
    </Compile>
    <Compile Include="Samples\Layers\ChangeStretchRenderer\ChangeStretchRenderer.xaml.cs">
      <DependentUpon>ChangeStretchRenderer.xaml</DependentUpon>
    </Compile>
    <Compile Include="Samples\Layers\ChangeSublayerRenderer\ChangeSublayerRenderer.xaml.cs">
      <DependentUpon>ChangeSublayerRenderer.xaml</DependentUpon>
    </Compile>
    <Compile Include="Samples\Layers\ChangeSublayerVisibility\ChangeSublayerVisibility.xaml.cs">
      <DependentUpon>ChangeSublayerVisibility.xaml</DependentUpon>
    </Compile>
    <Compile Include="Samples\Layers\CreateFeatureCollectionLayer\CreateFeatureCollectionLayer.xaml.cs">
      <DependentUpon>CreateFeatureCollectionLayer.xaml</DependentUpon>
    </Compile>
    <Compile Include="Samples\Layers\DisplayScene\DisplayScene.xaml.cs">
      <DependentUpon>DisplayScene.xaml</DependentUpon>
    </Compile>
    <Compile Include="Samples\Layers\ExportTiles\ExportTiles.xaml.cs">
      <DependentUpon>ExportTiles.xaml</DependentUpon>
    </Compile>
    <Compile Include="Samples\Layers\FeatureCollectionLayerFromPortal\FeatureCollectionLayerFromPortal.xaml.cs">
      <DependentUpon>FeatureCollectionLayerFromPortal.xaml</DependentUpon>
    </Compile>
    <Compile Include="Samples\Layers\FeatureCollectionLayerFromQuery\FeatureCollectionLayerFromQuery.xaml.cs">
      <DependentUpon>FeatureCollectionLayerFromQuery.xaml</DependentUpon>
    </Compile>
    <Compile Include="Samples\Layers\FeatureLayerDefinitionExpression\FeatureLayerDefinitionExpression.xaml.cs">
      <DependentUpon>FeatureLayerDefinitionExpression.xaml</DependentUpon>
    </Compile>
    <Compile Include="Samples\Layers\FeatureLayerDictionaryRenderer\FeatureLayerDictionaryRenderer.xaml.cs">
      <DependentUpon>FeatureLayerDictionaryRenderer.xaml</DependentUpon>
    </Compile>
    <Compile Include="Samples\Layers\FeatureLayerRenderingModeMap\FeatureLayerRenderingModeMap.xaml.cs">
      <DependentUpon>FeatureLayerRenderingModeMap.xaml</DependentUpon>
    </Compile>
    <Compile Include="Samples\Layers\FeatureLayerRenderingModeScene\FeatureLayerRenderingModeScene.xaml.cs">
      <DependentUpon>FeatureLayerRenderingModeScene.xaml</DependentUpon>
    </Compile>
    <Compile Include="Samples\Layers\FeatureLayerSelection\FeatureLayerSelection.xaml.cs">
      <DependentUpon>FeatureLayerSelection.xaml</DependentUpon>
    </Compile>
    <Compile Include="Samples\Layers\FeatureLayerUrl\FeatureLayerUrl.xaml.cs">
      <DependentUpon>FeatureLayerUrl.xaml</DependentUpon>
    </Compile>
    <Compile Include="Samples\Layers\MapImageLayerTables\MapImageLayerTables.xaml.cs">
      <DependentUpon>MapImageLayerTables.xaml</DependentUpon>
    </Compile>
    <Compile Include="Samples\Layers\MapImageSublayerQuery\MapImageSublayerQuery.xaml.cs">
      <DependentUpon>MapImageSublayerQuery.xaml</DependentUpon>
    </Compile>
    <Compile Include="Samples\Layers\RasterHillshade\RasterHillshade.xaml.cs">
      <DependentUpon>RasterHillshade.xaml</DependentUpon>
    </Compile>
    <Compile Include="Samples\Layers\RasterLayerFile\RasterLayerFile.xaml.cs">
      <DependentUpon>RasterLayerFile.xaml</DependentUpon>
    </Compile>
    <Compile Include="Samples\Layers\RasterLayerImageServiceRaster\RasterLayerImageServiceRaster.xaml.cs">
      <DependentUpon>RasterLayerImageServiceRaster.xaml</DependentUpon>
    </Compile>
    <Compile Include="Samples\Layers\RasterLayerRasterFunction\RasterLayerRasterFunction.xaml.cs">
      <DependentUpon>RasterLayerRasterFunction.xaml</DependentUpon>
    </Compile>
    <Compile Include="Samples\Layers\RasterRenderingRule\RasterRenderingRule.xaml.cs">
      <DependentUpon>RasterRenderingRule.xaml</DependentUpon>
    </Compile>
    <Compile Include="Samples\Layers\RasterRgbRenderer\RasterRgbRenderer.xaml.cs">
      <DependentUpon>RasterRgbRenderer.xaml</DependentUpon>
    </Compile>
    <Compile Include="Samples\Layers\SceneLayerSelection\SceneLayerSelection.xaml.cs">
      <DependentUpon>SceneLayerSelection.xaml</DependentUpon>
    </Compile>
    <Compile Include="Samples\Layers\SceneLayerUrl\SceneLayerUrl.xaml.cs">
      <DependentUpon>SceneLayerUrl.xaml</DependentUpon>
    </Compile>
    <Compile Include="Samples\Layers\ShowLabelsOnLayer\ShowLabelsOnLayer.xaml.cs">
      <DependentUpon>ShowLabelsOnLayer.xaml</DependentUpon>
    </Compile>
    <Compile Include="Samples\Layers\TimeBasedQuery\TimeBasedQuery.xaml.cs">
      <DependentUpon>TimeBasedQuery.xaml</DependentUpon>
    </Compile>
    <Compile Include="Samples\Layers\LoadWebTiledLayer\LoadWebTiledLayer.xaml.cs">
      <DependentUpon>LoadWebTiledLayer.xaml</DependentUpon>
    </Compile>
    <Compile Include="Samples\Layers\WmsIdentify\WmsIdentify.xaml.cs">
      <DependentUpon>WmsIdentify.xaml</DependentUpon>
    </Compile>
    <Compile Include="Samples\Layers\StyleWmsLayer\StyleWmsLayer.xaml.cs">
      <DependentUpon>StyleWmsLayer.xaml</DependentUpon>
    </Compile>
    <Compile Include="Samples\Layers\WMSLayerUrl\WMSLayerUrl.xaml.cs">
      <DependentUpon>WMSLayerUrl.xaml</DependentUpon>
    </Compile>
    <Compile Include="Samples\Layers\WmsServiceCatalog\WmsServiceCatalog.xaml.cs">
      <DependentUpon>WmsServiceCatalog.xaml</DependentUpon>
    </Compile>
    <Compile Include="Samples\Layers\WMTSLayer\WMTSLayer.xaml.cs">
      <DependentUpon>WMTSLayer.xaml</DependentUpon>
    </Compile>
    <Compile Include="Samples\Location\DisplayDeviceLocation\DisplayDeviceLocation.xaml.cs">
      <DependentUpon>DisplayDeviceLocation.xaml</DependentUpon>
    </Compile>
    <Compile Include="Samples\MapView\DisplayGrid\DisplayGrid.xaml.cs">
      <DependentUpon>DisplayGrid.xaml</DependentUpon>
    </Compile>
    <Compile Include="Samples\MapView\ChangeTimeExtent\ChangeTimeExtent.xaml.cs">
      <DependentUpon>ChangeTimeExtent.xaml</DependentUpon>
    </Compile>
    <Compile Include="Samples\MapView\ChangeViewpoint\ChangeViewpoint.xaml.cs">
      <DependentUpon>ChangeViewpoint.xaml</DependentUpon>
    </Compile>
    <Compile Include="Samples\MapView\DisplayDrawingStatus\DisplayDrawingStatus.xaml.cs">
      <DependentUpon>DisplayDrawingStatus.xaml</DependentUpon>
    </Compile>
    <Compile Include="Samples\MapView\DisplayLayerViewState\DisplayLayerViewState.xaml.cs">
      <DependentUpon>DisplayLayerViewState.xaml</DependentUpon>
    </Compile>
    <Compile Include="Samples\MapView\FeatureLayerTimeOffset\FeatureLayerTimeOffset.xaml.cs">
      <DependentUpon>FeatureLayerTimeOffset.xaml</DependentUpon>
    </Compile>
    <Compile Include="Samples\MapView\GeoViewSync\GeoViewSync.xaml.cs">
      <DependentUpon>GeoViewSync.xaml</DependentUpon>
    </Compile>
    <Compile Include="Samples\MapView\MapRotation\MapRotation.xaml.cs">
      <DependentUpon>MapRotation.xaml</DependentUpon>
    </Compile>
    <Compile Include="Samples\MapView\ShowCallout\ShowCallout.xaml.cs">
      <DependentUpon>ShowCallout.xaml</DependentUpon>
    </Compile>
    <Compile Include="Samples\MapView\ShowMagnifier\ShowMagnifier.xaml.cs">
      <DependentUpon>ShowMagnifier.xaml</DependentUpon>
    </Compile>
    <Compile Include="Samples\MapView\TakeScreenshot\TakeScreenshot.xaml.cs">
      <DependentUpon>TakeScreenshot.xaml</DependentUpon>
    </Compile>
    <Compile Include="Samples\Map\AccessLoadStatus\AccessLoadStatus.xaml.cs">
      <DependentUpon>AccessLoadStatus.xaml</DependentUpon>
    </Compile>
    <Compile Include="Samples\Map\AuthorMap\AuthorMap.xaml.cs">
      <DependentUpon>AuthorMap.xaml</DependentUpon>
    </Compile>
    <Compile Include="Samples\Map\ChangeBasemap\ChangeBasemap.xaml.cs">
      <DependentUpon>ChangeBasemap.xaml</DependentUpon>
    </Compile>
    <Compile Include="Samples\Map\DisplayMap\DisplayMap.xaml.cs">
      <DependentUpon>DisplayMap.xaml</DependentUpon>
    </Compile>
    <Compile Include="Samples\Map\GenerateOfflineMap\GenerateOfflineMap.xaml.cs">
      <DependentUpon>GenerateOfflineMap.xaml</DependentUpon>
    </Compile>
    <Compile Include="Samples\Map\ManageBookmarks\ManageBookmarks.xaml.cs">
      <DependentUpon>ManageBookmarks.xaml</DependentUpon>
    </Compile>
    <Compile Include="Samples\Map\OpenScene\OpenScene.xaml.cs">
      <DependentUpon>OpenScene.xaml</DependentUpon>
    </Compile>
    <Compile Include="Samples\Map\OpenMapURL\OpenMapURL.xaml.cs">
      <DependentUpon>OpenMapURL.xaml</DependentUpon>
    </Compile>
    <Compile Include="Samples\Map\OpenMobileMap\OpenMobileMap.xaml.cs">
      <DependentUpon>OpenMobileMap.xaml</DependentUpon>
    </Compile>
    <Compile Include="Samples\Map\SearchPortalMaps\SearchPortalMaps.xaml.cs">
      <DependentUpon>SearchPortalMaps.xaml</DependentUpon>
    </Compile>
    <Compile Include="Samples\Map\SetInitialMapArea\SetInitialMapArea.xaml.cs">
      <DependentUpon>SetInitialMapArea.xaml</DependentUpon>
    </Compile>
    <Compile Include="Samples\Map\SetInitialMapLocation\SetInitialMapLocation.xaml.cs">
      <DependentUpon>SetInitialMapLocation.xaml</DependentUpon>
    </Compile>
    <Compile Include="Samples\Map\SetMapSpatialReference\SetMapSpatialReference.xaml.cs">
      <DependentUpon>SetMapSpatialReference.xaml</DependentUpon>
    </Compile>
    <Compile Include="Samples\Map\SetMinMaxScale\SetMinMaxScale.xaml.cs">
      <DependentUpon>SetMinMaxScale.xaml</DependentUpon>
    </Compile>
    <Compile Include="Samples\Network Analysis\ClosestFacilityStatic\ClosestFacilityStatic.xaml.cs">
      <DependentUpon>ClosestFacilityStatic.xaml</DependentUpon>
    </Compile>
    <Compile Include="Samples\Network Analysis\ClosestFacility\ClosestFacility.xaml.cs">
      <DependentUpon>ClosestFacility.xaml</DependentUpon>
    </Compile>
    <Compile Include="Samples\Network Analysis\FindRoute\FindRoute.xaml.cs">
      <DependentUpon>FindRoute.xaml</DependentUpon>
    </Compile>
    <Compile Include="Samples\Network Analysis\FindServiceArea\FindServiceArea.xaml.cs">
      <DependentUpon>FindServiceArea.xaml</DependentUpon>
    </Compile>
    <Compile Include="Samples\Search\FindAddress\FindAddress.xaml.cs">
      <DependentUpon>FindAddress.xaml</DependentUpon>
    </Compile>
    <Compile Include="Samples\Search\FindPlace\FindPlace.xaml.cs">
      <DependentUpon>FindPlace.xaml</DependentUpon>
    </Compile>
    <Compile Include="Samples\Security\IntegratedWindowsAuth\IntegratedWindowsAuth.xaml.cs">
      <DependentUpon>IntegratedWindowsAuth.xaml</DependentUpon>
    </Compile>
    <Compile Include="Samples\Security\OAuth\OAuth.xaml.cs">
      <DependentUpon>OAuth.xaml</DependentUpon>
    </Compile>
    <Compile Include="Samples\Security\TokenSecuredChallenge\TokenSecuredChallenge.xaml.cs">
      <DependentUpon>TokenSecuredChallenge.xaml</DependentUpon>
    </Compile>
    <Compile Include="Samples\Symbology\FeatureLayerExtrusion\FeatureLayerExtrusion.xaml.cs">
      <DependentUpon>FeatureLayerExtrusion.xaml</DependentUpon>
    </Compile>
    <Compile Include="Samples\Symbology\RenderPictureMarkers\RenderPictureMarkers.xaml.cs">
      <DependentUpon>RenderPictureMarkers.xaml</DependentUpon>
    </Compile>
    <Compile Include="Samples\Symbology\RenderSimpleMarkers\RenderSimpleMarkers.xaml.cs">
      <DependentUpon>RenderSimpleMarkers.xaml</DependentUpon>
    </Compile>
    <Compile Include="Samples\Symbology\RenderUniqueValues\RenderUniqueValues.xaml.cs">
      <DependentUpon>RenderUniqueValues.xaml</DependentUpon>
    </Compile>
    <Compile Include="Samples\Symbology\SimpleRenderers\SimpleRenderers.xaml.cs">
      <DependentUpon>SimpleRenderers.xaml</DependentUpon>
    </Compile>
    <Compile Include="Samples\Symbology\UseDistanceCompositeSym\UseDistanceCompositeSym.xaml.cs">
      <DependentUpon>UseDistanceCompositeSym.xaml</DependentUpon>
    </Compile>
  </ItemGroup>
  <ItemGroup>
    <!-- Sample XAML -->
<<<<<<< HEAD
    <Page Include="Samples\Map\MobileMapSearchAndRoute\MobileMapSearchAndRoute.xaml">
=======
    <Page Include="Samples\Search\OfflineGeocode\OfflineGeocode.xaml">
      <Generator>MSBuild:Compile</Generator>
      <SubType>Designer</SubType>
    </Page>
    <Page Include="Samples\Search\ReverseGeocode\ReverseGeocode.xaml">
      <Generator>MSBuild:Compile</Generator>
      <SubType>Designer</SubType>
    </Page>
    <Page Include="Samples\Data\EditFeatureAttachments\EditFeatureAttachments.xaml">
      <Generator>MSBuild:Compile</Generator>
      <SubType>Designer</SubType>
    </Page>
    <Page Include="Samples\Geometry\Project\Project.xaml">
      <Generator>MSBuild:Compile</Generator>
      <SubType>Designer</SubType>
    </Page>
    <Page Include="Samples\Layers\OpenStreetMapLayer\OpenStreetMapLayer.xaml">
      <Generator>MSBuild:Compile</Generator>
      <SubType>Designer</SubType>
    </Page>
    <Page Include="Samples\Map\ManageOperationalLayers\ManageOperationalLayers.xaml">
>>>>>>> aa8dfd77
      <Generator>MSBuild:Compile</Generator>
      <SubType>Designer</SubType>
    </Page>
    <Page Include="Samples\Data\UpdateAttributes\UpdateAttributes.xaml">
      <Generator>MSBuild:Compile</Generator>
      <SubType>Designer</SubType>
    </Page>
    <Page Include="Samples\Data\UpdateGeometries\UpdateGeometries.xaml">
      <Generator>MSBuild:Compile</Generator>
      <SubType>Designer</SubType>
    </Page>
    <Page Include="Samples\Data\AddFeatures\AddFeatures.xaml">
      <Generator>MSBuild:Compile</Generator>
      <SubType>Designer</SubType>
    </Page>
    <Page Include="Samples\Data\DeleteFeatures\DeleteFeatures.xaml">
      <Generator>MSBuild:Compile</Generator>
      <SubType>Designer</SubType>
    </Page>
    <Page Include="Samples\Symbology\SceneSymbols\SceneSymbols.xaml">
      <Generator>MSBuild:Compile</Generator>
      <SubType>Designer</SubType>
    </Page>
    <Page Include="Samples\Map\TerrainExaggeration\TerrainExaggeration.xaml">
      <Generator>MSBuild:Compile</Generator>
      <SubType>Designer</SubType>
    </Page>
    <Page Include="Samples\Map\ChangeAtmosphereEffect\ChangeAtmosphereEffect.xaml">
      <Generator>MSBuild:Compile</Generator>
      <SubType>Designer</SubType>
    </Page>
    <Page Include="Samples\GraphicsOverlay\ScenePropertiesExpressions\ScenePropertiesExpressions.xaml">
      <Generator>MSBuild:Compile</Generator>
      <SubType>Designer</SubType>
    </Page>
    <Page Include="Samples\Geometry\SpatialOperations\SpatialOperations.xaml">
      <Generator>MSBuild:Compile</Generator>
      <SubType>Designer</SubType>
    </Page>
    <Page Include="Samples\MapView\IdentifyLayers\IdentifyLayers.xaml">
      <Generator>MSBuild:Compile</Generator>
      <SubType>Designer</SubType>
    </Page>
    <Page Include="Samples\Layers\ListKmlContents\ListKmlContents.xaml">
      <Generator>MSBuild:Compile</Generator>
      <SubType>Designer</SubType>
    </Page>
    <Page Include="Samples\Layers\IdentifyKmlFeatures\IdentifyKmlFeatures.xaml">
      <Generator>MSBuild:Compile</Generator>
      <SubType>Designer</SubType>
    </Page>
    <Page Include="Samples\Layers\DisplayKmlNetworkLinks\DisplayKmlNetworkLinks.xaml">
      <Generator>MSBuild:Compile</Generator>
      <SubType>Designer</SubType>
    </Page>
    <Page Include="Samples\Layers\DisplayKml\DisplayKml.xaml">
      <Generator>MSBuild:Compile</Generator>
      <SubType>Designer</SubType>
    </Page>
    <Page Include="Samples\Analysis\DistanceMeasurement\DistanceMeasurement.xaml">
      <Generator>MSBuild:Compile</Generator>
      <SubType>Designer</SubType>
    </Page>
    <Page Include="Samples\Analysis\LineOfSightGeoElement\LineOfSightGeoElement.xaml">
      <Generator>MSBuild:Compile</Generator>
      <SubType>Designer</SubType>
    </Page>
    <Page Include="Samples\Analysis\LineOfSightLocation\LineOfSightLocation.xaml">
      <Generator>MSBuild:Compile</Generator>
      <SubType>Designer</SubType>
    </Page>
    <Page Include="Samples\Analysis\QueryFeatureCountAndExtent\QueryFeatureCountAndExtent.xaml">
      <Generator>MSBuild:Compile</Generator>
      <SubType>Designer</SubType>
    </Page>
    <Page Include="Samples\Analysis\ViewshedCamera\ViewshedCamera.xaml">
      <Generator>MSBuild:Compile</Generator>
      <SubType>Designer</SubType>
    </Page>
    <Page Include="Samples\Analysis\ViewshedGeoElement\ViewshedGeoElement.xaml">
      <Generator>MSBuild:Compile</Generator>
      <SubType>Designer</SubType>
    </Page>
    <Page Include="Samples\Analysis\ViewshedLocation\ViewshedLocation.xaml">
      <Generator>MSBuild:Compile</Generator>
      <SubType>Designer</SubType>
    </Page>
    <Page Include="Samples\Data\EditAndSyncFeatures\EditAndSyncFeatures.xaml">
      <Generator>MSBuild:Compile</Generator>
      <SubType>Designer</SubType>
    </Page>
    <Page Include="Samples\Data\FeatureLayerGeodatabase\FeatureLayerGeodatabase.xaml">
      <Generator>MSBuild:Compile</Generator>
      <SubType>Designer</SubType>
    </Page>
    <Page Include="Samples\Data\FeatureLayerGeoPackage\FeatureLayerGeoPackage.xaml">
      <Generator>MSBuild:Compile</Generator>
      <SubType>Designer</SubType>
    </Page>
    <Page Include="Samples\Data\FeatureLayerQuery\FeatureLayerQuery.xaml">
      <Generator>MSBuild:Compile</Generator>
      <SubType>Designer</SubType>
    </Page>
    <Page Include="Samples\Data\FeatureLayerShapefile\FeatureLayerShapefile.xaml">
      <Generator>MSBuild:Compile</Generator>
      <SubType>Designer</SubType>
    </Page>
    <Page Include="Samples\Data\GenerateGeodatabase\GenerateGeodatabase.xaml">
      <Generator>MSBuild:Compile</Generator>
      <SubType>Designer</SubType>
    </Page>
    <Page Include="Samples\Data\GeodatabaseTransactions\GeodatabaseTransactions.xaml">
      <Generator>MSBuild:Compile</Generator>
      <SubType>Designer</SubType>
    </Page>
    <Page Include="Samples\Data\ListRelatedFeatures\ListRelatedFeatures.xaml">
      <Generator>MSBuild:Compile</Generator>
      <SubType>Designer</SubType>
    </Page>
    <Page Include="Samples\Data\RasterLayerGeoPackage\RasterLayerGeoPackage.xaml">
      <Generator>MSBuild:Compile</Generator>
      <SubType>Designer</SubType>
    </Page>
    <Page Include="Samples\Data\ReadGeoPackage\ReadGeoPackage.xaml">
      <Generator>MSBuild:Compile</Generator>
      <SubType>Designer</SubType>
    </Page>
    <Page Include="Samples\Data\ReadShapefileMetadata\ReadShapefileMetadata.xaml">
      <Generator>MSBuild:Compile</Generator>
      <SubType>Designer</SubType>
    </Page>
    <Page Include="Samples\Data\ServiceFeatureTableCache\ServiceFeatureTableCache.xaml">
      <Generator>MSBuild:Compile</Generator>
      <SubType>Designer</SubType>
    </Page>
    <Page Include="Samples\Data\ServiceFeatureTableManualCache\ServiceFeatureTableManualCache.xaml">
      <Generator>MSBuild:Compile</Generator>
      <SubType>Designer</SubType>
    </Page>
    <Page Include="Samples\Data\ServiceFeatureTableNoCache\ServiceFeatureTableNoCache.xaml">
      <Generator>MSBuild:Compile</Generator>
      <SubType>Designer</SubType>
    </Page>
    <Page Include="Samples\Data\StatisticalQuery\StatisticalQuery.xaml">
      <Generator>MSBuild:Compile</Generator>
      <SubType>Designer</SubType>
    </Page>
    <Page Include="Samples\Data\StatsQueryGroupAndSort\StatsQueryGroupAndSort.xaml">
      <Generator>MSBuild:Compile</Generator>
      <SubType>Designer</SubType>
    </Page>
    <Page Include="Samples\Data\SymbolizeShapefile\SymbolizeShapefile.xaml">
      <Generator>MSBuild:Compile</Generator>
      <SubType>Designer</SubType>
    </Page>
    <Page Include="Samples\Geometry\DensifyAndGeneralize\DensifyAndGeneralize.xaml">
      <Generator>MSBuild:Compile</Generator>
      <SubType>Designer</SubType>
    </Page>
    <Page Include="Samples\Geometry\BufferList\BufferList.xaml">
      <Generator>MSBuild:Compile</Generator>
      <SubType>Designer</SubType>
    </Page>
    <Page Include="Samples\Geometry\Buffer\Buffer.xaml">
      <Generator>MSBuild:Compile</Generator>
      <SubType>Designer</SubType>
    </Page>
    <Page Include="Samples\Geometry\ConvexHull\ConvexHull.xaml">
      <Generator>MSBuild:Compile</Generator>
      <SubType>Designer</SubType>
    </Page>
    <Page Include="Samples\Geometry\ClipGeometry\ClipGeometry.xaml">
      <Generator>MSBuild:Compile</Generator>
      <SubType>Designer</SubType>
    </Page>
    <Page Include="Samples\Geometry\ConvexHullList\ConvexHullList.xaml">
      <Generator>MSBuild:Compile</Generator>
      <SubType>Designer</SubType>
    </Page>
    <Page Include="Samples\Geometry\CutGeometry\CutGeometry.xaml">
      <Generator>MSBuild:Compile</Generator>
      <SubType>Designer</SubType>
    </Page>
    <Page Include="Samples\Geometry\CreateGeometries\CreateGeometries.xaml">
      <Generator>MSBuild:Compile</Generator>
      <SubType>Designer</SubType>
    </Page>
    <Page Include="Samples\Geometry\ListTransformations\ListTransformations.xaml">
      <Generator>MSBuild:Compile</Generator>
      <SubType>Designer</SubType>
    </Page>
    <Page Include="Samples\Geometry\SpatialRelationships\SpatialRelationships.xaml">
      <Generator>MSBuild:Compile</Generator>
      <SubType>Designer</SubType>
    </Page>
    <Page Include="Samples\Geometry\GeodesicOperations\GeodesicOperations.xaml">
      <Generator>MSBuild:Compile</Generator>
      <SubType>Designer</SubType>
    </Page>
    <Page Include="Samples\Geometry\NearestVertex\NearestVertex.xaml">
      <Generator>MSBuild:Compile</Generator>
      <SubType>Designer</SubType>
    </Page>
    <Page Include="Samples\Geometry\ProjectWithSpecificTransformation\ProjectWithSpecificTransformation.xaml">
      <Generator>MSBuild:Compile</Generator>
      <SubType>Designer</SubType>
    </Page>
    <Page Include="Samples\Geometry\FormatCoordinates\FormatCoordinates.xaml">
      <Generator>MSBuild:Compile</Generator>
      <SubType>Designer</SubType>
    </Page>
    <Page Include="Samples\Geoprocessing\AnalyzeHotspots\AnalyzeHotspots.xaml">
      <Generator>MSBuild:Compile</Generator>
      <SubType>Designer</SubType>
    </Page>
    <Page Include="Samples\Geoprocessing\AnalyzeViewshed\AnalyzeViewshed.xaml">
      <Generator>MSBuild:Compile</Generator>
      <SubType>Designer</SubType>
    </Page>
    <Page Include="Samples\Geoprocessing\ListGeodatabaseVersions\ListGeodatabaseVersions.xaml">
      <Generator>MSBuild:Compile</Generator>
      <SubType>Designer</SubType>
    </Page>
    <Page Include="Samples\GraphicsOverlay\AddGraphicsRenderer\AddGraphicsRenderer.xaml">
      <Generator>MSBuild:Compile</Generator>
      <SubType>Designer</SubType>
    </Page>
    <Page Include="Samples\GraphicsOverlay\AddGraphicsWithSymbols\AddGraphicsWithSymbols.xaml">
      <Generator>MSBuild:Compile</Generator>
      <SubType>Designer</SubType>
    </Page>
    <Page Include="Samples\GraphicsOverlay\Animate3DGraphic\Animate3DGraphic.xaml">
      <Generator>MSBuild:Compile</Generator>
      <SubType>Designer</SubType>
    </Page>
    <Page Include="Samples\GraphicsOverlay\IdentifyGraphics\IdentifyGraphics.xaml">
      <Generator>MSBuild:Compile</Generator>
      <SubType>Designer</SubType>
    </Page>
    <Page Include="Samples\GraphicsOverlay\SketchOnMap\SketchOnMap.xaml">
      <Generator>MSBuild:Compile</Generator>
      <SubType>Designer</SubType>
    </Page>
    <Page Include="Samples\GraphicsOverlay\SurfacePlacements\SurfacePlacements.xaml">
      <Generator>MSBuild:Compile</Generator>
      <SubType>Designer</SubType>
    </Page>
    <Page Include="Samples\Hydrography\AddEncExchangeSet\AddEncExchangeSet.xaml">
      <Generator>MSBuild:Compile</Generator>
      <SubType>Designer</SubType>
    </Page>
    <Page Include="Samples\Hydrography\ChangeEncDisplaySettings\ChangeEncDisplaySettings.xaml">
      <Generator>MSBuild:Compile</Generator>
      <SubType>Designer</SubType>
    </Page>
    <Page Include="Samples\Hydrography\SelectEncFeatures\SelectEncFeatures.xaml">
      <Generator>MSBuild:Compile</Generator>
      <SubType>Designer</SubType>
    </Page>
    <Page Include="Samples\Layers\ArcGISMapImageLayerUrl\ArcGISMapImageLayerUrl.xaml">
      <Generator>MSBuild:Compile</Generator>
      <SubType>Designer</SubType>
    </Page>
    <Page Include="Samples\Layers\ArcGISTiledLayerUrl\ArcGISTiledLayerUrl.xaml">
      <Generator>MSBuild:Compile</Generator>
      <SubType>Designer</SubType>
    </Page>
    <Page Include="Samples\Layers\ArcGISVectorTiledLayerUrl\ArcGISVectorTiledLayerUrl.xaml">
      <Generator>MSBuild:Compile</Generator>
      <SubType>Designer</SubType>
    </Page>
    <Page Include="Samples\Layers\ChangeBlendRenderer\ChangeBlendRenderer.xaml">
      <Generator>MSBuild:Compile</Generator>
      <SubType>Designer</SubType>
    </Page>
    <Page Include="Samples\Layers\ChangeFeatureLayerRenderer\ChangeFeatureLayerRenderer.xaml">
      <Generator>MSBuild:Compile</Generator>
      <SubType>Designer</SubType>
    </Page>
    <Page Include="Samples\Layers\ChangeStretchRenderer\ChangeStretchRenderer.xaml">
      <Generator>MSBuild:Compile</Generator>
      <SubType>Designer</SubType>
    </Page>
    <Page Include="Samples\Layers\ChangeSublayerRenderer\ChangeSublayerRenderer.xaml">
      <Generator>MSBuild:Compile</Generator>
      <SubType>Designer</SubType>
    </Page>
    <Page Include="Samples\Layers\ChangeSublayerVisibility\ChangeSublayerVisibility.xaml">
      <Generator>MSBuild:Compile</Generator>
      <SubType>Designer</SubType>
    </Page>
    <Page Include="Samples\Layers\CreateFeatureCollectionLayer\CreateFeatureCollectionLayer.xaml">
      <Generator>MSBuild:Compile</Generator>
      <SubType>Designer</SubType>
    </Page>
    <Page Include="Samples\Layers\DisplayScene\DisplayScene.xaml">
      <Generator>MSBuild:Compile</Generator>
      <SubType>Designer</SubType>
    </Page>
    <Page Include="Samples\Layers\ExportTiles\ExportTiles.xaml">
      <Generator>MSBuild:Compile</Generator>
      <SubType>Designer</SubType>
    </Page>
    <Page Include="Samples\Layers\FeatureCollectionLayerFromPortal\FeatureCollectionLayerFromPortal.xaml">
      <Generator>MSBuild:Compile</Generator>
      <SubType>Designer</SubType>
    </Page>
    <Page Include="Samples\Layers\FeatureCollectionLayerFromQuery\FeatureCollectionLayerFromQuery.xaml">
      <Generator>MSBuild:Compile</Generator>
      <SubType>Designer</SubType>
    </Page>
    <Page Include="Samples\Layers\FeatureLayerDefinitionExpression\FeatureLayerDefinitionExpression.xaml">
      <Generator>MSBuild:Compile</Generator>
      <SubType>Designer</SubType>
    </Page>
    <Page Include="Samples\Layers\FeatureLayerDictionaryRenderer\FeatureLayerDictionaryRenderer.xaml">
      <Generator>MSBuild:Compile</Generator>
      <SubType>Designer</SubType>
    </Page>
    <Page Include="Samples\Layers\FeatureLayerRenderingModeMap\FeatureLayerRenderingModeMap.xaml">
      <Generator>MSBuild:Compile</Generator>
      <SubType>Designer</SubType>
    </Page>
    <Page Include="Samples\Layers\FeatureLayerRenderingModeScene\FeatureLayerRenderingModeScene.xaml">
      <Generator>MSBuild:Compile</Generator>
      <SubType>Designer</SubType>
    </Page>
    <Page Include="Samples\Layers\FeatureLayerSelection\FeatureLayerSelection.xaml">
      <Generator>MSBuild:Compile</Generator>
      <SubType>Designer</SubType>
    </Page>
    <Page Include="Samples\Layers\FeatureLayerUrl\FeatureLayerUrl.xaml">
      <Generator>MSBuild:Compile</Generator>
      <SubType>Designer</SubType>
    </Page>
    <Page Include="Samples\Layers\MapImageLayerTables\MapImageLayerTables.xaml">
      <Generator>MSBuild:Compile</Generator>
      <SubType>Designer</SubType>
    </Page>
    <Page Include="Samples\Layers\MapImageSublayerQuery\MapImageSublayerQuery.xaml">
      <Generator>MSBuild:Compile</Generator>
      <SubType>Designer</SubType>
    </Page>
    <Page Include="Samples\Layers\RasterHillshade\RasterHillshade.xaml">
      <Generator>MSBuild:Compile</Generator>
      <SubType>Designer</SubType>
    </Page>
    <Page Include="Samples\Layers\RasterLayerFile\RasterLayerFile.xaml">
      <Generator>MSBuild:Compile</Generator>
      <SubType>Designer</SubType>
    </Page>
    <Page Include="Samples\Layers\RasterLayerImageServiceRaster\RasterLayerImageServiceRaster.xaml">
      <Generator>MSBuild:Compile</Generator>
      <SubType>Designer</SubType>
    </Page>
    <Page Include="Samples\Layers\RasterLayerRasterFunction\RasterLayerRasterFunction.xaml">
      <Generator>MSBuild:Compile</Generator>
      <SubType>Designer</SubType>
    </Page>
    <Page Include="Samples\Layers\RasterRenderingRule\RasterRenderingRule.xaml">
      <Generator>MSBuild:Compile</Generator>
      <SubType>Designer</SubType>
    </Page>
    <Page Include="Samples\Layers\RasterRgbRenderer\RasterRgbRenderer.xaml">
      <Generator>MSBuild:Compile</Generator>
      <SubType>Designer</SubType>
    </Page>
    <Page Include="Samples\Layers\SceneLayerSelection\SceneLayerSelection.xaml">
      <Generator>MSBuild:Compile</Generator>
      <SubType>Designer</SubType>
    </Page>
    <Page Include="Samples\Layers\SceneLayerUrl\SceneLayerUrl.xaml">
      <Generator>MSBuild:Compile</Generator>
      <SubType>Designer</SubType>
    </Page>
    <Page Include="Samples\Layers\ShowLabelsOnLayer\ShowLabelsOnLayer.xaml">
      <Generator>MSBuild:Compile</Generator>
      <SubType>Designer</SubType>
    </Page>
    <Page Include="Samples\Layers\TimeBasedQuery\TimeBasedQuery.xaml">
      <Generator>MSBuild:Compile</Generator>
      <SubType>Designer</SubType>
    </Page>
    <Page Include="Samples\Layers\LoadWebTiledLayer\LoadWebTiledLayer.xaml">
      <Generator>MSBuild:Compile</Generator>
      <SubType>Designer</SubType>
    </Page>
    <Page Include="Samples\Layers\WmsIdentify\WmsIdentify.xaml">
      <Generator>MSBuild:Compile</Generator>
      <SubType>Designer</SubType>
    </Page>
    <Page Include="Samples\Layers\StyleWmsLayer\StyleWmsLayer.xaml">
      <Generator>MSBuild:Compile</Generator>
      <SubType>Designer</SubType>
    </Page>
    <Page Include="Samples\Layers\WMSLayerUrl\WMSLayerUrl.xaml">
      <Generator>MSBuild:Compile</Generator>
      <SubType>Designer</SubType>
    </Page>
    <Page Include="Samples\Layers\WmsServiceCatalog\WmsServiceCatalog.xaml">
      <Generator>MSBuild:Compile</Generator>
      <SubType>Designer</SubType>
    </Page>
    <Page Include="Samples\Layers\WMTSLayer\WMTSLayer.xaml">
      <Generator>MSBuild:Compile</Generator>
      <SubType>Designer</SubType>
    </Page>
    <Page Include="Samples\Location\DisplayDeviceLocation\DisplayDeviceLocation.xaml">
      <Generator>MSBuild:Compile</Generator>
      <SubType>Designer</SubType>
    </Page>
    <Page Include="Samples\MapView\DisplayGrid\DisplayGrid.xaml">
      <Generator>MSBuild:Compile</Generator>
      <SubType>Designer</SubType>
    </Page>
    <Page Include="Samples\MapView\ChangeTimeExtent\ChangeTimeExtent.xaml">
      <Generator>MSBuild:Compile</Generator>
      <SubType>Designer</SubType>
    </Page>
    <Page Include="Samples\MapView\ChangeViewpoint\ChangeViewpoint.xaml">
      <Generator>MSBuild:Compile</Generator>
      <SubType>Designer</SubType>
    </Page>
    <Page Include="Samples\MapView\DisplayDrawingStatus\DisplayDrawingStatus.xaml">
      <Generator>MSBuild:Compile</Generator>
      <SubType>Designer</SubType>
    </Page>
    <Page Include="Samples\MapView\DisplayLayerViewState\DisplayLayerViewState.xaml">
      <Generator>MSBuild:Compile</Generator>
      <SubType>Designer</SubType>
    </Page>
    <Page Include="Samples\MapView\FeatureLayerTimeOffset\FeatureLayerTimeOffset.xaml">
      <Generator>MSBuild:Compile</Generator>
      <SubType>Designer</SubType>
    </Page>
    <Page Include="Samples\MapView\GeoViewSync\GeoViewSync.xaml">
      <Generator>MSBuild:Compile</Generator>
      <SubType>Designer</SubType>
    </Page>
    <Page Include="Samples\MapView\MapRotation\MapRotation.xaml">
      <Generator>MSBuild:Compile</Generator>
      <SubType>Designer</SubType>
    </Page>
    <Page Include="Samples\MapView\ShowCallout\ShowCallout.xaml">
      <Generator>MSBuild:Compile</Generator>
      <SubType>Designer</SubType>
    </Page>
    <Page Include="Samples\MapView\ShowMagnifier\ShowMagnifier.xaml">
      <Generator>MSBuild:Compile</Generator>
      <SubType>Designer</SubType>
    </Page>
    <Page Include="Samples\MapView\TakeScreenshot\TakeScreenshot.xaml">
      <Generator>MSBuild:Compile</Generator>
      <SubType>Designer</SubType>
    </Page>
    <Page Include="Samples\Map\AccessLoadStatus\AccessLoadStatus.xaml">
      <Generator>MSBuild:Compile</Generator>
      <SubType>Designer</SubType>
    </Page>
    <Page Include="Samples\Map\AuthorMap\AuthorMap.xaml">
      <Generator>MSBuild:Compile</Generator>
      <SubType>Designer</SubType>
    </Page>
    <Page Include="Samples\Map\ChangeBasemap\ChangeBasemap.xaml">
      <Generator>MSBuild:Compile</Generator>
      <SubType>Designer</SubType>
    </Page>
    <Page Include="Samples\Map\DisplayMap\DisplayMap.xaml">
      <Generator>MSBuild:Compile</Generator>
      <SubType>Designer</SubType>
    </Page>
    <Page Include="Samples\Map\GenerateOfflineMap\GenerateOfflineMap.xaml">
      <Generator>MSBuild:Compile</Generator>
      <SubType>Designer</SubType>
    </Page>
    <Page Include="Samples\Map\ManageBookmarks\ManageBookmarks.xaml">
      <Generator>MSBuild:Compile</Generator>
      <SubType>Designer</SubType>
    </Page>
    <Page Include="Samples\Map\OpenScene\OpenScene.xaml">
      <Generator>MSBuild:Compile</Generator>
      <SubType>Designer</SubType>
    </Page>
    <Page Include="Samples\Map\OpenMapURL\OpenMapURL.xaml">
      <Generator>MSBuild:Compile</Generator>
      <SubType>Designer</SubType>
    </Page>
    <Page Include="Samples\Map\OpenMobileMap\OpenMobileMap.xaml">
      <Generator>MSBuild:Compile</Generator>
      <SubType>Designer</SubType>
    </Page>
    <Page Include="Samples\Map\SearchPortalMaps\SearchPortalMaps.xaml">
      <Generator>MSBuild:Compile</Generator>
      <SubType>Designer</SubType>
    </Page>
    <Page Include="Samples\Map\SetInitialMapArea\SetInitialMapArea.xaml">
      <Generator>MSBuild:Compile</Generator>
      <SubType>Designer</SubType>
    </Page>
    <Page Include="Samples\Map\SetInitialMapLocation\SetInitialMapLocation.xaml">
      <Generator>MSBuild:Compile</Generator>
      <SubType>Designer</SubType>
    </Page>
    <Page Include="Samples\Map\SetMapSpatialReference\SetMapSpatialReference.xaml">
      <Generator>MSBuild:Compile</Generator>
      <SubType>Designer</SubType>
    </Page>
    <Page Include="Samples\Map\SetMinMaxScale\SetMinMaxScale.xaml">
      <Generator>MSBuild:Compile</Generator>
      <SubType>Designer</SubType>
    </Page>
    <Page Include="Samples\Network Analysis\ClosestFacilityStatic\ClosestFacilityStatic.xaml">
      <Generator>MSBuild:Compile</Generator>
      <SubType>Designer</SubType>
    </Page>
    <Page Include="Samples\Network Analysis\ClosestFacility\ClosestFacility.xaml">
      <Generator>MSBuild:Compile</Generator>
      <SubType>Designer</SubType>
    </Page>
    <Page Include="Samples\Network Analysis\FindRoute\FindRoute.xaml">
      <Generator>MSBuild:Compile</Generator>
      <SubType>Designer</SubType>
    </Page>
    <Page Include="Samples\Network Analysis\FindServiceArea\FindServiceArea.xaml">
      <Generator>MSBuild:Compile</Generator>
      <SubType>Designer</SubType>
    </Page>
    <Page Include="Samples\Search\FindAddress\FindAddress.xaml">
      <Generator>MSBuild:Compile</Generator>
      <SubType>Designer</SubType>
    </Page>
    <Page Include="Samples\Search\FindPlace\FindPlace.xaml">
      <Generator>MSBuild:Compile</Generator>
      <SubType>Designer</SubType>
    </Page>
    <Page Include="Samples\Security\IntegratedWindowsAuth\IntegratedWindowsAuth.xaml">
      <Generator>MSBuild:Compile</Generator>
      <SubType>Designer</SubType>
    </Page>
    <Page Include="Samples\Security\OAuth\OAuth.xaml">
      <Generator>MSBuild:Compile</Generator>
      <SubType>Designer</SubType>
    </Page>
    <Page Include="Samples\Security\TokenSecuredChallenge\TokenSecuredChallenge.xaml">
      <Generator>MSBuild:Compile</Generator>
      <SubType>Designer</SubType>
    </Page>
    <Page Include="Samples\Symbology\FeatureLayerExtrusion\FeatureLayerExtrusion.xaml">
      <Generator>MSBuild:Compile</Generator>
      <SubType>Designer</SubType>
    </Page>
    <Page Include="Samples\Symbology\RenderPictureMarkers\RenderPictureMarkers.xaml">
      <Generator>MSBuild:Compile</Generator>
      <SubType>Designer</SubType>
    </Page>
    <Page Include="Samples\Symbology\RenderSimpleMarkers\RenderSimpleMarkers.xaml">
      <Generator>MSBuild:Compile</Generator>
      <SubType>Designer</SubType>
    </Page>
    <Page Include="Samples\Symbology\RenderUniqueValues\RenderUniqueValues.xaml">
      <Generator>MSBuild:Compile</Generator>
      <SubType>Designer</SubType>
    </Page>
    <Page Include="Samples\Symbology\SimpleRenderers\SimpleRenderers.xaml">
      <Generator>MSBuild:Compile</Generator>
      <SubType>Designer</SubType>
    </Page>
    <Page Include="Samples\Symbology\UseDistanceCompositeSym\UseDistanceCompositeSym.xaml">
      <Generator>MSBuild:Compile</Generator>
      <SubType>Designer</SubType>
    </Page>
  </ItemGroup>
  <!-- Sample Manager Code -->
  <ItemGroup>
    <Compile Include="App.xaml.cs">
      <DependentUpon>App.xaml</DependentUpon>
    </Compile>
    <Compile Include="Converters\NullToVisibilityConverter.cs" />
    <Compile Include="Converters\SampleToBitmapConverter.cs" />
    <Compile Include="Dialogs\SampleInfoDialog.xaml.cs">
      <DependentUpon>SampleInfoDialog.xaml</DependentUpon>
    </Compile>
    <Compile Include="ErrorPage.xaml.cs">
      <DependentUpon>ErrorPage.xaml</DependentUpon>
    </Compile>
    <Compile Include="MainPage.xaml.cs">
      <DependentUpon>MainPage.xaml</DependentUpon>
    </Compile>
    <Compile Include="Properties\AssemblyInfo.cs" />
    <Compile Include="SamplePage.xaml.cs">
      <DependentUpon>SamplePage.xaml</DependentUpon>
    </Compile>
    <ApplicationDefinition Include="App.xaml">
      <Generator>MSBuild:Compile</Generator>
      <SubType>Designer</SubType>
    </ApplicationDefinition>
    <Compile Include="WaitPage.xaml.cs">
      <DependentUpon>WaitPage.xaml</DependentUpon>
    </Compile>
    <Page Include="Dialogs\SampleInfoDialog.xaml">
      <SubType>Designer</SubType>
      <Generator>MSBuild:Compile</Generator>
    </Page>
    <Page Include="ErrorPage.xaml">
      <SubType>Designer</SubType>
      <Generator>MSBuild:Compile</Generator>
    </Page>
    <Page Include="MainPage.xaml">
      <Generator>MSBuild:Compile</Generator>
      <SubType>Designer</SubType>
    </Page>
    <Page Include="Resources\Styles.xaml">
      <Generator>MSBuild:Compile</Generator>
      <SubType>Designer</SubType>
    </Page>
    <Page Include="SamplePage.xaml">
      <SubType>Designer</SubType>
      <Generator>MSBuild:Compile</Generator>
    </Page>
    <Page Include="WaitPage.xaml">
      <SubType>Designer</SubType>
      <Generator>MSBuild:Compile</Generator>
    </Page>
  </ItemGroup>
  <!-- Miscellaneous Configuration -->
  <ItemGroup>
    <AppxManifest Include="Package.appxmanifest">
      <SubType>Designer</SubType>
    </AppxManifest>
  </ItemGroup>
  <ItemGroup>
    <PackageReference Include="Esri.ArcGISRuntime.Hydrography">
      <Version>100.4.0</Version>
    </PackageReference>
    <PackageReference Include="Esri.ArcGISRuntime.UWP">
      <Version>100.4.0</Version>
    </PackageReference>
    <PackageReference Include="MarkedNet">
      <Version>2.1.2</Version>
    </PackageReference>
    <PackageReference Include="Microsoft.NETCore.UniversalWindowsPlatform">
      <Version>6.0.8</Version>
    </PackageReference>
  </ItemGroup>
  <!-- Source Code Viewer -->
  <ItemGroup>
    <Content Include="Resources\github-markdown.css">
      <CopyToOutputDirectory>PreserveNewest</CopyToOutputDirectory>
    </Content>
    <Content Include="Resources\SyntaxHighlighting\highlight.css">
      <CopyToOutputDirectory>PreserveNewest</CopyToOutputDirectory>
    </Content>
    <Content Include="Resources\SyntaxHighlighting\highlight.pack.js">
      <CopyToOutputDirectory>PreserveNewest</CopyToOutputDirectory>
    </Content>
    <Compile Include="SourceCodeViewer.xaml.cs">
      <DependentUpon>SourceCodeViewer.xaml</DependentUpon>
    </Compile>
    <Page Include="SourceCodeViewer.xaml">
      <Generator>MSBuild:Compile</Generator>
      <SubType>Designer</SubType>
    </Page>
  </ItemGroup>
  <!-- Imports -->
  <Import Project="..\..\ArcGISRuntime.Samples.Shared\ArcGISRuntime.Samples.Shared.projitems" Label="Shared" />
  <PropertyGroup Condition=" '$(VisualStudioVersion)' == '' or '$(VisualStudioVersion)' &lt; '14.0' ">
    <VisualStudioVersion>14.0</VisualStudioVersion>
  </PropertyGroup>
  <Import Project="$(MSBuildExtensionsPath)\Microsoft\WindowsXaml\v$(VisualStudioVersion)\Microsoft.Windows.UI.Xaml.CSharp.targets" />
  <Import Project="SourceViewer.targets" />
  <Import Project="readme.targets" />
</Project><|MERGE_RESOLUTION|>--- conflicted
+++ resolved
@@ -113,11 +113,8 @@
   </ItemGroup>
   <ItemGroup>
     <!-- Screenshots -->
-<<<<<<< HEAD
-    <Content Include="Assets\routingSymbol.png" />
     <Content Include="Samples\Map\MobileMapSearchAndRoute\MobileMapSearchAndRoute.jpg" />
     <Content Include="Samples\Data\UpdateAttributes\UpdateAttributes.jpg" />
-=======
 	  <Content Include="Samples\Search\OfflineGeocode\OfflineGeocode.jpg" />
 	  <Content Include="Samples\Search\ReverseGeocode\ReverseGeocode.jpg" />
     <Content Include="Samples\Data\EditFeatureAttachments\EditFeatureAttachments.jpg" />
@@ -125,7 +122,6 @@
 	  <Content Include="Samples\Layers\OpenStreetMapLayer\OpenStreetMapLayer.jpg" />
 	  <Content Include="Samples\Map\ManageOperationalLayers\ManageOperationalLayers.jpg" />
 	  <Content Include="Samples\Data\UpdateAttributes\UpdateAttributes.jpg" />
->>>>>>> aa8dfd77
     <Content Include="Samples\Data\UpdateGeometries\UpdateGeometries.jpg" />
     <Content Include="Samples\Data\AddFeatures\AddFeatures.jpg" />
     <Content Include="Samples\Data\DeleteFeatures\DeleteFeatures.jpg" />
@@ -312,11 +308,10 @@
   </ItemGroup>
   <ItemGroup>
     <!-- Sample Code -->
-<<<<<<< HEAD
     <Compile Include="Converters\ItemToImageSourceConverter.cs" />
     <Compile Include="Samples\Map\MobileMapSearchAndRoute\MobileMapSearchAndRoute.xaml.cs">
       <DependentUpon>MobileMapSearchAndRoute.xaml</DependentUpon>
-=======
+    </Compile>
     <Compile Include="Samples\Search\OfflineGeocode\OfflineGeocode.xaml.cs">
       <DependentUpon>OfflineGeocode.xaml</DependentUpon>
     </Compile>
@@ -334,7 +329,6 @@
     </Compile>
     <Compile Include="Samples\Map\ManageOperationalLayers\ManageOperationalLayers.xaml.cs">
       <DependentUpon>ManageOperationalLayers.xaml</DependentUpon>
->>>>>>> aa8dfd77
     </Compile>
     <Compile Include="Samples\Data\UpdateAttributes\UpdateAttributes.xaml.cs">
       <DependentUpon>UpdateAttributes.xaml</DependentUpon>
@@ -765,9 +759,10 @@
   </ItemGroup>
   <ItemGroup>
     <!-- Sample XAML -->
-<<<<<<< HEAD
     <Page Include="Samples\Map\MobileMapSearchAndRoute\MobileMapSearchAndRoute.xaml">
-=======
+      <Generator>MSBuild:Compile</Generator>
+      <SubType>Designer</SubType>
+    </Page>
     <Page Include="Samples\Search\OfflineGeocode\OfflineGeocode.xaml">
       <Generator>MSBuild:Compile</Generator>
       <SubType>Designer</SubType>
@@ -789,7 +784,6 @@
       <SubType>Designer</SubType>
     </Page>
     <Page Include="Samples\Map\ManageOperationalLayers\ManageOperationalLayers.xaml">
->>>>>>> aa8dfd77
       <Generator>MSBuild:Compile</Generator>
       <SubType>Designer</SubType>
     </Page>
@@ -1413,6 +1407,7 @@
       <SubType>Designer</SubType>
       <Generator>MSBuild:Compile</Generator>
     </Page>
+    <Content Include="Assets\routingSymbol.png" />
   </ItemGroup>
   <!-- Miscellaneous Configuration -->
   <ItemGroup>
