--- conflicted
+++ resolved
@@ -3,8 +3,8 @@
 // Licensed under the Apache License, Version 2.0 (the "License"); you may not use this file except in compliance with the License.
 // You may obtain a copy of the License at: http://www.apache.org/licenses/LICENSE-2.0
 //
-// Unless required by applicable law or agreed to in writing, software distributed under the License is distributed on an 
-// "AS IS" BASIS, WITHOUT WARRANTIES OR CONDITIONS OF ANY KIND, either express or implied. See the License for the specific 
+// Unless required by applicable law or agreed to in writing, software distributed under the License is distributed on an
+// "AS IS" BASIS, WITHOUT WARRANTIES OR CONDITIONS OF ANY KIND, either express or implied. See the License for the specific
 // language governing permissions and limitations under the License.
 
 using ArcGISRuntime.Samples.Managers;
@@ -14,16 +14,7 @@
 using Esri.ArcGISRuntime.UI;
 using Esri.ArcGISRuntime.UI.GeoAnalysis;
 using System;
-<<<<<<< HEAD
-using System.IO;
-using System.Linq;
-using System.Threading;
-using System.Threading.Tasks;
 using System.Drawing;
-using Windows.UI.Xaml.Controls;
-=======
-using Windows.UI;
->>>>>>> 8eaa9517
 
 namespace ArcGISRuntime.UWP.Samples.LineOfSightGeoElement
 {
@@ -33,7 +24,7 @@
         "This sample demonstrates how to perform a dynamic line of sight analysis between two moving GeoElements.",
         "Use the slider to adjust the height of the observer.",
         "Featured")]
-	[ArcGISRuntime.Samples.Shared.Attributes.OfflineData("3af5cfec0fd24dac8d88aea679027cb9")]
+    [ArcGISRuntime.Samples.Shared.Attributes.OfflineData("3af5cfec0fd24dac8d88aea679027cb9")]
     public partial class LineOfSightGeoElement
     {
         // URL of the elevation service - provides elevation component of the scene
@@ -64,6 +55,7 @@
 
         // For taxi animation - tracks animation state
         private int _pointIndex = 0;
+
         private int _frameIndex = 0;
         private readonly int _frameMax = 150;
 
@@ -71,7 +63,7 @@
         {
             InitializeComponent();
 
-            // Setup the control references and execute initialization 
+            // Setup the control references and execute initialization
             Initialize();
         }
 
