--- conflicted
+++ resolved
@@ -111,15 +111,11 @@
             // Toggle the feature layer's scene properties renderer extrusion expression and change the button text
             if (ToggleButton.Content.ToString() == "Population density")
             {
-<<<<<<< HEAD
-                myRendererSceneProperties.ExtrusionExpression = "[POP07_SQMI] * 5000";
-                ToggleButton.Content = "Total population";
-=======
                 // An offset of 100000 is added to ensure that polygons for large areas (like Alaska)
                 // with low populations will be extruded above the curvature of the Earth.
                 myRendererSceneProperties.ExtrusionExpression = "[POP07_SQMI] * 5000 + 100000";
-                Button_ToggleExtrusionData.Content = "Total Population";
->>>>>>> 70cf4b2e
+                ToggleButton.Content = "Total Population";
+
             }
             else if (ToggleButton.Content.ToString() == "Total population")
             {
