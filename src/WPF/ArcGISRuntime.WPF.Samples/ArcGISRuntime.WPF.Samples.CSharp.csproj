--- conflicted
+++ resolved
@@ -79,15 +79,12 @@
   </ItemGroup>
   <ItemGroup>
     <!-- JSON Metadata -->
-<<<<<<< HEAD
 	<Content Include="Samples\Analysis\QueryFeatureCountAndExtent\metadata.json">
     <CopyToOutputDirectory>PreserveNewest</CopyToOutputDirectory>
   </Content>
-=======
     <Content Include="Samples\Data\ReadGeoPackage\ReadGeoPackage.jpg">
       <CopyToOutputDirectory>PreserveNewest</CopyToOutputDirectory>
     </Content>
->>>>>>> 783b1be3
 	<Content Include="Samples\LocalServer\LocalServerMapImageLayer\metadata.json">
           <CopyToOutputDirectory>PreserveNewest</CopyToOutputDirectory>
 	</Content>
@@ -601,13 +598,11 @@
   </ItemGroup>
   <ItemGroup>
     <!-- Sample Code -->
-<<<<<<< HEAD
 	<Compile Include="Samples\Analysis\QueryFeatureCountAndExtent\QueryFeatureCountAndExtent.xaml.cs">
 		<DependentUpon>QueryFeatureCountAndExtent.xaml</DependentUpon>
-=======
+    </Compile>
     <Compile Include="Samples\Data\ReadGeoPackage\ReadGeoPackage.xaml.cs">
       <DependentUpon>ReadGeoPackage.xaml</DependentUpon>
->>>>>>> 783b1be3
     </Compile>
 	<Compile Include="Samples\LocalServer\LocalServerMapImageLayer\LocalServerMapImageLayer.xaml.cs">
 		<DependentUpon>LocalServerMapImageLayer.xaml</DependentUpon>
@@ -864,17 +859,14 @@
   </ItemGroup>
   <ItemGroup>
     <!-- Sample XAML -->
-<<<<<<< HEAD
 	<Page Include="Samples\Analysis\QueryFeatureCountAndExtent\QueryFeatureCountAndExtent.xaml">
   <Generator>MSBuild:Compile</Generator>
     <SubType>Designer</SubType>
 	</Page>
-=======
     <Page Include="Samples\Data\ReadGeoPackage\ReadGeoPackage.xaml">
       <Generator>MSBuild:Compile</Generator>
       <SubType>Designer</SubType>
     </Page>
->>>>>>> 783b1be3
 	<Page Include="Samples\LocalServer\LocalServerMapImageLayer\LocalServerMapImageLayer.xaml">
 		<Generator>MSBuild:Compile</Generator>
 		<SubType>Designer</SubType>
