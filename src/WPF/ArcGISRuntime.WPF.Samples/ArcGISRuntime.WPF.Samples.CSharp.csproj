--- conflicted
+++ resolved
@@ -79,11 +79,10 @@
   </ItemGroup>
   <ItemGroup>
     <!-- JSON Metadata -->
-<<<<<<< HEAD
     <Content Include="Samples\Analysis\LineOfSightGeoElement\metadata.json">
-=======
+    <CopyToOutputDirectory>PreserveNewest</CopyToOutputDirectory>
+    </Content>
     <Content Include="Samples\Data\ReadGeoPackage\ReadGeoPackage.jpg">
->>>>>>> 783b1be3
       <CopyToOutputDirectory>PreserveNewest</CopyToOutputDirectory>
     </Content>
 	<Content Include="Samples\LocalServer\LocalServerMapImageLayer\metadata.json">
@@ -596,15 +595,12 @@
   </ItemGroup>
   <ItemGroup>
     <!-- Sample Code -->
-<<<<<<< HEAD
     <Compile Include="Samples\Analysis\LineOfSightGeoElement\LineOfSightGeoElement.xaml.cs">
       <DependentUpon>LineOfSightGeoElement.xaml</DependentUpon>
       </Compile>
-=======
     <Compile Include="Samples\Data\ReadGeoPackage\ReadGeoPackage.xaml.cs">
       <DependentUpon>ReadGeoPackage.xaml</DependentUpon>
     </Compile>
->>>>>>> 783b1be3
 	<Compile Include="Samples\LocalServer\LocalServerMapImageLayer\LocalServerMapImageLayer.xaml.cs">
 		<DependentUpon>LocalServerMapImageLayer.xaml</DependentUpon>
 	</Compile>
@@ -860,11 +856,11 @@
   </ItemGroup>
   <ItemGroup>
     <!-- Sample XAML -->
-<<<<<<< HEAD
     <Page Include="Samples\Analysis\LineOfSightGeoElement\LineOfSightGeoElement.xaml">
-=======
+    <Generator>MSBuild:Compile</Generator>
+      <SubType>Designer</SubType>
+    </Page>
     <Page Include="Samples\Data\ReadGeoPackage\ReadGeoPackage.xaml">
->>>>>>> 783b1be3
       <Generator>MSBuild:Compile</Generator>
       <SubType>Designer</SubType>
     </Page>
