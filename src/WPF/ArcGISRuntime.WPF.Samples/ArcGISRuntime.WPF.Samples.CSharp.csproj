﻿<?xml version="1.0" encoding="utf-8"?>
<Project ToolsVersion="14.0" DefaultTargets="Build" xmlns="http://schemas.microsoft.com/developer/msbuild/2003">
  <Import Project="$(MSBuildExtensionsPath)\$(MSBuildToolsVersion)\Microsoft.Common.props" Condition="Exists('$(MSBuildExtensionsPath)\$(MSBuildToolsVersion)\Microsoft.Common.props')" />
  <!-- Build Configurations -->
  <PropertyGroup>
    <Configuration Condition=" '$(Configuration)' == '' ">Debug</Configuration>
    <Platform Condition=" '$(Platform)' == '' ">AnyCPU</Platform>
    <ProjectGuid>{0568FD2B-DA73-434C-B955-4A149465C535}</ProjectGuid>
    <OutputType>Library</OutputType>
    <AppDesignerFolder>Properties</AppDesignerFolder>
    <RootNamespace>ArcGISRuntime.WPF</RootNamespace>
    <AssemblyName>ArcGISRuntime.WPF.Samples</AssemblyName>
    <TargetFrameworkVersion>v4.5.2</TargetFrameworkVersion>
    <FileAlignment>512</FileAlignment>
    <NuGetPackageImportStamp>
    </NuGetPackageImportStamp>
    <TargetFrameworkProfile />
  </PropertyGroup>
  <PropertyGroup Condition=" '$(Configuration)|$(Platform)' == 'Debug|AnyCPU' ">
    <DebugSymbols>true</DebugSymbols>
    <DebugType>full</DebugType>
    <Optimize>false</Optimize>
    <OutputPath>..\..\..\output\WPF\debug\</OutputPath>
    <DefineConstants>DEBUG;TRACE</DefineConstants>
    <ErrorReport>prompt</ErrorReport>
    <WarningLevel>4</WarningLevel>
  </PropertyGroup>
  <PropertyGroup Condition=" '$(Configuration)|$(Platform)' == 'Release|AnyCPU' ">
    <DebugType>pdbonly</DebugType>
    <Optimize>true</Optimize>
    <OutputPath>..\..\..\output\WPF\release\</OutputPath>
    <DefineConstants>TRACE</DefineConstants>
    <ErrorReport>prompt</ErrorReport>
    <WarningLevel>4</WarningLevel>
  </PropertyGroup>
  <!-- /Build Configurations -->
  <ItemGroup>
    <!-- References -->
    <Reference Include="Esri.ArcGISRuntime, Version=100.2.0.0, Culture=neutral, PublicKeyToken=8fc3cc631e44ad86, processorArchitecture=MSIL">
      <HintPath>..\..\..\packages\Esri.ArcGISRuntime.WPF.100.2.0\lib\net452\Esri.ArcGISRuntime.dll</HintPath>
    </Reference>
    <Reference Include="Microsoft.CSharp" />
    <Reference Include="PresentationCore" />
    <Reference Include="PresentationFramework" />
    <Reference Include="System" />
    <Reference Include="System.Core" />
    <Reference Include="System.Drawing" />
    <Reference Include="System.IO.Compression" />
    <Reference Include="System.IO.Compression.FileSystem" />
    <Reference Include="System.Net.Http.WebRequest" />
    <Reference Include="System.Runtime.Serialization" />
    <Reference Include="System.Windows" />
    <Reference Include="System.Xaml" />
    <Reference Include="System.Xml.Linq" />
    <Reference Include="System.Data.DataSetExtensions" />
    <Reference Include="System.Data" />
    <Reference Include="System.Net.Http" />
    <Reference Include="System.Xml" />
    <Reference Include="WindowsBase" />
  </ItemGroup>
  <ItemGroup>
    <!-- Misc Resources -->
    <EmbeddedResource Include="Resources\PictureMarkerSymbols\pin_star_blue.png" />
  </ItemGroup>
  <ItemGroup>
    <!-- Sample Manager Code -->
    <Compile Include="Properties\AssemblyInfo.cs" />
  </ItemGroup>
  <ItemGroup>
    <!-- JSON Metadata -->
<<<<<<< HEAD
	<Content Include="Samples\MapView\GeoViewSync\metadata.json">
		<CopyToOutputDirectory>PreserveNewest</CopyToOutputDirectory>
	</Content>
=======
    <Content Include="Samples\LocalServer\DynamicWorkspaceShapefile\metadata.json">
      <CopyToOutputDirectory>PreserveNewest</CopyToOutputDirectory>
    </Content>
>>>>>>> 1ce1b9df
    <Content Include="groups.json">
      <CopyToOutputDirectory>PreserveNewest</CopyToOutputDirectory>
    </Content>
    <Content Include="Samples\Data\EditAndSyncFeatures\metadata.json">
      <CopyToOutputDirectory>PreserveNewest</CopyToOutputDirectory>
    </Content>
    <Content Include="Samples\Data\FeatureLayerGeoPackage\metadata.json">
      <CopyToOutputDirectory>PreserveNewest</CopyToOutputDirectory>
    </Content>
    <Content Include="Samples\Data\FeatureLayerQuery\metadata.json">
      <CopyToOutputDirectory>PreserveNewest</CopyToOutputDirectory>
    </Content>
    <Content Include="Samples\Data\FeatureLayerShapefile\metadata.json">
      <CopyToOutputDirectory>PreserveNewest</CopyToOutputDirectory>
    </Content>
    <Content Include="Samples\Data\GenerateGeodatabase\metadata.json">
      <CopyToOutputDirectory>PreserveNewest</CopyToOutputDirectory>
    </Content>
    <Content Include="Samples\Data\RasterLayerGeoPackage\RasterLayerGeoPackage.jpg">
      <CopyToOutputDirectory>PreserveNewest</CopyToOutputDirectory>
    </Content>
    <Content Include="Samples\Data\ReadShapefileMetadata\metadata.json">
      <CopyToOutputDirectory>PreserveNewest</CopyToOutputDirectory>
    </Content>
    <Content Include="Samples\Data\ServiceFeatureTableCache\metadata.json">
      <CopyToOutputDirectory>PreserveNewest</CopyToOutputDirectory>
    </Content>
    <Content Include="Samples\Data\ServiceFeatureTableManualCache\metadata.json">
      <CopyToOutputDirectory>PreserveNewest</CopyToOutputDirectory>
    </Content>
    <Content Include="Samples\Data\ServiceFeatureTableNoCache\metadata.json">
      <CopyToOutputDirectory>PreserveNewest</CopyToOutputDirectory>
    </Content>
    <Content Include="Samples\Data\StatisticalQuery\metadata.json">
      <CopyToOutputDirectory>PreserveNewest</CopyToOutputDirectory>
    </Content>
    <Content Include="Samples\Data\StatsQueryGroupAndSort\metadata.json">
      <CopyToOutputDirectory>PreserveNewest</CopyToOutputDirectory>
    </Content>
    <Content Include="Samples\Geoprocessing\AnalyzeHotspots\metadata.json">
      <CopyToOutputDirectory>PreserveNewest</CopyToOutputDirectory>
    </Content>
    <Content Include="Samples\Geoprocessing\AnalyzeViewshed\metadata.json">
      <CopyToOutputDirectory>PreserveNewest</CopyToOutputDirectory>
    </Content>
    <Content Include="Samples\Geoprocessing\ListGeodatabaseVersions\metadata.json">
      <CopyToOutputDirectory>PreserveNewest</CopyToOutputDirectory>
    </Content>
    <Content Include="Samples\GraphicsOverlay\AddGraphicsRenderer\metadata.json">
      <CopyToOutputDirectory>PreserveNewest</CopyToOutputDirectory>
    </Content>
    <Content Include="Samples\GraphicsOverlay\IdentifyGraphics\metadata.json">
      <CopyToOutputDirectory>PreserveNewest</CopyToOutputDirectory>
    </Content>
    <Content Include="Samples\GraphicsOverlay\SketchOnMap\metadata.json">
      <CopyToOutputDirectory>PreserveNewest</CopyToOutputDirectory>
    </Content>
    <Content Include="Samples\GraphicsOverlay\SurfacePlacements\metadata.json">
      <CopyToOutputDirectory>PreserveNewest</CopyToOutputDirectory>
    </Content>
    <Content Include="Samples\Layers\ArcGISMapImageLayerUrl\metadata.json">
      <CopyToOutputDirectory>PreserveNewest</CopyToOutputDirectory>
    </Content>
    <Content Include="Samples\Layers\ArcGISTiledLayerUrl\metadata.json">
      <CopyToOutputDirectory>PreserveNewest</CopyToOutputDirectory>
    </Content>
    <Content Include="Samples\Layers\ArcGISVectorTiledLayerUrl\metadata.json">
      <CopyToOutputDirectory>PreserveNewest</CopyToOutputDirectory>
    </Content>
    <Content Include="Samples\Layers\ChangeFeatureLayerRenderer\metadata.json">
      <CopyToOutputDirectory>PreserveNewest</CopyToOutputDirectory>
    </Content>
    <Content Include="Samples\Layers\ChangeSublayerVisibility\metadata.json">
      <CopyToOutputDirectory>PreserveNewest</CopyToOutputDirectory>
    </Content>
    <Content Include="Samples\Layers\CreateFeatureCollectionLayer\metadata.json">
      <CopyToOutputDirectory>PreserveNewest</CopyToOutputDirectory>
    </Content>
    <Content Include="Samples\Layers\DisplayScene\metadata.json">
      <CopyToOutputDirectory>PreserveNewest</CopyToOutputDirectory>
    </Content>
    <Content Include="Samples\Layers\ExportTiles\metadata.json">
      <CopyToOutputDirectory>PreserveNewest</CopyToOutputDirectory>
    </Content>
    <Content Include="Samples\Layers\FeatureCollectionLayerFromPortal\metadata.json">
      <CopyToOutputDirectory>PreserveNewest</CopyToOutputDirectory>
    </Content>
    <Content Include="Samples\Layers\FeatureCollectionLayerFromQuery\metadata.json">
      <CopyToOutputDirectory>PreserveNewest</CopyToOutputDirectory>
    </Content>
    <Content Include="Samples\Layers\FeatureLayerDefinitionExpression\metadata.json">
      <CopyToOutputDirectory>PreserveNewest</CopyToOutputDirectory>
    </Content>
    <Content Include="Samples\Layers\FeatureLayerDictionaryRenderer\metadata.json">
      <CopyToOutputDirectory>PreserveNewest</CopyToOutputDirectory>
    </Content>
    <Content Include="Samples\Layers\FeatureLayerSelection\metadata.json">
      <CopyToOutputDirectory>PreserveNewest</CopyToOutputDirectory>
    </Content>
    <Content Include="Samples\Layers\FeatureLayerUrl\metadata.json">
      <CopyToOutputDirectory>PreserveNewest</CopyToOutputDirectory>
    </Content>
    <Content Include="Samples\Layers\KmlLayerFile\metadata.json">
      <CopyToOutputDirectory>PreserveNewest</CopyToOutputDirectory>
    </Content>
    <Content Include="Samples\Layers\KmlLayerUrl\metadata.json">
      <CopyToOutputDirectory>PreserveNewest</CopyToOutputDirectory>
    </Content>
    <Content Include="Samples\Layers\RasterLayerFile\metadata.json">
      <CopyToOutputDirectory>PreserveNewest</CopyToOutputDirectory>
    </Content>
    <Content Include="Samples\Layers\RasterLayerImageServiceRaster\metadata.json">
      <CopyToOutputDirectory>PreserveNewest</CopyToOutputDirectory>
    </Content>
    <Content Include="Samples\Layers\RasterLayerRasterFunction\metadata.json">
      <CopyToOutputDirectory>PreserveNewest</CopyToOutputDirectory>
    </Content>
    <Content Include="Samples\Layers\RasterRenderingRule\metadata.json">
      <CopyToOutputDirectory>PreserveNewest</CopyToOutputDirectory>
    </Content>
    <Content Include="Samples\Layers\SceneLayerUrl\metadata.json">
      <CopyToOutputDirectory>PreserveNewest</CopyToOutputDirectory>
    </Content>
    <Content Include="Samples\Layers\TimeBasedQuery\metadata.json">
      <CopyToOutputDirectory>PreserveNewest</CopyToOutputDirectory>
    </Content>
    <Content Include="Samples\Layers\WMSLayerUrl\metadata.json">
      <CopyToOutputDirectory>PreserveNewest</CopyToOutputDirectory>
    </Content>
    <Content Include="Samples\Layers\WmsServiceCatalog\metadata.json">
      <CopyToOutputDirectory>PreserveNewest</CopyToOutputDirectory>
    </Content>
    <Content Include="Samples\Layers\WMTSLayer\metadata.json">
      <CopyToOutputDirectory>PreserveNewest</CopyToOutputDirectory>
    </Content>
    <Content Include="Samples\Location\DisplayDeviceLocation\metadata.json">
      <CopyToOutputDirectory>PreserveNewest</CopyToOutputDirectory>
    </Content>
    <Content Include="Samples\Map\AccessLoadStatus\metadata.json">
      <CopyToOutputDirectory>PreserveNewest</CopyToOutputDirectory>
    </Content>
    <Content Include="Samples\Map\AuthorMap\metadata.json">
      <CopyToOutputDirectory>PreserveNewest</CopyToOutputDirectory>
    </Content>
    <Content Include="Samples\Map\ChangeBasemap\metadata.json">
      <CopyToOutputDirectory>PreserveNewest</CopyToOutputDirectory>
    </Content>
    <Content Include="Samples\Map\DisplayMap\metadata.json">
      <CopyToOutputDirectory>PreserveNewest</CopyToOutputDirectory>
    </Content>
    <Content Include="Samples\Map\ManageBookmarks\metadata.json">
      <CopyToOutputDirectory>PreserveNewest</CopyToOutputDirectory>
    </Content>
    <Content Include="Samples\Map\OpenMapURL\metadata.json">
      <CopyToOutputDirectory>PreserveNewest</CopyToOutputDirectory>
    </Content>
    <Content Include="Samples\Map\OpenMobileMap\metadata.json">
      <CopyToOutputDirectory>PreserveNewest</CopyToOutputDirectory>
    </Content>
    <Content Include="Samples\Map\SearchPortalMaps\metadata.json">
      <CopyToOutputDirectory>PreserveNewest</CopyToOutputDirectory>
    </Content>
    <Content Include="Samples\Map\SetInitialMapArea\metadata.json">
      <CopyToOutputDirectory>PreserveNewest</CopyToOutputDirectory>
    </Content>
    <Content Include="Samples\Map\SetInitialMapLocation\metadata.json">
      <CopyToOutputDirectory>PreserveNewest</CopyToOutputDirectory>
    </Content>
    <Content Include="Samples\Map\SetMapSpatialReference\metadata.json">
      <CopyToOutputDirectory>PreserveNewest</CopyToOutputDirectory>
    </Content>
    <Content Include="Samples\Map\SetMinMaxScale\metadata.json">
      <CopyToOutputDirectory>PreserveNewest</CopyToOutputDirectory>
    </Content>
    <Content Include="Samples\MapView\ChangeViewpoint\metadata.json">
      <CopyToOutputDirectory>PreserveNewest</CopyToOutputDirectory>
    </Content>
    <Content Include="Samples\MapView\DisplayDrawingStatus\metadata.json">
      <CopyToOutputDirectory>PreserveNewest</CopyToOutputDirectory>
    </Content>
    <Content Include="Samples\MapView\DisplayLayerViewState\metadata.json">
      <CopyToOutputDirectory>PreserveNewest</CopyToOutputDirectory>
    </Content>
    <Content Include="Samples\MapView\MapRotation\metadata.json">
      <CopyToOutputDirectory>PreserveNewest</CopyToOutputDirectory>
    </Content>
    <Content Include="Samples\MapView\ShowCallout\metadata.json">
      <CopyToOutputDirectory>PreserveNewest</CopyToOutputDirectory>
    </Content>
    <Content Include="Samples\MapView\ShowMagnifier\metadata.json">
      <CopyToOutputDirectory>PreserveNewest</CopyToOutputDirectory>
    </Content>
    <Content Include="Samples\MapView\TakeScreenshot\metadata.json">
      <CopyToOutputDirectory>PreserveNewest</CopyToOutputDirectory>
    </Content>
    <Content Include="Samples\NetworkAnalysis\FindRoute\metadata.json">
      <CopyToOutputDirectory>PreserveNewest</CopyToOutputDirectory>
    </Content>
    <Content Include="Samples\Search\FindAddress\metadata.json">
      <CopyToOutputDirectory>PreserveNewest</CopyToOutputDirectory>
    </Content>
    <Content Include="Samples\Search\FindPlace\metadata.json">
      <CopyToOutputDirectory>PreserveNewest</CopyToOutputDirectory>
    </Content>
    <Content Include="Samples\Symbology\RenderPictureMarkers\metadata.json">
      <CopyToOutputDirectory>PreserveNewest</CopyToOutputDirectory>
    </Content>
    <Content Include="Samples\Symbology\RenderSimpleMarkers\metadata.json">
      <CopyToOutputDirectory>PreserveNewest</CopyToOutputDirectory>
    </Content>
    <Content Include="Samples\Symbology\RenderUniqueValues\metadata.json">
      <CopyToOutputDirectory>PreserveNewest</CopyToOutputDirectory>
    </Content>
    <Content Include="Samples\Symbology\SimpleRenderers\metadata.json">
      <CopyToOutputDirectory>PreserveNewest</CopyToOutputDirectory>
    </Content>
    <Content Include="Samples\Symbology\UseDistanceCompositeSym\metadata.json">
      <CopyToOutputDirectory>PreserveNewest</CopyToOutputDirectory>
    </Content>
    <Content Include="Samples\Tutorial\AuthorEditSaveMap\metadata.json">
      <CopyToOutputDirectory>PreserveNewest</CopyToOutputDirectory>
    </Content>
  </ItemGroup>
  <ItemGroup>
    <!-- Screenshots -->
<<<<<<< HEAD
	<Content Include="Samples\MapView\GeoViewSync\GeoViewSync.jpg">
		<CopyToOutputDirectory>PreserveNewest</CopyToOutputDirectory>
	</Content>
=======
    <Content Include="Samples\LocalServer\DynamicWorkspaceShapefile\DynamicWorkspaceShapefile.jpg">
      <CopyToOutputDirectory>PreserveNewest</CopyToOutputDirectory>
    </Content>
>>>>>>> 1ce1b9df
    <Content Include="Samples\Data\EditAndSyncFeatures\EditAndSyncFeatures.jpg">
      <CopyToOutputDirectory>PreserveNewest</CopyToOutputDirectory>
    </Content>
    <Content Include="Samples\Data\FeatureLayerQuery\FeatureLayerQuery.jpg">
      <CopyToOutputDirectory>PreserveNewest</CopyToOutputDirectory>
    </Content>
    <Content Include="Samples\Data\FeatureLayerShapefile\FeatureLayerShapefile.jpg">
      <CopyToOutputDirectory>PreserveNewest</CopyToOutputDirectory>
    </Content>
    <Content Include="Samples\Data\GenerateGeodatabase\GenerateGeodatabase.jpg">
      <CopyToOutputDirectory>PreserveNewest</CopyToOutputDirectory>
    </Content>
    <Content Include="Samples\Data\ReadShapefileMetadata\ReadShapefileMetadata.jpg">
      <CopyToOutputDirectory>PreserveNewest</CopyToOutputDirectory>
    </Content>
    <Content Include="Samples\Data\ServiceFeatureTableCache\ServiceFeatureTableCache.jpg">
      <CopyToOutputDirectory>PreserveNewest</CopyToOutputDirectory>
    </Content>
    <Content Include="Samples\Data\ServiceFeatureTableManualCache\ServiceFeatureTableManualCache.jpg">
      <CopyToOutputDirectory>PreserveNewest</CopyToOutputDirectory>
    </Content>
    <Content Include="Samples\Data\ServiceFeatureTableNoCache\ServiceFeatureTableNoCache.jpg">
      <CopyToOutputDirectory>PreserveNewest</CopyToOutputDirectory>
    </Content>
    <Content Include="Samples\Data\StatisticalQuery\StatisticalQuery.jpg">
      <CopyToOutputDirectory>PreserveNewest</CopyToOutputDirectory>
    </Content>
    <Content Include="Samples\Data\StatsQueryGroupAndSort\StatsQueryGroupAndSort.jpg">
      <CopyToOutputDirectory>PreserveNewest</CopyToOutputDirectory>
    </Content>
    <Content Include="Samples\Geoprocessing\AnalyzeHotspots\AnalyzeHotspots.jpg">
      <CopyToOutputDirectory>PreserveNewest</CopyToOutputDirectory>
    </Content>
    <Content Include="Samples\Geoprocessing\AnalyzeViewshed\AnalyzeViewshed.jpg">
      <CopyToOutputDirectory>PreserveNewest</CopyToOutputDirectory>
    </Content>
    <Content Include="Samples\Geoprocessing\ListGeodatabaseVersions\ListGeodatabaseVersions.jpg">
      <CopyToOutputDirectory>PreserveNewest</CopyToOutputDirectory>
    </Content>
    <Content Include="Samples\GraphicsOverlay\AddGraphicsRenderer\AddGraphicsRenderer.jpg">
      <CopyToOutputDirectory>PreserveNewest</CopyToOutputDirectory>
    </Content>
    <Content Include="Samples\GraphicsOverlay\IdentifyGraphics\IdentifyGraphics.jpg">
      <CopyToOutputDirectory>PreserveNewest</CopyToOutputDirectory>
    </Content>
    <Content Include="Samples\GraphicsOverlay\SketchOnMap\SketchOnMap.jpg">
      <CopyToOutputDirectory>PreserveNewest</CopyToOutputDirectory>
    </Content>
    <Content Include="Samples\GraphicsOverlay\SurfacePlacements\SurfacePlacements.jpg">
      <CopyToOutputDirectory>PreserveNewest</CopyToOutputDirectory>
    </Content>
    <Content Include="Samples\Layers\ArcGISMapImageLayerUrl\ArcGISMapImageLayerUrl.jpg">
      <CopyToOutputDirectory>PreserveNewest</CopyToOutputDirectory>
    </Content>
    <Content Include="Samples\Layers\ArcGISTiledLayerUrl\ArcGISTiledLayerUrl.jpg">
      <CopyToOutputDirectory>PreserveNewest</CopyToOutputDirectory>
    </Content>
    <Content Include="Samples\Layers\ArcGISVectorTiledLayerUrl\ArcGISVectorTiledLayerUrl.jpg">
      <CopyToOutputDirectory>PreserveNewest</CopyToOutputDirectory>
    </Content>
    <Content Include="Samples\Layers\ChangeFeatureLayerRenderer\ChangeFeatureLayerRenderer.jpg">
      <CopyToOutputDirectory>PreserveNewest</CopyToOutputDirectory>
    </Content>
    <Content Include="Samples\Layers\ChangeSublayerVisibility\ChangeSublayerVisibility.jpg">
      <CopyToOutputDirectory>PreserveNewest</CopyToOutputDirectory>
    </Content>
    <Content Include="Samples\Layers\CreateFeatureCollectionLayer\CreateFeatureCollectionLayer.jpg">
      <CopyToOutputDirectory>PreserveNewest</CopyToOutputDirectory>
    </Content>
    <Content Include="Samples\Layers\DisplayScene\DisplayScene.jpg">
      <CopyToOutputDirectory>PreserveNewest</CopyToOutputDirectory>
    </Content>
    <Content Include="Samples\Layers\ExportTiles\ExportTiles.jpg">
      <CopyToOutputDirectory>PreserveNewest</CopyToOutputDirectory>
    </Content>
    <Content Include="Samples\Layers\FeatureCollectionLayerFromPortal\FeatureCollectionLayerFromPortal.jpg">
      <CopyToOutputDirectory>PreserveNewest</CopyToOutputDirectory>
    </Content>
    <Content Include="Samples\Layers\FeatureCollectionLayerFromQuery\FeatureCollectionLayerFromQuery.jpg">
      <CopyToOutputDirectory>PreserveNewest</CopyToOutputDirectory>
    </Content>
    <Content Include="Samples\Layers\FeatureLayerDefinitionExpression\FeatureLayerDefinitionExpression.jpg">
      <CopyToOutputDirectory>PreserveNewest</CopyToOutputDirectory>
    </Content>
    <Content Include="Samples\Layers\FeatureLayerDictionaryRenderer\FeatureLayerDictionaryRenderer.jpg">
      <CopyToOutputDirectory>PreserveNewest</CopyToOutputDirectory>
    </Content>
    <Content Include="Samples\Layers\FeatureLayerSelection\FeatureLayerSelection.jpg">
      <CopyToOutputDirectory>PreserveNewest</CopyToOutputDirectory>
    </Content>
    <Content Include="Samples\Layers\FeatureLayerUrl\FeatureLayerUrl.jpg">
      <CopyToOutputDirectory>PreserveNewest</CopyToOutputDirectory>
    </Content>
    <Content Include="Samples\Layers\KmlLayerFile\KmlLayerFile.jpg">
      <CopyToOutputDirectory>PreserveNewest</CopyToOutputDirectory>
    </Content>
    <Content Include="Samples\Layers\KmlLayerUrl\KmlLayerUrl.jpg">
      <CopyToOutputDirectory>PreserveNewest</CopyToOutputDirectory>
    </Content>
    <Content Include="Samples\Layers\RasterLayerFile\RasterLayerFile.jpg">
      <CopyToOutputDirectory>PreserveNewest</CopyToOutputDirectory>
    </Content>
    <Content Include="Samples\Layers\RasterLayerImageServiceRaster\RasterLayerImageServiceRaster.jpg">
      <CopyToOutputDirectory>PreserveNewest</CopyToOutputDirectory>
    </Content>
    <Content Include="Samples\Layers\RasterLayerRasterFunction\RasterLayerRasterFunction.jpg">
      <CopyToOutputDirectory>PreserveNewest</CopyToOutputDirectory>
    </Content>
    <Content Include="Samples\Layers\RasterRenderingRule\RasterRenderingRule.jpg">
      <CopyToOutputDirectory>PreserveNewest</CopyToOutputDirectory>
    </Content>
    <Content Include="Samples\Layers\SceneLayerUrl\SceneLayerUrl.jpg">
      <CopyToOutputDirectory>PreserveNewest</CopyToOutputDirectory>
    </Content>
    <Content Include="Samples\Layers\TimeBasedQuery\TimeBasedQuery.jpg">
      <CopyToOutputDirectory>PreserveNewest</CopyToOutputDirectory>
    </Content>
    <Content Include="Samples\Layers\WMSLayerUrl\WMSLayerUrl.jpg">
      <CopyToOutputDirectory>PreserveNewest</CopyToOutputDirectory>
    </Content>
    <Content Include="Samples\Layers\WmsServiceCatalog\WmsServiceCatalog.jpg">
      <CopyToOutputDirectory>PreserveNewest</CopyToOutputDirectory>
    </Content>
    <Content Include="Samples\Layers\WMTSLayer\WMTSLayer.jpg">
      <CopyToOutputDirectory>PreserveNewest</CopyToOutputDirectory>
    </Content>
    <Content Include="Samples\Location\DisplayDeviceLocation\DisplayDeviceLocation.jpg">
      <CopyToOutputDirectory>PreserveNewest</CopyToOutputDirectory>
    </Content>
    <Content Include="Samples\Map\AccessLoadStatus\AccessLoadStatus.jpg">
      <CopyToOutputDirectory>PreserveNewest</CopyToOutputDirectory>
    </Content>
    <Content Include="Samples\Map\AuthorMap\AuthorMap.jpg">
      <CopyToOutputDirectory>PreserveNewest</CopyToOutputDirectory>
    </Content>
    <Content Include="Samples\Map\ChangeBasemap\ChangeBasemap.jpg">
      <CopyToOutputDirectory>PreserveNewest</CopyToOutputDirectory>
    </Content>
    <Content Include="Samples\Map\DisplayMap\DisplayMap.jpg">
      <CopyToOutputDirectory>PreserveNewest</CopyToOutputDirectory>
    </Content>
    <Content Include="Samples\Map\ManageBookmarks\ManageBookmarks.jpg">
      <CopyToOutputDirectory>PreserveNewest</CopyToOutputDirectory>
    </Content>
    <Content Include="Samples\Map\OpenMapURL\OpenMapURL.jpg">
      <CopyToOutputDirectory>PreserveNewest</CopyToOutputDirectory>
    </Content>
    <Content Include="Samples\Map\OpenMobileMap\OpenMobileMap.jpg">
      <CopyToOutputDirectory>PreserveNewest</CopyToOutputDirectory>
    </Content>
    <Content Include="Samples\Map\SearchPortalMaps\SearchPortalMaps.jpg">
      <CopyToOutputDirectory>PreserveNewest</CopyToOutputDirectory>
    </Content>
    <Content Include="Samples\Map\SetInitialMapArea\SetInitialMapArea.jpg">
      <CopyToOutputDirectory>PreserveNewest</CopyToOutputDirectory>
    </Content>
    <Content Include="Samples\Map\SetInitialMapLocation\SetInitialMapLocation.jpg">
      <CopyToOutputDirectory>PreserveNewest</CopyToOutputDirectory>
    </Content>
    <Content Include="Samples\Map\SetMapSpatialReference\SetMapSpatialReference.jpg">
      <CopyToOutputDirectory>PreserveNewest</CopyToOutputDirectory>
    </Content>
    <Content Include="Samples\Map\SetMinMaxScale\SetMinMaxScale.jpg">
      <CopyToOutputDirectory>PreserveNewest</CopyToOutputDirectory>
    </Content>
    <Content Include="Samples\MapView\ChangeViewpoint\ChangeViewpoint.jpg">
      <CopyToOutputDirectory>PreserveNewest</CopyToOutputDirectory>
    </Content>
    <Content Include="Samples\MapView\DisplayDrawingStatus\DisplayDrawingStatus.jpg">
      <CopyToOutputDirectory>PreserveNewest</CopyToOutputDirectory>
    </Content>
    <Content Include="Samples\MapView\DisplayLayerViewState\DisplayLayerViewState.jpg">
      <CopyToOutputDirectory>PreserveNewest</CopyToOutputDirectory>
    </Content>
    <Content Include="Samples\MapView\MapRotation\MapRotation.jpg">
      <CopyToOutputDirectory>PreserveNewest</CopyToOutputDirectory>
    </Content>
    <Content Include="Samples\MapView\ShowCallout\ShowCallout.jpg">
      <CopyToOutputDirectory>PreserveNewest</CopyToOutputDirectory>
    </Content>
    <Content Include="Samples\MapView\ShowMagnifier\ShowMagnifier.jpg">
      <CopyToOutputDirectory>PreserveNewest</CopyToOutputDirectory>
    </Content>
    <Content Include="Samples\MapView\TakeScreenshot\TakeScreenshot.jpg">
      <CopyToOutputDirectory>PreserveNewest</CopyToOutputDirectory>
    </Content>
    <Content Include="Samples\NetworkAnalysis\FindRoute\FindRoute.jpg">
      <CopyToOutputDirectory>PreserveNewest</CopyToOutputDirectory>
    </Content>
    <Content Include="Samples\Search\FindAddress\FindAddress.jpg">
      <CopyToOutputDirectory>PreserveNewest</CopyToOutputDirectory>
    </Content>
    <Content Include="Samples\Search\FindPlace\FindPlace.jpg">
      <CopyToOutputDirectory>PreserveNewest</CopyToOutputDirectory>
    </Content>
    <Content Include="Samples\Symbology\RenderPictureMarkers\RenderPictureMarkers.jpg">
      <CopyToOutputDirectory>PreserveNewest</CopyToOutputDirectory>
    </Content>
    <Content Include="Samples\Symbology\RenderSimpleMarkers\RenderSimpleMarkers.jpg">
      <CopyToOutputDirectory>PreserveNewest</CopyToOutputDirectory>
    </Content>
    <Content Include="Samples\Symbology\RenderUniqueValues\RenderUniqueValues.jpg">
      <CopyToOutputDirectory>PreserveNewest</CopyToOutputDirectory>
    </Content>
    <Content Include="Samples\Symbology\SimpleRenderers\SimpleRenderers.jpg">
      <CopyToOutputDirectory>PreserveNewest</CopyToOutputDirectory>
    </Content>
    <Content Include="Samples\Symbology\UseDistanceCompositeSym\UseDistanceCompositeSym.jpg">
      <CopyToOutputDirectory>PreserveNewest</CopyToOutputDirectory>
    </Content>
    <Content Include="Samples\Tutorial\AuthorEditSaveMap\AuthorEditSaveMap.jpg">
      <CopyToOutputDirectory>PreserveNewest</CopyToOutputDirectory>
    </Content>
  </ItemGroup>
  <ItemGroup>
    <!-- Sample Code -->
<<<<<<< HEAD
	<Compile Include="Samples\MapView\GeoViewSync\GeoViewSync.xaml.cs">
		<DependentUpon>GeoViewSync.xaml</DependentUpon>
	</Compile>
=======
    <Compile Include="Samples\LocalServer\DynamicWorkspaceShapefile\DynamicWorkspaceShapefile.xaml.cs">
      <DependentUpon>DynamicWorkspaceShapefile.xaml</DependentUpon>
    </Compile>
>>>>>>> 1ce1b9df
    <Compile Include="Samples\Data\EditAndSyncFeatures\EditAndSyncFeatures.xaml.cs">
      <DependentUpon>EditAndSyncFeatures.xaml</DependentUpon>
    </Compile>
    <Compile Include="Samples\Data\FeatureLayerGeoPackage\FeatureLayerGeoPackage.xaml.cs">
      <DependentUpon>FeatureLayerGeoPackage.xaml</DependentUpon>
    </Compile>
    <Compile Include="Samples\Data\FeatureLayerQuery\FeatureLayerQuery.xaml.cs">
      <DependentUpon>FeatureLayerQuery.xaml</DependentUpon>
    </Compile>
    <Compile Include="Samples\Data\FeatureLayerShapefile\FeatureLayerShapefile.xaml.cs">
      <DependentUpon>FeatureLayerShapefile.xaml</DependentUpon>
    </Compile>
    <Compile Include="Samples\Data\GenerateGeodatabase\GenerateGeodatabase.xaml.cs">
      <DependentUpon>GenerateGeodatabase.xaml</DependentUpon>
    </Compile>
    <Compile Include="Samples\Data\RasterLayerGeoPackage\RasterLayerGeoPackage.xaml.cs">
      <DependentUpon>RasterLayerGeoPackage.xaml</DependentUpon>
    </Compile>
    <Compile Include="Samples\Data\ReadShapefileMetadata\ReadShapefileMetadata.xaml.cs">
      <DependentUpon>ReadShapefileMetadata.xaml</DependentUpon>
    </Compile>
    <Compile Include="Samples\Data\ServiceFeatureTableCache\ServiceFeatureTableCache.xaml.cs">
      <DependentUpon>ServiceFeatureTableCache.xaml</DependentUpon>
    </Compile>
    <Compile Include="Samples\Data\ServiceFeatureTableManualCache\ServiceFeatureTableManualCache.xaml.cs">
      <DependentUpon>ServiceFeatureTableManualCache.xaml</DependentUpon>
    </Compile>
    <Compile Include="Samples\Data\ServiceFeatureTableNoCache\ServiceFeatureTableNoCache.xaml.cs">
      <DependentUpon>ServiceFeatureTableNoCache.xaml</DependentUpon>
    </Compile>
    <Compile Include="Samples\Data\StatisticalQuery\StatisticalQuery.xaml.cs">
      <DependentUpon>StatisticalQuery.xaml</DependentUpon>
    </Compile>
    <Compile Include="Samples\Data\StatsQueryGroupAndSort\StatsQueryGroupAndSort.xaml.cs">
      <DependentUpon>StatsQueryGroupAndSort.xaml</DependentUpon>
    </Compile>
    <Compile Include="Samples\Geoprocessing\AnalyzeHotspots\AnalyzeHotspots.xaml.cs">
      <DependentUpon>AnalyzeHotspots.xaml</DependentUpon>
    </Compile>
    <Compile Include="Samples\Geoprocessing\AnalyzeViewshed\AnalyzeViewshed.xaml.cs">
      <DependentUpon>AnalyzeViewshed.xaml</DependentUpon>
    </Compile>
    <Compile Include="Samples\Geoprocessing\ListGeodatabaseVersions\ListGeodatabaseVersions.xaml.cs">
      <DependentUpon>ListGeodatabaseVersions.xaml</DependentUpon>
    </Compile>
    <Compile Include="Samples\GraphicsOverlay\AddGraphicsRenderer\AddGraphicsRenderer.xaml.cs">
      <DependentUpon>AddGraphicsRenderer.xaml</DependentUpon>
    </Compile>
    <Compile Include="Samples\GraphicsOverlay\IdentifyGraphics\IdentifyGraphics.xaml.cs">
      <DependentUpon>IdentifyGraphics.xaml</DependentUpon>
    </Compile>
    <Compile Include="Samples\GraphicsOverlay\SketchOnMap\SketchOnMap.xaml.cs">
      <DependentUpon>SketchOnMap.xaml</DependentUpon>
    </Compile>
    <Compile Include="Samples\GraphicsOverlay\SurfacePlacements\SurfacePlacements.xaml.cs">
      <DependentUpon>SurfacePlacements.xaml</DependentUpon>
    </Compile>
    <Compile Include="Samples\Layers\ArcGISMapImageLayerUrl\ArcGISMapImageLayerUrl.xaml.cs">
      <DependentUpon>ArcGISMapImageLayerUrl.xaml</DependentUpon>
    </Compile>
    <Compile Include="Samples\Layers\ArcGISTiledLayerUrl\ArcGISTiledLayerUrl.xaml.cs">
      <DependentUpon>ArcGISTiledLayerUrl.xaml</DependentUpon>
    </Compile>
    <Compile Include="Samples\Layers\ArcGISVectorTiledLayerUrl\ArcGISVectorTiledLayerUrl.xaml.cs">
      <DependentUpon>ArcGISVectorTiledLayerUrl.xaml</DependentUpon>
    </Compile>
    <Compile Include="Samples\Layers\ChangeFeatureLayerRenderer\ChangeFeatureLayerRenderer.xaml.cs">
      <DependentUpon>ChangeFeatureLayerRenderer.xaml</DependentUpon>
    </Compile>
    <Compile Include="Samples\Layers\ChangeSublayerVisibility\ChangeSublayerVisibility.xaml.cs">
      <DependentUpon>ChangeSublayerVisibility.xaml</DependentUpon>
    </Compile>
    <Compile Include="Samples\Layers\CreateFeatureCollectionLayer\CreateFeatureCollectionLayer.xaml.cs">
      <DependentUpon>CreateFeatureCollectionLayer.xaml</DependentUpon>
    </Compile>
    <Compile Include="Samples\Layers\DisplayScene\DisplayScene.xaml.cs">
      <DependentUpon>DisplayScene.xaml</DependentUpon>
    </Compile>
    <Compile Include="Samples\Layers\ExportTiles\ExportTiles.xaml.cs">
      <DependentUpon>ExportTiles.xaml</DependentUpon>
    </Compile>
    <Compile Include="Samples\Layers\FeatureCollectionLayerFromPortal\FeatureCollectionLayerFromPortal.xaml.cs">
      <DependentUpon>FeatureCollectionLayerFromPortal.xaml</DependentUpon>
    </Compile>
    <Compile Include="Samples\Layers\FeatureCollectionLayerFromQuery\FeatureCollectionLayerFromQuery.xaml.cs">
      <DependentUpon>FeatureCollectionLayerFromQuery.xaml</DependentUpon>
    </Compile>
    <Compile Include="Samples\Layers\FeatureLayerDefinitionExpression\FeatureLayerDefinitionExpression.xaml.cs">
      <DependentUpon>FeatureLayerDefinitionExpression.xaml</DependentUpon>
    </Compile>
    <Compile Include="Samples\Layers\FeatureLayerDictionaryRenderer\FeatureLayerDictionaryRenderer.xaml.cs">
      <DependentUpon>FeatureLayerDictionaryRenderer.xaml</DependentUpon>
    </Compile>
    <Compile Include="Samples\Layers\FeatureLayerSelection\FeatureLayerSelection.xaml.cs">
      <DependentUpon>FeatureLayerSelection.xaml</DependentUpon>
    </Compile>
    <Compile Include="Samples\Layers\FeatureLayerUrl\FeatureLayerUrl.xaml.cs">
      <DependentUpon>FeatureLayerUrl.xaml</DependentUpon>
    </Compile>
    <Compile Include="Samples\Layers\KmlLayerFile\KmlLayerFile.xaml.cs">
      <DependentUpon>KmlLayerFile.xaml</DependentUpon>
    </Compile>
    <Compile Include="Samples\Layers\KmlLayerUrl\KmlLayerUrl.xaml.cs">
      <DependentUpon>KmlLayerUrl.xaml</DependentUpon>
    </Compile>
    <Compile Include="Samples\Layers\RasterLayerFile\RasterLayerFile.xaml.cs">
      <DependentUpon>RasterLayerFile.xaml</DependentUpon>
    </Compile>
    <Compile Include="Samples\Layers\RasterLayerImageServiceRaster\RasterLayerImageServiceRaster.xaml.cs">
      <DependentUpon>RasterLayerImageServiceRaster.xaml</DependentUpon>
    </Compile>
    <Compile Include="Samples\Layers\RasterLayerRasterFunction\RasterLayerRasterFunction.xaml.cs">
      <DependentUpon>RasterLayerRasterFunction.xaml</DependentUpon>
    </Compile>
    <Compile Include="Samples\Layers\RasterRenderingRule\RasterRenderingRule.xaml.cs">
      <DependentUpon>RasterRenderingRule.xaml</DependentUpon>
    </Compile>
    <Compile Include="Samples\Layers\SceneLayerUrl\SceneLayerUrl.xaml.cs">
      <DependentUpon>SceneLayerUrl.xaml</DependentUpon>
    </Compile>
    <Compile Include="Samples\Layers\TimeBasedQuery\TimeBasedQuery.xaml.cs">
      <DependentUpon>TimeBasedQuery.xaml</DependentUpon>
    </Compile>
    <Compile Include="Samples\Layers\WMSLayerUrl\WMSLayerUrl.xaml.cs">
      <DependentUpon>WmsLayerUrl.xaml</DependentUpon>
    </Compile>
    <Compile Include="Samples\Layers\WmsServiceCatalog\WmsServiceCatalog.xaml.cs">
      <DependentUpon>WmsServiceCatalog.xaml</DependentUpon>
    </Compile>
    <Compile Include="Samples\Layers\WMTSLayer\WMTSLayer.xaml.cs">
      <DependentUpon>WMTSLayer.xaml</DependentUpon>
    </Compile>
    <Compile Include="Samples\Location\DisplayDeviceLocation\DisplayDeviceLocation.xaml.cs">
      <DependentUpon>DisplayDeviceLocation.xaml</DependentUpon>
    </Compile>
    <Compile Include="Samples\Map\AccessLoadStatus\AccessLoadStatus.xaml.cs">
      <DependentUpon>AccessLoadStatus.xaml</DependentUpon>
    </Compile>
    <Compile Include="Samples\Map\AuthorMap\AuthorMap.xaml.cs">
      <DependentUpon>AuthorMap.xaml</DependentUpon>
    </Compile>
    <Compile Include="Samples\Map\ChangeBasemap\ChangeBasemap.xaml.cs">
      <DependentUpon>ChangeBasemap.xaml</DependentUpon>
    </Compile>
    <Compile Include="Samples\Map\DisplayMap\DisplayMap.xaml.cs">
      <DependentUpon>DisplayMap.xaml</DependentUpon>
    </Compile>
    <Compile Include="Samples\Map\ManageBookmarks\ManageBookmarks.xaml.cs">
      <DependentUpon>ManageBookmarks.xaml</DependentUpon>
    </Compile>
    <Compile Include="Samples\Map\OpenMapURL\OpenMapURL.xaml.cs">
      <DependentUpon>OpenMapURL.xaml</DependentUpon>
    </Compile>
    <Compile Include="Samples\Map\OpenMobileMap\OpenMobileMap.xaml.cs">
      <DependentUpon>OpenMobileMap.xaml</DependentUpon>
    </Compile>
    <Compile Include="Samples\Map\SearchPortalMaps\SearchPortalMaps.xaml.cs">
      <DependentUpon>SearchPortalMaps.xaml</DependentUpon>
    </Compile>
    <Compile Include="Samples\Map\SetInitialMapArea\SetInitialMapArea.xaml.cs">
      <DependentUpon>SetInitialMapArea.xaml</DependentUpon>
    </Compile>
    <Compile Include="Samples\Map\SetInitialMapLocation\SetInitialMapLocation.xaml.cs">
      <DependentUpon>SetInitialMapLocation.xaml</DependentUpon>
    </Compile>
    <Compile Include="Samples\Map\SetMapSpatialReference\SetMapSpatialReference.xaml.cs">
      <DependentUpon>SetMapSpatialReference.xaml</DependentUpon>
    </Compile>
    <Compile Include="Samples\Map\SetMinMaxScale\SetMinMaxScale.xaml.cs">
      <DependentUpon>SetMinMaxScale.xaml</DependentUpon>
    </Compile>
    <Compile Include="Samples\MapView\ChangeViewpoint\ChangeViewpoint.xaml.cs">
      <DependentUpon>ChangeViewpoint.xaml</DependentUpon>
    </Compile>
    <Compile Include="Samples\MapView\DisplayDrawingStatus\DisplayDrawingStatus.xaml.cs">
      <DependentUpon>DisplayDrawingStatus.xaml</DependentUpon>
    </Compile>
    <Compile Include="Samples\MapView\DisplayLayerViewState\DisplayLayerViewState.xaml.cs">
      <DependentUpon>DisplayLayerViewState.xaml</DependentUpon>
    </Compile>
    <Compile Include="Samples\MapView\MapRotation\MapRotation.xaml.cs">
      <DependentUpon>MapRotation.xaml</DependentUpon>
    </Compile>
    <Compile Include="Samples\MapView\ShowCallout\ShowCallout.xaml.cs">
      <DependentUpon>ShowCallout.xaml</DependentUpon>
    </Compile>
    <Compile Include="Samples\MapView\ShowMagnifier\ShowMagnifier.xaml.cs">
      <DependentUpon>ShowMagnifier.xaml</DependentUpon>
    </Compile>
    <Compile Include="Samples\MapView\TakeScreenshot\TakeScreenshot.xaml.cs">
      <DependentUpon>TakeScreenshot.xaml</DependentUpon>
    </Compile>
    <Compile Include="Samples\NetworkAnalysis\FindRoute\FindRoute.xaml.cs">
      <DependentUpon>FindRoute.xaml</DependentUpon>
    </Compile>
    <Compile Include="Samples\Search\FindAddress\FindAddress.xaml.cs">
      <DependentUpon>FindAddress.xaml</DependentUpon>
    </Compile>
    <Compile Include="Samples\Search\FindPlace\FindPlace.xaml.cs">
      <DependentUpon>FindPlace.xaml</DependentUpon>
    </Compile>
    <Compile Include="Samples\Symbology\RenderPictureMarkers\RenderPictureMarkers.xaml.cs">
      <DependentUpon>RenderPictureMarkers.xaml</DependentUpon>
    </Compile>
    <Compile Include="Samples\Symbology\RenderSimpleMarkers\RenderSimpleMarkers.xaml.cs">
      <DependentUpon>RenderSimpleMarkers.xaml</DependentUpon>
    </Compile>
    <Compile Include="Samples\Symbology\RenderUniqueValues\RenderUniqueValues.xaml.cs">
      <DependentUpon>RenderUniqueValues.xaml</DependentUpon>
    </Compile>
    <Compile Include="Samples\Symbology\SimpleRenderers\SimpleRenderers.xaml.cs">
      <DependentUpon>SimpleRenderers.xaml</DependentUpon>
    </Compile>
    <Compile Include="Samples\Symbology\UseDistanceCompositeSym\UseDistanceCompositeSym.xaml.cs">
      <DependentUpon>UseDistanceCompositeSym.xaml</DependentUpon>
    </Compile>
    <Compile Include="Samples\Tutorial\AuthorEditSaveMap\AuthorEditSaveMap.xaml.cs">
      <DependentUpon>AuthorEditSaveMap.xaml</DependentUpon>
    </Compile>
  </ItemGroup>
  <ItemGroup>
    <!-- Sample XAML -->
<<<<<<< HEAD
	<Page Include="Samples\MapView\GeoViewSync\GeoViewSync.xaml">
		<Generator>MSBuild:Compile</Generator>
		<SubType>Designer</SubType>
	</Page>
=======
    <Page Include="Samples\LocalServer\DynamicWorkspaceShapefile\DynamicWorkspaceShapefile.xaml">
      <Generator>MSBuild:Compile</Generator>
      <SubType>Designer</SubType>
    </Page>
>>>>>>> 1ce1b9df
    <Page Include="Samples\Data\EditAndSyncFeatures\EditAndSyncFeatures.xaml">
      <Generator>MSBuild:Compile</Generator>
      <SubType>Designer</SubType>
    </Page>
    <Page Include="Samples\Data\FeatureLayerGeoPackage\FeatureLayerGeoPackage.xaml">
      <Generator>MSBuild:Compile</Generator>
      <SubType>Designer</SubType>
    </Page>
    <Page Include="Samples\Data\FeatureLayerQuery\FeatureLayerQuery.xaml">
      <SubType>Designer</SubType>
      <Generator>MSBuild:Compile</Generator>
    </Page>
    <Page Include="Samples\Data\FeatureLayerShapefile\FeatureLayerShapefile.xaml">
      <Generator>MSBuild:Compile</Generator>
      <SubType>Designer</SubType>
    </Page>
    <Page Include="Samples\Data\GenerateGeodatabase\GenerateGeodatabase.xaml">
      <Generator>MSBuild:Compile</Generator>
      <SubType>Designer</SubType>
    </Page>
    <Page Include="Samples\Data\RasterLayerGeoPackage\RasterLayerGeoPackage.xaml">
      <Generator>MSBuild:Compile</Generator>
      <SubType>Designer</SubType>
    </Page>
    <Page Include="Samples\Data\ReadShapefileMetadata\ReadShapefileMetadata.xaml">
      <Generator>MSBuild:Compile</Generator>
      <SubType>Designer</SubType>
    </Page>
    <Page Include="Samples\Data\ServiceFeatureTableCache\ServiceFeatureTableCache.xaml">
      <SubType>Designer</SubType>
      <Generator>MSBuild:Compile</Generator>
    </Page>
    <Page Include="Samples\Data\ServiceFeatureTableManualCache\ServiceFeatureTableManualCache.xaml">
      <SubType>Designer</SubType>
      <Generator>MSBuild:Compile</Generator>
    </Page>
    <Page Include="Samples\Data\ServiceFeatureTableNoCache\ServiceFeatureTableNoCache.xaml">
      <SubType>Designer</SubType>
      <Generator>MSBuild:Compile</Generator>
    </Page>
    <Page Include="Samples\Data\StatisticalQuery\StatisticalQuery.xaml">
      <Generator>MSBuild:Compile</Generator>
      <SubType>Designer</SubType>
    </Page>
    <Page Include="Samples\Data\StatsQueryGroupAndSort\StatsQueryGroupAndSort.xaml">
      <Generator>MSBuild:Compile</Generator>
      <SubType>Designer</SubType>
    </Page>
    <Page Include="Samples\Geoprocessing\AnalyzeHotspots\AnalyzeHotspots.xaml">
      <Generator>MSBuild:Compile</Generator>
      <SubType>Designer</SubType>
    </Page>
    <Page Include="Samples\Geoprocessing\AnalyzeViewshed\AnalyzeViewshed.xaml">
      <Generator>MSBuild:Compile</Generator>
      <SubType>Designer</SubType>
    </Page>
    <Page Include="Samples\Geoprocessing\ListGeodatabaseVersions\ListGeodatabaseVersions.xaml">
      <Generator>MSBuild:Compile</Generator>
      <SubType>Designer</SubType>
    </Page>
    <Page Include="Samples\GraphicsOverlay\AddGraphicsRenderer\AddGraphicsRenderer.xaml">
      <SubType>Designer</SubType>
      <Generator>MSBuild:Compile</Generator>
    </Page>
    <Page Include="Samples\GraphicsOverlay\IdentifyGraphics\IdentifyGraphics.xaml">
      <SubType>Designer</SubType>
      <Generator>MSBuild:Compile</Generator>
    </Page>
    <Page Include="Samples\GraphicsOverlay\SketchOnMap\SketchOnMap.xaml">
      <Generator>MSBuild:Compile</Generator>
      <SubType>Designer</SubType>
    </Page>
    <Page Include="Samples\GraphicsOverlay\SurfacePlacements\SurfacePlacements.xaml">
      <Generator>MSBuild:Compile</Generator>
      <SubType>Designer</SubType>
    </Page>
    <Page Include="Samples\Layers\ArcGISMapImageLayerUrl\ArcGISMapImageLayerUrl.xaml">
      <SubType>Designer</SubType>
      <Generator>MSBuild:Compile</Generator>
    </Page>
    <Page Include="Samples\Layers\ArcGISTiledLayerUrl\ArcGISTiledLayerUrl.xaml">
      <SubType>Designer</SubType>
      <Generator>MSBuild:Compile</Generator>
    </Page>
    <Page Include="Samples\Layers\ArcGISVectorTiledLayerUrl\ArcGISVectorTiledLayerUrl.xaml">
      <Generator>MSBuild:Compile</Generator>
      <SubType>Designer</SubType>
    </Page>
    <Page Include="Samples\Layers\ChangeFeatureLayerRenderer\ChangeFeatureLayerRenderer.xaml">
      <SubType>Designer</SubType>
      <Generator>MSBuild:Compile</Generator>
    </Page>
    <Page Include="Samples\Layers\ChangeSublayerVisibility\ChangeSublayerVisibility.xaml">
      <Generator>MSBuild:Compile</Generator>
      <SubType>Designer</SubType>
    </Page>
    <Page Include="Samples\Layers\CreateFeatureCollectionLayer\CreateFeatureCollectionLayer.xaml">
      <Generator>MSBuild:Compile</Generator>
      <SubType>Designer</SubType>
    </Page>
    <Page Include="Samples\Layers\DisplayScene\DisplayScene.xaml">
      <Generator>MSBuild:Compile</Generator>
      <SubType>Designer</SubType>
    </Page>
    <Page Include="Samples\Layers\ExportTiles\ExportTiles.xaml">
      <Generator>MSBuild:Compile</Generator>
      <SubType>Designer</SubType>
    </Page>
    <Page Include="Samples\Layers\FeatureCollectionLayerFromPortal\FeatureCollectionLayerFromPortal.xaml">
      <Generator>MSBuild:Compile</Generator>
      <SubType>Designer</SubType>
    </Page>
    <Page Include="Samples\Layers\FeatureCollectionLayerFromQuery\FeatureCollectionLayerFromQuery.xaml">
      <Generator>MSBuild:Compile</Generator>
      <SubType>Designer</SubType>
    </Page>
    <Page Include="Samples\Layers\FeatureLayerDefinitionExpression\FeatureLayerDefinitionExpression.xaml">
      <Generator>MSBuild:Compile</Generator>
      <SubType>Designer</SubType>
    </Page>
    <Page Include="Samples\Layers\FeatureLayerDictionaryRenderer\FeatureLayerDictionaryRenderer.xaml">
      <Generator>MSBuild:Compile</Generator>
      <SubType>Designer</SubType>
    </Page>
    <Page Include="Samples\Layers\FeatureLayerSelection\FeatureLayerSelection.xaml">
      <SubType>Designer</SubType>
      <Generator>MSBuild:Compile</Generator>
    </Page>
    <Page Include="Samples\Layers\FeatureLayerUrl\FeatureLayerUrl.xaml">
      <SubType>Designer</SubType>
      <Generator>MSBuild:Compile</Generator>
    </Page>
    <Page Include="Samples\Layers\KmlLayerFile\KmlLayerFile.xaml">
      <Generator>MSBuild:Compile</Generator>
      <SubType>Designer</SubType>
    </Page>
    <Page Include="Samples\Layers\KmlLayerUrl\KmlLayerUrl.xaml">
      <SubType>Designer</SubType>
      <Generator>MSBuild:Compile</Generator>
    </Page>
    <Page Include="Samples\Layers\RasterLayerFile\RasterLayerFile.xaml">
      <Generator>MSBuild:Compile</Generator>
      <SubType>Designer</SubType>
    </Page>
    <Page Include="Samples\Layers\RasterLayerImageServiceRaster\RasterLayerImageServiceRaster.xaml">
      <Generator>MSBuild:Compile</Generator>
      <SubType>Designer</SubType>
    </Page>
    <Page Include="Samples\Layers\RasterLayerRasterFunction\RasterLayerRasterFunction.xaml">
      <Generator>MSBuild:Compile</Generator>
      <SubType>Designer</SubType>
    </Page>
    <Page Include="Samples\Layers\RasterRenderingRule\RasterRenderingRule.xaml">
      <Generator>MSBuild:Compile</Generator>
      <SubType>Designer</SubType>
    </Page>
    <Page Include="Samples\Layers\SceneLayerUrl\SceneLayerUrl.xaml">
      <Generator>MSBuild:Compile</Generator>
      <SubType>Designer</SubType>
    </Page>
    <Page Include="Samples\Layers\TimeBasedQuery\TimeBasedQuery.xaml">
      <Generator>MSBuild:Compile</Generator>
      <SubType>Designer</SubType>
    </Page>
    <Page Include="Samples\Layers\WMSLayerUrl\WmsLayerUrl.xaml">
      <Generator>MSBuild:Compile</Generator>
      <SubType>Designer</SubType>
    </Page>
    <Page Include="Samples\Layers\WmsServiceCatalog\WmsServiceCatalog.xaml">
      <Generator>MSBuild:Compile</Generator>
      <SubType>Designer</SubType>
    </Page>
    <Page Include="Samples\Layers\WMTSLayer\WMTSLayer.xaml">
      <Generator>MSBuild:Compile</Generator>
      <SubType>Designer</SubType>
    </Page>
    <Page Include="Samples\Location\DisplayDeviceLocation\DisplayDeviceLocation.xaml">
      <Generator>MSBuild:Compile</Generator>
      <SubType>Designer</SubType>
    </Page>
    <Page Include="Samples\Map\AccessLoadStatus\AccessLoadStatus.xaml">
      <SubType>Designer</SubType>
      <Generator>MSBuild:Compile</Generator>
    </Page>
    <Page Include="Samples\Map\AuthorMap\AuthorMap.xaml">
      <Generator>MSBuild:Compile</Generator>
      <SubType>Designer</SubType>
    </Page>
    <Page Include="Samples\Map\ChangeBasemap\ChangeBasemap.xaml">
      <Generator>MSBuild:Compile</Generator>
      <SubType>Designer</SubType>
    </Page>
    <Page Include="Samples\Map\DisplayMap\DisplayMap.xaml">
      <SubType>Designer</SubType>
      <Generator>MSBuild:Compile</Generator>
    </Page>
    <Page Include="Samples\Map\ManageBookmarks\ManageBookmarks.xaml">
      <Generator>MSBuild:Compile</Generator>
      <SubType>Designer</SubType>
    </Page>
    <Page Include="Samples\Map\OpenMapURL\OpenMapURL.xaml">
      <SubType>Designer</SubType>
      <Generator>MSBuild:Compile</Generator>
    </Page>
    <Page Include="Samples\Map\OpenMobileMap\OpenMobileMap.xaml">
      <Generator>MSBuild:Compile</Generator>
      <SubType>Designer</SubType>
    </Page>
    <Page Include="Samples\Map\SearchPortalMaps\SearchPortalMaps.xaml">
      <Generator>MSBuild:Compile</Generator>
      <SubType>Designer</SubType>
    </Page>
    <Page Include="Samples\Map\SetInitialMapArea\SetInitialMapArea.xaml">
      <SubType>Designer</SubType>
      <Generator>MSBuild:Compile</Generator>
    </Page>
    <Page Include="Samples\Map\SetInitialMapLocation\SetInitialMapLocation.xaml">
      <SubType>Designer</SubType>
      <Generator>MSBuild:Compile</Generator>
    </Page>
    <Page Include="Samples\Map\SetMapSpatialReference\SetMapSpatialReference.xaml">
      <SubType>Designer</SubType>
      <Generator>MSBuild:Compile</Generator>
    </Page>
    <Page Include="Samples\Map\SetMinMaxScale\SetMinMaxScale.xaml">
      <Generator>MSBuild:Compile</Generator>
      <SubType>Designer</SubType>
    </Page>
    <Page Include="Samples\MapView\ChangeViewpoint\ChangeViewpoint.xaml">
      <SubType>Designer</SubType>
      <Generator>MSBuild:Compile</Generator>
    </Page>
    <Page Include="Samples\MapView\DisplayDrawingStatus\DisplayDrawingStatus.xaml">
      <Generator>MSBuild:Compile</Generator>
      <SubType>Designer</SubType>
    </Page>
    <Page Include="Samples\MapView\DisplayLayerViewState\DisplayLayerViewState.xaml">
      <Generator>MSBuild:Compile</Generator>
      <SubType>Designer</SubType>
    </Page>
    <Page Include="Samples\MapView\MapRotation\MapRotation.xaml">
      <SubType>Designer</SubType>
      <Generator>MSBuild:Compile</Generator>
    </Page>
    <Page Include="Samples\MapView\ShowCallout\ShowCallout.xaml">
      <SubType>Designer</SubType>
      <Generator>MSBuild:Compile</Generator>
    </Page>
    <Page Include="Samples\MapView\ShowMagnifier\ShowMagnifier.xaml">
      <Generator>MSBuild:Compile</Generator>
      <SubType>Designer</SubType>
    </Page>
    <Page Include="Samples\MapView\TakeScreenshot\TakeScreenshot.xaml">
      <Generator>MSBuild:Compile</Generator>
      <SubType>Designer</SubType>
    </Page>
    <Page Include="Samples\NetworkAnalysis\FindRoute\FindRoute.xaml">
      <Generator>MSBuild:Compile</Generator>
      <SubType>Designer</SubType>
    </Page>
    <Page Include="Samples\Search\FindAddress\FindAddress.xaml">
      <SubType>Designer</SubType>
      <Generator>MSBuild:Compile</Generator>
    </Page>
    <Page Include="Samples\Search\FindPlace\FindPlace.xaml">
      <Generator>MSBuild:Compile</Generator>
      <SubType>Designer</SubType>
    </Page>
    <Page Include="Samples\Symbology\RenderPictureMarkers\RenderPictureMarkers.xaml">
      <SubType>Designer</SubType>
      <Generator>MSBuild:Compile</Generator>
    </Page>
    <Page Include="Samples\Symbology\RenderSimpleMarkers\RenderSimpleMarkers.xaml">
      <SubType>Designer</SubType>
      <Generator>MSBuild:Compile</Generator>
    </Page>
    <Page Include="Samples\Symbology\RenderUniqueValues\RenderUniqueValues.xaml">
      <SubType>Designer</SubType>
      <Generator>MSBuild:Compile</Generator>
    </Page>
    <Page Include="Samples\Symbology\SimpleRenderers\SimpleRenderers.xaml">
      <Generator>MSBuild:Compile</Generator>
      <SubType>Designer</SubType>
    </Page>
    <Page Include="Samples\Symbology\UseDistanceCompositeSym\UseDistanceCompositeSym.xaml">
      <Generator>MSBuild:Compile</Generator>
      <SubType>Designer</SubType>
    </Page>
    <Page Include="Samples\Tutorial\AuthorEditSaveMap\AuthorEditSaveMap.xaml">
      <Generator>MSBuild:Compile</Generator>
      <SubType>Designer</SubType>
    </Page>
  </ItemGroup>
  <ItemGroup>
    <None Include="app.config" />
    <None Include="packages.config" />
    <Content Include="Samples\Data\RasterLayerGeoPackage\metadata.json">
      <CopyToOutputDirectory>PreserveNewest</CopyToOutputDirectory>
    </Content>
  </ItemGroup>
  <Import Project="..\..\ArcGISRuntime.Samples.Shared\ArcGISRuntime.Samples.Shared.projitems" Label="Shared" />
  <Import Project="$(MSBuildToolsPath)\Microsoft.CSharp.targets" />
  <Target Name="EnsureNuGetPackageBuildImports" BeforeTargets="PrepareForBuild">
    <PropertyGroup>
      <ErrorText>This project references NuGet package(s) that are missing on this computer. Use NuGet Package Restore to download them.  For more information, see http://go.microsoft.com/fwlink/?LinkID=322105. The missing file is {0}.</ErrorText>
    </PropertyGroup>
  </Target>
  <Import Project="..\..\..\packages\Esri.ArcGISRuntime.WPF.100.2.0\build\net452\Esri.ArcGISRuntime.WPF.targets" Condition="Exists('..\..\..\packages\Esri.ArcGISRuntime.WPF.100.2.0\build\net452\Esri.ArcGISRuntime.WPF.targets')" />
</Project><|MERGE_RESOLUTION|>--- conflicted
+++ resolved
@@ -39,6 +39,9 @@
     <Reference Include="Esri.ArcGISRuntime, Version=100.2.0.0, Culture=neutral, PublicKeyToken=8fc3cc631e44ad86, processorArchitecture=MSIL">
       <HintPath>..\..\..\packages\Esri.ArcGISRuntime.WPF.100.2.0\lib\net452\Esri.ArcGISRuntime.dll</HintPath>
     </Reference>
+    <Reference Include="Esri.ArcGISRuntime.LocalServices, Version=100.2.0.0, Culture=neutral, PublicKeyToken=8fc3cc631e44ad86, processorArchitecture=MSIL">
+      <HintPath>..\..\..\packages\Esri.ArcGISRuntime.LocalServices.100.2.0\lib\net452\Esri.ArcGISRuntime.LocalServices.dll</HintPath>
+    </Reference>
     <Reference Include="Microsoft.CSharp" />
     <Reference Include="PresentationCore" />
     <Reference Include="PresentationFramework" />
@@ -68,15 +71,12 @@
   </ItemGroup>
   <ItemGroup>
     <!-- JSON Metadata -->
-<<<<<<< HEAD
-	<Content Include="Samples\MapView\GeoViewSync\metadata.json">
-		<CopyToOutputDirectory>PreserveNewest</CopyToOutputDirectory>
-	</Content>
-=======
+    <Content Include="Samples\MapView\GeoViewSync\metadata.json">
+      <CopyToOutputDirectory>PreserveNewest</CopyToOutputDirectory>
+    </Content>
     <Content Include="Samples\LocalServer\DynamicWorkspaceShapefile\metadata.json">
       <CopyToOutputDirectory>PreserveNewest</CopyToOutputDirectory>
     </Content>
->>>>>>> 1ce1b9df
     <Content Include="groups.json">
       <CopyToOutputDirectory>PreserveNewest</CopyToOutputDirectory>
     </Content>
@@ -177,12 +177,6 @@
       <CopyToOutputDirectory>PreserveNewest</CopyToOutputDirectory>
     </Content>
     <Content Include="Samples\Layers\FeatureLayerUrl\metadata.json">
-      <CopyToOutputDirectory>PreserveNewest</CopyToOutputDirectory>
-    </Content>
-    <Content Include="Samples\Layers\KmlLayerFile\metadata.json">
-      <CopyToOutputDirectory>PreserveNewest</CopyToOutputDirectory>
-    </Content>
-    <Content Include="Samples\Layers\KmlLayerUrl\metadata.json">
       <CopyToOutputDirectory>PreserveNewest</CopyToOutputDirectory>
     </Content>
     <Content Include="Samples\Layers\RasterLayerFile\metadata.json">
@@ -302,15 +296,12 @@
   </ItemGroup>
   <ItemGroup>
     <!-- Screenshots -->
-<<<<<<< HEAD
-	<Content Include="Samples\MapView\GeoViewSync\GeoViewSync.jpg">
-		<CopyToOutputDirectory>PreserveNewest</CopyToOutputDirectory>
-	</Content>
-=======
+    <Content Include="Samples\MapView\GeoViewSync\GeoViewSync.jpg">
+      <CopyToOutputDirectory>PreserveNewest</CopyToOutputDirectory>
+    </Content>
     <Content Include="Samples\LocalServer\DynamicWorkspaceShapefile\DynamicWorkspaceShapefile.jpg">
       <CopyToOutputDirectory>PreserveNewest</CopyToOutputDirectory>
     </Content>
->>>>>>> 1ce1b9df
     <Content Include="Samples\Data\EditAndSyncFeatures\EditAndSyncFeatures.jpg">
       <CopyToOutputDirectory>PreserveNewest</CopyToOutputDirectory>
     </Content>
@@ -402,12 +393,6 @@
       <CopyToOutputDirectory>PreserveNewest</CopyToOutputDirectory>
     </Content>
     <Content Include="Samples\Layers\FeatureLayerUrl\FeatureLayerUrl.jpg">
-      <CopyToOutputDirectory>PreserveNewest</CopyToOutputDirectory>
-    </Content>
-    <Content Include="Samples\Layers\KmlLayerFile\KmlLayerFile.jpg">
-      <CopyToOutputDirectory>PreserveNewest</CopyToOutputDirectory>
-    </Content>
-    <Content Include="Samples\Layers\KmlLayerUrl\KmlLayerUrl.jpg">
       <CopyToOutputDirectory>PreserveNewest</CopyToOutputDirectory>
     </Content>
     <Content Include="Samples\Layers\RasterLayerFile\RasterLayerFile.jpg">
@@ -527,15 +512,12 @@
   </ItemGroup>
   <ItemGroup>
     <!-- Sample Code -->
-<<<<<<< HEAD
-	<Compile Include="Samples\MapView\GeoViewSync\GeoViewSync.xaml.cs">
-		<DependentUpon>GeoViewSync.xaml</DependentUpon>
-	</Compile>
-=======
+    <Compile Include="Samples\MapView\GeoViewSync\GeoViewSync.xaml.cs">
+      <DependentUpon>GeoViewSync.xaml</DependentUpon>
+    </Compile>
     <Compile Include="Samples\LocalServer\DynamicWorkspaceShapefile\DynamicWorkspaceShapefile.xaml.cs">
       <DependentUpon>DynamicWorkspaceShapefile.xaml</DependentUpon>
     </Compile>
->>>>>>> 1ce1b9df
     <Compile Include="Samples\Data\EditAndSyncFeatures\EditAndSyncFeatures.xaml.cs">
       <DependentUpon>EditAndSyncFeatures.xaml</DependentUpon>
     </Compile>
@@ -634,12 +616,6 @@
     </Compile>
     <Compile Include="Samples\Layers\FeatureLayerUrl\FeatureLayerUrl.xaml.cs">
       <DependentUpon>FeatureLayerUrl.xaml</DependentUpon>
-    </Compile>
-    <Compile Include="Samples\Layers\KmlLayerFile\KmlLayerFile.xaml.cs">
-      <DependentUpon>KmlLayerFile.xaml</DependentUpon>
-    </Compile>
-    <Compile Include="Samples\Layers\KmlLayerUrl\KmlLayerUrl.xaml.cs">
-      <DependentUpon>KmlLayerUrl.xaml</DependentUpon>
     </Compile>
     <Compile Include="Samples\Layers\RasterLayerFile\RasterLayerFile.xaml.cs">
       <DependentUpon>RasterLayerFile.xaml</DependentUpon>
@@ -758,17 +734,14 @@
   </ItemGroup>
   <ItemGroup>
     <!-- Sample XAML -->
-<<<<<<< HEAD
-	<Page Include="Samples\MapView\GeoViewSync\GeoViewSync.xaml">
-		<Generator>MSBuild:Compile</Generator>
-		<SubType>Designer</SubType>
-	</Page>
-=======
+    <Page Include="Samples\MapView\GeoViewSync\GeoViewSync.xaml">
+      <Generator>MSBuild:Compile</Generator>
+      <SubType>Designer</SubType>
+    </Page>
     <Page Include="Samples\LocalServer\DynamicWorkspaceShapefile\DynamicWorkspaceShapefile.xaml">
       <Generator>MSBuild:Compile</Generator>
       <SubType>Designer</SubType>
     </Page>
->>>>>>> 1ce1b9df
     <Page Include="Samples\Data\EditAndSyncFeatures\EditAndSyncFeatures.xaml">
       <Generator>MSBuild:Compile</Generator>
       <SubType>Designer</SubType>
@@ -898,14 +871,6 @@
       <Generator>MSBuild:Compile</Generator>
     </Page>
     <Page Include="Samples\Layers\FeatureLayerUrl\FeatureLayerUrl.xaml">
-      <SubType>Designer</SubType>
-      <Generator>MSBuild:Compile</Generator>
-    </Page>
-    <Page Include="Samples\Layers\KmlLayerFile\KmlLayerFile.xaml">
-      <Generator>MSBuild:Compile</Generator>
-      <SubType>Designer</SubType>
-    </Page>
-    <Page Include="Samples\Layers\KmlLayerUrl\KmlLayerUrl.xaml">
       <SubType>Designer</SubType>
       <Generator>MSBuild:Compile</Generator>
     </Page>
@@ -1064,10 +1029,10 @@
   </ItemGroup>
   <ItemGroup>
     <None Include="app.config" />
+    <Content Include="Samples\Data\RasterLayerGeoPackage\metadata.json">
+      <CopyToOutputDirectory>PreserveNewest</CopyToOutputDirectory>
+    </Content>
     <None Include="packages.config" />
-    <Content Include="Samples\Data\RasterLayerGeoPackage\metadata.json">
-      <CopyToOutputDirectory>PreserveNewest</CopyToOutputDirectory>
-    </Content>
   </ItemGroup>
   <Import Project="..\..\ArcGISRuntime.Samples.Shared\ArcGISRuntime.Samples.Shared.projitems" Label="Shared" />
   <Import Project="$(MSBuildToolsPath)\Microsoft.CSharp.targets" />
@@ -1075,6 +1040,10 @@
     <PropertyGroup>
       <ErrorText>This project references NuGet package(s) that are missing on this computer. Use NuGet Package Restore to download them.  For more information, see http://go.microsoft.com/fwlink/?LinkID=322105. The missing file is {0}.</ErrorText>
     </PropertyGroup>
+    <Error Condition="!Exists('..\..\..\packages\Esri.ArcGISRuntime.WPF.100.2.0\build\net452\Esri.ArcGISRuntime.WPF.targets')" Text="$([System.String]::Format('$(ErrorText)', '..\..\..\packages\Esri.ArcGISRuntime.WPF.100.2.0\build\net452\Esri.ArcGISRuntime.WPF.targets'))" />
+    <Error Condition="!Exists('..\..\..\packages\Esri.ArcGISRuntime.LocalServices.100.2.0\build\net452\Esri.ArcGISRuntime.LocalServices.targets')" Text="$([System.String]::Format('$(ErrorText)', '..\..\..\packages\Esri.ArcGISRuntime.LocalServices.100.2.0\build\net452\Esri.ArcGISRuntime.LocalServices.targets'))" />
   </Target>
   <Import Project="..\..\..\packages\Esri.ArcGISRuntime.WPF.100.2.0\build\net452\Esri.ArcGISRuntime.WPF.targets" Condition="Exists('..\..\..\packages\Esri.ArcGISRuntime.WPF.100.2.0\build\net452\Esri.ArcGISRuntime.WPF.targets')" />
+  <Import Project="..\..\..\packages\Esri.ArcGISRuntime.WPF.100.2.0\build\net452\Esri.ArcGISRuntime.WPF.targets" Condition="Exists('..\..\..\packages\Esri.ArcGISRuntime.WPF.100.2.0\build\net452\Esri.ArcGISRuntime.WPF.targets')" />
+  <Import Project="..\..\..\packages\Esri.ArcGISRuntime.LocalServices.100.2.0\build\net452\Esri.ArcGISRuntime.LocalServices.targets" Condition="Exists('..\..\..\packages\Esri.ArcGISRuntime.LocalServices.100.2.0\build\net452\Esri.ArcGISRuntime.LocalServices.targets')" />
 </Project>