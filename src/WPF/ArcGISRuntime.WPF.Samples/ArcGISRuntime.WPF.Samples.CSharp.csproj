--- conflicted
+++ resolved
@@ -811,17 +811,16 @@
     <Content Include="Samples\Layers\RasterLayerRasterFunction\metadata.json">
       <CopyToOutputDirectory>PreserveNewest</CopyToOutputDirectory>
     </Content>
-<<<<<<< HEAD
     <Content Include="Samples\Map\OpenMobileMap\metadata.json">
       <CopyToOutputDirectory>PreserveNewest</CopyToOutputDirectory>
     </Content>
     <Content Include="Resources\MobileMapPackages\Yellowstone.mmpk">
-=======
+      <CopyToOutputDirectory>Always</CopyToOutputDirectory>
+    </Content>
     <Content Include="Samples\Data\GenerateGeodatabase\metadata.json">
       <CopyToOutputDirectory>Always</CopyToOutputDirectory>
     </Content>
     <Content Include="Resources\TileCaches\SanFrancisco.tpk">
->>>>>>> b7f9a560
       <CopyToOutputDirectory>PreserveNewest</CopyToOutputDirectory>
     </Content>
   </ItemGroup>
