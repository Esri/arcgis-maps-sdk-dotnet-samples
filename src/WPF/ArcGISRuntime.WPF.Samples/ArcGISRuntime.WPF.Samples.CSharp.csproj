--- conflicted
+++ resolved
@@ -74,11 +74,9 @@
   </ItemGroup>
   <ItemGroup>
     <!-- JSON Metadata -->
-<<<<<<< HEAD
-	<Content Include="Samples\Layers\WmsIdentify\metadata.json">
-		<CopyToOutputDirectory>PreserveNewest</CopyToOutputDirectory>
-	</Content>
-=======
+    <Content Include="Samples\Layers\WmsIdentify\metadata.json">
+        <CopyToOutputDirectory>PreserveNewest</CopyToOutputDirectory>
+    </Content>
     <Content Include="Samples\Hydrography\SelectEncFeatures\metadata.json">
       <CopyToOutputDirectory>PreserveNewest</CopyToOutputDirectory>
     </Content>
@@ -94,7 +92,6 @@
     <Content Include="Samples\LocalServer\DynamicWorkspaceShapefile\metadata.json">
       <CopyToOutputDirectory>PreserveNewest</CopyToOutputDirectory>
     </Content>
->>>>>>> b24df9a8
     <Content Include="groups.json">
       <CopyToOutputDirectory>PreserveNewest</CopyToOutputDirectory>
     </Content>
@@ -317,11 +314,9 @@
   </ItemGroup>
   <ItemGroup>
     <!-- Screenshots -->
-<<<<<<< HEAD
-	<Content Include="Samples\Layers\WmsIdentify\WmsIdentify.jpg">
-		<CopyToOutputDirectory>PreserveNewest</CopyToOutputDirectory>
-	</Content>
-=======
+    <Content Include="Samples\Layers\WmsIdentify\WmsIdentify.jpg">
+        <CopyToOutputDirectory>PreserveNewest</CopyToOutputDirectory>
+    </Content>
     <Content Include="Samples\Hydrography\SelectEncFeatures\SelectEncFeatures.jpg">
       <CopyToOutputDirectory>PreserveNewest</CopyToOutputDirectory>
     </Content>
@@ -337,7 +332,6 @@
     <Content Include="Samples\LocalServer\DynamicWorkspaceShapefile\DynamicWorkspaceShapefile.jpg">
       <CopyToOutputDirectory>PreserveNewest</CopyToOutputDirectory>
     </Content>
->>>>>>> b24df9a8
     <Content Include="Samples\Data\EditAndSyncFeatures\EditAndSyncFeatures.jpg">
       <CopyToOutputDirectory>PreserveNewest</CopyToOutputDirectory>
     </Content>
@@ -551,11 +545,9 @@
   </ItemGroup>
   <ItemGroup>
     <!-- Sample Code -->
-<<<<<<< HEAD
-	<Compile Include="Samples\Layers\WmsIdentify\WmsIdentify.xaml.cs">
-		<DependentUpon>WmsIdentify.xaml</DependentUpon>
-	</Compile>
-=======
+    <Compile Include="Samples\Layers\WmsIdentify\WmsIdentify.xaml.cs">
+        <DependentUpon>WmsIdentify.xaml</DependentUpon>
+    </Compile>
     <Compile Include="Samples\Hydrography\SelectEncFeatures\SelectEncFeatures.xaml.cs">
       <DependentUpon>SelectEncFeatures.xaml</DependentUpon>
     </Compile>
@@ -571,7 +563,6 @@
     <Compile Include="Samples\LocalServer\DynamicWorkspaceShapefile\DynamicWorkspaceShapefile.xaml.cs">
       <DependentUpon>DynamicWorkspaceShapefile.xaml</DependentUpon>
     </Compile>
->>>>>>> b24df9a8
     <Compile Include="Samples\Data\EditAndSyncFeatures\EditAndSyncFeatures.xaml.cs">
       <DependentUpon>EditAndSyncFeatures.xaml</DependentUpon>
     </Compile>
@@ -791,12 +782,10 @@
   </ItemGroup>
   <ItemGroup>
     <!-- Sample XAML -->
-<<<<<<< HEAD
-	<Page Include="Samples\Layers\WmsIdentify\WmsIdentify.xaml">
-		<Generator>MSBuild:Compile</Generator>
-		<SubType>Designer</SubType>
-	</Page>
-=======
+    <Page Include="Samples\Layers\WmsIdentify\WmsIdentify.xaml">
+        <Generator>MSBuild:Compile</Generator>
+        <SubType>Designer</SubType>
+    </Page>
     <Page Include="Samples\Hydrography\SelectEncFeatures\SelectEncFeatures.xaml">
       <Generator>MSBuild:Compile</Generator>
       <SubType>Designer</SubType>
@@ -817,7 +806,6 @@
       <Generator>MSBuild:Compile</Generator>
       <SubType>Designer</SubType>
     </Page>
->>>>>>> b24df9a8
     <Page Include="Samples\Data\EditAndSyncFeatures\EditAndSyncFeatures.xaml">
       <Generator>MSBuild:Compile</Generator>
       <SubType>Designer</SubType>
