﻿<?xml version="1.0" encoding="utf-8"?>
<Project ToolsVersion="14.0" DefaultTargets="Build" xmlns="http://schemas.microsoft.com/developer/msbuild/2003">
  <Import Project="$(MSBuildExtensionsPath)\$(MSBuildToolsVersion)\Microsoft.Common.props" Condition="Exists('$(MSBuildExtensionsPath)\$(MSBuildToolsVersion)\Microsoft.Common.props')" />
  <PropertyGroup>
    <Configuration Condition=" '$(Configuration)' == '' ">Debug</Configuration>
    <Platform Condition=" '$(Platform)' == '' ">AnyCPU</Platform>
    <ProjectGuid>{0568FD2B-DA73-434C-B955-4A149465C535}</ProjectGuid>
    <OutputType>Library</OutputType>
    <AppDesignerFolder>Properties</AppDesignerFolder>
    <RootNamespace>ArcGISRuntime.WPF</RootNamespace>
    <AssemblyName>ArcGISRuntime.WPF.Samples</AssemblyName>
    <TargetFrameworkVersion>v4.5.2</TargetFrameworkVersion>
    <FileAlignment>512</FileAlignment>
    <NuGetPackageImportStamp>
    </NuGetPackageImportStamp>
    <TargetFrameworkProfile />
  </PropertyGroup>
  <PropertyGroup Condition=" '$(Configuration)|$(Platform)' == 'Debug|AnyCPU' ">
    <DebugSymbols>true</DebugSymbols>
    <DebugType>full</DebugType>
    <Optimize>false</Optimize>
    <OutputPath>..\..\..\output\WPF\debug\</OutputPath>
    <DefineConstants>DEBUG;TRACE</DefineConstants>
    <ErrorReport>prompt</ErrorReport>
    <WarningLevel>4</WarningLevel>
  </PropertyGroup>
  <PropertyGroup Condition=" '$(Configuration)|$(Platform)' == 'Release|AnyCPU' ">
    <DebugType>pdbonly</DebugType>
    <Optimize>true</Optimize>
    <OutputPath>..\..\..\output\WPF\release\</OutputPath>
    <DefineConstants>TRACE</DefineConstants>
    <ErrorReport>prompt</ErrorReport>
    <WarningLevel>4</WarningLevel>
  </PropertyGroup>
  <ItemGroup>
    <Reference Include="Esri.ArcGISRuntime, Version=100.1.0.0, Culture=neutral, PublicKeyToken=8fc3cc631e44ad86, processorArchitecture=MSIL">
      <HintPath>..\..\..\packages\Esri.ArcGISRuntime.WPF.100.1.0\lib\net452\Esri.ArcGISRuntime.dll</HintPath>
    </Reference>
    <Reference Include="Microsoft.CSharp" />
    <Reference Include="PresentationCore" />
    <Reference Include="PresentationFramework" />
    <Reference Include="System" />
    <Reference Include="System.Core" />
    <Reference Include="System.Drawing" />
    <Reference Include="System.IO.Compression" />
    <Reference Include="System.Net.Http.WebRequest" />
    <Reference Include="System.Runtime.Serialization" />
    <Reference Include="System.Windows" />
    <Reference Include="System.Xaml" />
    <Reference Include="System.Xml.Linq" />
    <Reference Include="System.Data.DataSetExtensions" />
    <Reference Include="System.Data" />
    <Reference Include="System.Net.Http" />
    <Reference Include="System.Xml" />
    <Reference Include="WindowsBase" />
  </ItemGroup>
  <ItemGroup>
    <Compile Include="Properties\AssemblyInfo.cs" />
    <Compile Include="Samples\Geoprocessing\AnalyzeHotspots\AnalyzeHotspots.xaml.cs">
      <DependentUpon>AnalyzeHotspots.xaml</DependentUpon>
    </Compile>
    <Compile Include="Samples\Geoprocessing\AnalyzeViewshed\AnalyzeViewshed.xaml.cs">
      <DependentUpon>AnalyzeViewshed.xaml</DependentUpon>
    </Compile>
    <Compile Include="Samples\Geoprocessing\ListGeodatabaseVersions\ListGeodatabaseVersions.xaml.cs">
      <DependentUpon>ListGeodatabaseVersions.xaml</DependentUpon>
    </Compile>
    <Compile Include="Samples\GraphicsOverlay\AddGraphicsRenderer\AddGraphicsRenderer.xaml.cs">
      <DependentUpon>AddGraphicsRenderer.xaml</DependentUpon>
    </Compile>
    <Compile Include="Samples\GraphicsOverlay\IdentifyGraphics\IdentifyGraphics.xaml.cs">
      <DependentUpon>IdentifyGraphics.xaml</DependentUpon>
    </Compile>
    <Compile Include="Samples\Data\ServiceFeatureTableCache\ServiceFeatureTableCache.xaml.cs">
      <DependentUpon>ServiceFeatureTableCache.xaml</DependentUpon>
    </Compile>
    <Compile Include="Samples\Data\ServiceFeatureTableManualCache\ServiceFeatureTableManualCache.xaml.cs">
      <DependentUpon>ServiceFeatureTableManualCache.xaml</DependentUpon>
    </Compile>
    <Compile Include="Samples\Data\ServiceFeatureTableNoCache\ServiceFeatureTableNoCache.xaml.cs">
      <DependentUpon>ServiceFeatureTableNoCache.xaml</DependentUpon>
    </Compile>
    <Compile Include="Samples\Data\FeatureLayerQuery\FeatureLayerQuery.xaml.cs">
      <DependentUpon>FeatureLayerQuery.xaml</DependentUpon>
    </Compile>
    <Compile Include="Samples\GraphicsOverlay\SketchOnMap\SketchOnMap.xaml.cs">
      <DependentUpon>SketchOnMap.xaml</DependentUpon>
    </Compile>
    <Compile Include="Samples\Layers\ArcGISMapImageLayerUrl\ArcGISMapImageLayerUrl.xaml.cs">
      <DependentUpon>ArcGISMapImageLayerUrl.xaml</DependentUpon>
    </Compile>
    <Compile Include="Samples\Layers\ArcGISTiledLayerUrl\ArcGISTiledLayerUrl.xaml.cs">
      <DependentUpon>ArcGISTiledLayerUrl.xaml</DependentUpon>
    </Compile>
    <Compile Include="Samples\Layers\ArcGISVectorTiledLayerUrl\ArcGISVectorTiledLayerUrl.xaml.cs">
      <DependentUpon>ArcGISVectorTiledLayerUrl.xaml</DependentUpon>
    </Compile>
    <Compile Include="Samples\Layers\ChangeSublayerVisibility\ChangeSublayerVisibility.xaml.cs">
      <DependentUpon>ChangeSublayerVisibility.xaml</DependentUpon>
    </Compile>
    <Compile Include="Samples\Layers\ChangeFeatureLayerRenderer\ChangeFeatureLayerRenderer.xaml.cs">
      <DependentUpon>ChangeFeatureLayerRenderer.xaml</DependentUpon>
    </Compile>
    <Compile Include="Samples\Layers\CreateFeatureCollectionLayer\CreateFeatureCollectionLayer.xaml.cs">
      <DependentUpon>CreateFeatureCollectionLayer.xaml</DependentUpon>
    </Compile>
    <Compile Include="Samples\Layers\FeatureCollectionLayerFromPortal\FeatureCollectionLayerFromPortal.xaml.cs">
      <DependentUpon>FeatureCollectionLayerFromPortal.xaml</DependentUpon>
    </Compile>
    <Compile Include="Samples\Layers\FeatureCollectionLayerFromQuery\FeatureCollectionLayerFromQuery.xaml.cs">
      <DependentUpon>FeatureCollectionLayerFromQuery.xaml</DependentUpon>
    </Compile>
    <Compile Include="Samples\Layers\FeatureLayerSelection\FeatureLayerSelection.xaml.cs">
      <DependentUpon>FeatureLayerSelection.xaml</DependentUpon>
    </Compile>
    <Compile Include="Samples\Layers\FeatureLayerUrl\FeatureLayerUrl.xaml.cs">
      <DependentUpon>FeatureLayerUrl.xaml</DependentUpon>
    </Compile>
    <Compile Include="Samples\Layers\RasterLayerImageServiceRaster\RasterLayerImageServiceRaster.xaml.cs">
      <DependentUpon>SceneLayerUrl.xaml</DependentUpon>
    </Compile>
<<<<<<< HEAD
    <Compile Include="Samples\Layers\SceneLayerUrl\SceneLayerUrl.xaml.cs">
      <DependentUpon>SceneLayerUrl.xaml</DependentUpon>
    </Compile>    
=======
    <Compile Include="Samples\Layers\RasterLayerRasterFunction\RasterLayerRasterFunction.xaml.cs">
      <DependentUpon>RasterLayerRasterFunction.xaml</DependentUpon>
    </Compile>
>>>>>>> ade02db8
    <Compile Include="Samples\Layers\WMTSLayer\WMTSLayer.xaml.cs">
      <DependentUpon>WMTSLayer.xaml</DependentUpon>
    </Compile>
    <Compile Include="Samples\Location\DisplayDeviceLocation\DisplayDeviceLocation.xaml.cs">
      <DependentUpon>DisplayDeviceLocation.xaml</DependentUpon>
    </Compile>
    <Compile Include="Samples\MapView\ShowMagnifier\ShowMagnifier.xaml.cs">
      <DependentUpon>ShowMagnifier.xaml</DependentUpon>
    </Compile>
    <Compile Include="Samples\MapView\TakeScreenshot\TakeScreenshot.xaml.cs">
      <DependentUpon>TakeScreenshot.xaml</DependentUpon>
    </Compile>
    <Compile Include="Samples\Map\AuthorMap\AuthorMap.xaml.cs">
      <DependentUpon>AuthorMap.xaml</DependentUpon>
    </Compile>
    <Compile Include="Samples\Map\ManageBookmarks\ManageBookmarks.xaml.cs">
      <DependentUpon>ManageBookmarks.xaml</DependentUpon>
    </Compile>
    <Compile Include="Samples\Map\SearchPortalMaps\SearchPortalMaps.xaml.cs">
      <DependentUpon>SearchPortalMaps.xaml</DependentUpon>
    </Compile>
    <Compile Include="Samples\Map\SetMinMaxScale\SetMinMaxScale.xaml.cs">
      <DependentUpon>SetMinMaxScale.xaml</DependentUpon>
    </Compile>
    <Compile Include="Samples\MapView\DisplayLayerViewState\DisplayLayerViewState.xaml.cs">
      <DependentUpon>DisplayLayerViewState.xaml</DependentUpon>
    </Compile>
    <Compile Include="Samples\MapView\DisplayDrawingStatus\DisplayDrawingStatus.xaml.cs">
      <DependentUpon>DisplayDrawingStatus.xaml</DependentUpon>
    </Compile>
    <Compile Include="Samples\Map\AccessLoadStatus\AccessLoadStatus.xaml.cs">
      <DependentUpon>AccessLoadStatus.xaml</DependentUpon>
    </Compile>
    <Compile Include="Samples\Map\ChangeBasemap\ChangeBasemap.xaml.cs">
      <DependentUpon>ChangeBasemap.xaml</DependentUpon>
    </Compile>
    <Compile Include="Samples\Map\DisplayMap\DisplayMap.xaml.cs">
      <DependentUpon>DisplayMap.xaml</DependentUpon>
    </Compile>
    <Compile Include="Samples\Layers\FeatureLayerDefinitionExpression\FeatureLayerDefinitionExpression.xaml.cs">
      <DependentUpon>FeatureLayerDefinitionExpression.xaml</DependentUpon>
    </Compile>
    <Compile Include="Samples\Map\OpenExistingMap\OpenExistingMap.xaml.cs">
      <DependentUpon>OpenExistingMap.xaml</DependentUpon>
    </Compile>
    <Compile Include="Samples\MapView\MapRotation\MapRotation.xaml.cs">
      <DependentUpon>MapRotation.xaml</DependentUpon>
    </Compile>
    <Compile Include="Samples\Map\SetInitialMapLocation\SetInitialMapLocation.xaml.cs">
      <DependentUpon>SetInitialMapLocation.xaml</DependentUpon>
    </Compile>
    <Compile Include="Samples\Map\SetInitialMapArea\SetInitialMapArea.xaml.cs">
      <DependentUpon>SetInitialMapArea.xaml</DependentUpon>
    </Compile>
    <Compile Include="Samples\Map\SetMapSpatialReference\SetMapSpatialReference.xaml.cs">
      <DependentUpon>SetMapSpatialReference.xaml</DependentUpon>
    </Compile>
    <Compile Include="Samples\NetworkAnalysis\FindRoute\FindRoute.xaml.cs">
      <DependentUpon>FindRoute.xaml</DependentUpon>
    </Compile>
    <Compile Include="Samples\Symbology\UseDistanceCompositeSym\UseDistanceCompositeSym.xaml.cs">
      <DependentUpon>UseDistanceCompositeSym.xaml</DependentUpon>
    </Compile>
    <Compile Include="Samples\Symbology\RenderPictureMarkers\RenderPictureMarkers.xaml.cs">
      <DependentUpon>RenderPictureMarkers.xaml</DependentUpon>
    </Compile>
    <Compile Include="Samples\Symbology\RenderSimpleMarkers\RenderSimpleMarkers.xaml.cs">
      <DependentUpon>RenderSimpleMarkers.xaml</DependentUpon>
    </Compile>
    <Compile Include="Samples\Symbology\RenderUniqueValues\RenderUniqueValues.xaml.cs">
      <DependentUpon>RenderUniqueValues.xaml</DependentUpon>
    </Compile>
    <Compile Include="Samples\MapView\ChangeViewpoint\ChangeViewpoint.xaml.cs">
      <DependentUpon>ChangeViewpoint.xaml</DependentUpon>
    </Compile>
    <Compile Include="Samples\Tutorial\AuthorEditSaveMap\AuthorEditSaveMap.xaml.cs">
      <DependentUpon>AuthorEditSaveMap.xaml</DependentUpon>
    </Compile>
    <Compile Include="Samples\Search\FindAddress\FindAddress.xaml.cs">
      <DependentUpon>FindAddress.xaml</DependentUpon>
    </Compile>
    <Compile Include="Samples\MapView\ShowCallout\ShowCallout.xaml.cs">
      <DependentUpon>ShowCallout.xaml</DependentUpon>
    </Compile>
  </ItemGroup>
  <ItemGroup />
  <ItemGroup>
    <Content Include="groups.json">
      <CopyToOutputDirectory>PreserveNewest</CopyToOutputDirectory>
    </Content>
    <Content Include="Samples\GraphicsOverlay\SketchOnMap\SketchOnMap.jpg">
      <CopyToOutputDirectory>PreserveNewest</CopyToOutputDirectory>
    </Content>
    <Content Include="Samples\Layers\RasterLayerImageServiceRaster\RasterLayerImageServiceRaster.jpg">
      <CopyToOutputDirectory>PreserveNewest</CopyToOutputDirectory>
    </Content>
<<<<<<< HEAD
    <Content Include="Samples\Layers\SceneLayerUrl\SceneLayerUrl.jpg">
      <CopyToOutputDirectory>PreserveNewest</CopyToOutputDirectory>
    </Content>    
=======
    <Content Include="Samples\Layers\RasterLayerRasterFunction\RasterLayerRasterFunction.jpg">
      <CopyToOutputDirectory>PreserveNewest</CopyToOutputDirectory>
    </Content>
>>>>>>> ade02db8
    <Content Include="Samples\MapView\ShowCallout\ShowCallout.jpg">
      <CopyToOutputDirectory>PreserveNewest</CopyToOutputDirectory>
    </Content>
    <Content Include="Samples\Layers\WMTSLayer\WMTSLayer.jpg">
      <CopyToOutputDirectory>PreserveNewest</CopyToOutputDirectory>
    </Content>
    <Content Include="Samples\MapView\ShowMagnifier\ShowMagnifier.jpg">
      <CopyToOutputDirectory>PreserveNewest</CopyToOutputDirectory>
    </Content>
    <Content Include="Samples\Map\SearchPortalMaps\SearchPortalMaps.jpg">
      <CopyToOutputDirectory>PreserveNewest</CopyToOutputDirectory>
    </Content>
    <Content Include="Samples\NetworkAnalysis\FindRoute\FindRoute.jpg">
      <CopyToOutputDirectory>PreserveNewest</CopyToOutputDirectory>
    </Content>
    <Content Include="Samples\Symbology\UseDistanceCompositeSym\UseDistanceCompositeSym.jpg">
      <CopyToOutputDirectory>PreserveNewest</CopyToOutputDirectory>
    </Content>
    <Content Include="Samples\Tutorial\AuthorEditSaveMap\AuthorEditSaveMap.jpg">
      <CopyToOutputDirectory>PreserveNewest</CopyToOutputDirectory>
    </Content>
    <EmbeddedResource Include="Resources\PictureMarkerSymbols\pin_star_blue.png" />
    <Content Include="Samples\Geoprocessing\AnalyzeHotspots\AnalyzeHotspots.jpg">
      <CopyToOutputDirectory>PreserveNewest</CopyToOutputDirectory>
    </Content>
    <Content Include="Samples\Geoprocessing\AnalyzeViewshed\AnalyzeViewshed.jpg">
      <CopyToOutputDirectory>PreserveNewest</CopyToOutputDirectory>
    </Content>
    <Content Include="Samples\Geoprocessing\ListGeodatabaseVersions\ListGeodatabaseVersions.jpg">
      <CopyToOutputDirectory>PreserveNewest</CopyToOutputDirectory>
    </Content>
    <Content Include="Samples\GraphicsOverlay\AddGraphicsRenderer\AddGraphicsRenderer.jpg">
      <CopyToOutputDirectory>PreserveNewest</CopyToOutputDirectory>
    </Content>
    <Content Include="Samples\GraphicsOverlay\IdentifyGraphics\IdentifyGraphics.jpg">
      <CopyToOutputDirectory>PreserveNewest</CopyToOutputDirectory>
    </Content>
    <Content Include="Samples\Data\ServiceFeatureTableCache\ServiceFeatureTableCache.jpg">
      <CopyToOutputDirectory>PreserveNewest</CopyToOutputDirectory>
    </Content>
    <Content Include="Samples\Data\ServiceFeatureTableManualCache\ServiceFeatureTableManualCache.jpg">
      <CopyToOutputDirectory>PreserveNewest</CopyToOutputDirectory>
    </Content>
    <Content Include="Samples\Data\ServiceFeatureTableNoCache\ServiceFeatureTableNoCache.jpg">
      <CopyToOutputDirectory>PreserveNewest</CopyToOutputDirectory>
    </Content>
    <Content Include="Samples\Data\FeatureLayerQuery\FeatureLayerQuery.jpg">
      <CopyToOutputDirectory>PreserveNewest</CopyToOutputDirectory>
    </Content>
    <Content Include="Samples\Layers\ArcGISMapImageLayerUrl\ArcGISMapImageLayerUrl.jpg">
      <CopyToOutputDirectory>PreserveNewest</CopyToOutputDirectory>
    </Content>
    <Content Include="Samples\Layers\ArcGISTiledLayerUrl\ArcGISTiledLayerUrl.jpg">
      <CopyToOutputDirectory>PreserveNewest</CopyToOutputDirectory>
    </Content>
    <Content Include="Samples\Layers\ArcGISVectorTiledLayerUrl\ArcGISVectorTiledLayerUrl.jpg">
      <CopyToOutputDirectory>PreserveNewest</CopyToOutputDirectory>
    </Content>
    <Content Include="Samples\Layers\ChangeSublayerVisibility\ChangeSublayerVisibility.jpg">
      <CopyToOutputDirectory>PreserveNewest</CopyToOutputDirectory>
    </Content>
    <Content Include="Samples\Layers\ChangeFeatureLayerRenderer\ChangeFeatureLayerRenderer.jpg">
      <CopyToOutputDirectory>PreserveNewest</CopyToOutputDirectory>
    </Content>
    <Content Include="Samples\Layers\CreateFeatureCollectionLayer\CreateFeatureCollectionLayer.jpg">
      <CopyToOutputDirectory>PreserveNewest</CopyToOutputDirectory>
    </Content>
    <Content Include="Samples\Layers\FeatureCollectionLayerFromPortal\FeatureCollectionLayerFromPortal.jpg">
      <CopyToOutputDirectory>PreserveNewest</CopyToOutputDirectory>
    </Content>
    <Content Include="Samples\Layers\FeatureCollectionLayerFromQuery\FeatureCollectionLayerFromQuery.jpg">
      <CopyToOutputDirectory>PreserveNewest</CopyToOutputDirectory>
    </Content>
    <Content Include="Samples\Layers\FeatureLayerSelection\FeatureLayerSelection.jpg">
      <CopyToOutputDirectory>PreserveNewest</CopyToOutputDirectory>
    </Content>
    <Content Include="Samples\Layers\FeatureLayerUrl\FeatureLayerUrl.jpg">
      <CopyToOutputDirectory>PreserveNewest</CopyToOutputDirectory>
    </Content>
    <Content Include="Samples\Location\DisplayDeviceLocation\DisplayDeviceLocation.jpg">
      <CopyToOutputDirectory>PreserveNewest</CopyToOutputDirectory>
    </Content>
    <Content Include="Samples\MapView\TakeScreenshot\TakeScreenshot.jpg">
      <CopyToOutputDirectory>PreserveNewest</CopyToOutputDirectory>
    </Content>
    <Content Include="Samples\Map\AuthorMap\AuthorMap.jpg">
      <CopyToOutputDirectory>PreserveNewest</CopyToOutputDirectory>
    </Content>
    <Content Include="Samples\Map\ManageBookmarks\ManageBookmarks.jpg">
      <CopyToOutputDirectory>PreserveNewest</CopyToOutputDirectory>
    </Content>
    <Content Include="Samples\Map\SetMinMaxScale\SetMinMaxScale.jpg">
      <CopyToOutputDirectory>PreserveNewest</CopyToOutputDirectory>
    </Content>
    <Content Include="Samples\MapView\DisplayLayerViewState\DisplayLayerViewState.jpg">
      <CopyToOutputDirectory>PreserveNewest</CopyToOutputDirectory>
    </Content>
    <Content Include="Samples\MapView\DisplayDrawingStatus\DisplayDrawingStatus.jpg">
      <CopyToOutputDirectory>PreserveNewest</CopyToOutputDirectory>
    </Content>
    <Content Include="Samples\Map\AccessLoadStatus\AccessLoadStatus.jpg">
      <CopyToOutputDirectory>PreserveNewest</CopyToOutputDirectory>
    </Content>
    <Content Include="Samples\Map\ChangeBasemap\ChangeBasemap.jpg">
      <CopyToOutputDirectory>PreserveNewest</CopyToOutputDirectory>
    </Content>
    <Content Include="Samples\Map\DisplayMap\DisplayMap.jpg">
      <CopyToOutputDirectory>PreserveNewest</CopyToOutputDirectory>
    </Content>
    <Content Include="Samples\Layers\FeatureLayerDefinitionExpression\FeatureLayerDefinitionExpression.jpg">
      <CopyToOutputDirectory>PreserveNewest</CopyToOutputDirectory>
    </Content>
    <Content Include="Samples\Map\OpenExistingMap\OpenExistingMap.jpg">
      <CopyToOutputDirectory>PreserveNewest</CopyToOutputDirectory>
    </Content>
    <Content Include="Samples\MapView\MapRotation\MapRotation.jpg">
      <CopyToOutputDirectory>PreserveNewest</CopyToOutputDirectory>
    </Content>
    <Content Include="Samples\Map\SetInitialMapLocation\SetInitialMapLocation.jpg">
      <CopyToOutputDirectory>PreserveNewest</CopyToOutputDirectory>
    </Content>
    <Content Include="Samples\Map\SetInitialMapArea\SetInitialMapArea.jpg">
      <CopyToOutputDirectory>PreserveNewest</CopyToOutputDirectory>
    </Content>
    <Content Include="Samples\Map\SetMapSpatialReference\SetMapSpatialReference.jpg">
      <CopyToOutputDirectory>PreserveNewest</CopyToOutputDirectory>
    </Content>
    <Content Include="Samples\Symbology\RenderPictureMarkers\RenderPictureMarkers.jpg">
      <CopyToOutputDirectory>PreserveNewest</CopyToOutputDirectory>
    </Content>
    <Content Include="Samples\Symbology\RenderSimpleMarkers\RenderSimpleMarkers.jpg">
      <CopyToOutputDirectory>PreserveNewest</CopyToOutputDirectory>
    </Content>
    <Content Include="Samples\Symbology\RenderUniqueValues\RenderUniqueValues.jpg">
      <CopyToOutputDirectory>PreserveNewest</CopyToOutputDirectory>
    </Content>
    <Content Include="Samples\MapView\ChangeViewpoint\ChangeViewpoint.jpg">
      <CopyToOutputDirectory>PreserveNewest</CopyToOutputDirectory>
    </Content>
    <Content Include="Samples\Search\FindAddress\metadata.json">
      <CopyToOutputDirectory>PreserveNewest</CopyToOutputDirectory>
    </Content>
    <Content Include="Samples\Search\FindAddress\FindAddress.jpg">
      <CopyToOutputDirectory>PreserveNewest</CopyToOutputDirectory>
    </Content>
  </ItemGroup>
  <ItemGroup>
    <Page Include="Samples\Geoprocessing\AnalyzeHotspots\AnalyzeHotspots.xaml">
      <Generator>MSBuild:Compile</Generator>
      <SubType>Designer</SubType>
    </Page>
    <Page Include="Samples\Geoprocessing\AnalyzeViewshed\AnalyzeViewshed.xaml">
      <Generator>MSBuild:Compile</Generator>
      <SubType>Designer</SubType>
    </Page>
    <Page Include="Samples\Geoprocessing\ListGeodatabaseVersions\ListGeodatabaseVersions.xaml">
      <Generator>MSBuild:Compile</Generator>
      <SubType>Designer</SubType>
    </Page>
    <Page Include="Samples\GraphicsOverlay\AddGraphicsRenderer\AddGraphicsRenderer.xaml">
      <SubType>Designer</SubType>
      <Generator>MSBuild:Compile</Generator>
    </Page>
    <Page Include="Samples\GraphicsOverlay\IdentifyGraphics\IdentifyGraphics.xaml">
      <SubType>Designer</SubType>
      <Generator>MSBuild:Compile</Generator>
    </Page>
    <Page Include="Samples\Data\ServiceFeatureTableCache\ServiceFeatureTableCache.xaml">
      <SubType>Designer</SubType>
      <Generator>MSBuild:Compile</Generator>
    </Page>
    <Page Include="Samples\Data\ServiceFeatureTableManualCache\ServiceFeatureTableManualCache.xaml">
      <SubType>Designer</SubType>
      <Generator>MSBuild:Compile</Generator>
    </Page>
    <Page Include="Samples\Data\ServiceFeatureTableNoCache\ServiceFeatureTableNoCache.xaml">
      <SubType>Designer</SubType>
      <Generator>MSBuild:Compile</Generator>
    </Page>
    <Page Include="Samples\Data\FeatureLayerQuery\FeatureLayerQuery.xaml">
      <SubType>Designer</SubType>
      <Generator>MSBuild:Compile</Generator>
    </Page>
    <Page Include="Samples\GraphicsOverlay\SketchOnMap\SketchOnMap.xaml">
      <Generator>MSBuild:Compile</Generator>
      <SubType>Designer</SubType>
    </Page>
    <Page Include="Samples\Layers\ArcGISMapImageLayerUrl\ArcGISMapImageLayerUrl.xaml">
      <SubType>Designer</SubType>
      <Generator>MSBuild:Compile</Generator>
    </Page>
    <Page Include="Samples\Layers\ArcGISTiledLayerUrl\ArcGISTiledLayerUrl.xaml">
      <SubType>Designer</SubType>
      <Generator>MSBuild:Compile</Generator>
    </Page>
    <Page Include="Samples\Layers\ArcGISVectorTiledLayerUrl\ArcGISVectorTiledLayerUrl.xaml">
      <Generator>MSBuild:Compile</Generator>
      <SubType>Designer</SubType>
    </Page>
    <Page Include="Samples\Layers\ChangeSublayerVisibility\ChangeSublayerVisibility.xaml">
      <Generator>MSBuild:Compile</Generator>
      <SubType>Designer</SubType>
    </Page>
    <Page Include="Samples\Layers\ChangeFeatureLayerRenderer\ChangeFeatureLayerRenderer.xaml">
      <SubType>Designer</SubType>
      <Generator>MSBuild:Compile</Generator>
    </Page>
    <Page Include="Samples\Layers\CreateFeatureCollectionLayer\CreateFeatureCollectionLayer.xaml">
      <Generator>MSBuild:Compile</Generator>
      <SubType>Designer</SubType>
    </Page>
    <Page Include="Samples\Layers\FeatureCollectionLayerFromPortal\FeatureCollectionLayerFromPortal.xaml">
      <Generator>MSBuild:Compile</Generator>
      <SubType>Designer</SubType>
    </Page>
    <Page Include="Samples\Layers\FeatureCollectionLayerFromQuery\FeatureCollectionLayerFromQuery.xaml">
      <Generator>MSBuild:Compile</Generator>
      <SubType>Designer</SubType>
    </Page>
    <Page Include="Samples\Layers\FeatureLayerSelection\FeatureLayerSelection.xaml">
      <SubType>Designer</SubType>
      <Generator>MSBuild:Compile</Generator>
    </Page>
    <Page Include="Samples\Layers\FeatureLayerUrl\FeatureLayerUrl.xaml">
      <SubType>Designer</SubType>
      <Generator>MSBuild:Compile</Generator>
    </Page>
    <Page Include="Samples\Layers\RasterLayerImageServiceRaster\RasterLayerImageServiceRaster.xaml">
      <Generator>MSBuild:Compile</Generator>
      <SubType>Designer</SubType>
    </Page>
<<<<<<< HEAD
    <Page Include="Samples\Layers\SceneLayerUrl\SceneLayerUrl.xaml">
      <Generator>MSBuild:Compile</Generator>
      <SubType>Designer</SubType>
    </Page>    
=======
    <Page Include="Samples\Layers\RasterLayerRasterFunction\RasterLayerRasterFunction.xaml">
      <Generator>MSBuild:Compile</Generator>
      <SubType>Designer</SubType>
    </Page>
>>>>>>> ade02db8
    <Page Include="Samples\Layers\WMTSLayer\WMTSLayer.xaml">
      <Generator>MSBuild:Compile</Generator>
      <SubType>Designer</SubType>
    </Page>
    <Page Include="Samples\Location\DisplayDeviceLocation\DisplayDeviceLocation.xaml">
      <Generator>MSBuild:Compile</Generator>
      <SubType>Designer</SubType>
    </Page>
    <Page Include="Samples\MapView\ShowMagnifier\ShowMagnifier.xaml">
      <Generator>MSBuild:Compile</Generator>
      <SubType>Designer</SubType>
    </Page>
    <Page Include="Samples\MapView\TakeScreenshot\TakeScreenshot.xaml">
      <Generator>MSBuild:Compile</Generator>
      <SubType>Designer</SubType>
    </Page>
    <Page Include="Samples\Map\AuthorMap\AuthorMap.xaml">
      <Generator>MSBuild:Compile</Generator>
      <SubType>Designer</SubType>
    </Page>
    <Page Include="Samples\Map\ManageBookmarks\ManageBookmarks.xaml">
      <Generator>MSBuild:Compile</Generator>
      <SubType>Designer</SubType>
    </Page>
    <Page Include="Samples\Map\SearchPortalMaps\SearchPortalMaps.xaml">
      <Generator>MSBuild:Compile</Generator>
      <SubType>Designer</SubType>
    </Page>
    <Page Include="Samples\Map\SetMinMaxScale\SetMinMaxScale.xaml">
      <Generator>MSBuild:Compile</Generator>
      <SubType>Designer</SubType>
    </Page>
    <Page Include="Samples\MapView\DisplayLayerViewState\DisplayLayerViewState.xaml">
      <Generator>MSBuild:Compile</Generator>
      <SubType>Designer</SubType>
    </Page>
    <Page Include="Samples\MapView\DisplayDrawingStatus\DisplayDrawingStatus.xaml">
      <Generator>MSBuild:Compile</Generator>
      <SubType>Designer</SubType>
    </Page>
    <Page Include="Samples\Map\AccessLoadStatus\AccessLoadStatus.xaml">
      <SubType>Designer</SubType>
      <Generator>MSBuild:Compile</Generator>
    </Page>
    <Page Include="Samples\Map\ChangeBasemap\ChangeBasemap.xaml">
      <Generator>MSBuild:Compile</Generator>
      <SubType>Designer</SubType>
    </Page>
    <Page Include="Samples\Map\DisplayMap\DisplayMap.xaml">
      <SubType>Designer</SubType>
      <Generator>MSBuild:Compile</Generator>
    </Page>
    <Page Include="Samples\Layers\FeatureLayerDefinitionExpression\FeatureLayerDefinitionExpression.xaml">
      <Generator>MSBuild:Compile</Generator>
      <SubType>Designer</SubType>
    </Page>
    <Page Include="Samples\Map\OpenExistingMap\OpenExistingMap.xaml">
      <SubType>Designer</SubType>
      <Generator>MSBuild:Compile</Generator>
    </Page>
    <Page Include="Samples\MapView\MapRotation\MapRotation.xaml">
      <SubType>Designer</SubType>
      <Generator>MSBuild:Compile</Generator>
    </Page>
    <Page Include="Samples\Map\SetInitialMapLocation\SetInitialMapLocation.xaml">
      <SubType>Designer</SubType>
      <Generator>MSBuild:Compile</Generator>
    </Page>
    <Page Include="Samples\Map\SetInitialMapArea\SetInitialMapArea.xaml">
      <SubType>Designer</SubType>
      <Generator>MSBuild:Compile</Generator>
    </Page>
    <Page Include="Samples\Map\SetMapSpatialReference\SetMapSpatialReference.xaml">
      <SubType>Designer</SubType>
      <Generator>MSBuild:Compile</Generator>
    </Page>
    <Page Include="Samples\NetworkAnalysis\FindRoute\FindRoute.xaml">
      <Generator>MSBuild:Compile</Generator>
      <SubType>Designer</SubType>
    </Page>
    <Page Include="Samples\Symbology\UseDistanceCompositeSym\UseDistanceCompositeSym.xaml">
      <Generator>MSBuild:Compile</Generator>
      <SubType>Designer</SubType>
    </Page>
    <Page Include="Samples\Symbology\RenderPictureMarkers\RenderPictureMarkers.xaml">
      <SubType>Designer</SubType>
      <Generator>MSBuild:Compile</Generator>
    </Page>
    <Page Include="Samples\Symbology\RenderSimpleMarkers\RenderSimpleMarkers.xaml">
      <SubType>Designer</SubType>
      <Generator>MSBuild:Compile</Generator>
    </Page>
    <Page Include="Samples\Symbology\RenderUniqueValues\RenderUniqueValues.xaml">
      <SubType>Designer</SubType>
      <Generator>MSBuild:Compile</Generator>
    </Page>
    <Page Include="Samples\MapView\ChangeViewpoint\ChangeViewpoint.xaml">
      <SubType>Designer</SubType>
      <Generator>MSBuild:Compile</Generator>
    </Page>
    <Page Include="Samples\Tutorial\AuthorEditSaveMap\AuthorEditSaveMap.xaml">
      <Generator>MSBuild:Compile</Generator>
      <SubType>Designer</SubType>
    </Page>
    <Page Include="Samples\Search\FindAddress\FindAddress.xaml">
      <SubType>Designer</SubType>
      <Generator>MSBuild:Compile</Generator>
    </Page>
    <Page Include="Samples\MapView\ShowCallout\ShowCallout.xaml">
      <SubType>Designer</SubType>
      <Generator>MSBuild:Compile</Generator>
    </Page>
  </ItemGroup>
  <ItemGroup>
    <Content Include="Samples\Map\OpenExistingMap\metadata.json">
      <CopyToOutputDirectory>PreserveNewest</CopyToOutputDirectory>
    </Content>
  </ItemGroup>
  <ItemGroup>
    <Content Include="Samples\Layers\ArcGISMapImageLayerUrl\metadata.json">
      <CopyToOutputDirectory>PreserveNewest</CopyToOutputDirectory>
    </Content>
    <Content Include="Samples\Layers\ArcGISTiledLayerUrl\metadata.json">
      <CopyToOutputDirectory>PreserveNewest</CopyToOutputDirectory>
    </Content>
  </ItemGroup>
  <ItemGroup>
    <Content Include="Samples\MapView\MapRotation\metadata.json">
      <CopyToOutputDirectory>PreserveNewest</CopyToOutputDirectory>
    </Content>
  </ItemGroup>
  <ItemGroup>
    <Content Include="Samples\Map\SetMapSpatialReference\metadata.json">
      <CopyToOutputDirectory>PreserveNewest</CopyToOutputDirectory>
    </Content>
  </ItemGroup>
  <ItemGroup>
    <Content Include="Samples\MapView\ChangeViewpoint\metadata.json">
      <CopyToOutputDirectory>PreserveNewest</CopyToOutputDirectory>
    </Content>
  </ItemGroup>
  <ItemGroup>
    <Content Include="Samples\Map\SetInitialMapLocation\metadata.json">
      <CopyToOutputDirectory>PreserveNewest</CopyToOutputDirectory>
    </Content>
  </ItemGroup>
  <ItemGroup>
    <Content Include="Samples\Map\SetInitialMapArea\metadata.json">
      <CopyToOutputDirectory>PreserveNewest</CopyToOutputDirectory>
    </Content>
  </ItemGroup>
  <ItemGroup>
    <Content Include="Samples\GraphicsOverlay\AddGraphicsRenderer\metadata.json">
      <CopyToOutputDirectory>PreserveNewest</CopyToOutputDirectory>
    </Content>
    <Content Include="Samples\Data\ServiceFeatureTableCache\metadata.json">
      <CopyToOutputDirectory>PreserveNewest</CopyToOutputDirectory>
    </Content>
  </ItemGroup>
  <ItemGroup>
    <Content Include="Samples\GraphicsOverlay\IdentifyGraphics\metadata.json">
      <CopyToOutputDirectory>PreserveNewest</CopyToOutputDirectory>
    </Content>
    <Content Include="Samples\Data\ServiceFeatureTableManualCache\metadata.json">
      <CopyToOutputDirectory>PreserveNewest</CopyToOutputDirectory>
    </Content>
  </ItemGroup>
  <ItemGroup>
    <Content Include="Samples\Data\ServiceFeatureTableNoCache\metadata.json">
      <CopyToOutputDirectory>PreserveNewest</CopyToOutputDirectory>
    </Content>
    <Content Include="Samples\Data\FeatureLayerQuery\metadata.json">
      <CopyToOutputDirectory>PreserveNewest</CopyToOutputDirectory>
    </Content>
  </ItemGroup>
  <ItemGroup>
    <Content Include="Samples\Layers\ChangeFeatureLayerRenderer\metadata.json">
      <CopyToOutputDirectory>PreserveNewest</CopyToOutputDirectory>
    </Content>
  </ItemGroup>
  <ItemGroup>
    <Content Include="Samples\Layers\FeatureLayerSelection\metadata.json">
      <CopyToOutputDirectory>PreserveNewest</CopyToOutputDirectory>
    </Content>
  </ItemGroup>
  <ItemGroup>
    <Content Include="Samples\Layers\FeatureLayerUrl\metadata.json">
      <CopyToOutputDirectory>PreserveNewest</CopyToOutputDirectory>
    </Content>
  </ItemGroup>
  <ItemGroup>
    <Content Include="Samples\Map\AccessLoadStatus\metadata.json">
      <CopyToOutputDirectory>PreserveNewest</CopyToOutputDirectory>
    </Content>
  </ItemGroup>
  <ItemGroup>
    <Content Include="Samples\Map\DisplayMap\metadata.json">
      <CopyToOutputDirectory>PreserveNewest</CopyToOutputDirectory>
    </Content>
  </ItemGroup>
  <ItemGroup>
    <Content Include="Samples\Layers\FeatureLayerDefinitionExpression\metadata.json">
      <CopyToOutputDirectory>PreserveNewest</CopyToOutputDirectory>
    </Content>
  </ItemGroup>
  <ItemGroup>
    <Content Include="Samples\Symbology\RenderPictureMarkers\metadata.json">
      <CopyToOutputDirectory>PreserveNewest</CopyToOutputDirectory>
    </Content>
  </ItemGroup>
  <ItemGroup>
    <Content Include="Samples\Symbology\RenderSimpleMarkers\metadata.json">
      <CopyToOutputDirectory>PreserveNewest</CopyToOutputDirectory>
    </Content>
  </ItemGroup>
  <ItemGroup>
    <Content Include="Samples\Symbology\RenderUniqueValues\metadata.json">
      <CopyToOutputDirectory>PreserveNewest</CopyToOutputDirectory>
    </Content>
  </ItemGroup>
  <ItemGroup>
    <Content Include="Samples\Map\ChangeBasemap\metadata.json">
      <CopyToOutputDirectory>PreserveNewest</CopyToOutputDirectory>
    </Content>
  </ItemGroup>
  <ItemGroup>
    <Content Include="Samples\Layers\ChangeSublayerVisibility\metadata.json">
      <CopyToOutputDirectory>PreserveNewest</CopyToOutputDirectory>
    </Content>
  </ItemGroup>
  <ItemGroup>
    <Content Include="Samples\Location\DisplayDeviceLocation\metadata.json">
      <CopyToOutputDirectory>PreserveNewest</CopyToOutputDirectory>
    </Content>
  </ItemGroup>
  <ItemGroup>
    <Content Include="Samples\MapView\DisplayDrawingStatus\metadata.json">
      <CopyToOutputDirectory>PreserveNewest</CopyToOutputDirectory>
    </Content>
  </ItemGroup>
  <ItemGroup>
    <Content Include="Samples\MapView\DisplayLayerViewState\metadata.json">
      <CopyToOutputDirectory>PreserveNewest</CopyToOutputDirectory>
    </Content>
  </ItemGroup>
  <ItemGroup>
    <Content Include="Samples\Map\SetMinMaxScale\metadata.json">
      <CopyToOutputDirectory>PreserveNewest</CopyToOutputDirectory>
    </Content>
  </ItemGroup>
  <ItemGroup>
    <Content Include="Samples\MapView\TakeScreenshot\metadata.json">
      <CopyToOutputDirectory>PreserveNewest</CopyToOutputDirectory>
    </Content>
  </ItemGroup>
  <ItemGroup>
    <Content Include="Samples\Layers\ArcGISVectorTiledLayerUrl\metadata.json">
      <CopyToOutputDirectory>PreserveNewest</CopyToOutputDirectory>
    </Content>
  </ItemGroup>
  <ItemGroup>
    <Content Include="Samples\Map\ManageBookmarks\metadata.json">
      <CopyToOutputDirectory>PreserveNewest</CopyToOutputDirectory>
    </Content>
  </ItemGroup>
  <ItemGroup>
    <Content Include="Samples\Map\AuthorMap\metadata.json">
      <CopyToOutputDirectory>PreserveNewest</CopyToOutputDirectory>
    </Content>
  </ItemGroup>
  <ItemGroup>
    <Content Include="Samples\Layers\CreateFeatureCollectionLayer\metadata.json">
      <CopyToOutputDirectory>PreserveNewest</CopyToOutputDirectory>
    </Content>
    <Content Include="Samples\Layers\FeatureCollectionLayerFromPortal\metadata.json">
      <CopyToOutputDirectory>PreserveNewest</CopyToOutputDirectory>
    </Content>
    <Content Include="Samples\Layers\FeatureCollectionLayerFromQuery\metadata.json">
      <CopyToOutputDirectory>PreserveNewest</CopyToOutputDirectory>
    </Content>
  </ItemGroup>
  <ItemGroup>
    <None Include="packages.config" />
    <Content Include="Samples\Geoprocessing\AnalyzeHotspots\metadata.json">
      <CopyToOutputDirectory>PreserveNewest</CopyToOutputDirectory>
    </Content>
    <Content Include="Samples\Geoprocessing\AnalyzeViewshed\metadata.json">
      <CopyToOutputDirectory>PreserveNewest</CopyToOutputDirectory>
    </Content>
    <Content Include="Samples\Geoprocessing\ListGeodatabaseVersions\metadata.json">
      <CopyToOutputDirectory>PreserveNewest</CopyToOutputDirectory>
    </Content>
    <Content Include="Samples\Tutorial\AuthorEditSaveMap\metadata.json">
      <CopyToOutputDirectory>PreserveNewest</CopyToOutputDirectory>
    </Content>
    <Content Include="Samples\Symbology\UseDistanceCompositeSym\metadata.json">
      <CopyToOutputDirectory>PreserveNewest</CopyToOutputDirectory>
    </Content>
    <Content Include="Samples\MapView\ShowMagnifier\metadata.json">
      <CopyToOutputDirectory>PreserveNewest</CopyToOutputDirectory>
    </Content>
    <Content Include="Samples\GraphicsOverlay\SketchOnMap\metadata.json">
      <CopyToOutputDirectory>PreserveNewest</CopyToOutputDirectory>
    </Content>
    <Content Include="Samples\Map\SearchPortalMaps\metadata.json">
      <CopyToOutputDirectory>PreserveNewest</CopyToOutputDirectory>
    </Content>
    <Content Include="Samples\NetworkAnalysis\FindRoute\metadata.json">
      <CopyToOutputDirectory>PreserveNewest</CopyToOutputDirectory>
    </Content>
    <Content Include="Samples\Layers\WMTSLayer\metadata.json">
      <CopyToOutputDirectory>PreserveNewest</CopyToOutputDirectory>
    </Content>
    <Content Include="Samples\MapView\ShowCallout\metadata.json">
      <CopyToOutputDirectory>PreserveNewest</CopyToOutputDirectory>
    </Content>
    <Content Include="Samples\Layers\RasterLayerImageServiceRaster\metadata.json">
      <CopyToOutputDirectory>PreserveNewest</CopyToOutputDirectory>
    </Content>
<<<<<<< HEAD
    <Content Include="Samples\Layers\SceneLayerUrl\metadata.json">
=======
    <Content Include="Samples\Layers\RasterLayerRasterFunction\metadata.json">
>>>>>>> ade02db8
      <CopyToOutputDirectory>PreserveNewest</CopyToOutputDirectory>
    </Content>
  </ItemGroup>
  <ItemGroup />
  <Import Project="..\..\ArcGISRuntime.Samples.Shared\ArcGISRuntime.Samples.Shared.projitems" Label="Shared" />
  <Import Project="$(MSBuildToolsPath)\Microsoft.CSharp.targets" />
  <Import Project="..\..\..\packages\Esri.ArcGISRuntime.WPF.100.1.0\build\net452\Esri.ArcGISRuntime.WPF.targets" Condition="Exists('..\..\..\packages\Esri.ArcGISRuntime.WPF.100.1.0\build\net452\Esri.ArcGISRuntime.WPF.targets')" />
  <Target Name="EnsureNuGetPackageBuildImports" BeforeTargets="PrepareForBuild">
    <PropertyGroup>
      <ErrorText>This project references NuGet package(s) that are missing on this computer. Use NuGet Package Restore to download them.  For more information, see http://go.microsoft.com/fwlink/?LinkID=322105. The missing file is {0}.</ErrorText>
    </PropertyGroup>
    <Error Condition="!Exists('..\..\..\packages\Esri.ArcGISRuntime.WPF.100.1.0\build\net452\Esri.ArcGISRuntime.WPF.targets')" Text="$([System.String]::Format('$(ErrorText)', '..\..\..\packages\Esri.ArcGISRuntime.WPF.100.1.0\build\net452\Esri.ArcGISRuntime.WPF.targets'))" />
  </Target>
  <!-- To modify your build process, add your task inside one of the targets below and uncomment it. 
       Other similar extension points exist, see Microsoft.Common.targets.
  <Target Name="BeforeBuild">
  </Target>
  <Target Name="AfterBuild">
  </Target>
  -->
</Project><|MERGE_RESOLUTION|>--- conflicted
+++ resolved
@@ -117,17 +117,11 @@
       <DependentUpon>FeatureLayerUrl.xaml</DependentUpon>
     </Compile>
     <Compile Include="Samples\Layers\RasterLayerImageServiceRaster\RasterLayerImageServiceRaster.xaml.cs">
-      <DependentUpon>SceneLayerUrl.xaml</DependentUpon>
-    </Compile>
-<<<<<<< HEAD
-    <Compile Include="Samples\Layers\SceneLayerUrl\SceneLayerUrl.xaml.cs">
-      <DependentUpon>SceneLayerUrl.xaml</DependentUpon>
-    </Compile>    
-=======
+      <DependentUpon>RasterLayerImageServiceRaster.xaml</DependentUpon>
+    </Compile>
     <Compile Include="Samples\Layers\RasterLayerRasterFunction\RasterLayerRasterFunction.xaml.cs">
       <DependentUpon>RasterLayerRasterFunction.xaml</DependentUpon>
     </Compile>
->>>>>>> ade02db8
     <Compile Include="Samples\Layers\WMTSLayer\WMTSLayer.xaml.cs">
       <DependentUpon>WMTSLayer.xaml</DependentUpon>
     </Compile>
@@ -224,15 +218,12 @@
     <Content Include="Samples\Layers\RasterLayerImageServiceRaster\RasterLayerImageServiceRaster.jpg">
       <CopyToOutputDirectory>PreserveNewest</CopyToOutputDirectory>
     </Content>
-<<<<<<< HEAD
     <Content Include="Samples\Layers\SceneLayerUrl\SceneLayerUrl.jpg">
       <CopyToOutputDirectory>PreserveNewest</CopyToOutputDirectory>
     </Content>    
-=======
     <Content Include="Samples\Layers\RasterLayerRasterFunction\RasterLayerRasterFunction.jpg">
       <CopyToOutputDirectory>PreserveNewest</CopyToOutputDirectory>
     </Content>
->>>>>>> ade02db8
     <Content Include="Samples\MapView\ShowCallout\ShowCallout.jpg">
       <CopyToOutputDirectory>PreserveNewest</CopyToOutputDirectory>
     </Content>
@@ -464,17 +455,14 @@
       <Generator>MSBuild:Compile</Generator>
       <SubType>Designer</SubType>
     </Page>
-<<<<<<< HEAD
     <Page Include="Samples\Layers\SceneLayerUrl\SceneLayerUrl.xaml">
       <Generator>MSBuild:Compile</Generator>
       <SubType>Designer</SubType>
     </Page>    
-=======
     <Page Include="Samples\Layers\RasterLayerRasterFunction\RasterLayerRasterFunction.xaml">
       <Generator>MSBuild:Compile</Generator>
       <SubType>Designer</SubType>
     </Page>
->>>>>>> ade02db8
     <Page Include="Samples\Layers\WMTSLayer\WMTSLayer.xaml">
       <Generator>MSBuild:Compile</Generator>
       <SubType>Designer</SubType>
@@ -794,11 +782,10 @@
     <Content Include="Samples\Layers\RasterLayerImageServiceRaster\metadata.json">
       <CopyToOutputDirectory>PreserveNewest</CopyToOutputDirectory>
     </Content>
-<<<<<<< HEAD
     <Content Include="Samples\Layers\SceneLayerUrl\metadata.json">
-=======
+      <CopyToOutputDirectory>PreserveNewest</CopyToOutputDirectory>
+    </Content>
     <Content Include="Samples\Layers\RasterLayerRasterFunction\metadata.json">
->>>>>>> ade02db8
       <CopyToOutputDirectory>PreserveNewest</CopyToOutputDirectory>
     </Content>
   </ItemGroup>
