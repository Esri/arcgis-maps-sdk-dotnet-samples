--- conflicted
+++ resolved
@@ -79,20 +79,13 @@
   </ItemGroup>
   <ItemGroup>
     <!-- JSON Metadata -->
-<<<<<<< HEAD
     <Content Include="Samples\GraphicsOverlay\Animate3DGraphic\metadata.json">
-=======
-    <Content Include="Samples\Layers\ChangeStretchRenderer\ChangeStretchRenderer.jpg">
       <CopyToOutputDirectory>PreserveNewest</CopyToOutputDirectory>
     </Content>
     <Content Include="Samples\Geometry\FormatCoordinates\metadata.json">
->>>>>>> fd87a36d
       <CopyToOutputDirectory>PreserveNewest</CopyToOutputDirectory>
     </Content>
     <Content Include="Samples\GeometryEngine\ProjectWithSpecificTransformation\metadata.json">
-      <CopyToOutputDirectory>PreserveNewest</CopyToOutputDirectory>
-    </Content>
-    <Content Include="Samples\Geometry\FormatCoordinates\metadata.json">
       <CopyToOutputDirectory>PreserveNewest</CopyToOutputDirectory>
     </Content>
     <Content Include="Samples\Layers\Web_TiledLayer\metadata.json">
@@ -386,6 +379,9 @@
   </ItemGroup>
   <ItemGroup>
     <!-- Screenshots -->
+    <Content Include="Samples\Layers\ChangeStretchRenderer\ChangeStretchRenderer.jpg">
+      <CopyToOutputDirectory>PreserveNewest</CopyToOutputDirectory>
+    </Content>
     <Content Include="Samples\GraphicsOverlay\Animate3DGraphic\Animate3DGraphic.jpg">
       <CopyToOutputDirectory>PreserveNewest</CopyToOutputDirectory>
     </Content>
@@ -659,22 +655,17 @@
   </ItemGroup>
   <ItemGroup>
     <!-- Sample Code -->
-<<<<<<< HEAD
     <Compile Include="Samples\GraphicsOverlay\Animate3DGraphic\Animate3DGraphic.xaml.cs">
       <DependentUpon>Animate3DGraphic.xaml</DependentUpon>
-=======
+    </Compile>
     <Compile Include="Samples\Layers\ChangeStretchRenderer\ChangeStretchRenderer.xaml.cs">
       <DependentUpon>ChangeStretchRenderer.xaml</DependentUpon>
     </Compile>
     <Compile Include="Samples\Geometry\FormatCoordinates\FormatCoordinates.xaml.cs">
       <DependentUpon>FormatCoordinates.xaml</DependentUpon>
->>>>>>> fd87a36d
     </Compile>
     <Compile Include="Samples\GeometryEngine\ProjectWithSpecificTransformation\ProjectWithSpecificTransformation.xaml.cs">
       <DependentUpon>ProjectWithSpecificTransformation.xaml</DependentUpon>
-    </Compile>
-    <Compile Include="Samples\Geometry\FormatCoordinates\FormatCoordinates.xaml.cs">
-      <DependentUpon>FormatCoordinates.xaml</DependentUpon>
     </Compile>
     <Compile Include="Samples\Layers\Web_TiledLayer\Web_TiledLayer.xaml.cs">
       <DependentUpon>Web_TiledLayer.xaml</DependentUpon>
@@ -961,23 +952,19 @@
   </ItemGroup>
   <ItemGroup>
     <!-- Sample XAML -->
-<<<<<<< HEAD
     <Page Include="Samples\GraphicsOverlay\Animate3DGraphic\Animate3DGraphic.xaml">
-=======
+      <Generator>MSBuild:Compile</Generator>
+      <SubType>Designer</SubType>
+    </Page>
     <Page Include="Samples\Layers\ChangeStretchRenderer\ChangeStretchRenderer.xaml">
       <Generator>MSBuild:Compile</Generator>
       <SubType>Designer</SubType>
     </Page>
     <Page Include="Samples\Geometry\FormatCoordinates\FormatCoordinates.xaml">
->>>>>>> fd87a36d
       <Generator>MSBuild:Compile</Generator>
       <SubType>Designer</SubType>
     </Page>
     <Page Include="Samples\GeometryEngine\ProjectWithSpecificTransformation\ProjectWithSpecificTransformation.xaml">
-      <Generator>MSBuild:Compile</Generator>
-      <SubType>Designer</SubType>
-    </Page>
-    <Page Include="Samples\Geometry\FormatCoordinates\FormatCoordinates.xaml">
       <Generator>MSBuild:Compile</Generator>
       <SubType>Designer</SubType>
     </Page>
