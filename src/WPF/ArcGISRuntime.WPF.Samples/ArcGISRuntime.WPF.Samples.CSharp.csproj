--- conflicted
+++ resolved
@@ -79,15 +79,12 @@
   </ItemGroup>
   <ItemGroup>
     <!-- JSON Metadata -->
-<<<<<<< HEAD
     <Content Include="Samples\Analysis\LineOfSightGeoElement\metadata.json">
     <CopyToOutputDirectory>PreserveNewest</CopyToOutputDirectory>
     </Content>
-=======
 	<Content Include="Samples\Analysis\QueryFeatureCountAndExtent\metadata.json">
     <CopyToOutputDirectory>PreserveNewest</CopyToOutputDirectory>
   </Content>
->>>>>>> 84d2bd68
     <Content Include="Samples\Data\ReadGeoPackage\ReadGeoPackage.jpg">
       <CopyToOutputDirectory>PreserveNewest</CopyToOutputDirectory>
     </Content>
@@ -352,18 +349,15 @@
   </ItemGroup>
   <ItemGroup>
     <!-- Screenshots -->
-<<<<<<< HEAD
     <Content Include="Samples\Analysis\LineOfSightGeoElement\LineOfSightGeoElement.jpg">
       <CopyToOutputDirectory>PreserveNewest</CopyToOutputDirectory>
     </Content>
-=======
 	<Content Include="Samples\Analysis\QueryFeatureCountAndExtent\QueryFeatureCountAndExtent.jpg">
     <CopyToOutputDirectory>PreserveNewest</CopyToOutputDirectory>
   </Content>
   <Content Include="Samples\Layers\FeatureLayerRenderingModeScene\FeatureLayerRenderingModeScene.jpg">
     <CopyToOutputDirectory>PreserveNewest</CopyToOutputDirectory>
 	</Content>
->>>>>>> 84d2bd68
 	<Content Include="Samples\LocalServer\LocalServerMapImageLayer\LocalServerMapImageLayer.jpg">
 		<CopyToOutputDirectory>PreserveNewest</CopyToOutputDirectory>
 	</Content>
@@ -610,15 +604,12 @@
   </ItemGroup>
   <ItemGroup>
     <!-- Sample Code -->
-<<<<<<< HEAD
     <Compile Include="Samples\Analysis\LineOfSightGeoElement\LineOfSightGeoElement.xaml.cs">
       <DependentUpon>LineOfSightGeoElement.xaml</DependentUpon>
       </Compile>
-=======
 	<Compile Include="Samples\Analysis\QueryFeatureCountAndExtent\QueryFeatureCountAndExtent.xaml.cs">
 		<DependentUpon>QueryFeatureCountAndExtent.xaml</DependentUpon>
     </Compile>
->>>>>>> 84d2bd68
     <Compile Include="Samples\Data\ReadGeoPackage\ReadGeoPackage.xaml.cs">
       <DependentUpon>ReadGeoPackage.xaml</DependentUpon>
     </Compile>
@@ -877,17 +868,14 @@
   </ItemGroup>
   <ItemGroup>
     <!-- Sample XAML -->
-<<<<<<< HEAD
     <Page Include="Samples\Analysis\LineOfSightGeoElement\LineOfSightGeoElement.xaml">
     <Generator>MSBuild:Compile</Generator>
       <SubType>Designer</SubType>
     </Page>
-=======
 	<Page Include="Samples\Analysis\QueryFeatureCountAndExtent\QueryFeatureCountAndExtent.xaml">
   <Generator>MSBuild:Compile</Generator>
     <SubType>Designer</SubType>
 	</Page>
->>>>>>> 84d2bd68
     <Page Include="Samples\Data\ReadGeoPackage\ReadGeoPackage.xaml">
       <Generator>MSBuild:Compile</Generator>
       <SubType>Designer</SubType>
