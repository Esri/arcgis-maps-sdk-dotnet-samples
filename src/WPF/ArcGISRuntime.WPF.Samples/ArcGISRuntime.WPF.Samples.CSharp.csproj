--- conflicted
+++ resolved
@@ -79,24 +79,18 @@
   </ItemGroup>
   <ItemGroup>
     <!-- JSON Metadata -->
-<<<<<<< HEAD
-	<Content Include="Samples\Geometry\FormatCoordinates\metadata.json">
-		<CopyToOutputDirectory>PreserveNewest</CopyToOutputDirectory>
-	</Content>
-	<Content Include="Samples\GeometryEngine\ProjectWithSpecificTransformation\metadata.json">
-		<CopyToOutputDirectory>PreserveNewest</CopyToOutputDirectory>
-	</Content>
-=======
+    <Content Include="Samples\Geometry\FormatCoordinates\metadata.json">
+      <CopyToOutputDirectory>PreserveNewest</CopyToOutputDirectory>
+    </Content>
+    <Content Include="Samples\GeometryEngine\ProjectWithSpecificTransformation\metadata.json">
+      <CopyToOutputDirectory>PreserveNewest</CopyToOutputDirectory>
+    </Content>
     <Content Include="Samples\Layers\Web_TiledLayer\metadata.json">
       <CopyToOutputDirectory>PreserveNewest</CopyToOutputDirectory>
     </Content>
-    <Content Include="Samples\GeometryEngine\ProjectWithSpecificTransformation\metadata.json">
-      <CopyToOutputDirectory>PreserveNewest</CopyToOutputDirectory>
-    </Content>
     <Content Include="Samples\GraphicsOverlay\AddGraphicsWithSymbols\metadata.json">
       <CopyToOutputDirectory>PreserveNewest</CopyToOutputDirectory>
     </Content>
->>>>>>> 91af72b9
     <Content Include="Samples\LocalServer\LocalServerFeatureLayer\metadata.json">
       <CopyToOutputDirectory>PreserveNewest</CopyToOutputDirectory>
     </Content>
@@ -382,24 +376,18 @@
   </ItemGroup>
   <ItemGroup>
     <!-- Screenshots -->
-<<<<<<< HEAD
-	<Content Include="Samples\Geometry\FormatCoordinates\FormatCoordinates.jpg">
-		<CopyToOutputDirectory>PreserveNewest</CopyToOutputDirectory>
-	</Content>
-	<Content Include="Samples\GeometryEngine\ProjectWithSpecificTransformation\ProjectWithSpecificTransformation.jpg">
-		<CopyToOutputDirectory>PreserveNewest</CopyToOutputDirectory>
-	</Content>
-=======
+    <Content Include="Samples\Geometry\FormatCoordinates\FormatCoordinates.jpg">
+      <CopyToOutputDirectory>PreserveNewest</CopyToOutputDirectory>
+    </Content>
+    <Content Include="Samples\GeometryEngine\ProjectWithSpecificTransformation\ProjectWithSpecificTransformation.jpg">
+      <CopyToOutputDirectory>PreserveNewest</CopyToOutputDirectory>
+    </Content>
     <Content Include="Samples\Layers\Web_TiledLayer\Web_TiledLayer.jpg">
       <CopyToOutputDirectory>PreserveNewest</CopyToOutputDirectory>
     </Content>
-    <Content Include="Samples\GeometryEngine\ProjectWithSpecificTransformation\ProjectWithSpecificTransformation.jpg">
-      <CopyToOutputDirectory>PreserveNewest</CopyToOutputDirectory>
-    </Content>
     <Content Include="Samples\GraphicsOverlay\AddGraphicsWithSymbols\AddGraphicsWithSymbols.jpg">
       <CopyToOutputDirectory>PreserveNewest</CopyToOutputDirectory>
     </Content>
->>>>>>> 91af72b9
     <Content Include="Samples\LocalServer\LocalServerFeatureLayer\LocalServerFeatureLayer.jpg">
       <CopyToOutputDirectory>PreserveNewest</CopyToOutputDirectory>
     </Content>
@@ -658,24 +646,18 @@
   </ItemGroup>
   <ItemGroup>
     <!-- Sample Code -->
-<<<<<<< HEAD
-	<Compile Include="Samples\Geometry\FormatCoordinates\FormatCoordinates.xaml.cs">
-		<DependentUpon>FormatCoordinates.xaml</DependentUpon>
-	</Compile>
-	<Compile Include="Samples\GeometryEngine\ProjectWithSpecificTransformation\ProjectWithSpecificTransformation.xaml.cs">
-		<DependentUpon>ProjectWithSpecificTransformation.xaml</DependentUpon>
-	</Compile>
-=======
+    <Compile Include="Samples\Geometry\FormatCoordinates\FormatCoordinates.xaml.cs">
+      <DependentUpon>FormatCoordinates.xaml</DependentUpon>
+    </Compile>
+    <Compile Include="Samples\GeometryEngine\ProjectWithSpecificTransformation\ProjectWithSpecificTransformation.xaml.cs">
+      <DependentUpon>ProjectWithSpecificTransformation.xaml</DependentUpon>
+    </Compile>
     <Compile Include="Samples\Layers\Web_TiledLayer\Web_TiledLayer.xaml.cs">
       <DependentUpon>Web_TiledLayer.xaml</DependentUpon>
     </Compile>
-    <Compile Include="Samples\GeometryEngine\ProjectWithSpecificTransformation\ProjectWithSpecificTransformation.xaml.cs">
-      <DependentUpon>ProjectWithSpecificTransformation.xaml</DependentUpon>
-    </Compile>
     <Compile Include="Samples\GraphicsOverlay\AddGraphicsWithSymbols\AddGraphicsWithSymbols.xaml.cs">
       <DependentUpon>AddGraphicsWithSymbols.xaml</DependentUpon>
     </Compile>
->>>>>>> 91af72b9
     <Compile Include="Samples\LocalServer\LocalServerFeatureLayer\LocalServerFeatureLayer.xaml.cs">
       <DependentUpon>LocalServerFeatureLayer.xaml</DependentUpon>
     </Compile>
@@ -955,29 +937,22 @@
   </ItemGroup>
   <ItemGroup>
     <!-- Sample XAML -->
-<<<<<<< HEAD
-	<Page Include="Samples\Geometry\FormatCoordinates\FormatCoordinates.xaml">
-		<Generator>MSBuild:Compile</Generator>
-		<SubType>Designer</SubType>
-	</Page>
-	<Page Include="Samples\GeometryEngine\ProjectWithSpecificTransformation\ProjectWithSpecificTransformation.xaml">
-		<Generator>MSBuild:Compile</Generator>
-		<SubType>Designer</SubType>
-	</Page>
-=======
+    <Page Include="Samples\Geometry\FormatCoordinates\FormatCoordinates.xaml">
+      <Generator>MSBuild:Compile</Generator>
+      <SubType>Designer</SubType>
+    </Page>
+    <Page Include="Samples\GeometryEngine\ProjectWithSpecificTransformation\ProjectWithSpecificTransformation.xaml">
+      <Generator>MSBuild:Compile</Generator>
+      <SubType>Designer</SubType>
+    </Page>
     <Page Include="Samples\Layers\Web_TiledLayer\Web_TiledLayer.xaml">
       <Generator>MSBuild:Compile</Generator>
       <SubType>Designer</SubType>
     </Page>
-    <Page Include="Samples\GeometryEngine\ProjectWithSpecificTransformation\ProjectWithSpecificTransformation.xaml">
-      <Generator>MSBuild:Compile</Generator>
-      <SubType>Designer</SubType>
-    </Page>
     <Page Include="Samples\GraphicsOverlay\AddGraphicsWithSymbols\AddGraphicsWithSymbols.xaml">
       <Generator>MSBuild:Compile</Generator>
       <SubType>Designer</SubType>
     </Page>
->>>>>>> 91af72b9
     <Page Include="Samples\LocalServer\LocalServerFeatureLayer\LocalServerFeatureLayer.xaml">
       <Generator>MSBuild:Compile</Generator>
       <SubType>Designer</SubType>
