﻿<?xml version="1.0" encoding="utf-8"?>
<Project ToolsVersion="14.0" DefaultTargets="Build" xmlns="http://schemas.microsoft.com/developer/msbuild/2003">
  <Import Project="$(MSBuildExtensionsPath)\$(MSBuildToolsVersion)\Microsoft.Common.props" Condition="Exists('$(MSBuildExtensionsPath)\$(MSBuildToolsVersion)\Microsoft.Common.props')" />
  <!-- Build Configurations -->
  <PropertyGroup>
    <Configuration Condition=" '$(Configuration)' == '' ">Debug</Configuration>
    <Platform Condition=" '$(Platform)' == '' ">AnyCPU</Platform>
    <ProjectGuid>{0568FD2B-DA73-434C-B955-4A149465C535}</ProjectGuid>
    <OutputType>Library</OutputType>
    <AppDesignerFolder>Properties</AppDesignerFolder>
    <RootNamespace>ArcGISRuntime.WPF</RootNamespace>
    <AssemblyName>ArcGISRuntime.WPF.Samples</AssemblyName>
    <TargetFrameworkVersion>v4.5.2</TargetFrameworkVersion>
    <FileAlignment>512</FileAlignment>
    <NuGetPackageImportStamp>
    </NuGetPackageImportStamp>
    <TargetFrameworkProfile />
  </PropertyGroup>
  <PropertyGroup Condition=" '$(Configuration)|$(Platform)' == 'Debug|AnyCPU' ">
    <DebugSymbols>true</DebugSymbols>
    <DebugType>full</DebugType>
    <Optimize>false</Optimize>
    <OutputPath>..\..\..\output\WPF\debug\</OutputPath>
    <DefineConstants>DEBUG;TRACE</DefineConstants>
    <ErrorReport>prompt</ErrorReport>
    <WarningLevel>4</WarningLevel>
    <LangVersion>5</LangVersion>
  </PropertyGroup>
  <PropertyGroup Condition=" '$(Configuration)|$(Platform)' == 'Release|AnyCPU' ">
    <DebugType>pdbonly</DebugType>
    <Optimize>true</Optimize>
    <OutputPath>..\..\..\output\WPF\release\</OutputPath>
    <DefineConstants>TRACE</DefineConstants>
    <ErrorReport>prompt</ErrorReport>
    <WarningLevel>4</WarningLevel>
    <LangVersion>5</LangVersion>
  </PropertyGroup>
  <!-- /Build Configurations -->
  <ItemGroup>
    <!-- References -->
    <Reference Include="Esri.ArcGISRuntime, Version=100.2.0.0, Culture=neutral, PublicKeyToken=8fc3cc631e44ad86, processorArchitecture=MSIL">
      <HintPath>..\..\..\packages\Esri.ArcGISRuntime.WPF.100.2.0\lib\net452\Esri.ArcGISRuntime.dll</HintPath>
      <Private>True</Private>
    </Reference>
    <Reference Include="Esri.ArcGISRuntime.Hydrography, Version=100.2.0.0, Culture=neutral, PublicKeyToken=8fc3cc631e44ad86, processorArchitecture=MSIL">
      <HintPath>..\..\..\packages\Esri.ArcGISRuntime.Hydrography.100.2.0\lib\net452\Esri.ArcGISRuntime.Hydrography.dll</HintPath>
      <Private>True</Private>
    </Reference>
    <Reference Include="Esri.ArcGISRuntime.LocalServices, Version=100.2.0.0, Culture=neutral, PublicKeyToken=8fc3cc631e44ad86, processorArchitecture=MSIL">
      <HintPath>..\..\..\packages\Esri.ArcGISRuntime.LocalServices.100.2.0\lib\net452\Esri.ArcGISRuntime.LocalServices.dll</HintPath>
      <Private>True</Private>
    </Reference>
    <Reference Include="Microsoft.CSharp" />
    <Reference Include="PresentationCore" />
    <Reference Include="PresentationFramework" />
    <Reference Include="System" />
    <Reference Include="System.Core" />
    <Reference Include="System.Drawing" />
    <Reference Include="System.IO.Compression" />
    <Reference Include="System.IO.Compression.FileSystem" />
    <Reference Include="System.Net.Http.WebRequest" />
    <Reference Include="System.Runtime.Serialization" />
    <Reference Include="System.Windows" />
    <Reference Include="System.Xaml" />
    <Reference Include="System.Xml.Linq" />
    <Reference Include="System.Data.DataSetExtensions" />
    <Reference Include="System.Data" />
    <Reference Include="System.Net.Http" />
    <Reference Include="System.Xml" />
    <Reference Include="WindowsBase" />
  </ItemGroup>
  <ItemGroup>
    <!-- Misc Resources -->
    <EmbeddedResource Include="Resources\PictureMarkerSymbols\pin_star_blue.png" />
  </ItemGroup>
  <ItemGroup>
    <!-- Sample Manager Code -->
    <Compile Include="Properties\AssemblyInfo.cs" />
  </ItemGroup>
  <ItemGroup>
    <!-- JSON Metadata -->
<<<<<<< HEAD
    <Content Include="Samples\Layers\RasterHillshade\RasterHillshade.jpg">
=======
    <Content Include="Samples\GraphicsOverlay\Animate3DGraphic\metadata.json">
      <CopyToOutputDirectory>PreserveNewest</CopyToOutputDirectory>
    </Content>
    <Content Include="Samples\Layers\ChangeBlendRenderer\ChangeBlendRenderer.jpg">
      <CopyToOutputDirectory>PreserveNewest</CopyToOutputDirectory>
    </Content>
    <Content Include="Samples\Layers\ChangeStretchRenderer\ChangeStretchRenderer.jpg">
      <CopyToOutputDirectory>PreserveNewest</CopyToOutputDirectory>
    </Content>
    <Content Include="Samples\Geometry\FormatCoordinates\metadata.json">
      <CopyToOutputDirectory>PreserveNewest</CopyToOutputDirectory>
    </Content>
    <Content Include="Samples\GeometryEngine\ProjectWithSpecificTransformation\metadata.json">
      <CopyToOutputDirectory>PreserveNewest</CopyToOutputDirectory>
    </Content>
    <Content Include="Samples\Layers\Web_TiledLayer\metadata.json">
      <CopyToOutputDirectory>PreserveNewest</CopyToOutputDirectory>
    </Content>
    <Content Include="Samples\GraphicsOverlay\AddGraphicsWithSymbols\metadata.json">
      <CopyToOutputDirectory>PreserveNewest</CopyToOutputDirectory>
    </Content>
    <Content Include="Samples\LocalServer\LocalServerFeatureLayer\metadata.json">
      <CopyToOutputDirectory>PreserveNewest</CopyToOutputDirectory>
    </Content>
    <Content Include="Samples\Data\ListRelatedFeatures\metadata.json">
      <CopyToOutputDirectory>PreserveNewest</CopyToOutputDirectory>
    </Content>
    <Content Include="Samples\Analysis\LineOfSightGeoElement\metadata.json">
      <CopyToOutputDirectory>PreserveNewest</CopyToOutputDirectory>
    </Content>
    <Content Include="Samples\Analysis\QueryFeatureCountAndExtent\metadata.json">
      <CopyToOutputDirectory>PreserveNewest</CopyToOutputDirectory>
    </Content>
    <Content Include="Samples\Data\ReadGeoPackage\ReadGeoPackage.jpg">
      <CopyToOutputDirectory>PreserveNewest</CopyToOutputDirectory>
    </Content>
    <Content Include="Samples\LocalServer\LocalServerServices\LocalServerServices.jpg">
      <CopyToOutputDirectory>PreserveNewest</CopyToOutputDirectory>
    </Content>
    <Content Include="Samples\LocalServer\DynamicWorkspaceRaster\DynamicWorkspaceRaster.jpg">
      <CopyToOutputDirectory>PreserveNewest</CopyToOutputDirectory>
    </Content>
    <Content Include="Samples\LocalServer\LocalServerGeoprocessing\LocalServerGeoprocessing.jpg">
      <CopyToOutputDirectory>PreserveNewest</CopyToOutputDirectory>
    </Content>
    <Content Include="Samples\LocalServer\LocalServerMapImageLayer\metadata.json">
      <CopyToOutputDirectory>PreserveNewest</CopyToOutputDirectory>
    </Content>
    <Content Include="Samples\Layers\FeatureLayerRenderingModeScene\metadata.json">
      <CopyToOutputDirectory>PreserveNewest</CopyToOutputDirectory>
    </Content>
    <Content Include="Samples\Data\SymbolizeShapefile\metadata.json">
>>>>>>> b472e4ef
      <CopyToOutputDirectory>PreserveNewest</CopyToOutputDirectory>
    </Content>
    <Content Include="Samples\Layers\WmsIdentify\metadata.json">
      <CopyToOutputDirectory>PreserveNewest</CopyToOutputDirectory>
    </Content>
    <Content Include="Samples\MapView\GeoViewSync\metadata.json">
      <CopyToOutputDirectory>PreserveNewest</CopyToOutputDirectory>
    </Content>
    <Content Include="Samples\LocalServer\DynamicWorkspaceShapefile\metadata.json">
      <CopyToOutputDirectory>PreserveNewest</CopyToOutputDirectory>
    </Content>
    <Content Include="groups.json">
      <CopyToOutputDirectory>PreserveNewest</CopyToOutputDirectory>
    </Content>
    <Content Include="Samples\Data\EditAndSyncFeatures\metadata.json">
      <CopyToOutputDirectory>PreserveNewest</CopyToOutputDirectory>
    </Content>
    <Content Include="Samples\Data\FeatureLayerGeoPackage\metadata.json">
      <CopyToOutputDirectory>PreserveNewest</CopyToOutputDirectory>
    </Content>
    <Content Include="Samples\Data\FeatureLayerQuery\metadata.json">
      <CopyToOutputDirectory>PreserveNewest</CopyToOutputDirectory>
    </Content>
    <Content Include="Samples\Data\FeatureLayerShapefile\metadata.json">
      <CopyToOutputDirectory>PreserveNewest</CopyToOutputDirectory>
    </Content>
    <Content Include="Samples\Data\GenerateGeodatabase\metadata.json">
      <CopyToOutputDirectory>PreserveNewest</CopyToOutputDirectory>
    </Content>
    <Content Include="Samples\Data\RasterLayerGeoPackage\RasterLayerGeoPackage.jpg">
      <CopyToOutputDirectory>PreserveNewest</CopyToOutputDirectory>
    </Content>
    <Content Include="Samples\Data\ReadShapefileMetadata\metadata.json">
      <CopyToOutputDirectory>PreserveNewest</CopyToOutputDirectory>
    </Content>
    <Content Include="Samples\Data\ServiceFeatureTableCache\metadata.json">
      <CopyToOutputDirectory>PreserveNewest</CopyToOutputDirectory>
    </Content>
    <Content Include="Samples\Data\ServiceFeatureTableManualCache\metadata.json">
      <CopyToOutputDirectory>PreserveNewest</CopyToOutputDirectory>
    </Content>
    <Content Include="Samples\Data\ServiceFeatureTableNoCache\metadata.json">
      <CopyToOutputDirectory>PreserveNewest</CopyToOutputDirectory>
    </Content>
    <Content Include="Samples\Data\StatisticalQuery\metadata.json">
      <CopyToOutputDirectory>PreserveNewest</CopyToOutputDirectory>
    </Content>
    <Content Include="Samples\Data\StatsQueryGroupAndSort\metadata.json">
      <CopyToOutputDirectory>PreserveNewest</CopyToOutputDirectory>
    </Content>
    <Content Include="Samples\Geoprocessing\AnalyzeHotspots\metadata.json">
      <CopyToOutputDirectory>PreserveNewest</CopyToOutputDirectory>
    </Content>
    <Content Include="Samples\Geoprocessing\AnalyzeViewshed\metadata.json">
      <CopyToOutputDirectory>PreserveNewest</CopyToOutputDirectory>
    </Content>
    <Content Include="Samples\Geoprocessing\ListGeodatabaseVersions\metadata.json">
      <CopyToOutputDirectory>PreserveNewest</CopyToOutputDirectory>
    </Content>
    <Content Include="Samples\GraphicsOverlay\AddGraphicsRenderer\metadata.json">
      <CopyToOutputDirectory>PreserveNewest</CopyToOutputDirectory>
    </Content>
    <Content Include="Samples\GraphicsOverlay\IdentifyGraphics\metadata.json">
      <CopyToOutputDirectory>PreserveNewest</CopyToOutputDirectory>
    </Content>
    <Content Include="Samples\GraphicsOverlay\SketchOnMap\metadata.json">
      <CopyToOutputDirectory>PreserveNewest</CopyToOutputDirectory>
    </Content>
    <Content Include="Samples\GraphicsOverlay\SurfacePlacements\metadata.json">
      <CopyToOutputDirectory>PreserveNewest</CopyToOutputDirectory>
    </Content>
    <Content Include="Samples\Hydrography\SelectEncFeatures\metadata.json">
      <CopyToOutputDirectory>PreserveNewest</CopyToOutputDirectory>
    </Content>
    <Content Include="Samples\Layers\ArcGISMapImageLayerUrl\metadata.json">
      <CopyToOutputDirectory>PreserveNewest</CopyToOutputDirectory>
    </Content>
    <Content Include="Samples\Layers\ArcGISTiledLayerUrl\metadata.json">
      <CopyToOutputDirectory>PreserveNewest</CopyToOutputDirectory>
    </Content>
    <Content Include="Samples\Layers\ArcGISVectorTiledLayerUrl\metadata.json">
      <CopyToOutputDirectory>PreserveNewest</CopyToOutputDirectory>
    </Content>
    <Content Include="Samples\Layers\ChangeFeatureLayerRenderer\metadata.json">
      <CopyToOutputDirectory>PreserveNewest</CopyToOutputDirectory>
    </Content>
    <Content Include="Samples\Layers\ChangeSublayerVisibility\metadata.json">
      <CopyToOutputDirectory>PreserveNewest</CopyToOutputDirectory>
    </Content>
    <Content Include="Samples\Layers\CreateFeatureCollectionLayer\metadata.json">
      <CopyToOutputDirectory>PreserveNewest</CopyToOutputDirectory>
    </Content>
    <Content Include="Samples\Layers\DisplayScene\metadata.json">
      <CopyToOutputDirectory>PreserveNewest</CopyToOutputDirectory>
    </Content>
    <Content Include="Samples\Layers\ExportTiles\metadata.json">
      <CopyToOutputDirectory>PreserveNewest</CopyToOutputDirectory>
    </Content>
    <Content Include="Samples\Layers\FeatureCollectionLayerFromPortal\metadata.json">
      <CopyToOutputDirectory>PreserveNewest</CopyToOutputDirectory>
    </Content>
    <Content Include="Samples\Layers\FeatureCollectionLayerFromQuery\metadata.json">
      <CopyToOutputDirectory>PreserveNewest</CopyToOutputDirectory>
    </Content>
    <Content Include="Samples\Layers\FeatureLayerDefinitionExpression\metadata.json">
      <CopyToOutputDirectory>PreserveNewest</CopyToOutputDirectory>
    </Content>
    <Content Include="Samples\Layers\FeatureLayerDictionaryRenderer\metadata.json">
      <CopyToOutputDirectory>PreserveNewest</CopyToOutputDirectory>
    </Content>
    <Content Include="Samples\Layers\FeatureLayerSelection\metadata.json">
      <CopyToOutputDirectory>PreserveNewest</CopyToOutputDirectory>
    </Content>
    <Content Include="Samples\Layers\FeatureLayerUrl\metadata.json">
      <CopyToOutputDirectory>PreserveNewest</CopyToOutputDirectory>
    </Content>
    <Content Include="Samples\Layers\RasterLayerFile\metadata.json">
      <CopyToOutputDirectory>PreserveNewest</CopyToOutputDirectory>
    </Content>
    <Content Include="Samples\Layers\RasterLayerImageServiceRaster\metadata.json">
      <CopyToOutputDirectory>PreserveNewest</CopyToOutputDirectory>
    </Content>
    <Content Include="Samples\Layers\RasterLayerRasterFunction\metadata.json">
      <CopyToOutputDirectory>PreserveNewest</CopyToOutputDirectory>
    </Content>
    <Content Include="Samples\Layers\RasterRenderingRule\metadata.json">
      <CopyToOutputDirectory>PreserveNewest</CopyToOutputDirectory>
    </Content>
    <Content Include="Samples\Layers\SceneLayerUrl\metadata.json">
      <CopyToOutputDirectory>PreserveNewest</CopyToOutputDirectory>
    </Content>
    <Content Include="Samples\Layers\TimeBasedQuery\metadata.json">
      <CopyToOutputDirectory>PreserveNewest</CopyToOutputDirectory>
    </Content>
    <Content Include="Samples\Layers\WMSLayerUrl\metadata.json">
      <CopyToOutputDirectory>PreserveNewest</CopyToOutputDirectory>
    </Content>
    <Content Include="Samples\Layers\WmsServiceCatalog\metadata.json">
      <CopyToOutputDirectory>PreserveNewest</CopyToOutputDirectory>
    </Content>
    <Content Include="Samples\Layers\WMTSLayer\metadata.json">
      <CopyToOutputDirectory>PreserveNewest</CopyToOutputDirectory>
    </Content>
    <Content Include="Samples\Location\DisplayDeviceLocation\metadata.json">
      <CopyToOutputDirectory>PreserveNewest</CopyToOutputDirectory>
    </Content>
    <Content Include="Samples\Map\AccessLoadStatus\metadata.json">
      <CopyToOutputDirectory>PreserveNewest</CopyToOutputDirectory>
    </Content>
    <Content Include="Samples\Map\AuthorMap\metadata.json">
      <CopyToOutputDirectory>PreserveNewest</CopyToOutputDirectory>
    </Content>
    <Content Include="Samples\Map\ChangeBasemap\metadata.json">
      <CopyToOutputDirectory>PreserveNewest</CopyToOutputDirectory>
    </Content>
    <Content Include="Samples\Map\DisplayMap\metadata.json">
      <CopyToOutputDirectory>PreserveNewest</CopyToOutputDirectory>
    </Content>
    <Content Include="Samples\Map\ManageBookmarks\metadata.json">
      <CopyToOutputDirectory>PreserveNewest</CopyToOutputDirectory>
    </Content>
    <Content Include="Samples\Map\OpenMapURL\metadata.json">
      <CopyToOutputDirectory>PreserveNewest</CopyToOutputDirectory>
    </Content>
    <Content Include="Samples\Map\OpenMobileMap\metadata.json">
      <CopyToOutputDirectory>PreserveNewest</CopyToOutputDirectory>
    </Content>
    <Content Include="Samples\Map\SearchPortalMaps\metadata.json">
      <CopyToOutputDirectory>PreserveNewest</CopyToOutputDirectory>
    </Content>
    <Content Include="Samples\Map\SetInitialMapArea\metadata.json">
      <CopyToOutputDirectory>PreserveNewest</CopyToOutputDirectory>
    </Content>
    <Content Include="Samples\Map\SetInitialMapLocation\metadata.json">
      <CopyToOutputDirectory>PreserveNewest</CopyToOutputDirectory>
    </Content>
    <Content Include="Samples\Map\SetMapSpatialReference\metadata.json">
      <CopyToOutputDirectory>PreserveNewest</CopyToOutputDirectory>
    </Content>
    <Content Include="Samples\Map\SetMinMaxScale\metadata.json">
      <CopyToOutputDirectory>PreserveNewest</CopyToOutputDirectory>
    </Content>
    <Content Include="Samples\MapView\ChangeViewpoint\metadata.json">
      <CopyToOutputDirectory>PreserveNewest</CopyToOutputDirectory>
    </Content>
    <Content Include="Samples\MapView\DisplayDrawingStatus\metadata.json">
      <CopyToOutputDirectory>PreserveNewest</CopyToOutputDirectory>
    </Content>
    <Content Include="Samples\MapView\DisplayLayerViewState\metadata.json">
      <CopyToOutputDirectory>PreserveNewest</CopyToOutputDirectory>
    </Content>
    <Content Include="Samples\MapView\FeatureLayerTimeOffset\metadata.json">
      <CopyToOutputDirectory>PreserveNewest</CopyToOutputDirectory>
    </Content>
    <Content Include="Samples\MapView\MapRotation\metadata.json">
      <CopyToOutputDirectory>PreserveNewest</CopyToOutputDirectory>
    </Content>
    <Content Include="Samples\MapView\ShowCallout\metadata.json">
      <CopyToOutputDirectory>PreserveNewest</CopyToOutputDirectory>
    </Content>
    <Content Include="Samples\MapView\ShowMagnifier\metadata.json">
      <CopyToOutputDirectory>PreserveNewest</CopyToOutputDirectory>
    </Content>
    <Content Include="Samples\MapView\TakeScreenshot\metadata.json">
      <CopyToOutputDirectory>PreserveNewest</CopyToOutputDirectory>
    </Content>
    <Content Include="Samples\NetworkAnalysis\FindRoute\metadata.json">
      <CopyToOutputDirectory>PreserveNewest</CopyToOutputDirectory>
    </Content>
    <Content Include="Samples\Search\FindAddress\metadata.json">
      <CopyToOutputDirectory>PreserveNewest</CopyToOutputDirectory>
    </Content>
    <Content Include="Samples\Search\FindPlace\metadata.json">
      <CopyToOutputDirectory>PreserveNewest</CopyToOutputDirectory>
    </Content>
    <Content Include="Samples\Symbology\FeatureLayerExtrusion\FeatureLayerExtrusion.jpg">
      <CopyToOutputDirectory>PreserveNewest</CopyToOutputDirectory>
    </Content>
    <Content Include="Samples\Symbology\RenderPictureMarkers\metadata.json">
      <CopyToOutputDirectory>PreserveNewest</CopyToOutputDirectory>
    </Content>
    <Content Include="Samples\Symbology\RenderSimpleMarkers\metadata.json">
      <CopyToOutputDirectory>PreserveNewest</CopyToOutputDirectory>
    </Content>
    <Content Include="Samples\Symbology\RenderUniqueValues\metadata.json">
      <CopyToOutputDirectory>PreserveNewest</CopyToOutputDirectory>
    </Content>
    <Content Include="Samples\Symbology\SimpleRenderers\metadata.json">
      <CopyToOutputDirectory>PreserveNewest</CopyToOutputDirectory>
    </Content>
    <Content Include="Samples\Symbology\UseDistanceCompositeSym\metadata.json">
      <CopyToOutputDirectory>PreserveNewest</CopyToOutputDirectory>
    </Content>
    <Content Include="Samples\Tutorial\AuthorEditSaveMap\metadata.json">
      <CopyToOutputDirectory>PreserveNewest</CopyToOutputDirectory>
    </Content>
    <Content Include="Samples\Data\RasterLayerGeoPackage\metadata.json">
      <CopyToOutputDirectory>PreserveNewest</CopyToOutputDirectory>
    </Content>
    <Content Include="Samples\Analysis\ViewshedCamera\metadata.json">
      <CopyToOutputDirectory>PreserveNewest</CopyToOutputDirectory>
    </Content>
    <Content Include="Samples\Analysis\LineOfSightLocation\metadata.json">
      <CopyToOutputDirectory>PreserveNewest</CopyToOutputDirectory>
    </Content>
    <Content Include="Samples\Data\GeodatabaseTransactions\metadata.json">
      <CopyToOutputDirectory>PreserveNewest</CopyToOutputDirectory>
    </Content>
    <Content Include="Samples\Layers\FeatureLayerRenderingModeMap\metadata.json">
      <CopyToOutputDirectory>PreserveNewest</CopyToOutputDirectory>
    </Content>
  </ItemGroup>
  <ItemGroup>
    <!-- Screenshots -->
    <Content Include="Samples\Layers\ChangeStretchRenderer\ChangeStretchRenderer.jpg">
      <CopyToOutputDirectory>PreserveNewest</CopyToOutputDirectory>
    </Content>
    <Content Include="Samples\GraphicsOverlay\Animate3DGraphic\Animate3DGraphic.jpg">
      <CopyToOutputDirectory>PreserveNewest</CopyToOutputDirectory>
    </Content>
    <Content Include="Samples\GeometryEngine\ProjectWithSpecificTransformation\ProjectWithSpecificTransformation.jpg">
      <CopyToOutputDirectory>PreserveNewest</CopyToOutputDirectory>
    </Content>
    <Content Include="Samples\Geometry\FormatCoordinates\FormatCoordinates.jpg">
      <CopyToOutputDirectory>PreserveNewest</CopyToOutputDirectory>
    </Content>
    <Content Include="Samples\Layers\Web_TiledLayer\Web_TiledLayer.jpg">
      <CopyToOutputDirectory>PreserveNewest</CopyToOutputDirectory>
    </Content>
    <Content Include="Samples\GraphicsOverlay\AddGraphicsWithSymbols\AddGraphicsWithSymbols.jpg">
      <CopyToOutputDirectory>PreserveNewest</CopyToOutputDirectory>
    </Content>
    <Content Include="Samples\LocalServer\LocalServerFeatureLayer\LocalServerFeatureLayer.jpg">
      <CopyToOutputDirectory>PreserveNewest</CopyToOutputDirectory>
    </Content>
    <Content Include="Samples\Data\ListRelatedFeatures\ListRelatedFeatures.jpg">
      <CopyToOutputDirectory>PreserveNewest</CopyToOutputDirectory>
    </Content>
    <Content Include="Samples\Analysis\LineOfSightGeoElement\LineOfSightGeoElement.jpg">
      <CopyToOutputDirectory>PreserveNewest</CopyToOutputDirectory>
    </Content>
    <Content Include="Samples\Analysis\QueryFeatureCountAndExtent\QueryFeatureCountAndExtent.jpg">
      <CopyToOutputDirectory>PreserveNewest</CopyToOutputDirectory>
    </Content>
    <Content Include="Samples\LocalServer\LocalServerMapImageLayer\LocalServerMapImageLayer.jpg">
      <CopyToOutputDirectory>PreserveNewest</CopyToOutputDirectory>
    </Content>
    <Content Include="Samples\Layers\FeatureLayerRenderingModeScene\FeatureLayerRenderingModeScene.jpg">
      <CopyToOutputDirectory>PreserveNewest</CopyToOutputDirectory>
    </Content>
    <Content Include="Samples\Data\SymbolizeShapefile\SymbolizeShapefile.jpg">
      <CopyToOutputDirectory>PreserveNewest</CopyToOutputDirectory>
    </Content>
    <Content Include="Samples\Data\GeodatabaseTransactions\GeodatabaseTransactions.jpg">
      <CopyToOutputDirectory>PreserveNewest</CopyToOutputDirectory>
    </Content>
    <Content Include="Samples\Analysis\ViewshedCamera\ViewshedCamera.jpg">
      <CopyToOutputDirectory>PreserveNewest</CopyToOutputDirectory>
    </Content>
    <Content Include="Samples\Analysis\LineOfSightLocation\LineOfSightLocation.jpg">
      <CopyToOutputDirectory>PreserveNewest</CopyToOutputDirectory>
    </Content>
    <Content Include="Samples\Layers\FeatureLayerRenderingModeMap\FeatureLayerRenderingModeMap.jpg">
      <CopyToOutputDirectory>PreserveNewest</CopyToOutputDirectory>
    </Content>
    <Content Include="Samples\Layers\WmsIdentify\WmsIdentify.jpg">
      <CopyToOutputDirectory>PreserveNewest</CopyToOutputDirectory>
    </Content>
    <Content Include="Samples\MapView\GeoViewSync\GeoViewSync.jpg">
      <CopyToOutputDirectory>PreserveNewest</CopyToOutputDirectory>
    </Content>
    <Content Include="Samples\LocalServer\DynamicWorkspaceShapefile\DynamicWorkspaceShapefile.jpg">
      <CopyToOutputDirectory>PreserveNewest</CopyToOutputDirectory>
    </Content>
    <Content Include="Samples\Data\EditAndSyncFeatures\EditAndSyncFeatures.jpg">
      <CopyToOutputDirectory>PreserveNewest</CopyToOutputDirectory>
    </Content>
    <Content Include="Samples\Data\FeatureLayerQuery\FeatureLayerQuery.jpg">
      <CopyToOutputDirectory>PreserveNewest</CopyToOutputDirectory>
    </Content>
    <Content Include="Samples\Data\FeatureLayerShapefile\FeatureLayerShapefile.jpg">
      <CopyToOutputDirectory>PreserveNewest</CopyToOutputDirectory>
    </Content>
    <Content Include="Samples\Data\GenerateGeodatabase\GenerateGeodatabase.jpg">
      <CopyToOutputDirectory>PreserveNewest</CopyToOutputDirectory>
    </Content>
    <Content Include="Samples\Data\ReadShapefileMetadata\ReadShapefileMetadata.jpg">
      <CopyToOutputDirectory>PreserveNewest</CopyToOutputDirectory>
    </Content>
    <Content Include="Samples\Data\ServiceFeatureTableCache\ServiceFeatureTableCache.jpg">
      <CopyToOutputDirectory>PreserveNewest</CopyToOutputDirectory>
    </Content>
    <Content Include="Samples\Data\ServiceFeatureTableManualCache\ServiceFeatureTableManualCache.jpg">
      <CopyToOutputDirectory>PreserveNewest</CopyToOutputDirectory>
    </Content>
    <Content Include="Samples\Data\ServiceFeatureTableNoCache\ServiceFeatureTableNoCache.jpg">
      <CopyToOutputDirectory>PreserveNewest</CopyToOutputDirectory>
    </Content>
    <Content Include="Samples\Data\StatisticalQuery\StatisticalQuery.jpg">
      <CopyToOutputDirectory>PreserveNewest</CopyToOutputDirectory>
    </Content>
    <Content Include="Samples\Data\StatsQueryGroupAndSort\StatsQueryGroupAndSort.jpg">
      <CopyToOutputDirectory>PreserveNewest</CopyToOutputDirectory>
    </Content>
    <Content Include="Samples\Geoprocessing\AnalyzeHotspots\AnalyzeHotspots.jpg">
      <CopyToOutputDirectory>PreserveNewest</CopyToOutputDirectory>
    </Content>
    <Content Include="Samples\Geoprocessing\AnalyzeViewshed\AnalyzeViewshed.jpg">
      <CopyToOutputDirectory>PreserveNewest</CopyToOutputDirectory>
    </Content>
    <Content Include="Samples\Geoprocessing\ListGeodatabaseVersions\ListGeodatabaseVersions.jpg">
      <CopyToOutputDirectory>PreserveNewest</CopyToOutputDirectory>
    </Content>
    <Content Include="Samples\GraphicsOverlay\AddGraphicsRenderer\AddGraphicsRenderer.jpg">
      <CopyToOutputDirectory>PreserveNewest</CopyToOutputDirectory>
    </Content>
    <Content Include="Samples\GraphicsOverlay\IdentifyGraphics\IdentifyGraphics.jpg">
      <CopyToOutputDirectory>PreserveNewest</CopyToOutputDirectory>
    </Content>
    <Content Include="Samples\GraphicsOverlay\SketchOnMap\SketchOnMap.jpg">
      <CopyToOutputDirectory>PreserveNewest</CopyToOutputDirectory>
    </Content>
    <Content Include="Samples\GraphicsOverlay\SurfacePlacements\SurfacePlacements.jpg">
      <CopyToOutputDirectory>PreserveNewest</CopyToOutputDirectory>
    </Content>
    <Content Include="Samples\Hydrography\SelectEncFeatures\SelectEncFeatures.jpg">
      <CopyToOutputDirectory>PreserveNewest</CopyToOutputDirectory>
    </Content>
    <Content Include="Samples\Layers\ArcGISMapImageLayerUrl\ArcGISMapImageLayerUrl.jpg">
      <CopyToOutputDirectory>PreserveNewest</CopyToOutputDirectory>
    </Content>
    <Content Include="Samples\Layers\ArcGISTiledLayerUrl\ArcGISTiledLayerUrl.jpg">
      <CopyToOutputDirectory>PreserveNewest</CopyToOutputDirectory>
    </Content>
    <Content Include="Samples\Layers\ArcGISVectorTiledLayerUrl\ArcGISVectorTiledLayerUrl.jpg">
      <CopyToOutputDirectory>PreserveNewest</CopyToOutputDirectory>
    </Content>
    <Content Include="Samples\Layers\ChangeFeatureLayerRenderer\ChangeFeatureLayerRenderer.jpg">
      <CopyToOutputDirectory>PreserveNewest</CopyToOutputDirectory>
    </Content>
    <Content Include="Samples\Layers\ChangeSublayerVisibility\ChangeSublayerVisibility.jpg">
      <CopyToOutputDirectory>PreserveNewest</CopyToOutputDirectory>
    </Content>
    <Content Include="Samples\Layers\CreateFeatureCollectionLayer\CreateFeatureCollectionLayer.jpg">
      <CopyToOutputDirectory>PreserveNewest</CopyToOutputDirectory>
    </Content>
    <Content Include="Samples\Layers\DisplayScene\DisplayScene.jpg">
      <CopyToOutputDirectory>PreserveNewest</CopyToOutputDirectory>
    </Content>
    <Content Include="Samples\Layers\ExportTiles\ExportTiles.jpg">
      <CopyToOutputDirectory>PreserveNewest</CopyToOutputDirectory>
    </Content>
    <Content Include="Samples\Layers\FeatureCollectionLayerFromPortal\FeatureCollectionLayerFromPortal.jpg">
      <CopyToOutputDirectory>PreserveNewest</CopyToOutputDirectory>
    </Content>
    <Content Include="Samples\Layers\FeatureCollectionLayerFromQuery\FeatureCollectionLayerFromQuery.jpg">
      <CopyToOutputDirectory>PreserveNewest</CopyToOutputDirectory>
    </Content>
    <Content Include="Samples\Layers\FeatureLayerDefinitionExpression\FeatureLayerDefinitionExpression.jpg">
      <CopyToOutputDirectory>PreserveNewest</CopyToOutputDirectory>
    </Content>
    <Content Include="Samples\Layers\FeatureLayerDictionaryRenderer\FeatureLayerDictionaryRenderer.jpg">
      <CopyToOutputDirectory>PreserveNewest</CopyToOutputDirectory>
    </Content>
    <Content Include="Samples\Layers\FeatureLayerSelection\FeatureLayerSelection.jpg">
      <CopyToOutputDirectory>PreserveNewest</CopyToOutputDirectory>
    </Content>
    <Content Include="Samples\Layers\FeatureLayerUrl\FeatureLayerUrl.jpg">
      <CopyToOutputDirectory>PreserveNewest</CopyToOutputDirectory>
    </Content>
    <Content Include="Samples\Layers\RasterLayerFile\RasterLayerFile.jpg">
      <CopyToOutputDirectory>PreserveNewest</CopyToOutputDirectory>
    </Content>
    <Content Include="Samples\Layers\RasterLayerImageServiceRaster\RasterLayerImageServiceRaster.jpg">
      <CopyToOutputDirectory>PreserveNewest</CopyToOutputDirectory>
    </Content>
    <Content Include="Samples\Layers\RasterLayerRasterFunction\RasterLayerRasterFunction.jpg">
      <CopyToOutputDirectory>PreserveNewest</CopyToOutputDirectory>
    </Content>
    <Content Include="Samples\Layers\RasterRenderingRule\RasterRenderingRule.jpg">
      <CopyToOutputDirectory>PreserveNewest</CopyToOutputDirectory>
    </Content>
    <Content Include="Samples\Layers\SceneLayerUrl\SceneLayerUrl.jpg">
      <CopyToOutputDirectory>PreserveNewest</CopyToOutputDirectory>
    </Content>
    <Content Include="Samples\Layers\TimeBasedQuery\TimeBasedQuery.jpg">
      <CopyToOutputDirectory>PreserveNewest</CopyToOutputDirectory>
    </Content>
    <Content Include="Samples\Layers\WMSLayerUrl\WMSLayerUrl.jpg">
      <CopyToOutputDirectory>PreserveNewest</CopyToOutputDirectory>
    </Content>
    <Content Include="Samples\Layers\WmsServiceCatalog\WmsServiceCatalog.jpg">
      <CopyToOutputDirectory>PreserveNewest</CopyToOutputDirectory>
    </Content>
    <Content Include="Samples\Layers\WMTSLayer\WMTSLayer.jpg">
      <CopyToOutputDirectory>PreserveNewest</CopyToOutputDirectory>
    </Content>
    <Content Include="Samples\Location\DisplayDeviceLocation\DisplayDeviceLocation.jpg">
      <CopyToOutputDirectory>PreserveNewest</CopyToOutputDirectory>
    </Content>
    <Content Include="Samples\Map\AccessLoadStatus\AccessLoadStatus.jpg">
      <CopyToOutputDirectory>PreserveNewest</CopyToOutputDirectory>
    </Content>
    <Content Include="Samples\Map\AuthorMap\AuthorMap.jpg">
      <CopyToOutputDirectory>PreserveNewest</CopyToOutputDirectory>
    </Content>
    <Content Include="Samples\Map\ChangeBasemap\ChangeBasemap.jpg">
      <CopyToOutputDirectory>PreserveNewest</CopyToOutputDirectory>
    </Content>
    <Content Include="Samples\Map\DisplayMap\DisplayMap.jpg">
      <CopyToOutputDirectory>PreserveNewest</CopyToOutputDirectory>
    </Content>
    <Content Include="Samples\Map\ManageBookmarks\ManageBookmarks.jpg">
      <CopyToOutputDirectory>PreserveNewest</CopyToOutputDirectory>
    </Content>
    <Content Include="Samples\Map\OpenMapURL\OpenMapURL.jpg">
      <CopyToOutputDirectory>PreserveNewest</CopyToOutputDirectory>
    </Content>
    <Content Include="Samples\Map\OpenMobileMap\OpenMobileMap.jpg">
      <CopyToOutputDirectory>PreserveNewest</CopyToOutputDirectory>
    </Content>
    <Content Include="Samples\Map\SearchPortalMaps\SearchPortalMaps.jpg">
      <CopyToOutputDirectory>PreserveNewest</CopyToOutputDirectory>
    </Content>
    <Content Include="Samples\Map\SetInitialMapArea\SetInitialMapArea.jpg">
      <CopyToOutputDirectory>PreserveNewest</CopyToOutputDirectory>
    </Content>
    <Content Include="Samples\Map\SetInitialMapLocation\SetInitialMapLocation.jpg">
      <CopyToOutputDirectory>PreserveNewest</CopyToOutputDirectory>
    </Content>
    <Content Include="Samples\Map\SetMapSpatialReference\SetMapSpatialReference.jpg">
      <CopyToOutputDirectory>PreserveNewest</CopyToOutputDirectory>
    </Content>
    <Content Include="Samples\Map\SetMinMaxScale\SetMinMaxScale.jpg">
      <CopyToOutputDirectory>PreserveNewest</CopyToOutputDirectory>
    </Content>
    <Content Include="Samples\MapView\ChangeViewpoint\ChangeViewpoint.jpg">
      <CopyToOutputDirectory>PreserveNewest</CopyToOutputDirectory>
    </Content>
    <Content Include="Samples\MapView\DisplayDrawingStatus\DisplayDrawingStatus.jpg">
      <CopyToOutputDirectory>PreserveNewest</CopyToOutputDirectory>
    </Content>
    <Content Include="Samples\MapView\DisplayLayerViewState\DisplayLayerViewState.jpg">
      <CopyToOutputDirectory>PreserveNewest</CopyToOutputDirectory>
    </Content>
    <Content Include="Samples\MapView\FeatureLayerTimeOffset\FeatureLayerTimeOffset.jpg">
      <CopyToOutputDirectory>PreserveNewest</CopyToOutputDirectory>
    </Content>
    <Content Include="Samples\MapView\MapRotation\MapRotation.jpg">
      <CopyToOutputDirectory>PreserveNewest</CopyToOutputDirectory>
    </Content>
    <Content Include="Samples\MapView\ShowCallout\ShowCallout.jpg">
      <CopyToOutputDirectory>PreserveNewest</CopyToOutputDirectory>
    </Content>
    <Content Include="Samples\MapView\ShowMagnifier\ShowMagnifier.jpg">
      <CopyToOutputDirectory>PreserveNewest</CopyToOutputDirectory>
    </Content>
    <Content Include="Samples\MapView\TakeScreenshot\TakeScreenshot.jpg">
      <CopyToOutputDirectory>PreserveNewest</CopyToOutputDirectory>
    </Content>
    <Content Include="Samples\NetworkAnalysis\FindRoute\FindRoute.jpg">
      <CopyToOutputDirectory>PreserveNewest</CopyToOutputDirectory>
    </Content>
    <Content Include="Samples\Search\FindAddress\FindAddress.jpg">
      <CopyToOutputDirectory>PreserveNewest</CopyToOutputDirectory>
    </Content>
    <Content Include="Samples\Search\FindPlace\FindPlace.jpg">
      <CopyToOutputDirectory>PreserveNewest</CopyToOutputDirectory>
    </Content>
    <Content Include="Samples\Symbology\RenderPictureMarkers\RenderPictureMarkers.jpg">
      <CopyToOutputDirectory>PreserveNewest</CopyToOutputDirectory>
    </Content>
    <Content Include="Samples\Symbology\RenderSimpleMarkers\RenderSimpleMarkers.jpg">
      <CopyToOutputDirectory>PreserveNewest</CopyToOutputDirectory>
    </Content>
    <Content Include="Samples\Symbology\RenderUniqueValues\RenderUniqueValues.jpg">
      <CopyToOutputDirectory>PreserveNewest</CopyToOutputDirectory>
    </Content>
    <Content Include="Samples\Symbology\SimpleRenderers\SimpleRenderers.jpg">
      <CopyToOutputDirectory>PreserveNewest</CopyToOutputDirectory>
    </Content>
    <Content Include="Samples\Symbology\UseDistanceCompositeSym\UseDistanceCompositeSym.jpg">
      <CopyToOutputDirectory>PreserveNewest</CopyToOutputDirectory>
    </Content>
    <Content Include="Samples\Tutorial\AuthorEditSaveMap\AuthorEditSaveMap.jpg">
      <CopyToOutputDirectory>PreserveNewest</CopyToOutputDirectory>
    </Content>
  </ItemGroup>
  <ItemGroup>
    <!-- Sample Code -->
    <Compile Include="Samples\GraphicsOverlay\Animate3DGraphic\Animate3DGraphic.xaml.cs">
      <DependentUpon>Animate3DGraphic.xaml</DependentUpon>
    </Compile>
    <Compile Include="Samples\Layers\ChangeBlendRenderer\ChangeBlendRenderer.xaml.cs">
      <DependentUpon>ChangeBlendRenderer.xaml</DependentUpon>
    </Compile>
    <Compile Include="Samples\Layers\ChangeStretchRenderer\ChangeStretchRenderer.xaml.cs">
      <DependentUpon>ChangeStretchRenderer.xaml</DependentUpon>
    </Compile>
    <Compile Include="Samples\Geometry\FormatCoordinates\FormatCoordinates.xaml.cs">
      <DependentUpon>FormatCoordinates.xaml</DependentUpon>
    </Compile>
    <Compile Include="Samples\GeometryEngine\ProjectWithSpecificTransformation\ProjectWithSpecificTransformation.xaml.cs">
      <DependentUpon>ProjectWithSpecificTransformation.xaml</DependentUpon>
    </Compile>
    <Compile Include="Samples\Layers\Web_TiledLayer\Web_TiledLayer.xaml.cs">
      <DependentUpon>Web_TiledLayer.xaml</DependentUpon>
    </Compile>
    <Compile Include="Samples\GraphicsOverlay\AddGraphicsWithSymbols\AddGraphicsWithSymbols.xaml.cs">
      <DependentUpon>AddGraphicsWithSymbols.xaml</DependentUpon>
    </Compile>
    <Compile Include="Samples\LocalServer\LocalServerFeatureLayer\LocalServerFeatureLayer.xaml.cs">
      <DependentUpon>LocalServerFeatureLayer.xaml</DependentUpon>
    </Compile>
    <Compile Include="Samples\Data\ListRelatedFeatures\ListRelatedFeatures.xaml.cs">
      <DependentUpon>ListRelatedFeatures.xaml</DependentUpon>
    </Compile>
    <Compile Include="Samples\Analysis\LineOfSightGeoElement\LineOfSightGeoElement.xaml.cs">
      <DependentUpon>LineOfSightGeoElement.xaml</DependentUpon>
    </Compile>
    <Compile Include="Samples\Analysis\QueryFeatureCountAndExtent\QueryFeatureCountAndExtent.xaml.cs">
      <DependentUpon>QueryFeatureCountAndExtent.xaml</DependentUpon>
    </Compile>
    <Compile Include="Samples\Data\ReadGeoPackage\ReadGeoPackage.xaml.cs">
      <DependentUpon>ReadGeoPackage.xaml</DependentUpon>
    </Compile>
    <Compile Include="Samples\LocalServer\LocalServerServices\LocalServerServices.xaml.cs">
      <DependentUpon>LocalServerServices.xaml</DependentUpon>
    </Compile>
    <Compile Include="Samples\LocalServer\LocalServerGeoprocessing\LocalServerGeoprocessing.xaml.cs">
      <DependentUpon>LocalServerGeoprocessing.xaml</DependentUpon>
    </Compile>
    <Compile Include="Samples\LocalServer\DynamicWorkspaceRaster\DynamicWorkspaceRaster.xaml.cs">
      <DependentUpon>DynamicWorkspaceRaster.xaml</DependentUpon>
    </Compile>
    <Compile Include="Samples\LocalServer\LocalServerMapImageLayer\LocalServerMapImageLayer.xaml.cs">
      <DependentUpon>LocalServerMapImageLayer.xaml</DependentUpon>
    </Compile>
    <Compile Include="Samples\Layers\FeatureLayerRenderingModeScene\FeatureLayerRenderingModeScene.xaml.cs">
      <DependentUpon>FeatureLayerRenderingModeScene.xaml</DependentUpon>
    </Compile>
    <Compile Include="Samples\Data\SymbolizeShapefile\SymbolizeShapefile.xaml.cs">
      <DependentUpon>SymbolizeShapefile.xaml</DependentUpon>
    </Compile>
    <Compile Include="Samples\Hydrography\SelectEncFeatures\SelectEncFeatures.xaml.cs">
      <DependentUpon>SelectEncFeatures.xaml</DependentUpon>
    </Compile>
    <Compile Include="Samples\Layers\FeatureLayerRenderingModeMap\FeatureLayerRenderingModeMap.xaml.cs">
      <DependentUpon>FeatureLayerRenderingModeMap.xaml</DependentUpon>
    </Compile>
    <Compile Include="Samples\Layers\RasterHillshade\RasterHillshade.xaml.cs">
      <DependentUpon>RasterHillshade.xaml</DependentUpon>
    </Compile>
    <Compile Include="Samples\Layers\WmsIdentify\WmsIdentify.xaml.cs">
      <DependentUpon>WmsIdentify.xaml</DependentUpon>
    </Compile>
    <Compile Include="Samples\Data\GeodatabaseTransactions\GeodatabaseTransactions.xaml.cs">
      <DependentUpon>GeodatabaseTransactions.xaml</DependentUpon>
    </Compile>
    <Compile Include="Samples\Analysis\ViewshedCamera\ViewshedCamera.xaml.cs">
      <DependentUpon>ViewshedCamera.xaml</DependentUpon>
    </Compile>
    <Compile Include="Samples\Analysis\LineOfSightLocation\LineOfSightLocation.xaml.cs">
      <DependentUpon>LineOfSightLocation.xaml</DependentUpon>
    </Compile>
    <Compile Include="Samples\MapView\GeoViewSync\GeoViewSync.xaml.cs">
      <DependentUpon>GeoViewSync.xaml</DependentUpon>
    </Compile>
    <Compile Include="Samples\LocalServer\DynamicWorkspaceShapefile\DynamicWorkspaceShapefile.xaml.cs">
      <DependentUpon>DynamicWorkspaceShapefile.xaml</DependentUpon>
    </Compile>
    <Compile Include="Samples\Data\EditAndSyncFeatures\EditAndSyncFeatures.xaml.cs">
      <DependentUpon>EditAndSyncFeatures.xaml</DependentUpon>
    </Compile>
    <Compile Include="Samples\Data\FeatureLayerGeoPackage\FeatureLayerGeoPackage.xaml.cs">
      <DependentUpon>FeatureLayerGeoPackage.xaml</DependentUpon>
    </Compile>
    <Compile Include="Samples\Data\FeatureLayerQuery\FeatureLayerQuery.xaml.cs">
      <DependentUpon>FeatureLayerQuery.xaml</DependentUpon>
    </Compile>
    <Compile Include="Samples\Data\FeatureLayerShapefile\FeatureLayerShapefile.xaml.cs">
      <DependentUpon>FeatureLayerShapefile.xaml</DependentUpon>
    </Compile>
    <Compile Include="Samples\Data\GenerateGeodatabase\GenerateGeodatabase.xaml.cs">
      <DependentUpon>GenerateGeodatabase.xaml</DependentUpon>
    </Compile>
    <Compile Include="Samples\Data\RasterLayerGeoPackage\RasterLayerGeoPackage.xaml.cs">
      <DependentUpon>RasterLayerGeoPackage.xaml</DependentUpon>
    </Compile>
    <Compile Include="Samples\Data\ReadShapefileMetadata\ReadShapefileMetadata.xaml.cs">
      <DependentUpon>ReadShapefileMetadata.xaml</DependentUpon>
    </Compile>
    <Compile Include="Samples\Data\ServiceFeatureTableCache\ServiceFeatureTableCache.xaml.cs">
      <DependentUpon>ServiceFeatureTableCache.xaml</DependentUpon>
    </Compile>
    <Compile Include="Samples\Data\ServiceFeatureTableManualCache\ServiceFeatureTableManualCache.xaml.cs">
      <DependentUpon>ServiceFeatureTableManualCache.xaml</DependentUpon>
    </Compile>
    <Compile Include="Samples\Data\ServiceFeatureTableNoCache\ServiceFeatureTableNoCache.xaml.cs">
      <DependentUpon>ServiceFeatureTableNoCache.xaml</DependentUpon>
    </Compile>
    <Compile Include="Samples\Data\StatisticalQuery\StatisticalQuery.xaml.cs">
      <DependentUpon>StatisticalQuery.xaml</DependentUpon>
    </Compile>
    <Compile Include="Samples\Data\StatsQueryGroupAndSort\StatsQueryGroupAndSort.xaml.cs">
      <DependentUpon>StatsQueryGroupAndSort.xaml</DependentUpon>
    </Compile>
    <Compile Include="Samples\Geoprocessing\AnalyzeHotspots\AnalyzeHotspots.xaml.cs">
      <DependentUpon>AnalyzeHotspots.xaml</DependentUpon>
    </Compile>
    <Compile Include="Samples\Geoprocessing\AnalyzeViewshed\AnalyzeViewshed.xaml.cs">
      <DependentUpon>AnalyzeViewshed.xaml</DependentUpon>
    </Compile>
    <Compile Include="Samples\Geoprocessing\ListGeodatabaseVersions\ListGeodatabaseVersions.xaml.cs">
      <DependentUpon>ListGeodatabaseVersions.xaml</DependentUpon>
    </Compile>
    <Compile Include="Samples\GraphicsOverlay\AddGraphicsRenderer\AddGraphicsRenderer.xaml.cs">
      <DependentUpon>AddGraphicsRenderer.xaml</DependentUpon>
    </Compile>
    <Compile Include="Samples\GraphicsOverlay\IdentifyGraphics\IdentifyGraphics.xaml.cs">
      <DependentUpon>IdentifyGraphics.xaml</DependentUpon>
    </Compile>
    <Compile Include="Samples\GraphicsOverlay\SketchOnMap\SketchOnMap.xaml.cs">
      <DependentUpon>SketchOnMap.xaml</DependentUpon>
    </Compile>
    <Compile Include="Samples\GraphicsOverlay\SurfacePlacements\SurfacePlacements.xaml.cs">
      <DependentUpon>SurfacePlacements.xaml</DependentUpon>
    </Compile>
    <Compile Include="Samples\Layers\ArcGISMapImageLayerUrl\ArcGISMapImageLayerUrl.xaml.cs">
      <DependentUpon>ArcGISMapImageLayerUrl.xaml</DependentUpon>
    </Compile>
    <Compile Include="Samples\Layers\ArcGISTiledLayerUrl\ArcGISTiledLayerUrl.xaml.cs">
      <DependentUpon>ArcGISTiledLayerUrl.xaml</DependentUpon>
    </Compile>
    <Compile Include="Samples\Layers\ArcGISVectorTiledLayerUrl\ArcGISVectorTiledLayerUrl.xaml.cs">
      <DependentUpon>ArcGISVectorTiledLayerUrl.xaml</DependentUpon>
    </Compile>
    <Compile Include="Samples\Layers\ChangeFeatureLayerRenderer\ChangeFeatureLayerRenderer.xaml.cs">
      <DependentUpon>ChangeFeatureLayerRenderer.xaml</DependentUpon>
    </Compile>
    <Compile Include="Samples\Layers\ChangeSublayerVisibility\ChangeSublayerVisibility.xaml.cs">
      <DependentUpon>ChangeSublayerVisibility.xaml</DependentUpon>
    </Compile>
    <Compile Include="Samples\Layers\CreateFeatureCollectionLayer\CreateFeatureCollectionLayer.xaml.cs">
      <DependentUpon>CreateFeatureCollectionLayer.xaml</DependentUpon>
    </Compile>
    <Compile Include="Samples\Layers\DisplayScene\DisplayScene.xaml.cs">
      <DependentUpon>DisplayScene.xaml</DependentUpon>
    </Compile>
    <Compile Include="Samples\Layers\ExportTiles\ExportTiles.xaml.cs">
      <DependentUpon>ExportTiles.xaml</DependentUpon>
    </Compile>
    <Compile Include="Samples\Layers\FeatureCollectionLayerFromPortal\FeatureCollectionLayerFromPortal.xaml.cs">
      <DependentUpon>FeatureCollectionLayerFromPortal.xaml</DependentUpon>
    </Compile>
    <Compile Include="Samples\Layers\FeatureCollectionLayerFromQuery\FeatureCollectionLayerFromQuery.xaml.cs">
      <DependentUpon>FeatureCollectionLayerFromQuery.xaml</DependentUpon>
    </Compile>
    <Compile Include="Samples\Layers\FeatureLayerDefinitionExpression\FeatureLayerDefinitionExpression.xaml.cs">
      <DependentUpon>FeatureLayerDefinitionExpression.xaml</DependentUpon>
    </Compile>
    <Compile Include="Samples\Layers\FeatureLayerDictionaryRenderer\FeatureLayerDictionaryRenderer.xaml.cs">
      <DependentUpon>FeatureLayerDictionaryRenderer.xaml</DependentUpon>
    </Compile>
    <Compile Include="Samples\Layers\FeatureLayerSelection\FeatureLayerSelection.xaml.cs">
      <DependentUpon>FeatureLayerSelection.xaml</DependentUpon>
    </Compile>
    <Compile Include="Samples\Layers\FeatureLayerUrl\FeatureLayerUrl.xaml.cs">
      <DependentUpon>FeatureLayerUrl.xaml</DependentUpon>
    </Compile>
    <Compile Include="Samples\Layers\RasterLayerFile\RasterLayerFile.xaml.cs">
      <DependentUpon>RasterLayerFile.xaml</DependentUpon>
    </Compile>
    <Compile Include="Samples\Layers\RasterLayerImageServiceRaster\RasterLayerImageServiceRaster.xaml.cs">
      <DependentUpon>RasterLayerImageServiceRaster.xaml</DependentUpon>
    </Compile>
    <Compile Include="Samples\Layers\RasterLayerRasterFunction\RasterLayerRasterFunction.xaml.cs">
      <DependentUpon>RasterLayerRasterFunction.xaml</DependentUpon>
    </Compile>
    <Compile Include="Samples\Layers\RasterRenderingRule\RasterRenderingRule.xaml.cs">
      <DependentUpon>RasterRenderingRule.xaml</DependentUpon>
    </Compile>
    <Compile Include="Samples\Layers\SceneLayerUrl\SceneLayerUrl.xaml.cs">
      <DependentUpon>SceneLayerUrl.xaml</DependentUpon>
    </Compile>
    <Compile Include="Samples\Layers\TimeBasedQuery\TimeBasedQuery.xaml.cs">
      <DependentUpon>TimeBasedQuery.xaml</DependentUpon>
    </Compile>
    <Compile Include="Samples\Layers\WMSLayerUrl\WMSLayerUrl.xaml.cs">
      <DependentUpon>WmsLayerUrl.xaml</DependentUpon>
    </Compile>
    <Compile Include="Samples\Layers\WmsServiceCatalog\WmsServiceCatalog.xaml.cs">
      <DependentUpon>WmsServiceCatalog.xaml</DependentUpon>
    </Compile>
    <Compile Include="Samples\Layers\WMTSLayer\WMTSLayer.xaml.cs">
      <DependentUpon>WMTSLayer.xaml</DependentUpon>
    </Compile>
    <Compile Include="Samples\Location\DisplayDeviceLocation\DisplayDeviceLocation.xaml.cs">
      <DependentUpon>DisplayDeviceLocation.xaml</DependentUpon>
    </Compile>
    <Compile Include="Samples\MapView\FeatureLayerTimeOffset\FeatureLayerTimeOffset.xaml.cs">
      <DependentUpon>FeatureLayerTimeOffset.xaml</DependentUpon>
    </Compile>
    <Compile Include="Samples\Map\AccessLoadStatus\AccessLoadStatus.xaml.cs">
      <DependentUpon>AccessLoadStatus.xaml</DependentUpon>
    </Compile>
    <Compile Include="Samples\Map\AuthorMap\AuthorMap.xaml.cs">
      <DependentUpon>AuthorMap.xaml</DependentUpon>
    </Compile>
    <Compile Include="Samples\Map\ChangeBasemap\ChangeBasemap.xaml.cs">
      <DependentUpon>ChangeBasemap.xaml</DependentUpon>
    </Compile>
    <Compile Include="Samples\Map\DisplayMap\DisplayMap.xaml.cs">
      <DependentUpon>DisplayMap.xaml</DependentUpon>
    </Compile>
    <Compile Include="Samples\Map\ManageBookmarks\ManageBookmarks.xaml.cs">
      <DependentUpon>ManageBookmarks.xaml</DependentUpon>
    </Compile>
    <Compile Include="Samples\Map\OpenMapURL\OpenMapURL.xaml.cs">
      <DependentUpon>OpenMapURL.xaml</DependentUpon>
    </Compile>
    <Compile Include="Samples\Map\OpenMobileMap\OpenMobileMap.xaml.cs">
      <DependentUpon>OpenMobileMap.xaml</DependentUpon>
    </Compile>
    <Compile Include="Samples\Map\SearchPortalMaps\SearchPortalMaps.xaml.cs">
      <DependentUpon>SearchPortalMaps.xaml</DependentUpon>
    </Compile>
    <Compile Include="Samples\Map\SetInitialMapArea\SetInitialMapArea.xaml.cs">
      <DependentUpon>SetInitialMapArea.xaml</DependentUpon>
    </Compile>
    <Compile Include="Samples\Map\SetInitialMapLocation\SetInitialMapLocation.xaml.cs">
      <DependentUpon>SetInitialMapLocation.xaml</DependentUpon>
    </Compile>
    <Compile Include="Samples\Map\SetMapSpatialReference\SetMapSpatialReference.xaml.cs">
      <DependentUpon>SetMapSpatialReference.xaml</DependentUpon>
    </Compile>
    <Compile Include="Samples\Map\SetMinMaxScale\SetMinMaxScale.xaml.cs">
      <DependentUpon>SetMinMaxScale.xaml</DependentUpon>
    </Compile>
    <Compile Include="Samples\MapView\ChangeViewpoint\ChangeViewpoint.xaml.cs">
      <DependentUpon>ChangeViewpoint.xaml</DependentUpon>
    </Compile>
    <Compile Include="Samples\MapView\DisplayDrawingStatus\DisplayDrawingStatus.xaml.cs">
      <DependentUpon>DisplayDrawingStatus.xaml</DependentUpon>
    </Compile>
    <Compile Include="Samples\MapView\DisplayLayerViewState\DisplayLayerViewState.xaml.cs">
      <DependentUpon>DisplayLayerViewState.xaml</DependentUpon>
    </Compile>
    <Compile Include="Samples\MapView\MapRotation\MapRotation.xaml.cs">
      <DependentUpon>MapRotation.xaml</DependentUpon>
    </Compile>
    <Compile Include="Samples\MapView\ShowCallout\ShowCallout.xaml.cs">
      <DependentUpon>ShowCallout.xaml</DependentUpon>
    </Compile>
    <Compile Include="Samples\MapView\ShowMagnifier\ShowMagnifier.xaml.cs">
      <DependentUpon>ShowMagnifier.xaml</DependentUpon>
    </Compile>
    <Compile Include="Samples\MapView\TakeScreenshot\TakeScreenshot.xaml.cs">
      <DependentUpon>TakeScreenshot.xaml</DependentUpon>
    </Compile>
    <Compile Include="Samples\NetworkAnalysis\FindRoute\FindRoute.xaml.cs">
      <DependentUpon>FindRoute.xaml</DependentUpon>
    </Compile>
    <Compile Include="Samples\Search\FindAddress\FindAddress.xaml.cs">
      <DependentUpon>FindAddress.xaml</DependentUpon>
    </Compile>
    <Compile Include="Samples\Search\FindPlace\FindPlace.xaml.cs">
      <DependentUpon>FindPlace.xaml</DependentUpon>
    </Compile>
    <Compile Include="Samples\Symbology\FeatureLayerExtrusion\FeatureLayerExtrusion.xaml.cs">
      <DependentUpon>FeatureLayerExtrusion.xaml</DependentUpon>
    </Compile>
    <Compile Include="Samples\Symbology\RenderPictureMarkers\RenderPictureMarkers.xaml.cs">
      <DependentUpon>RenderPictureMarkers.xaml</DependentUpon>
    </Compile>
    <Compile Include="Samples\Symbology\RenderSimpleMarkers\RenderSimpleMarkers.xaml.cs">
      <DependentUpon>RenderSimpleMarkers.xaml</DependentUpon>
    </Compile>
    <Compile Include="Samples\Symbology\RenderUniqueValues\RenderUniqueValues.xaml.cs">
      <DependentUpon>RenderUniqueValues.xaml</DependentUpon>
    </Compile>
    <Compile Include="Samples\Symbology\SimpleRenderers\SimpleRenderers.xaml.cs">
      <DependentUpon>SimpleRenderers.xaml</DependentUpon>
    </Compile>
    <Compile Include="Samples\Symbology\UseDistanceCompositeSym\UseDistanceCompositeSym.xaml.cs">
      <DependentUpon>UseDistanceCompositeSym.xaml</DependentUpon>
    </Compile>
    <Compile Include="Samples\Tutorial\AuthorEditSaveMap\AuthorEditSaveMap.xaml.cs">
      <DependentUpon>AuthorEditSaveMap.xaml</DependentUpon>
    </Compile>
  </ItemGroup>
  <ItemGroup>
    <!-- Sample XAML -->
<<<<<<< HEAD
    <Page Include="Samples\Layers\RasterHillshade\RasterHillshade.xaml">
=======
    <Page Include="Samples\GraphicsOverlay\Animate3DGraphic\Animate3DGraphic.xaml">
      <Generator>MSBuild:Compile</Generator>
      <SubType>Designer</SubType>
    </Page>
    <Page Include="Samples\Layers\ChangeStretchRenderer\ChangeStretchRenderer.xaml">
      <Generator>MSBuild:Compile</Generator>
      <SubType>Designer</SubType>
    </Page>
    <Page Include="Samples\Geometry\FormatCoordinates\FormatCoordinates.xaml">
      <Generator>MSBuild:Compile</Generator>
      <SubType>Designer</SubType>
    </Page>
    <Page Include="Samples\GeometryEngine\ProjectWithSpecificTransformation\ProjectWithSpecificTransformation.xaml">
      <Generator>MSBuild:Compile</Generator>
      <SubType>Designer</SubType>
    </Page>
    <Page Include="Samples\Layers\ChangeBlendRenderer\ChangeBlendRenderer.xaml">
      <Generator>MSBuild:Compile</Generator>
      <SubType>Designer</SubType>
    </Page>
    <Page Include="Samples\Layers\Web_TiledLayer\Web_TiledLayer.xaml">
      <Generator>MSBuild:Compile</Generator>
      <SubType>Designer</SubType>
    </Page>
    <Page Include="Samples\GraphicsOverlay\AddGraphicsWithSymbols\AddGraphicsWithSymbols.xaml">
      <Generator>MSBuild:Compile</Generator>
      <SubType>Designer</SubType>
    </Page>
    <Page Include="Samples\LocalServer\LocalServerFeatureLayer\LocalServerFeatureLayer.xaml">
      <Generator>MSBuild:Compile</Generator>
      <SubType>Designer</SubType>
    </Page>
    <Page Include="Samples\Data\ListRelatedFeatures\ListRelatedFeatures.xaml">
      <Generator>MSBuild:Compile</Generator>
      <SubType>Designer</SubType>
    </Page>
    <Page Include="Samples\Analysis\LineOfSightGeoElement\LineOfSightGeoElement.xaml">
      <Generator>MSBuild:Compile</Generator>
      <SubType>Designer</SubType>
    </Page>
    <Page Include="Samples\Analysis\QueryFeatureCountAndExtent\QueryFeatureCountAndExtent.xaml">
      <Generator>MSBuild:Compile</Generator>
      <SubType>Designer</SubType>
    </Page>
    <Page Include="Samples\Data\ReadGeoPackage\ReadGeoPackage.xaml">
      <Generator>MSBuild:Compile</Generator>
      <SubType>Designer</SubType>
    </Page>
    <Page Include="Samples\LocalServer\LocalServerServices\LocalServerServices.xaml">
      <Generator>MSBuild:Compile</Generator>
      <SubType>Designer</SubType>
    </Page>
    <Page Include="Samples\LocalServer\LocalServerGeoprocessing\LocalServerGeoprocessing.xaml">
      <Generator>MSBuild:Compile</Generator>
      <SubType>Designer</SubType>
    </Page>
    <Page Include="Samples\LocalServer\DynamicWorkspaceRaster\DynamicWorkspaceRaster.xaml">
      <Generator>MSBuild:Compile</Generator>
      <SubType>Designer</SubType>
    </Page>
    <Page Include="Samples\LocalServer\LocalServerMapImageLayer\LocalServerMapImageLayer.xaml">
      <Generator>MSBuild:Compile</Generator>
      <SubType>Designer</SubType>
    </Page>
    <Page Include="Samples\Layers\FeatureLayerRenderingModeScene\FeatureLayerRenderingModeScene.xaml">
      <Generator>MSBuild:Compile</Generator>
      <SubType>Designer</SubType>
    </Page>
    <Page Include="Samples\Data\SymbolizeShapefile\SymbolizeShapefile.xaml">
      <Generator>MSBuild:Compile</Generator>
      <SubType>Designer</SubType>
    </Page>
    <Page Include="Samples\Hydrography\SelectEncFeatures\SelectEncFeatures.xaml">
>>>>>>> b472e4ef
      <Generator>MSBuild:Compile</Generator>
      <SubType>Designer</SubType>
    </Page>
    <Page Include="Samples\Layers\WmsIdentify\WmsIdentify.xaml">
      <Generator>MSBuild:Compile</Generator>
      <SubType>Designer</SubType>
    </Page>
    <Page Include="Samples\Data\GeodatabaseTransactions\GeodatabaseTransactions.xaml">
      <Generator>MSBuild:Compile</Generator>
      <SubType>Designer</SubType>
    </Page>
    <Page Include="Samples\Analysis\ViewshedCamera\ViewshedCamera.xaml">
      <Generator>MSBuild:Compile</Generator>
      <SubType>Designer</SubType>
    </Page>
    <Page Include="Samples\Analysis\LineOfSightLocation\LineOfSightLocation.xaml">
      <Generator>MSBuild:Compile</Generator>
      <SubType>Designer</SubType>
    </Page>
    <Page Include="Samples\Layers\FeatureLayerRenderingModeMap\FeatureLayerRenderingModeMap.xaml">
      <Generator>MSBuild:Compile</Generator>
      <SubType>Designer</SubType>
    </Page>
    <Page Include="Samples\MapView\GeoViewSync\GeoViewSync.xaml">
      <Generator>MSBuild:Compile</Generator>
      <SubType>Designer</SubType>
    </Page>
    <Page Include="Samples\LocalServer\DynamicWorkspaceShapefile\DynamicWorkspaceShapefile.xaml">
      <Generator>MSBuild:Compile</Generator>
      <SubType>Designer</SubType>
    </Page>
    <Page Include="Samples\Data\EditAndSyncFeatures\EditAndSyncFeatures.xaml">
      <Generator>MSBuild:Compile</Generator>
      <SubType>Designer</SubType>
    </Page>
    <Page Include="Samples\Data\FeatureLayerGeoPackage\FeatureLayerGeoPackage.xaml">
      <Generator>MSBuild:Compile</Generator>
      <SubType>Designer</SubType>
    </Page>
    <Page Include="Samples\Data\FeatureLayerQuery\FeatureLayerQuery.xaml">
      <SubType>Designer</SubType>
      <Generator>MSBuild:Compile</Generator>
    </Page>
    <Page Include="Samples\Data\FeatureLayerShapefile\FeatureLayerShapefile.xaml">
      <Generator>MSBuild:Compile</Generator>
      <SubType>Designer</SubType>
    </Page>
    <Page Include="Samples\Data\GenerateGeodatabase\GenerateGeodatabase.xaml">
      <Generator>MSBuild:Compile</Generator>
      <SubType>Designer</SubType>
    </Page>
    <Page Include="Samples\Data\RasterLayerGeoPackage\RasterLayerGeoPackage.xaml">
      <Generator>MSBuild:Compile</Generator>
      <SubType>Designer</SubType>
    </Page>
    <Page Include="Samples\Data\ReadShapefileMetadata\ReadShapefileMetadata.xaml">
      <Generator>MSBuild:Compile</Generator>
      <SubType>Designer</SubType>
    </Page>
    <Page Include="Samples\Data\ServiceFeatureTableCache\ServiceFeatureTableCache.xaml">
      <SubType>Designer</SubType>
      <Generator>MSBuild:Compile</Generator>
    </Page>
    <Page Include="Samples\Data\ServiceFeatureTableManualCache\ServiceFeatureTableManualCache.xaml">
      <SubType>Designer</SubType>
      <Generator>MSBuild:Compile</Generator>
    </Page>
    <Page Include="Samples\Data\ServiceFeatureTableNoCache\ServiceFeatureTableNoCache.xaml">
      <SubType>Designer</SubType>
      <Generator>MSBuild:Compile</Generator>
    </Page>
    <Page Include="Samples\Data\StatisticalQuery\StatisticalQuery.xaml">
      <Generator>MSBuild:Compile</Generator>
      <SubType>Designer</SubType>
    </Page>
    <Page Include="Samples\Data\StatsQueryGroupAndSort\StatsQueryGroupAndSort.xaml">
      <Generator>MSBuild:Compile</Generator>
      <SubType>Designer</SubType>
    </Page>
    <Page Include="Samples\Geoprocessing\AnalyzeHotspots\AnalyzeHotspots.xaml">
      <Generator>MSBuild:Compile</Generator>
      <SubType>Designer</SubType>
    </Page>
    <Page Include="Samples\Geoprocessing\AnalyzeViewshed\AnalyzeViewshed.xaml">
      <Generator>MSBuild:Compile</Generator>
      <SubType>Designer</SubType>
    </Page>
    <Page Include="Samples\Geoprocessing\ListGeodatabaseVersions\ListGeodatabaseVersions.xaml">
      <Generator>MSBuild:Compile</Generator>
      <SubType>Designer</SubType>
    </Page>
    <Page Include="Samples\GraphicsOverlay\AddGraphicsRenderer\AddGraphicsRenderer.xaml">
      <SubType>Designer</SubType>
      <Generator>MSBuild:Compile</Generator>
    </Page>
    <Page Include="Samples\GraphicsOverlay\IdentifyGraphics\IdentifyGraphics.xaml">
      <SubType>Designer</SubType>
      <Generator>MSBuild:Compile</Generator>
    </Page>
    <Page Include="Samples\GraphicsOverlay\SketchOnMap\SketchOnMap.xaml">
      <Generator>MSBuild:Compile</Generator>
      <SubType>Designer</SubType>
    </Page>
    <Page Include="Samples\GraphicsOverlay\SurfacePlacements\SurfacePlacements.xaml">
      <Generator>MSBuild:Compile</Generator>
      <SubType>Designer</SubType>
    </Page>
    <Page Include="Samples\Layers\ArcGISMapImageLayerUrl\ArcGISMapImageLayerUrl.xaml">
      <SubType>Designer</SubType>
      <Generator>MSBuild:Compile</Generator>
    </Page>
    <Page Include="Samples\Layers\ArcGISTiledLayerUrl\ArcGISTiledLayerUrl.xaml">
      <SubType>Designer</SubType>
      <Generator>MSBuild:Compile</Generator>
    </Page>
    <Page Include="Samples\Layers\ArcGISVectorTiledLayerUrl\ArcGISVectorTiledLayerUrl.xaml">
      <Generator>MSBuild:Compile</Generator>
      <SubType>Designer</SubType>
    </Page>
    <Page Include="Samples\Layers\ChangeFeatureLayerRenderer\ChangeFeatureLayerRenderer.xaml">
      <SubType>Designer</SubType>
      <Generator>MSBuild:Compile</Generator>
    </Page>
    <Page Include="Samples\Layers\ChangeSublayerVisibility\ChangeSublayerVisibility.xaml">
      <Generator>MSBuild:Compile</Generator>
      <SubType>Designer</SubType>
    </Page>
    <Page Include="Samples\Layers\CreateFeatureCollectionLayer\CreateFeatureCollectionLayer.xaml">
      <Generator>MSBuild:Compile</Generator>
      <SubType>Designer</SubType>
    </Page>
    <Page Include="Samples\Layers\DisplayScene\DisplayScene.xaml">
      <Generator>MSBuild:Compile</Generator>
      <SubType>Designer</SubType>
    </Page>
    <Page Include="Samples\Layers\ExportTiles\ExportTiles.xaml">
      <Generator>MSBuild:Compile</Generator>
      <SubType>Designer</SubType>
    </Page>
    <Page Include="Samples\Layers\FeatureCollectionLayerFromPortal\FeatureCollectionLayerFromPortal.xaml">
      <Generator>MSBuild:Compile</Generator>
      <SubType>Designer</SubType>
    </Page>
    <Page Include="Samples\Layers\FeatureCollectionLayerFromQuery\FeatureCollectionLayerFromQuery.xaml">
      <Generator>MSBuild:Compile</Generator>
      <SubType>Designer</SubType>
    </Page>
    <Page Include="Samples\Layers\FeatureLayerDefinitionExpression\FeatureLayerDefinitionExpression.xaml">
      <Generator>MSBuild:Compile</Generator>
      <SubType>Designer</SubType>
    </Page>
    <Page Include="Samples\Layers\FeatureLayerDictionaryRenderer\FeatureLayerDictionaryRenderer.xaml">
      <Generator>MSBuild:Compile</Generator>
      <SubType>Designer</SubType>
    </Page>
    <Page Include="Samples\Layers\FeatureLayerSelection\FeatureLayerSelection.xaml">
      <SubType>Designer</SubType>
      <Generator>MSBuild:Compile</Generator>
    </Page>
    <Page Include="Samples\Layers\FeatureLayerUrl\FeatureLayerUrl.xaml">
      <SubType>Designer</SubType>
      <Generator>MSBuild:Compile</Generator>
    </Page>
    <Page Include="Samples\Layers\RasterLayerFile\RasterLayerFile.xaml">
      <Generator>MSBuild:Compile</Generator>
      <SubType>Designer</SubType>
    </Page>
    <Page Include="Samples\Layers\RasterLayerImageServiceRaster\RasterLayerImageServiceRaster.xaml">
      <Generator>MSBuild:Compile</Generator>
      <SubType>Designer</SubType>
    </Page>
    <Page Include="Samples\Layers\RasterLayerRasterFunction\RasterLayerRasterFunction.xaml">
      <Generator>MSBuild:Compile</Generator>
      <SubType>Designer</SubType>
    </Page>
    <Page Include="Samples\Layers\RasterRenderingRule\RasterRenderingRule.xaml">
      <Generator>MSBuild:Compile</Generator>
      <SubType>Designer</SubType>
    </Page>
    <Page Include="Samples\Layers\SceneLayerUrl\SceneLayerUrl.xaml">
      <Generator>MSBuild:Compile</Generator>
      <SubType>Designer</SubType>
    </Page>
    <Page Include="Samples\Layers\TimeBasedQuery\TimeBasedQuery.xaml">
      <Generator>MSBuild:Compile</Generator>
      <SubType>Designer</SubType>
    </Page>
    <Page Include="Samples\Layers\WMSLayerUrl\WmsLayerUrl.xaml">
      <Generator>MSBuild:Compile</Generator>
      <SubType>Designer</SubType>
    </Page>
    <Page Include="Samples\Layers\WmsServiceCatalog\WmsServiceCatalog.xaml">
      <Generator>MSBuild:Compile</Generator>
      <SubType>Designer</SubType>
    </Page>
    <Page Include="Samples\Layers\WMTSLayer\WMTSLayer.xaml">
      <Generator>MSBuild:Compile</Generator>
      <SubType>Designer</SubType>
    </Page>
    <Page Include="Samples\Location\DisplayDeviceLocation\DisplayDeviceLocation.xaml">
      <Generator>MSBuild:Compile</Generator>
      <SubType>Designer</SubType>
    </Page>
    <Page Include="Samples\MapView\FeatureLayerTimeOffset\FeatureLayerTimeOffset.xaml">
      <Generator>MSBuild:Compile</Generator>
      <SubType>Designer</SubType>
    </Page>
    <Page Include="Samples\Map\AccessLoadStatus\AccessLoadStatus.xaml">
      <SubType>Designer</SubType>
      <Generator>MSBuild:Compile</Generator>
    </Page>
    <Page Include="Samples\Map\AuthorMap\AuthorMap.xaml">
      <Generator>MSBuild:Compile</Generator>
      <SubType>Designer</SubType>
    </Page>
    <Page Include="Samples\Map\ChangeBasemap\ChangeBasemap.xaml">
      <Generator>MSBuild:Compile</Generator>
      <SubType>Designer</SubType>
    </Page>
    <Page Include="Samples\Map\DisplayMap\DisplayMap.xaml">
      <SubType>Designer</SubType>
      <Generator>MSBuild:Compile</Generator>
    </Page>
    <Page Include="Samples\Map\ManageBookmarks\ManageBookmarks.xaml">
      <Generator>MSBuild:Compile</Generator>
      <SubType>Designer</SubType>
    </Page>
    <Page Include="Samples\Map\OpenMapURL\OpenMapURL.xaml">
      <SubType>Designer</SubType>
      <Generator>MSBuild:Compile</Generator>
    </Page>
    <Page Include="Samples\Map\OpenMobileMap\OpenMobileMap.xaml">
      <Generator>MSBuild:Compile</Generator>
      <SubType>Designer</SubType>
    </Page>
    <Page Include="Samples\Map\SearchPortalMaps\SearchPortalMaps.xaml">
      <Generator>MSBuild:Compile</Generator>
      <SubType>Designer</SubType>
    </Page>
    <Page Include="Samples\Map\SetInitialMapArea\SetInitialMapArea.xaml">
      <SubType>Designer</SubType>
      <Generator>MSBuild:Compile</Generator>
    </Page>
    <Page Include="Samples\Map\SetInitialMapLocation\SetInitialMapLocation.xaml">
      <SubType>Designer</SubType>
      <Generator>MSBuild:Compile</Generator>
    </Page>
    <Page Include="Samples\Map\SetMapSpatialReference\SetMapSpatialReference.xaml">
      <SubType>Designer</SubType>
      <Generator>MSBuild:Compile</Generator>
    </Page>
    <Page Include="Samples\Map\SetMinMaxScale\SetMinMaxScale.xaml">
      <Generator>MSBuild:Compile</Generator>
      <SubType>Designer</SubType>
    </Page>
    <Page Include="Samples\MapView\ChangeViewpoint\ChangeViewpoint.xaml">
      <SubType>Designer</SubType>
      <Generator>MSBuild:Compile</Generator>
    </Page>
    <Page Include="Samples\MapView\DisplayDrawingStatus\DisplayDrawingStatus.xaml">
      <Generator>MSBuild:Compile</Generator>
      <SubType>Designer</SubType>
    </Page>
    <Page Include="Samples\MapView\DisplayLayerViewState\DisplayLayerViewState.xaml">
      <Generator>MSBuild:Compile</Generator>
      <SubType>Designer</SubType>
    </Page>
    <Page Include="Samples\MapView\MapRotation\MapRotation.xaml">
      <SubType>Designer</SubType>
      <Generator>MSBuild:Compile</Generator>
    </Page>
    <Page Include="Samples\MapView\ShowCallout\ShowCallout.xaml">
      <SubType>Designer</SubType>
      <Generator>MSBuild:Compile</Generator>
    </Page>
    <Page Include="Samples\MapView\ShowMagnifier\ShowMagnifier.xaml">
      <Generator>MSBuild:Compile</Generator>
      <SubType>Designer</SubType>
    </Page>
    <Page Include="Samples\MapView\TakeScreenshot\TakeScreenshot.xaml">
      <Generator>MSBuild:Compile</Generator>
      <SubType>Designer</SubType>
    </Page>
    <Page Include="Samples\NetworkAnalysis\FindRoute\FindRoute.xaml">
      <Generator>MSBuild:Compile</Generator>
      <SubType>Designer</SubType>
    </Page>
    <Page Include="Samples\Search\FindAddress\FindAddress.xaml">
      <SubType>Designer</SubType>
      <Generator>MSBuild:Compile</Generator>
    </Page>
    <Page Include="Samples\Search\FindPlace\FindPlace.xaml">
      <Generator>MSBuild:Compile</Generator>
      <SubType>Designer</SubType>
    </Page>
    <Page Include="Samples\Symbology\FeatureLayerExtrusion\FeatureLayerExtrusion.xaml">
      <Generator>MSBuild:Compile</Generator>
      <SubType>Designer</SubType>
    </Page>
    <Page Include="Samples\Symbology\RenderPictureMarkers\RenderPictureMarkers.xaml">
      <SubType>Designer</SubType>
      <Generator>MSBuild:Compile</Generator>
    </Page>
    <Page Include="Samples\Symbology\RenderSimpleMarkers\RenderSimpleMarkers.xaml">
      <SubType>Designer</SubType>
      <Generator>MSBuild:Compile</Generator>
    </Page>
    <Page Include="Samples\Symbology\RenderUniqueValues\RenderUniqueValues.xaml">
      <SubType>Designer</SubType>
      <Generator>MSBuild:Compile</Generator>
    </Page>
    <Page Include="Samples\Symbology\SimpleRenderers\SimpleRenderers.xaml">
      <Generator>MSBuild:Compile</Generator>
      <SubType>Designer</SubType>
    </Page>
    <Page Include="Samples\Symbology\UseDistanceCompositeSym\UseDistanceCompositeSym.xaml">
      <Generator>MSBuild:Compile</Generator>
      <SubType>Designer</SubType>
    </Page>
    <Page Include="Samples\Tutorial\AuthorEditSaveMap\AuthorEditSaveMap.xaml">
      <Generator>MSBuild:Compile</Generator>
      <SubType>Designer</SubType>
    </Page>
  </ItemGroup>
  <ItemGroup>
    <None Include="app.config" />
    <None Include="packages.config" />
<<<<<<< HEAD
    <Content Include="Samples\Layers\RasterHillshade\metadata.json">
=======
    <Content Include="Samples\Data\ReadGeoPackage\metadata.json">
      <CopyToOutputDirectory>PreserveNewest</CopyToOutputDirectory>
    </Content>
    <Content Include="Samples\Symbology\FeatureLayerExtrusion\metadata.json">
      <CopyToOutputDirectory>PreserveNewest</CopyToOutputDirectory>
    </Content>
    <Content Include="Samples\LocalServer\LocalServerServices\metadata.json">
      <CopyToOutputDirectory>PreserveNewest</CopyToOutputDirectory>
    </Content>
    <Content Include="Samples\LocalServer\LocalServerGeoprocessing\metadata.json">
      <CopyToOutputDirectory>PreserveNewest</CopyToOutputDirectory>
    </Content>
    <Content Include="Samples\LocalServer\DynamicWorkspaceRaster\metadata.json">
      <CopyToOutputDirectory>PreserveNewest</CopyToOutputDirectory>
    </Content>
    <Content Include="Samples\Layers\ChangeBlendRenderer\metadata.json">
      <CopyToOutputDirectory>PreserveNewest</CopyToOutputDirectory>
    </Content>
    <Content Include="Samples\Layers\ChangeStretchRenderer\metadata.json">
>>>>>>> b472e4ef
      <CopyToOutputDirectory>PreserveNewest</CopyToOutputDirectory>
    </Content>
  </ItemGroup>
  <ItemGroup />
  <Import Project="..\..\ArcGISRuntime.Samples.Shared\ArcGISRuntime.Samples.Shared.projitems" Label="Shared" />
  <Import Project="$(MSBuildToolsPath)\Microsoft.CSharp.targets" />
  <Target Name="EnsureNuGetPackageBuildImports" BeforeTargets="PrepareForBuild">
    <PropertyGroup>
      <ErrorText>This project references NuGet package(s) that are missing on this computer. Use NuGet Package Restore to download them.  For more information, see http://go.microsoft.com/fwlink/?LinkID=322105. The missing file is {0}.</ErrorText>
    </PropertyGroup>
    <Error Condition="!Exists('..\..\..\packages\Esri.ArcGISRuntime.Hydrography.100.2.0\build\net452\Esri.ArcGISRuntime.Hydrography.targets')" Text="$([System.String]::Format('$(ErrorText)', '..\..\..\packages\Esri.ArcGISRuntime.Hydrography.100.2.0\build\net452\Esri.ArcGISRuntime.Hydrography.targets'))" />
  </Target>
  <Import Project="..\..\..\packages\Esri.ArcGISRuntime.WPF.100.2.0\build\net452\Esri.ArcGISRuntime.WPF.targets" Condition="Exists('..\..\..\packages\Esri.ArcGISRuntime.WPF.100.2.0\build\net452\Esri.ArcGISRuntime.WPF.targets')" />
  <Import Project="..\..\..\packages\Esri.ArcGISRuntime.LocalServices.100.2.0\build\net452\Esri.ArcGISRuntime.LocalServices.targets" Condition="Exists('..\..\..\packages\Esri.ArcGISRuntime.LocalServices.100.2.0\build\net452\Esri.ArcGISRuntime.LocalServices.targets')" />
  <Import Project="..\..\..\packages\Esri.ArcGISRuntime.Hydrography.100.2.0\build\net452\Esri.ArcGISRuntime.Hydrography.targets" Condition="Exists('..\..\..\packages\Esri.ArcGISRuntime.Hydrography.100.2.0\build\net452\Esri.ArcGISRuntime.Hydrography.targets')" />
</Project><|MERGE_RESOLUTION|>--- conflicted
+++ resolved
@@ -79,25 +79,25 @@
   </ItemGroup>
   <ItemGroup>
     <!-- JSON Metadata -->
-<<<<<<< HEAD
+    <Content Include="Samples\GraphicsOverlay\Animate3DGraphic\metadata.json">
+      <CopyToOutputDirectory>PreserveNewest</CopyToOutputDirectory>
+    </Content>
+    <Content Include="Samples\Layers\ChangeBlendRenderer\ChangeBlendRenderer.jpg">
+      <CopyToOutputDirectory>PreserveNewest</CopyToOutputDirectory>
+    </Content>
+    <Content Include="Samples\Layers\ChangeStretchRenderer\ChangeStretchRenderer.jpg">
+      <CopyToOutputDirectory>PreserveNewest</CopyToOutputDirectory>
+    </Content>
+    <Content Include="Samples\Geometry\FormatCoordinates\metadata.json">
+      <CopyToOutputDirectory>PreserveNewest</CopyToOutputDirectory>
+    </Content>
+    <Content Include="Samples\GeometryEngine\ProjectWithSpecificTransformation\metadata.json">
+      <CopyToOutputDirectory>PreserveNewest</CopyToOutputDirectory>
+    </Content>
     <Content Include="Samples\Layers\RasterHillshade\RasterHillshade.jpg">
-=======
-    <Content Include="Samples\GraphicsOverlay\Animate3DGraphic\metadata.json">
-      <CopyToOutputDirectory>PreserveNewest</CopyToOutputDirectory>
-    </Content>
-    <Content Include="Samples\Layers\ChangeBlendRenderer\ChangeBlendRenderer.jpg">
-      <CopyToOutputDirectory>PreserveNewest</CopyToOutputDirectory>
-    </Content>
-    <Content Include="Samples\Layers\ChangeStretchRenderer\ChangeStretchRenderer.jpg">
-      <CopyToOutputDirectory>PreserveNewest</CopyToOutputDirectory>
-    </Content>
-    <Content Include="Samples\Geometry\FormatCoordinates\metadata.json">
-      <CopyToOutputDirectory>PreserveNewest</CopyToOutputDirectory>
-    </Content>
-    <Content Include="Samples\GeometryEngine\ProjectWithSpecificTransformation\metadata.json">
-      <CopyToOutputDirectory>PreserveNewest</CopyToOutputDirectory>
-    </Content>
-    <Content Include="Samples\Layers\Web_TiledLayer\metadata.json">
+      <CopyToOutputDirectory>PreserveNewest</CopyToOutputDirectory>
+    </Content>
+    <Content Include="Samples\Layers\Web_TiledLayer\metadata.json">        
       <CopyToOutputDirectory>PreserveNewest</CopyToOutputDirectory>
     </Content>
     <Content Include="Samples\GraphicsOverlay\AddGraphicsWithSymbols\metadata.json">
@@ -134,7 +134,6 @@
       <CopyToOutputDirectory>PreserveNewest</CopyToOutputDirectory>
     </Content>
     <Content Include="Samples\Data\SymbolizeShapefile\metadata.json">
->>>>>>> b472e4ef
       <CopyToOutputDirectory>PreserveNewest</CopyToOutputDirectory>
     </Content>
     <Content Include="Samples\Layers\WmsIdentify\metadata.json">
@@ -968,45 +967,46 @@
   </ItemGroup>
   <ItemGroup>
     <!-- Sample XAML -->
-<<<<<<< HEAD
+    <Page Include="Samples\GraphicsOverlay\Animate3DGraphic\Animate3DGraphic.xaml">
+      <Generator>MSBuild:Compile</Generator>
+      <SubType>Designer</SubType>
+    </Page>
+    <Page Include="Samples\Layers\ChangeStretchRenderer\ChangeStretchRenderer.xaml">
+      <Generator>MSBuild:Compile</Generator>
+      <SubType>Designer</SubType>
+    </Page>
+    <Page Include="Samples\Geometry\FormatCoordinates\FormatCoordinates.xaml">
+      <Generator>MSBuild:Compile</Generator>
+      <SubType>Designer</SubType>
+    </Page>
+    <Page Include="Samples\GeometryEngine\ProjectWithSpecificTransformation\ProjectWithSpecificTransformation.xaml">
+      <Generator>MSBuild:Compile</Generator>
+      <SubType>Designer</SubType>
+    </Page>
+    <Page Include="Samples\Layers\ChangeBlendRenderer\ChangeBlendRenderer.xaml">
+      <Generator>MSBuild:Compile</Generator>
+      <SubType>Designer</SubType>
+    </Page>
+    <Page Include="Samples\Layers\Web_TiledLayer\Web_TiledLayer.xaml">
+      <Generator>MSBuild:Compile</Generator>
+      <SubType>Designer</SubType>
+    </Page>
+    <Page Include="Samples\GraphicsOverlay\AddGraphicsWithSymbols\AddGraphicsWithSymbols.xaml">
+      <Generator>MSBuild:Compile</Generator>
+      <SubType>Designer</SubType>
+    </Page>
+    <Page Include="Samples\LocalServer\LocalServerFeatureLayer\LocalServerFeatureLayer.xaml">
+      <Generator>MSBuild:Compile</Generator>
+      <SubType>Designer</SubType>
+    </Page>
+    <Page Include="Samples\Data\ListRelatedFeatures\ListRelatedFeatures.xaml">
+      <Generator>MSBuild:Compile</Generator>
+      <SubType>Designer</SubType>
+    </Page>
     <Page Include="Samples\Layers\RasterHillshade\RasterHillshade.xaml">
-=======
-    <Page Include="Samples\GraphicsOverlay\Animate3DGraphic\Animate3DGraphic.xaml">
-      <Generator>MSBuild:Compile</Generator>
-      <SubType>Designer</SubType>
-    </Page>
-    <Page Include="Samples\Layers\ChangeStretchRenderer\ChangeStretchRenderer.xaml">
-      <Generator>MSBuild:Compile</Generator>
-      <SubType>Designer</SubType>
-    </Page>
-    <Page Include="Samples\Geometry\FormatCoordinates\FormatCoordinates.xaml">
-      <Generator>MSBuild:Compile</Generator>
-      <SubType>Designer</SubType>
-    </Page>
-    <Page Include="Samples\GeometryEngine\ProjectWithSpecificTransformation\ProjectWithSpecificTransformation.xaml">
-      <Generator>MSBuild:Compile</Generator>
-      <SubType>Designer</SubType>
-    </Page>
-    <Page Include="Samples\Layers\ChangeBlendRenderer\ChangeBlendRenderer.xaml">
-      <Generator>MSBuild:Compile</Generator>
-      <SubType>Designer</SubType>
-    </Page>
-    <Page Include="Samples\Layers\Web_TiledLayer\Web_TiledLayer.xaml">
-      <Generator>MSBuild:Compile</Generator>
-      <SubType>Designer</SubType>
-    </Page>
-    <Page Include="Samples\GraphicsOverlay\AddGraphicsWithSymbols\AddGraphicsWithSymbols.xaml">
-      <Generator>MSBuild:Compile</Generator>
-      <SubType>Designer</SubType>
-    </Page>
-    <Page Include="Samples\LocalServer\LocalServerFeatureLayer\LocalServerFeatureLayer.xaml">
-      <Generator>MSBuild:Compile</Generator>
-      <SubType>Designer</SubType>
-    </Page>
-    <Page Include="Samples\Data\ListRelatedFeatures\ListRelatedFeatures.xaml">
-      <Generator>MSBuild:Compile</Generator>
-      <SubType>Designer</SubType>
-    </Page>
+      <Generator>MSBuild:Compile</Generator>
+      <SubType>Designer</SubType>
+    </Page>    
     <Page Include="Samples\Analysis\LineOfSightGeoElement\LineOfSightGeoElement.xaml">
       <Generator>MSBuild:Compile</Generator>
       <SubType>Designer</SubType>
@@ -1044,7 +1044,6 @@
       <SubType>Designer</SubType>
     </Page>
     <Page Include="Samples\Hydrography\SelectEncFeatures\SelectEncFeatures.xaml">
->>>>>>> b472e4ef
       <Generator>MSBuild:Compile</Generator>
       <SubType>Designer</SubType>
     </Page>
@@ -1372,31 +1371,30 @@
   <ItemGroup>
     <None Include="app.config" />
     <None Include="packages.config" />
-<<<<<<< HEAD
+    <Content Include="Samples\Data\ReadGeoPackage\metadata.json">
+      <CopyToOutputDirectory>PreserveNewest</CopyToOutputDirectory>
+    </Content>
+    <Content Include="Samples\Symbology\FeatureLayerExtrusion\metadata.json">
+      <CopyToOutputDirectory>PreserveNewest</CopyToOutputDirectory>
+    </Content>
+    <Content Include="Samples\LocalServer\LocalServerServices\metadata.json">
+      <CopyToOutputDirectory>PreserveNewest</CopyToOutputDirectory>
+    </Content>
+    <Content Include="Samples\LocalServer\LocalServerGeoprocessing\metadata.json">
+      <CopyToOutputDirectory>PreserveNewest</CopyToOutputDirectory>
+    </Content>
+    <Content Include="Samples\LocalServer\DynamicWorkspaceRaster\metadata.json">
+      <CopyToOutputDirectory>PreserveNewest</CopyToOutputDirectory>
+    </Content>
+    <Content Include="Samples\Layers\ChangeBlendRenderer\metadata.json">
+      <CopyToOutputDirectory>PreserveNewest</CopyToOutputDirectory>
+    </Content>
+    <Content Include="Samples\Layers\ChangeStretchRenderer\metadata.json">
+      <CopyToOutputDirectory>PreserveNewest</CopyToOutputDirectory>
+    </Content>
     <Content Include="Samples\Layers\RasterHillshade\metadata.json">
-=======
-    <Content Include="Samples\Data\ReadGeoPackage\metadata.json">
-      <CopyToOutputDirectory>PreserveNewest</CopyToOutputDirectory>
-    </Content>
-    <Content Include="Samples\Symbology\FeatureLayerExtrusion\metadata.json">
-      <CopyToOutputDirectory>PreserveNewest</CopyToOutputDirectory>
-    </Content>
-    <Content Include="Samples\LocalServer\LocalServerServices\metadata.json">
-      <CopyToOutputDirectory>PreserveNewest</CopyToOutputDirectory>
-    </Content>
-    <Content Include="Samples\LocalServer\LocalServerGeoprocessing\metadata.json">
-      <CopyToOutputDirectory>PreserveNewest</CopyToOutputDirectory>
-    </Content>
-    <Content Include="Samples\LocalServer\DynamicWorkspaceRaster\metadata.json">
-      <CopyToOutputDirectory>PreserveNewest</CopyToOutputDirectory>
-    </Content>
-    <Content Include="Samples\Layers\ChangeBlendRenderer\metadata.json">
-      <CopyToOutputDirectory>PreserveNewest</CopyToOutputDirectory>
-    </Content>
-    <Content Include="Samples\Layers\ChangeStretchRenderer\metadata.json">
->>>>>>> b472e4ef
-      <CopyToOutputDirectory>PreserveNewest</CopyToOutputDirectory>
-    </Content>
+      <CopyToOutputDirectory>PreserveNewest</CopyToOutputDirectory>
+    </Content>    
   </ItemGroup>
   <ItemGroup />
   <Import Project="..\..\ArcGISRuntime.Samples.Shared\ArcGISRuntime.Samples.Shared.projitems" Label="Shared" />
