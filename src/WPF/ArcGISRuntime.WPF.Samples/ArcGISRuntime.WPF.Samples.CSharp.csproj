﻿<?xml version="1.0" encoding="utf-8"?>
<Project ToolsVersion="14.0" DefaultTargets="Build" xmlns="http://schemas.microsoft.com/developer/msbuild/2003">
  <Import Project="$(MSBuildExtensionsPath)\$(MSBuildToolsVersion)\Microsoft.Common.props" Condition="Exists('$(MSBuildExtensionsPath)\$(MSBuildToolsVersion)\Microsoft.Common.props')" />
  <!-- Build Configurations -->
  <PropertyGroup>
    <Configuration Condition=" '$(Configuration)' == '' ">Debug</Configuration>
    <Platform Condition=" '$(Platform)' == '' ">AnyCPU</Platform>
    <ProjectGuid>{0568FD2B-DA73-434C-B955-4A149465C535}</ProjectGuid>
    <OutputType>Library</OutputType>
    <AppDesignerFolder>Properties</AppDesignerFolder>
    <RootNamespace>ArcGISRuntime.WPF</RootNamespace>
    <AssemblyName>ArcGISRuntime.WPF.Samples</AssemblyName>
    <TargetFrameworkVersion>v4.5.2</TargetFrameworkVersion>
    <FileAlignment>512</FileAlignment>
    <NuGetPackageImportStamp>
    </NuGetPackageImportStamp>
    <TargetFrameworkProfile />
  </PropertyGroup>
  <PropertyGroup Condition=" '$(Configuration)|$(Platform)' == 'Debug|AnyCPU' ">
    <DebugSymbols>true</DebugSymbols>
    <DebugType>full</DebugType>
    <Optimize>false</Optimize>
    <OutputPath>..\..\..\output\WPF\debug\</OutputPath>
    <DefineConstants>DEBUG;TRACE</DefineConstants>
    <ErrorReport>prompt</ErrorReport>
    <WarningLevel>4</WarningLevel>
    <LangVersion>5</LangVersion>
  </PropertyGroup>
  <PropertyGroup Condition=" '$(Configuration)|$(Platform)' == 'Release|AnyCPU' ">
    <DebugType>pdbonly</DebugType>
    <Optimize>true</Optimize>
    <OutputPath>..\..\..\output\WPF\release\</OutputPath>
    <DefineConstants>TRACE</DefineConstants>
    <ErrorReport>prompt</ErrorReport>
    <WarningLevel>4</WarningLevel>
    <LangVersion>5</LangVersion>
  </PropertyGroup>
  <!-- /Build Configurations -->
  <ItemGroup>
    <!-- References -->
    <Reference Include="Esri.ArcGISRuntime, Version=100.2.0.0, Culture=neutral, PublicKeyToken=8fc3cc631e44ad86, processorArchitecture=MSIL">
      <HintPath>..\..\..\packages\Esri.ArcGISRuntime.WPF.100.2.0\lib\net452\Esri.ArcGISRuntime.dll</HintPath>
      <Private>True</Private>
    </Reference>
    <Reference Include="Esri.ArcGISRuntime.Hydrography, Version=100.2.0.0, Culture=neutral, PublicKeyToken=8fc3cc631e44ad86, processorArchitecture=MSIL">
      <HintPath>..\..\..\packages\Esri.ArcGISRuntime.Hydrography.100.2.0\lib\net452\Esri.ArcGISRuntime.Hydrography.dll</HintPath>
      <Private>True</Private>
    </Reference>
    <Reference Include="Esri.ArcGISRuntime.LocalServices, Version=100.2.0.0, Culture=neutral, PublicKeyToken=8fc3cc631e44ad86, processorArchitecture=MSIL">
      <HintPath>..\..\..\packages\Esri.ArcGISRuntime.LocalServices.100.2.0\lib\net452\Esri.ArcGISRuntime.LocalServices.dll</HintPath>
      <Private>True</Private>
    </Reference>
    <Reference Include="Microsoft.CSharp" />
    <Reference Include="PresentationCore" />
    <Reference Include="PresentationFramework" />
    <Reference Include="System" />
    <Reference Include="System.Core" />
    <Reference Include="System.Drawing" />
    <Reference Include="System.IO.Compression" />
    <Reference Include="System.IO.Compression.FileSystem" />
    <Reference Include="System.Net.Http.WebRequest" />
    <Reference Include="System.Runtime.Serialization" />
    <Reference Include="System.Windows" />
    <Reference Include="System.Xaml" />
    <Reference Include="System.Xml.Linq" />
    <Reference Include="System.Data.DataSetExtensions" />
    <Reference Include="System.Data" />
    <Reference Include="System.Net.Http" />
    <Reference Include="System.Xml" />
    <Reference Include="WindowsBase" />
  </ItemGroup>
  <ItemGroup>
    <!-- Misc Resources -->
    <EmbeddedResource Include="Resources\PictureMarkerSymbols\pin_star_blue.png" />
  </ItemGroup>
  <ItemGroup>
    <!-- Sample Manager Code -->
    <Compile Include="Properties\AssemblyInfo.cs" />
  </ItemGroup>
  <ItemGroup>
    <!-- JSON Metadata -->
<<<<<<< HEAD
	<Content Include="Samples\Data\ListRelatedFeatures\metadata.json">
    <CopyToOutputDirectory>PreserveNewest</CopyToOutputDirectory>
	</Content>
=======
    <Content Include="Samples\Analysis\LineOfSightGeoElement\metadata.json">
    <CopyToOutputDirectory>PreserveNewest</CopyToOutputDirectory>
    </Content>
	<Content Include="Samples\Analysis\QueryFeatureCountAndExtent\metadata.json">
    <CopyToOutputDirectory>PreserveNewest</CopyToOutputDirectory>
  </Content>
    <Content Include="Samples\Data\ReadGeoPackage\ReadGeoPackage.jpg">
      <CopyToOutputDirectory>PreserveNewest</CopyToOutputDirectory>
    </Content>
>>>>>>> a411a0fe
	<Content Include="Samples\LocalServer\LocalServerMapImageLayer\metadata.json">
          <CopyToOutputDirectory>PreserveNewest</CopyToOutputDirectory>
	</Content>
	<Content Include="Samples\Layers\FeatureLayerRenderingModeScene\metadata.json">
          <CopyToOutputDirectory>PreserveNewest</CopyToOutputDirectory>
	</Content>
	<Content Include="Samples\Data\SymbolizeShapefile\metadata.json">
	  <CopyToOutputDirectory>PreserveNewest</CopyToOutputDirectory>
	</Content>
    <Content Include="Samples\Layers\WmsIdentify\metadata.json">
      <CopyToOutputDirectory>PreserveNewest</CopyToOutputDirectory>
    </Content>
    <Content Include="Samples\MapView\GeoViewSync\metadata.json">
      <CopyToOutputDirectory>PreserveNewest</CopyToOutputDirectory>
    </Content>
    <Content Include="Samples\LocalServer\DynamicWorkspaceShapefile\metadata.json">
      <CopyToOutputDirectory>PreserveNewest</CopyToOutputDirectory>
    </Content>
    <Content Include="groups.json">
      <CopyToOutputDirectory>PreserveNewest</CopyToOutputDirectory>
    </Content>
    <Content Include="Samples\Data\EditAndSyncFeatures\metadata.json">
      <CopyToOutputDirectory>PreserveNewest</CopyToOutputDirectory>
    </Content>
    <Content Include="Samples\Data\FeatureLayerGeoPackage\metadata.json">
      <CopyToOutputDirectory>PreserveNewest</CopyToOutputDirectory>
    </Content>
    <Content Include="Samples\Data\FeatureLayerQuery\metadata.json">
      <CopyToOutputDirectory>PreserveNewest</CopyToOutputDirectory>
    </Content>
    <Content Include="Samples\Data\FeatureLayerShapefile\metadata.json">
      <CopyToOutputDirectory>PreserveNewest</CopyToOutputDirectory>
    </Content>
    <Content Include="Samples\Data\GenerateGeodatabase\metadata.json">
      <CopyToOutputDirectory>PreserveNewest</CopyToOutputDirectory>
    </Content>
    <Content Include="Samples\Data\RasterLayerGeoPackage\RasterLayerGeoPackage.jpg">
      <CopyToOutputDirectory>PreserveNewest</CopyToOutputDirectory>
    </Content>
    <Content Include="Samples\Data\ReadShapefileMetadata\metadata.json">
      <CopyToOutputDirectory>PreserveNewest</CopyToOutputDirectory>
    </Content>
    <Content Include="Samples\Data\ServiceFeatureTableCache\metadata.json">
      <CopyToOutputDirectory>PreserveNewest</CopyToOutputDirectory>
    </Content>
    <Content Include="Samples\Data\ServiceFeatureTableManualCache\metadata.json">
      <CopyToOutputDirectory>PreserveNewest</CopyToOutputDirectory>
    </Content>
    <Content Include="Samples\Data\ServiceFeatureTableNoCache\metadata.json">
      <CopyToOutputDirectory>PreserveNewest</CopyToOutputDirectory>
    </Content>
    <Content Include="Samples\Data\StatisticalQuery\metadata.json">
      <CopyToOutputDirectory>PreserveNewest</CopyToOutputDirectory>
    </Content>
    <Content Include="Samples\Data\StatsQueryGroupAndSort\metadata.json">
      <CopyToOutputDirectory>PreserveNewest</CopyToOutputDirectory>
    </Content>
    <Content Include="Samples\Geoprocessing\AnalyzeHotspots\metadata.json">
      <CopyToOutputDirectory>PreserveNewest</CopyToOutputDirectory>
    </Content>
    <Content Include="Samples\Geoprocessing\AnalyzeViewshed\metadata.json">
      <CopyToOutputDirectory>PreserveNewest</CopyToOutputDirectory>
    </Content>
    <Content Include="Samples\Geoprocessing\ListGeodatabaseVersions\metadata.json">
      <CopyToOutputDirectory>PreserveNewest</CopyToOutputDirectory>
    </Content>
    <Content Include="Samples\GraphicsOverlay\AddGraphicsRenderer\metadata.json">
      <CopyToOutputDirectory>PreserveNewest</CopyToOutputDirectory>
    </Content>
    <Content Include="Samples\GraphicsOverlay\IdentifyGraphics\metadata.json">
      <CopyToOutputDirectory>PreserveNewest</CopyToOutputDirectory>
    </Content>
    <Content Include="Samples\GraphicsOverlay\SketchOnMap\metadata.json">
      <CopyToOutputDirectory>PreserveNewest</CopyToOutputDirectory>
    </Content>
    <Content Include="Samples\GraphicsOverlay\SurfacePlacements\metadata.json">
      <CopyToOutputDirectory>PreserveNewest</CopyToOutputDirectory>
    </Content>
    <Content Include="Samples\Hydrography\SelectEncFeatures\metadata.json">
      <CopyToOutputDirectory>PreserveNewest</CopyToOutputDirectory>
    </Content>
    <Content Include="Samples\Layers\ArcGISMapImageLayerUrl\metadata.json">
      <CopyToOutputDirectory>PreserveNewest</CopyToOutputDirectory>
    </Content>
    <Content Include="Samples\Layers\ArcGISTiledLayerUrl\metadata.json">
      <CopyToOutputDirectory>PreserveNewest</CopyToOutputDirectory>
    </Content>
    <Content Include="Samples\Layers\ArcGISVectorTiledLayerUrl\metadata.json">
      <CopyToOutputDirectory>PreserveNewest</CopyToOutputDirectory>
    </Content>
    <Content Include="Samples\Layers\ChangeFeatureLayerRenderer\metadata.json">
      <CopyToOutputDirectory>PreserveNewest</CopyToOutputDirectory>
    </Content>
    <Content Include="Samples\Layers\ChangeSublayerVisibility\metadata.json">
      <CopyToOutputDirectory>PreserveNewest</CopyToOutputDirectory>
    </Content>
    <Content Include="Samples\Layers\CreateFeatureCollectionLayer\metadata.json">
      <CopyToOutputDirectory>PreserveNewest</CopyToOutputDirectory>
    </Content>
    <Content Include="Samples\Layers\DisplayScene\metadata.json">
      <CopyToOutputDirectory>PreserveNewest</CopyToOutputDirectory>
    </Content>
    <Content Include="Samples\Layers\ExportTiles\metadata.json">
      <CopyToOutputDirectory>PreserveNewest</CopyToOutputDirectory>
    </Content>
    <Content Include="Samples\Layers\FeatureCollectionLayerFromPortal\metadata.json">
      <CopyToOutputDirectory>PreserveNewest</CopyToOutputDirectory>
    </Content>
    <Content Include="Samples\Layers\FeatureCollectionLayerFromQuery\metadata.json">
      <CopyToOutputDirectory>PreserveNewest</CopyToOutputDirectory>
    </Content>
    <Content Include="Samples\Layers\FeatureLayerDefinitionExpression\metadata.json">
      <CopyToOutputDirectory>PreserveNewest</CopyToOutputDirectory>
    </Content>
    <Content Include="Samples\Layers\FeatureLayerDictionaryRenderer\metadata.json">
      <CopyToOutputDirectory>PreserveNewest</CopyToOutputDirectory>
    </Content>
    <Content Include="Samples\Layers\FeatureLayerSelection\metadata.json">
      <CopyToOutputDirectory>PreserveNewest</CopyToOutputDirectory>
    </Content>
    <Content Include="Samples\Layers\FeatureLayerUrl\metadata.json">
      <CopyToOutputDirectory>PreserveNewest</CopyToOutputDirectory>
    </Content>
    <Content Include="Samples\Layers\RasterLayerFile\metadata.json">
      <CopyToOutputDirectory>PreserveNewest</CopyToOutputDirectory>
    </Content>
    <Content Include="Samples\Layers\RasterLayerImageServiceRaster\metadata.json">
      <CopyToOutputDirectory>PreserveNewest</CopyToOutputDirectory>
    </Content>
    <Content Include="Samples\Layers\RasterLayerRasterFunction\metadata.json">
      <CopyToOutputDirectory>PreserveNewest</CopyToOutputDirectory>
    </Content>
    <Content Include="Samples\Layers\RasterRenderingRule\metadata.json">
      <CopyToOutputDirectory>PreserveNewest</CopyToOutputDirectory>
    </Content>
    <Content Include="Samples\Layers\SceneLayerUrl\metadata.json">
      <CopyToOutputDirectory>PreserveNewest</CopyToOutputDirectory>
    </Content>
    <Content Include="Samples\Layers\TimeBasedQuery\metadata.json">
      <CopyToOutputDirectory>PreserveNewest</CopyToOutputDirectory>
    </Content>
    <Content Include="Samples\Layers\WMSLayerUrl\metadata.json">
      <CopyToOutputDirectory>PreserveNewest</CopyToOutputDirectory>
    </Content>
    <Content Include="Samples\Layers\WmsServiceCatalog\metadata.json">
      <CopyToOutputDirectory>PreserveNewest</CopyToOutputDirectory>
    </Content>
    <Content Include="Samples\Layers\WMTSLayer\metadata.json">
      <CopyToOutputDirectory>PreserveNewest</CopyToOutputDirectory>
    </Content>
    <Content Include="Samples\Location\DisplayDeviceLocation\metadata.json">
      <CopyToOutputDirectory>PreserveNewest</CopyToOutputDirectory>
    </Content>
    <Content Include="Samples\Map\AccessLoadStatus\metadata.json">
      <CopyToOutputDirectory>PreserveNewest</CopyToOutputDirectory>
    </Content>
    <Content Include="Samples\Map\AuthorMap\metadata.json">
      <CopyToOutputDirectory>PreserveNewest</CopyToOutputDirectory>
    </Content>
    <Content Include="Samples\Map\ChangeBasemap\metadata.json">
      <CopyToOutputDirectory>PreserveNewest</CopyToOutputDirectory>
    </Content>
    <Content Include="Samples\Map\DisplayMap\metadata.json">
      <CopyToOutputDirectory>PreserveNewest</CopyToOutputDirectory>
    </Content>
    <Content Include="Samples\Map\ManageBookmarks\metadata.json">
      <CopyToOutputDirectory>PreserveNewest</CopyToOutputDirectory>
    </Content>
    <Content Include="Samples\Map\OpenMapURL\metadata.json">
      <CopyToOutputDirectory>PreserveNewest</CopyToOutputDirectory>
    </Content>
    <Content Include="Samples\Map\OpenMobileMap\metadata.json">
      <CopyToOutputDirectory>PreserveNewest</CopyToOutputDirectory>
    </Content>
    <Content Include="Samples\Map\SearchPortalMaps\metadata.json">
      <CopyToOutputDirectory>PreserveNewest</CopyToOutputDirectory>
    </Content>
    <Content Include="Samples\Map\SetInitialMapArea\metadata.json">
      <CopyToOutputDirectory>PreserveNewest</CopyToOutputDirectory>
    </Content>
    <Content Include="Samples\Map\SetInitialMapLocation\metadata.json">
      <CopyToOutputDirectory>PreserveNewest</CopyToOutputDirectory>
    </Content>
    <Content Include="Samples\Map\SetMapSpatialReference\metadata.json">
      <CopyToOutputDirectory>PreserveNewest</CopyToOutputDirectory>
    </Content>
    <Content Include="Samples\Map\SetMinMaxScale\metadata.json">
      <CopyToOutputDirectory>PreserveNewest</CopyToOutputDirectory>
    </Content>
    <Content Include="Samples\MapView\ChangeViewpoint\metadata.json">
      <CopyToOutputDirectory>PreserveNewest</CopyToOutputDirectory>
    </Content>
    <Content Include="Samples\MapView\DisplayDrawingStatus\metadata.json">
      <CopyToOutputDirectory>PreserveNewest</CopyToOutputDirectory>
    </Content>
    <Content Include="Samples\MapView\DisplayLayerViewState\metadata.json">
      <CopyToOutputDirectory>PreserveNewest</CopyToOutputDirectory>
    </Content>
    <Content Include="Samples\MapView\FeatureLayerTimeOffset\metadata.json">
      <CopyToOutputDirectory>PreserveNewest</CopyToOutputDirectory>
    </Content>
    <Content Include="Samples\MapView\MapRotation\metadata.json">
      <CopyToOutputDirectory>PreserveNewest</CopyToOutputDirectory>
    </Content>
    <Content Include="Samples\MapView\ShowCallout\metadata.json">
      <CopyToOutputDirectory>PreserveNewest</CopyToOutputDirectory>
    </Content>
    <Content Include="Samples\MapView\ShowMagnifier\metadata.json">
      <CopyToOutputDirectory>PreserveNewest</CopyToOutputDirectory>
    </Content>
    <Content Include="Samples\MapView\TakeScreenshot\metadata.json">
      <CopyToOutputDirectory>PreserveNewest</CopyToOutputDirectory>
    </Content>
    <Content Include="Samples\NetworkAnalysis\FindRoute\metadata.json">
      <CopyToOutputDirectory>PreserveNewest</CopyToOutputDirectory>
    </Content>
    <Content Include="Samples\Search\FindAddress\metadata.json">
      <CopyToOutputDirectory>PreserveNewest</CopyToOutputDirectory>
    </Content>
    <Content Include="Samples\Search\FindPlace\metadata.json">
      <CopyToOutputDirectory>PreserveNewest</CopyToOutputDirectory>
    </Content>
    <Content Include="Samples\Symbology\FeatureLayerExtrusion\FeatureLayerExtrusion.jpg">
      <CopyToOutputDirectory>PreserveNewest</CopyToOutputDirectory>
    </Content>
    <Content Include="Samples\Symbology\RenderPictureMarkers\metadata.json">
      <CopyToOutputDirectory>PreserveNewest</CopyToOutputDirectory>
    </Content>
    <Content Include="Samples\Symbology\RenderSimpleMarkers\metadata.json">
      <CopyToOutputDirectory>PreserveNewest</CopyToOutputDirectory>
    </Content>
    <Content Include="Samples\Symbology\RenderUniqueValues\metadata.json">
      <CopyToOutputDirectory>PreserveNewest</CopyToOutputDirectory>
    </Content>
    <Content Include="Samples\Symbology\SimpleRenderers\metadata.json">
      <CopyToOutputDirectory>PreserveNewest</CopyToOutputDirectory>
    </Content>
    <Content Include="Samples\Symbology\UseDistanceCompositeSym\metadata.json">
      <CopyToOutputDirectory>PreserveNewest</CopyToOutputDirectory>
    </Content>
    <Content Include="Samples\Tutorial\AuthorEditSaveMap\metadata.json">
      <CopyToOutputDirectory>PreserveNewest</CopyToOutputDirectory>
    </Content>
    <Content Include="Samples\Data\RasterLayerGeoPackage\metadata.json">
      <CopyToOutputDirectory>PreserveNewest</CopyToOutputDirectory>
    </Content>
    <Content Include="Samples\Analysis\ViewshedCamera\metadata.json">
      <CopyToOutputDirectory>PreserveNewest</CopyToOutputDirectory>
    </Content>
    <Content Include="Samples\Analysis\LineOfSightLocation\metadata.json">
      <CopyToOutputDirectory>PreserveNewest</CopyToOutputDirectory>
    </Content>
    <Content Include="Samples\Data\GeodatabaseTransactions\metadata.json">
      <CopyToOutputDirectory>PreserveNewest</CopyToOutputDirectory>
    </Content>
    <Content Include="Samples\Layers\FeatureLayerRenderingModeMap\metadata.json">
      <CopyToOutputDirectory>PreserveNewest</CopyToOutputDirectory>
    </Content>
  </ItemGroup>
  <ItemGroup>
    <!-- Screenshots -->
<<<<<<< HEAD
	<Content Include="Samples\Data\ListRelatedFeatures\ListRelatedFeatures.jpg">
=======
    <Content Include="Samples\Analysis\LineOfSightGeoElement\LineOfSightGeoElement.jpg">
      <CopyToOutputDirectory>PreserveNewest</CopyToOutputDirectory>
    </Content>
	<Content Include="Samples\Analysis\QueryFeatureCountAndExtent\QueryFeatureCountAndExtent.jpg">
    <CopyToOutputDirectory>PreserveNewest</CopyToOutputDirectory>
  </Content>
  <Content Include="Samples\Layers\FeatureLayerRenderingModeScene\FeatureLayerRenderingModeScene.jpg">
>>>>>>> a411a0fe
    <CopyToOutputDirectory>PreserveNewest</CopyToOutputDirectory>
	</Content>
	<Content Include="Samples\LocalServer\LocalServerMapImageLayer\LocalServerMapImageLayer.jpg">
		<CopyToOutputDirectory>PreserveNewest</CopyToOutputDirectory>
	</Content>
	<Content Include="Samples\Layers\FeatureLayerRenderingModeScene\FeatureLayerRenderingModeScene.jpg">
  <CopyToOutputDirectory>PreserveNewest</CopyToOutputDirectory>
	</Content>
	<Content Include="Samples\Data\SymbolizeShapefile\SymbolizeShapefile.jpg">
		<CopyToOutputDirectory>PreserveNewest</CopyToOutputDirectory>
	</Content>
    <Content Include="Samples\Data\GeodatabaseTransactions\GeodatabaseTransactions.jpg">
      <CopyToOutputDirectory>PreserveNewest</CopyToOutputDirectory>
    </Content>
    <Content Include="Samples\Analysis\ViewshedCamera\ViewshedCamera.jpg">
      <CopyToOutputDirectory>PreserveNewest</CopyToOutputDirectory>
    </Content>
    <Content Include="Samples\Analysis\LineOfSightLocation\LineOfSightLocation.jpg">
      <CopyToOutputDirectory>PreserveNewest</CopyToOutputDirectory>
    </Content>
    <Content Include="Samples\Layers\FeatureLayerRenderingModeMap\FeatureLayerRenderingModeMap.jpg">
      <CopyToOutputDirectory>PreserveNewest</CopyToOutputDirectory>
    </Content>
    <Content Include="Samples\Layers\WmsIdentify\WmsIdentify.jpg">
      <CopyToOutputDirectory>PreserveNewest</CopyToOutputDirectory>
    </Content>
    <Content Include="Samples\MapView\GeoViewSync\GeoViewSync.jpg">
      <CopyToOutputDirectory>PreserveNewest</CopyToOutputDirectory>
    </Content>
    <Content Include="Samples\LocalServer\DynamicWorkspaceShapefile\DynamicWorkspaceShapefile.jpg">
      <CopyToOutputDirectory>PreserveNewest</CopyToOutputDirectory>
    </Content>
    <Content Include="Samples\Data\EditAndSyncFeatures\EditAndSyncFeatures.jpg">
      <CopyToOutputDirectory>PreserveNewest</CopyToOutputDirectory>
    </Content>
    <Content Include="Samples\Data\FeatureLayerQuery\FeatureLayerQuery.jpg">
      <CopyToOutputDirectory>PreserveNewest</CopyToOutputDirectory>
    </Content>
    <Content Include="Samples\Data\FeatureLayerShapefile\FeatureLayerShapefile.jpg">
      <CopyToOutputDirectory>PreserveNewest</CopyToOutputDirectory>
    </Content>
    <Content Include="Samples\Data\GenerateGeodatabase\GenerateGeodatabase.jpg">
      <CopyToOutputDirectory>PreserveNewest</CopyToOutputDirectory>
    </Content>
    <Content Include="Samples\Data\ReadShapefileMetadata\ReadShapefileMetadata.jpg">
      <CopyToOutputDirectory>PreserveNewest</CopyToOutputDirectory>
    </Content>
    <Content Include="Samples\Data\ServiceFeatureTableCache\ServiceFeatureTableCache.jpg">
      <CopyToOutputDirectory>PreserveNewest</CopyToOutputDirectory>
    </Content>
    <Content Include="Samples\Data\ServiceFeatureTableManualCache\ServiceFeatureTableManualCache.jpg">
      <CopyToOutputDirectory>PreserveNewest</CopyToOutputDirectory>
    </Content>
    <Content Include="Samples\Data\ServiceFeatureTableNoCache\ServiceFeatureTableNoCache.jpg">
      <CopyToOutputDirectory>PreserveNewest</CopyToOutputDirectory>
    </Content>
    <Content Include="Samples\Data\StatisticalQuery\StatisticalQuery.jpg">
      <CopyToOutputDirectory>PreserveNewest</CopyToOutputDirectory>
    </Content>
    <Content Include="Samples\Data\StatsQueryGroupAndSort\StatsQueryGroupAndSort.jpg">
      <CopyToOutputDirectory>PreserveNewest</CopyToOutputDirectory>
    </Content>
    <Content Include="Samples\Geoprocessing\AnalyzeHotspots\AnalyzeHotspots.jpg">
      <CopyToOutputDirectory>PreserveNewest</CopyToOutputDirectory>
    </Content>
    <Content Include="Samples\Geoprocessing\AnalyzeViewshed\AnalyzeViewshed.jpg">
      <CopyToOutputDirectory>PreserveNewest</CopyToOutputDirectory>
    </Content>
    <Content Include="Samples\Geoprocessing\ListGeodatabaseVersions\ListGeodatabaseVersions.jpg">
      <CopyToOutputDirectory>PreserveNewest</CopyToOutputDirectory>
    </Content>
    <Content Include="Samples\GraphicsOverlay\AddGraphicsRenderer\AddGraphicsRenderer.jpg">
      <CopyToOutputDirectory>PreserveNewest</CopyToOutputDirectory>
    </Content>
    <Content Include="Samples\GraphicsOverlay\IdentifyGraphics\IdentifyGraphics.jpg">
      <CopyToOutputDirectory>PreserveNewest</CopyToOutputDirectory>
    </Content>
    <Content Include="Samples\GraphicsOverlay\SketchOnMap\SketchOnMap.jpg">
      <CopyToOutputDirectory>PreserveNewest</CopyToOutputDirectory>
    </Content>
    <Content Include="Samples\GraphicsOverlay\SurfacePlacements\SurfacePlacements.jpg">
      <CopyToOutputDirectory>PreserveNewest</CopyToOutputDirectory>
    </Content>
    <Content Include="Samples\Hydrography\SelectEncFeatures\SelectEncFeatures.jpg">
      <CopyToOutputDirectory>PreserveNewest</CopyToOutputDirectory>
    </Content>
    <Content Include="Samples\Layers\ArcGISMapImageLayerUrl\ArcGISMapImageLayerUrl.jpg">
      <CopyToOutputDirectory>PreserveNewest</CopyToOutputDirectory>
    </Content>
    <Content Include="Samples\Layers\ArcGISTiledLayerUrl\ArcGISTiledLayerUrl.jpg">
      <CopyToOutputDirectory>PreserveNewest</CopyToOutputDirectory>
    </Content>
    <Content Include="Samples\Layers\ArcGISVectorTiledLayerUrl\ArcGISVectorTiledLayerUrl.jpg">
      <CopyToOutputDirectory>PreserveNewest</CopyToOutputDirectory>
    </Content>
    <Content Include="Samples\Layers\ChangeFeatureLayerRenderer\ChangeFeatureLayerRenderer.jpg">
      <CopyToOutputDirectory>PreserveNewest</CopyToOutputDirectory>
    </Content>
    <Content Include="Samples\Layers\ChangeSublayerVisibility\ChangeSublayerVisibility.jpg">
      <CopyToOutputDirectory>PreserveNewest</CopyToOutputDirectory>
    </Content>
    <Content Include="Samples\Layers\CreateFeatureCollectionLayer\CreateFeatureCollectionLayer.jpg">
      <CopyToOutputDirectory>PreserveNewest</CopyToOutputDirectory>
    </Content>
    <Content Include="Samples\Layers\DisplayScene\DisplayScene.jpg">
      <CopyToOutputDirectory>PreserveNewest</CopyToOutputDirectory>
    </Content>
    <Content Include="Samples\Layers\ExportTiles\ExportTiles.jpg">
      <CopyToOutputDirectory>PreserveNewest</CopyToOutputDirectory>
    </Content>
    <Content Include="Samples\Layers\FeatureCollectionLayerFromPortal\FeatureCollectionLayerFromPortal.jpg">
      <CopyToOutputDirectory>PreserveNewest</CopyToOutputDirectory>
    </Content>
    <Content Include="Samples\Layers\FeatureCollectionLayerFromQuery\FeatureCollectionLayerFromQuery.jpg">
      <CopyToOutputDirectory>PreserveNewest</CopyToOutputDirectory>
    </Content>
    <Content Include="Samples\Layers\FeatureLayerDefinitionExpression\FeatureLayerDefinitionExpression.jpg">
      <CopyToOutputDirectory>PreserveNewest</CopyToOutputDirectory>
    </Content>
    <Content Include="Samples\Layers\FeatureLayerDictionaryRenderer\FeatureLayerDictionaryRenderer.jpg">
      <CopyToOutputDirectory>PreserveNewest</CopyToOutputDirectory>
    </Content>
    <Content Include="Samples\Layers\FeatureLayerSelection\FeatureLayerSelection.jpg">
      <CopyToOutputDirectory>PreserveNewest</CopyToOutputDirectory>
    </Content>
    <Content Include="Samples\Layers\FeatureLayerUrl\FeatureLayerUrl.jpg">
      <CopyToOutputDirectory>PreserveNewest</CopyToOutputDirectory>
    </Content>
    <Content Include="Samples\Layers\RasterLayerFile\RasterLayerFile.jpg">
      <CopyToOutputDirectory>PreserveNewest</CopyToOutputDirectory>
    </Content>
    <Content Include="Samples\Layers\RasterLayerImageServiceRaster\RasterLayerImageServiceRaster.jpg">
      <CopyToOutputDirectory>PreserveNewest</CopyToOutputDirectory>
    </Content>
    <Content Include="Samples\Layers\RasterLayerRasterFunction\RasterLayerRasterFunction.jpg">
      <CopyToOutputDirectory>PreserveNewest</CopyToOutputDirectory>
    </Content>
    <Content Include="Samples\Layers\RasterRenderingRule\RasterRenderingRule.jpg">
      <CopyToOutputDirectory>PreserveNewest</CopyToOutputDirectory>
    </Content>
    <Content Include="Samples\Layers\SceneLayerUrl\SceneLayerUrl.jpg">
      <CopyToOutputDirectory>PreserveNewest</CopyToOutputDirectory>
    </Content>
    <Content Include="Samples\Layers\TimeBasedQuery\TimeBasedQuery.jpg">
      <CopyToOutputDirectory>PreserveNewest</CopyToOutputDirectory>
    </Content>
    <Content Include="Samples\Layers\WMSLayerUrl\WMSLayerUrl.jpg">
      <CopyToOutputDirectory>PreserveNewest</CopyToOutputDirectory>
    </Content>
    <Content Include="Samples\Layers\WmsServiceCatalog\WmsServiceCatalog.jpg">
      <CopyToOutputDirectory>PreserveNewest</CopyToOutputDirectory>
    </Content>
    <Content Include="Samples\Layers\WMTSLayer\WMTSLayer.jpg">
      <CopyToOutputDirectory>PreserveNewest</CopyToOutputDirectory>
    </Content>
    <Content Include="Samples\Location\DisplayDeviceLocation\DisplayDeviceLocation.jpg">
      <CopyToOutputDirectory>PreserveNewest</CopyToOutputDirectory>
    </Content>
    <Content Include="Samples\Map\AccessLoadStatus\AccessLoadStatus.jpg">
      <CopyToOutputDirectory>PreserveNewest</CopyToOutputDirectory>
    </Content>
    <Content Include="Samples\Map\AuthorMap\AuthorMap.jpg">
      <CopyToOutputDirectory>PreserveNewest</CopyToOutputDirectory>
    </Content>
    <Content Include="Samples\Map\ChangeBasemap\ChangeBasemap.jpg">
      <CopyToOutputDirectory>PreserveNewest</CopyToOutputDirectory>
    </Content>
    <Content Include="Samples\Map\DisplayMap\DisplayMap.jpg">
      <CopyToOutputDirectory>PreserveNewest</CopyToOutputDirectory>
    </Content>
    <Content Include="Samples\Map\ManageBookmarks\ManageBookmarks.jpg">
      <CopyToOutputDirectory>PreserveNewest</CopyToOutputDirectory>
    </Content>
    <Content Include="Samples\Map\OpenMapURL\OpenMapURL.jpg">
      <CopyToOutputDirectory>PreserveNewest</CopyToOutputDirectory>
    </Content>
    <Content Include="Samples\Map\OpenMobileMap\OpenMobileMap.jpg">
      <CopyToOutputDirectory>PreserveNewest</CopyToOutputDirectory>
    </Content>
    <Content Include="Samples\Map\SearchPortalMaps\SearchPortalMaps.jpg">
      <CopyToOutputDirectory>PreserveNewest</CopyToOutputDirectory>
    </Content>
    <Content Include="Samples\Map\SetInitialMapArea\SetInitialMapArea.jpg">
      <CopyToOutputDirectory>PreserveNewest</CopyToOutputDirectory>
    </Content>
    <Content Include="Samples\Map\SetInitialMapLocation\SetInitialMapLocation.jpg">
      <CopyToOutputDirectory>PreserveNewest</CopyToOutputDirectory>
    </Content>
    <Content Include="Samples\Map\SetMapSpatialReference\SetMapSpatialReference.jpg">
      <CopyToOutputDirectory>PreserveNewest</CopyToOutputDirectory>
    </Content>
    <Content Include="Samples\Map\SetMinMaxScale\SetMinMaxScale.jpg">
      <CopyToOutputDirectory>PreserveNewest</CopyToOutputDirectory>
    </Content>
    <Content Include="Samples\MapView\ChangeViewpoint\ChangeViewpoint.jpg">
      <CopyToOutputDirectory>PreserveNewest</CopyToOutputDirectory>
    </Content>
    <Content Include="Samples\MapView\DisplayDrawingStatus\DisplayDrawingStatus.jpg">
      <CopyToOutputDirectory>PreserveNewest</CopyToOutputDirectory>
    </Content>
    <Content Include="Samples\MapView\DisplayLayerViewState\DisplayLayerViewState.jpg">
      <CopyToOutputDirectory>PreserveNewest</CopyToOutputDirectory>
    </Content>
    <Content Include="Samples\MapView\FeatureLayerTimeOffset\FeatureLayerTimeOffset.jpg">
      <CopyToOutputDirectory>PreserveNewest</CopyToOutputDirectory>
    </Content>
    <Content Include="Samples\MapView\MapRotation\MapRotation.jpg">
      <CopyToOutputDirectory>PreserveNewest</CopyToOutputDirectory>
    </Content>
    <Content Include="Samples\MapView\ShowCallout\ShowCallout.jpg">
      <CopyToOutputDirectory>PreserveNewest</CopyToOutputDirectory>
    </Content>
    <Content Include="Samples\MapView\ShowMagnifier\ShowMagnifier.jpg">
      <CopyToOutputDirectory>PreserveNewest</CopyToOutputDirectory>
    </Content>
    <Content Include="Samples\MapView\TakeScreenshot\TakeScreenshot.jpg">
      <CopyToOutputDirectory>PreserveNewest</CopyToOutputDirectory>
    </Content>
    <Content Include="Samples\NetworkAnalysis\FindRoute\FindRoute.jpg">
      <CopyToOutputDirectory>PreserveNewest</CopyToOutputDirectory>
    </Content>
    <Content Include="Samples\Search\FindAddress\FindAddress.jpg">
      <CopyToOutputDirectory>PreserveNewest</CopyToOutputDirectory>
    </Content>
    <Content Include="Samples\Search\FindPlace\FindPlace.jpg">
      <CopyToOutputDirectory>PreserveNewest</CopyToOutputDirectory>
    </Content>
    <Content Include="Samples\Symbology\RenderPictureMarkers\RenderPictureMarkers.jpg">
      <CopyToOutputDirectory>PreserveNewest</CopyToOutputDirectory>
    </Content>
    <Content Include="Samples\Symbology\RenderSimpleMarkers\RenderSimpleMarkers.jpg">
      <CopyToOutputDirectory>PreserveNewest</CopyToOutputDirectory>
    </Content>
    <Content Include="Samples\Symbology\RenderUniqueValues\RenderUniqueValues.jpg">
      <CopyToOutputDirectory>PreserveNewest</CopyToOutputDirectory>
    </Content>
    <Content Include="Samples\Symbology\SimpleRenderers\SimpleRenderers.jpg">
      <CopyToOutputDirectory>PreserveNewest</CopyToOutputDirectory>
    </Content>
    <Content Include="Samples\Symbology\UseDistanceCompositeSym\UseDistanceCompositeSym.jpg">
      <CopyToOutputDirectory>PreserveNewest</CopyToOutputDirectory>
    </Content>
    <Content Include="Samples\Tutorial\AuthorEditSaveMap\AuthorEditSaveMap.jpg">
      <CopyToOutputDirectory>PreserveNewest</CopyToOutputDirectory>
    </Content>
  </ItemGroup>
  <ItemGroup>
    <!-- Sample Code -->
<<<<<<< HEAD
	<Compile Include="Samples\Data\ListRelatedFeatures\ListRelatedFeatures.xaml.cs">
		<DependentUpon>ListRelatedFeatures.xaml</DependentUpon>
  </Compile>
=======
    <Compile Include="Samples\Analysis\LineOfSightGeoElement\LineOfSightGeoElement.xaml.cs">
      <DependentUpon>LineOfSightGeoElement.xaml</DependentUpon>
      </Compile>
	<Compile Include="Samples\Analysis\QueryFeatureCountAndExtent\QueryFeatureCountAndExtent.xaml.cs">
		<DependentUpon>QueryFeatureCountAndExtent.xaml</DependentUpon>
    </Compile>
    <Compile Include="Samples\Data\ReadGeoPackage\ReadGeoPackage.xaml.cs">
      <DependentUpon>ReadGeoPackage.xaml</DependentUpon>
    </Compile>
>>>>>>> a411a0fe
	<Compile Include="Samples\LocalServer\LocalServerMapImageLayer\LocalServerMapImageLayer.xaml.cs">
		<DependentUpon>LocalServerMapImageLayer.xaml</DependentUpon>
	</Compile>
	<Compile Include="Samples\Layers\FeatureLayerRenderingModeScene\FeatureLayerRenderingModeScene.xaml.cs">
		<DependentUpon>FeatureLayerRenderingModeScene.xaml</DependentUpon>
    </Compile>
	<Compile Include="Samples\Data\SymbolizeShapefile\SymbolizeShapefile.xaml.cs">
		<DependentUpon>SymbolizeShapefile.xaml</DependentUpon>
	</Compile>
    <Compile Include="Samples\Hydrography\SelectEncFeatures\SelectEncFeatures.xaml.cs">
      <DependentUpon>SelectEncFeatures.xaml</DependentUpon>
    </Compile>
    <Compile Include="Samples\Layers\FeatureLayerRenderingModeMap\FeatureLayerRenderingModeMap.xaml.cs">
      <DependentUpon>FeatureLayerRenderingModeMap.xaml</DependentUpon>
    </Compile>
    <Compile Include="Samples\Layers\WmsIdentify\WmsIdentify.xaml.cs">
      <DependentUpon>WmsIdentify.xaml</DependentUpon>
    </Compile>
    <Compile Include="Samples\Data\GeodatabaseTransactions\GeodatabaseTransactions.xaml.cs">
      <DependentUpon>GeodatabaseTransactions.xaml</DependentUpon>
    </Compile>
    <Compile Include="Samples\Analysis\ViewshedCamera\ViewshedCamera.xaml.cs">
      <DependentUpon>ViewshedCamera.xaml</DependentUpon>
    </Compile>
    <Compile Include="Samples\Analysis\LineOfSightLocation\LineOfSightLocation.xaml.cs">
      <DependentUpon>LineOfSightLocation.xaml</DependentUpon>
    </Compile>
    <Compile Include="Samples\MapView\GeoViewSync\GeoViewSync.xaml.cs">
      <DependentUpon>GeoViewSync.xaml</DependentUpon>
    </Compile>
    <Compile Include="Samples\LocalServer\DynamicWorkspaceShapefile\DynamicWorkspaceShapefile.xaml.cs">
      <DependentUpon>DynamicWorkspaceShapefile.xaml</DependentUpon>
    </Compile>
    <Compile Include="Samples\Data\EditAndSyncFeatures\EditAndSyncFeatures.xaml.cs">
      <DependentUpon>EditAndSyncFeatures.xaml</DependentUpon>
    </Compile>
    <Compile Include="Samples\Data\FeatureLayerGeoPackage\FeatureLayerGeoPackage.xaml.cs">
      <DependentUpon>FeatureLayerGeoPackage.xaml</DependentUpon>
    </Compile>
    <Compile Include="Samples\Data\FeatureLayerQuery\FeatureLayerQuery.xaml.cs">
      <DependentUpon>FeatureLayerQuery.xaml</DependentUpon>
    </Compile>
    <Compile Include="Samples\Data\FeatureLayerShapefile\FeatureLayerShapefile.xaml.cs">
      <DependentUpon>FeatureLayerShapefile.xaml</DependentUpon>
    </Compile>
    <Compile Include="Samples\Data\GenerateGeodatabase\GenerateGeodatabase.xaml.cs">
      <DependentUpon>GenerateGeodatabase.xaml</DependentUpon>
    </Compile>
    <Compile Include="Samples\Data\RasterLayerGeoPackage\RasterLayerGeoPackage.xaml.cs">
      <DependentUpon>RasterLayerGeoPackage.xaml</DependentUpon>
    </Compile>
    <Compile Include="Samples\Data\ReadShapefileMetadata\ReadShapefileMetadata.xaml.cs">
      <DependentUpon>ReadShapefileMetadata.xaml</DependentUpon>
    </Compile>
    <Compile Include="Samples\Data\ServiceFeatureTableCache\ServiceFeatureTableCache.xaml.cs">
      <DependentUpon>ServiceFeatureTableCache.xaml</DependentUpon>
    </Compile>
    <Compile Include="Samples\Data\ServiceFeatureTableManualCache\ServiceFeatureTableManualCache.xaml.cs">
      <DependentUpon>ServiceFeatureTableManualCache.xaml</DependentUpon>
    </Compile>
    <Compile Include="Samples\Data\ServiceFeatureTableNoCache\ServiceFeatureTableNoCache.xaml.cs">
      <DependentUpon>ServiceFeatureTableNoCache.xaml</DependentUpon>
    </Compile>
    <Compile Include="Samples\Data\StatisticalQuery\StatisticalQuery.xaml.cs">
      <DependentUpon>StatisticalQuery.xaml</DependentUpon>
    </Compile>
    <Compile Include="Samples\Data\StatsQueryGroupAndSort\StatsQueryGroupAndSort.xaml.cs">
      <DependentUpon>StatsQueryGroupAndSort.xaml</DependentUpon>
    </Compile>
    <Compile Include="Samples\Geoprocessing\AnalyzeHotspots\AnalyzeHotspots.xaml.cs">
      <DependentUpon>AnalyzeHotspots.xaml</DependentUpon>
    </Compile>
    <Compile Include="Samples\Geoprocessing\AnalyzeViewshed\AnalyzeViewshed.xaml.cs">
      <DependentUpon>AnalyzeViewshed.xaml</DependentUpon>
    </Compile>
    <Compile Include="Samples\Geoprocessing\ListGeodatabaseVersions\ListGeodatabaseVersions.xaml.cs">
      <DependentUpon>ListGeodatabaseVersions.xaml</DependentUpon>
    </Compile>
    <Compile Include="Samples\GraphicsOverlay\AddGraphicsRenderer\AddGraphicsRenderer.xaml.cs">
      <DependentUpon>AddGraphicsRenderer.xaml</DependentUpon>
    </Compile>
    <Compile Include="Samples\GraphicsOverlay\IdentifyGraphics\IdentifyGraphics.xaml.cs">
      <DependentUpon>IdentifyGraphics.xaml</DependentUpon>
    </Compile>
    <Compile Include="Samples\GraphicsOverlay\SketchOnMap\SketchOnMap.xaml.cs">
      <DependentUpon>SketchOnMap.xaml</DependentUpon>
    </Compile>
    <Compile Include="Samples\GraphicsOverlay\SurfacePlacements\SurfacePlacements.xaml.cs">
      <DependentUpon>SurfacePlacements.xaml</DependentUpon>
    </Compile>
    <Compile Include="Samples\Layers\ArcGISMapImageLayerUrl\ArcGISMapImageLayerUrl.xaml.cs">
      <DependentUpon>ArcGISMapImageLayerUrl.xaml</DependentUpon>
    </Compile>
    <Compile Include="Samples\Layers\ArcGISTiledLayerUrl\ArcGISTiledLayerUrl.xaml.cs">
      <DependentUpon>ArcGISTiledLayerUrl.xaml</DependentUpon>
    </Compile>
    <Compile Include="Samples\Layers\ArcGISVectorTiledLayerUrl\ArcGISVectorTiledLayerUrl.xaml.cs">
      <DependentUpon>ArcGISVectorTiledLayerUrl.xaml</DependentUpon>
    </Compile>
    <Compile Include="Samples\Layers\ChangeFeatureLayerRenderer\ChangeFeatureLayerRenderer.xaml.cs">
      <DependentUpon>ChangeFeatureLayerRenderer.xaml</DependentUpon>
    </Compile>
    <Compile Include="Samples\Layers\ChangeSublayerVisibility\ChangeSublayerVisibility.xaml.cs">
      <DependentUpon>ChangeSublayerVisibility.xaml</DependentUpon>
    </Compile>
    <Compile Include="Samples\Layers\CreateFeatureCollectionLayer\CreateFeatureCollectionLayer.xaml.cs">
      <DependentUpon>CreateFeatureCollectionLayer.xaml</DependentUpon>
    </Compile>
    <Compile Include="Samples\Layers\DisplayScene\DisplayScene.xaml.cs">
      <DependentUpon>DisplayScene.xaml</DependentUpon>
    </Compile>
    <Compile Include="Samples\Layers\ExportTiles\ExportTiles.xaml.cs">
      <DependentUpon>ExportTiles.xaml</DependentUpon>
    </Compile>
    <Compile Include="Samples\Layers\FeatureCollectionLayerFromPortal\FeatureCollectionLayerFromPortal.xaml.cs">
      <DependentUpon>FeatureCollectionLayerFromPortal.xaml</DependentUpon>
    </Compile>
    <Compile Include="Samples\Layers\FeatureCollectionLayerFromQuery\FeatureCollectionLayerFromQuery.xaml.cs">
      <DependentUpon>FeatureCollectionLayerFromQuery.xaml</DependentUpon>
    </Compile>
    <Compile Include="Samples\Layers\FeatureLayerDefinitionExpression\FeatureLayerDefinitionExpression.xaml.cs">
      <DependentUpon>FeatureLayerDefinitionExpression.xaml</DependentUpon>
    </Compile>
    <Compile Include="Samples\Layers\FeatureLayerDictionaryRenderer\FeatureLayerDictionaryRenderer.xaml.cs">
      <DependentUpon>FeatureLayerDictionaryRenderer.xaml</DependentUpon>
    </Compile>
    <Compile Include="Samples\Layers\FeatureLayerSelection\FeatureLayerSelection.xaml.cs">
      <DependentUpon>FeatureLayerSelection.xaml</DependentUpon>
    </Compile>
    <Compile Include="Samples\Layers\FeatureLayerUrl\FeatureLayerUrl.xaml.cs">
      <DependentUpon>FeatureLayerUrl.xaml</DependentUpon>
    </Compile>
    <Compile Include="Samples\Layers\RasterLayerFile\RasterLayerFile.xaml.cs">
      <DependentUpon>RasterLayerFile.xaml</DependentUpon>
    </Compile>
    <Compile Include="Samples\Layers\RasterLayerImageServiceRaster\RasterLayerImageServiceRaster.xaml.cs">
      <DependentUpon>RasterLayerImageServiceRaster.xaml</DependentUpon>
    </Compile>
    <Compile Include="Samples\Layers\RasterLayerRasterFunction\RasterLayerRasterFunction.xaml.cs">
      <DependentUpon>RasterLayerRasterFunction.xaml</DependentUpon>
    </Compile>
    <Compile Include="Samples\Layers\RasterRenderingRule\RasterRenderingRule.xaml.cs">
      <DependentUpon>RasterRenderingRule.xaml</DependentUpon>
    </Compile>
    <Compile Include="Samples\Layers\SceneLayerUrl\SceneLayerUrl.xaml.cs">
      <DependentUpon>SceneLayerUrl.xaml</DependentUpon>
    </Compile>
    <Compile Include="Samples\Layers\TimeBasedQuery\TimeBasedQuery.xaml.cs">
      <DependentUpon>TimeBasedQuery.xaml</DependentUpon>
    </Compile>
    <Compile Include="Samples\Layers\WMSLayerUrl\WMSLayerUrl.xaml.cs">
      <DependentUpon>WmsLayerUrl.xaml</DependentUpon>
    </Compile>
    <Compile Include="Samples\Layers\WmsServiceCatalog\WmsServiceCatalog.xaml.cs">
      <DependentUpon>WmsServiceCatalog.xaml</DependentUpon>
    </Compile>
    <Compile Include="Samples\Layers\WMTSLayer\WMTSLayer.xaml.cs">
      <DependentUpon>WMTSLayer.xaml</DependentUpon>
    </Compile>
    <Compile Include="Samples\Location\DisplayDeviceLocation\DisplayDeviceLocation.xaml.cs">
      <DependentUpon>DisplayDeviceLocation.xaml</DependentUpon>
    </Compile>
    <Compile Include="Samples\MapView\FeatureLayerTimeOffset\FeatureLayerTimeOffset.xaml.cs">
      <DependentUpon>FeatureLayerTimeOffset.xaml</DependentUpon>
    </Compile>
    <Compile Include="Samples\Map\AccessLoadStatus\AccessLoadStatus.xaml.cs">
      <DependentUpon>AccessLoadStatus.xaml</DependentUpon>
    </Compile>
    <Compile Include="Samples\Map\AuthorMap\AuthorMap.xaml.cs">
      <DependentUpon>AuthorMap.xaml</DependentUpon>
    </Compile>
    <Compile Include="Samples\Map\ChangeBasemap\ChangeBasemap.xaml.cs">
      <DependentUpon>ChangeBasemap.xaml</DependentUpon>
    </Compile>
    <Compile Include="Samples\Map\DisplayMap\DisplayMap.xaml.cs">
      <DependentUpon>DisplayMap.xaml</DependentUpon>
    </Compile>
    <Compile Include="Samples\Map\ManageBookmarks\ManageBookmarks.xaml.cs">
      <DependentUpon>ManageBookmarks.xaml</DependentUpon>
    </Compile>
    <Compile Include="Samples\Map\OpenMapURL\OpenMapURL.xaml.cs">
      <DependentUpon>OpenMapURL.xaml</DependentUpon>
    </Compile>
    <Compile Include="Samples\Map\OpenMobileMap\OpenMobileMap.xaml.cs">
      <DependentUpon>OpenMobileMap.xaml</DependentUpon>
    </Compile>
    <Compile Include="Samples\Map\SearchPortalMaps\SearchPortalMaps.xaml.cs">
      <DependentUpon>SearchPortalMaps.xaml</DependentUpon>
    </Compile>
    <Compile Include="Samples\Map\SetInitialMapArea\SetInitialMapArea.xaml.cs">
      <DependentUpon>SetInitialMapArea.xaml</DependentUpon>
    </Compile>
    <Compile Include="Samples\Map\SetInitialMapLocation\SetInitialMapLocation.xaml.cs">
      <DependentUpon>SetInitialMapLocation.xaml</DependentUpon>
    </Compile>
    <Compile Include="Samples\Map\SetMapSpatialReference\SetMapSpatialReference.xaml.cs">
      <DependentUpon>SetMapSpatialReference.xaml</DependentUpon>
    </Compile>
    <Compile Include="Samples\Map\SetMinMaxScale\SetMinMaxScale.xaml.cs">
      <DependentUpon>SetMinMaxScale.xaml</DependentUpon>
    </Compile>
    <Compile Include="Samples\MapView\ChangeViewpoint\ChangeViewpoint.xaml.cs">
      <DependentUpon>ChangeViewpoint.xaml</DependentUpon>
    </Compile>
    <Compile Include="Samples\MapView\DisplayDrawingStatus\DisplayDrawingStatus.xaml.cs">
      <DependentUpon>DisplayDrawingStatus.xaml</DependentUpon>
    </Compile>
    <Compile Include="Samples\MapView\DisplayLayerViewState\DisplayLayerViewState.xaml.cs">
      <DependentUpon>DisplayLayerViewState.xaml</DependentUpon>
    </Compile>
    <Compile Include="Samples\MapView\MapRotation\MapRotation.xaml.cs">
      <DependentUpon>MapRotation.xaml</DependentUpon>
    </Compile>
    <Compile Include="Samples\MapView\ShowCallout\ShowCallout.xaml.cs">
      <DependentUpon>ShowCallout.xaml</DependentUpon>
    </Compile>
    <Compile Include="Samples\MapView\ShowMagnifier\ShowMagnifier.xaml.cs">
      <DependentUpon>ShowMagnifier.xaml</DependentUpon>
    </Compile>
    <Compile Include="Samples\MapView\TakeScreenshot\TakeScreenshot.xaml.cs">
      <DependentUpon>TakeScreenshot.xaml</DependentUpon>
    </Compile>
    <Compile Include="Samples\NetworkAnalysis\FindRoute\FindRoute.xaml.cs">
      <DependentUpon>FindRoute.xaml</DependentUpon>
    </Compile>
    <Compile Include="Samples\Search\FindAddress\FindAddress.xaml.cs">
      <DependentUpon>FindAddress.xaml</DependentUpon>
    </Compile>
    <Compile Include="Samples\Search\FindPlace\FindPlace.xaml.cs">
      <DependentUpon>FindPlace.xaml</DependentUpon>
    </Compile>
    <Compile Include="Samples\Symbology\FeatureLayerExtrusion\FeatureLayerExtrusion.xaml.cs">
      <DependentUpon>FeatureLayerExtrusion.xaml</DependentUpon>
    </Compile>
    <Compile Include="Samples\Symbology\RenderPictureMarkers\RenderPictureMarkers.xaml.cs">
      <DependentUpon>RenderPictureMarkers.xaml</DependentUpon>
    </Compile>
    <Compile Include="Samples\Symbology\RenderSimpleMarkers\RenderSimpleMarkers.xaml.cs">
      <DependentUpon>RenderSimpleMarkers.xaml</DependentUpon>
    </Compile>
    <Compile Include="Samples\Symbology\RenderUniqueValues\RenderUniqueValues.xaml.cs">
      <DependentUpon>RenderUniqueValues.xaml</DependentUpon>
    </Compile>
    <Compile Include="Samples\Symbology\SimpleRenderers\SimpleRenderers.xaml.cs">
      <DependentUpon>SimpleRenderers.xaml</DependentUpon>
    </Compile>
    <Compile Include="Samples\Symbology\UseDistanceCompositeSym\UseDistanceCompositeSym.xaml.cs">
      <DependentUpon>UseDistanceCompositeSym.xaml</DependentUpon>
    </Compile>
    <Compile Include="Samples\Tutorial\AuthorEditSaveMap\AuthorEditSaveMap.xaml.cs">
      <DependentUpon>AuthorEditSaveMap.xaml</DependentUpon>
    </Compile>
  </ItemGroup>
  <ItemGroup>
    <!-- Sample XAML -->
<<<<<<< HEAD
	<Page Include="Samples\Data\ListRelatedFeatures\ListRelatedFeatures.xaml">
    <Generator>MSBuild:Compile</Generator>
		<SubType>Designer</SubType>
	</Page>
=======
    <Page Include="Samples\Analysis\LineOfSightGeoElement\LineOfSightGeoElement.xaml">
    <Generator>MSBuild:Compile</Generator>
      <SubType>Designer</SubType>
    </Page>
	<Page Include="Samples\Analysis\QueryFeatureCountAndExtent\QueryFeatureCountAndExtent.xaml">
  <Generator>MSBuild:Compile</Generator>
    <SubType>Designer</SubType>
	</Page>
    <Page Include="Samples\Data\ReadGeoPackage\ReadGeoPackage.xaml">
      <Generator>MSBuild:Compile</Generator>
      <SubType>Designer</SubType>
    </Page>
>>>>>>> a411a0fe
	<Page Include="Samples\LocalServer\LocalServerMapImageLayer\LocalServerMapImageLayer.xaml">
		<Generator>MSBuild:Compile</Generator>
		<SubType>Designer</SubType>
	</Page>
	<Page Include="Samples\Layers\FeatureLayerRenderingModeScene\FeatureLayerRenderingModeScene.xaml">
  <Generator>MSBuild:Compile</Generator>
		<SubType>Designer</SubType>
	</Page>
	<Page Include="Samples\Data\SymbolizeShapefile\SymbolizeShapefile.xaml">
		<Generator>MSBuild:Compile</Generator>
		<SubType>Designer</SubType>
	</Page>
    <Page Include="Samples\Hydrography\SelectEncFeatures\SelectEncFeatures.xaml">
      <Generator>MSBuild:Compile</Generator>
      <SubType>Designer</SubType>
    </Page>
    <Page Include="Samples\Layers\WmsIdentify\WmsIdentify.xaml">
      <Generator>MSBuild:Compile</Generator>
      <SubType>Designer</SubType>
    </Page>
    <Page Include="Samples\Data\GeodatabaseTransactions\GeodatabaseTransactions.xaml">
      <Generator>MSBuild:Compile</Generator>
      <SubType>Designer</SubType>
    </Page>
    <Page Include="Samples\Analysis\ViewshedCamera\ViewshedCamera.xaml">
      <Generator>MSBuild:Compile</Generator>
      <SubType>Designer</SubType>
    </Page>
    <Page Include="Samples\Analysis\LineOfSightLocation\LineOfSightLocation.xaml">
      <Generator>MSBuild:Compile</Generator>
      <SubType>Designer</SubType>
    </Page>
    <Page Include="Samples\Layers\FeatureLayerRenderingModeMap\FeatureLayerRenderingModeMap.xaml">
      <Generator>MSBuild:Compile</Generator>
      <SubType>Designer</SubType>
    </Page>
    <Page Include="Samples\MapView\GeoViewSync\GeoViewSync.xaml">
      <Generator>MSBuild:Compile</Generator>
      <SubType>Designer</SubType>
    </Page>
    <Page Include="Samples\LocalServer\DynamicWorkspaceShapefile\DynamicWorkspaceShapefile.xaml">
      <Generator>MSBuild:Compile</Generator>
      <SubType>Designer</SubType>
    </Page>
    <Page Include="Samples\Data\EditAndSyncFeatures\EditAndSyncFeatures.xaml">
      <Generator>MSBuild:Compile</Generator>
      <SubType>Designer</SubType>
    </Page>
    <Page Include="Samples\Data\FeatureLayerGeoPackage\FeatureLayerGeoPackage.xaml">
      <Generator>MSBuild:Compile</Generator>
      <SubType>Designer</SubType>
    </Page>
    <Page Include="Samples\Data\FeatureLayerQuery\FeatureLayerQuery.xaml">
      <SubType>Designer</SubType>
      <Generator>MSBuild:Compile</Generator>
    </Page>
    <Page Include="Samples\Data\FeatureLayerShapefile\FeatureLayerShapefile.xaml">
      <Generator>MSBuild:Compile</Generator>
      <SubType>Designer</SubType>
    </Page>
    <Page Include="Samples\Data\GenerateGeodatabase\GenerateGeodatabase.xaml">
      <Generator>MSBuild:Compile</Generator>
      <SubType>Designer</SubType>
    </Page>
    <Page Include="Samples\Data\RasterLayerGeoPackage\RasterLayerGeoPackage.xaml">
      <Generator>MSBuild:Compile</Generator>
      <SubType>Designer</SubType>
    </Page>
    <Page Include="Samples\Data\ReadShapefileMetadata\ReadShapefileMetadata.xaml">
      <Generator>MSBuild:Compile</Generator>
      <SubType>Designer</SubType>
    </Page>
    <Page Include="Samples\Data\ServiceFeatureTableCache\ServiceFeatureTableCache.xaml">
      <SubType>Designer</SubType>
      <Generator>MSBuild:Compile</Generator>
    </Page>
    <Page Include="Samples\Data\ServiceFeatureTableManualCache\ServiceFeatureTableManualCache.xaml">
      <SubType>Designer</SubType>
      <Generator>MSBuild:Compile</Generator>
    </Page>
    <Page Include="Samples\Data\ServiceFeatureTableNoCache\ServiceFeatureTableNoCache.xaml">
      <SubType>Designer</SubType>
      <Generator>MSBuild:Compile</Generator>
    </Page>
    <Page Include="Samples\Data\StatisticalQuery\StatisticalQuery.xaml">
      <Generator>MSBuild:Compile</Generator>
      <SubType>Designer</SubType>
    </Page>
    <Page Include="Samples\Data\StatsQueryGroupAndSort\StatsQueryGroupAndSort.xaml">
      <Generator>MSBuild:Compile</Generator>
      <SubType>Designer</SubType>
    </Page>
    <Page Include="Samples\Geoprocessing\AnalyzeHotspots\AnalyzeHotspots.xaml">
      <Generator>MSBuild:Compile</Generator>
      <SubType>Designer</SubType>
    </Page>
    <Page Include="Samples\Geoprocessing\AnalyzeViewshed\AnalyzeViewshed.xaml">
      <Generator>MSBuild:Compile</Generator>
      <SubType>Designer</SubType>
    </Page>
    <Page Include="Samples\Geoprocessing\ListGeodatabaseVersions\ListGeodatabaseVersions.xaml">
      <Generator>MSBuild:Compile</Generator>
      <SubType>Designer</SubType>
    </Page>
    <Page Include="Samples\GraphicsOverlay\AddGraphicsRenderer\AddGraphicsRenderer.xaml">
      <SubType>Designer</SubType>
      <Generator>MSBuild:Compile</Generator>
    </Page>
    <Page Include="Samples\GraphicsOverlay\IdentifyGraphics\IdentifyGraphics.xaml">
      <SubType>Designer</SubType>
      <Generator>MSBuild:Compile</Generator>
    </Page>
    <Page Include="Samples\GraphicsOverlay\SketchOnMap\SketchOnMap.xaml">
      <Generator>MSBuild:Compile</Generator>
      <SubType>Designer</SubType>
    </Page>
    <Page Include="Samples\GraphicsOverlay\SurfacePlacements\SurfacePlacements.xaml">
      <Generator>MSBuild:Compile</Generator>
      <SubType>Designer</SubType>
    </Page>
    <Page Include="Samples\Layers\ArcGISMapImageLayerUrl\ArcGISMapImageLayerUrl.xaml">
      <SubType>Designer</SubType>
      <Generator>MSBuild:Compile</Generator>
    </Page>
    <Page Include="Samples\Layers\ArcGISTiledLayerUrl\ArcGISTiledLayerUrl.xaml">
      <SubType>Designer</SubType>
      <Generator>MSBuild:Compile</Generator>
    </Page>
    <Page Include="Samples\Layers\ArcGISVectorTiledLayerUrl\ArcGISVectorTiledLayerUrl.xaml">
      <Generator>MSBuild:Compile</Generator>
      <SubType>Designer</SubType>
    </Page>
    <Page Include="Samples\Layers\ChangeFeatureLayerRenderer\ChangeFeatureLayerRenderer.xaml">
      <SubType>Designer</SubType>
      <Generator>MSBuild:Compile</Generator>
    </Page>
    <Page Include="Samples\Layers\ChangeSublayerVisibility\ChangeSublayerVisibility.xaml">
      <Generator>MSBuild:Compile</Generator>
      <SubType>Designer</SubType>
    </Page>
    <Page Include="Samples\Layers\CreateFeatureCollectionLayer\CreateFeatureCollectionLayer.xaml">
      <Generator>MSBuild:Compile</Generator>
      <SubType>Designer</SubType>
    </Page>
    <Page Include="Samples\Layers\DisplayScene\DisplayScene.xaml">
      <Generator>MSBuild:Compile</Generator>
      <SubType>Designer</SubType>
    </Page>
    <Page Include="Samples\Layers\ExportTiles\ExportTiles.xaml">
      <Generator>MSBuild:Compile</Generator>
      <SubType>Designer</SubType>
    </Page>
    <Page Include="Samples\Layers\FeatureCollectionLayerFromPortal\FeatureCollectionLayerFromPortal.xaml">
      <Generator>MSBuild:Compile</Generator>
      <SubType>Designer</SubType>
    </Page>
    <Page Include="Samples\Layers\FeatureCollectionLayerFromQuery\FeatureCollectionLayerFromQuery.xaml">
      <Generator>MSBuild:Compile</Generator>
      <SubType>Designer</SubType>
    </Page>
    <Page Include="Samples\Layers\FeatureLayerDefinitionExpression\FeatureLayerDefinitionExpression.xaml">
      <Generator>MSBuild:Compile</Generator>
      <SubType>Designer</SubType>
    </Page>
    <Page Include="Samples\Layers\FeatureLayerDictionaryRenderer\FeatureLayerDictionaryRenderer.xaml">
      <Generator>MSBuild:Compile</Generator>
      <SubType>Designer</SubType>
    </Page>
    <Page Include="Samples\Layers\FeatureLayerSelection\FeatureLayerSelection.xaml">
      <SubType>Designer</SubType>
      <Generator>MSBuild:Compile</Generator>
    </Page>
    <Page Include="Samples\Layers\FeatureLayerUrl\FeatureLayerUrl.xaml">
      <SubType>Designer</SubType>
      <Generator>MSBuild:Compile</Generator>
    </Page>
    <Page Include="Samples\Layers\RasterLayerFile\RasterLayerFile.xaml">
      <Generator>MSBuild:Compile</Generator>
      <SubType>Designer</SubType>
    </Page>
    <Page Include="Samples\Layers\RasterLayerImageServiceRaster\RasterLayerImageServiceRaster.xaml">
      <Generator>MSBuild:Compile</Generator>
      <SubType>Designer</SubType>
    </Page>
    <Page Include="Samples\Layers\RasterLayerRasterFunction\RasterLayerRasterFunction.xaml">
      <Generator>MSBuild:Compile</Generator>
      <SubType>Designer</SubType>
    </Page>
    <Page Include="Samples\Layers\RasterRenderingRule\RasterRenderingRule.xaml">
      <Generator>MSBuild:Compile</Generator>
      <SubType>Designer</SubType>
    </Page>
    <Page Include="Samples\Layers\SceneLayerUrl\SceneLayerUrl.xaml">
      <Generator>MSBuild:Compile</Generator>
      <SubType>Designer</SubType>
    </Page>
    <Page Include="Samples\Layers\TimeBasedQuery\TimeBasedQuery.xaml">
      <Generator>MSBuild:Compile</Generator>
      <SubType>Designer</SubType>
    </Page>
    <Page Include="Samples\Layers\WMSLayerUrl\WmsLayerUrl.xaml">
      <Generator>MSBuild:Compile</Generator>
      <SubType>Designer</SubType>
    </Page>
    <Page Include="Samples\Layers\WmsServiceCatalog\WmsServiceCatalog.xaml">
      <Generator>MSBuild:Compile</Generator>
      <SubType>Designer</SubType>
    </Page>
    <Page Include="Samples\Layers\WMTSLayer\WMTSLayer.xaml">
      <Generator>MSBuild:Compile</Generator>
      <SubType>Designer</SubType>
    </Page>
    <Page Include="Samples\Location\DisplayDeviceLocation\DisplayDeviceLocation.xaml">
      <Generator>MSBuild:Compile</Generator>
      <SubType>Designer</SubType>
    </Page>
    <Page Include="Samples\MapView\FeatureLayerTimeOffset\FeatureLayerTimeOffset.xaml">
      <Generator>MSBuild:Compile</Generator>
      <SubType>Designer</SubType>
    </Page>
    <Page Include="Samples\Map\AccessLoadStatus\AccessLoadStatus.xaml">
      <SubType>Designer</SubType>
      <Generator>MSBuild:Compile</Generator>
    </Page>
    <Page Include="Samples\Map\AuthorMap\AuthorMap.xaml">
      <Generator>MSBuild:Compile</Generator>
      <SubType>Designer</SubType>
    </Page>
    <Page Include="Samples\Map\ChangeBasemap\ChangeBasemap.xaml">
      <Generator>MSBuild:Compile</Generator>
      <SubType>Designer</SubType>
    </Page>
    <Page Include="Samples\Map\DisplayMap\DisplayMap.xaml">
      <SubType>Designer</SubType>
      <Generator>MSBuild:Compile</Generator>
    </Page>
    <Page Include="Samples\Map\ManageBookmarks\ManageBookmarks.xaml">
      <Generator>MSBuild:Compile</Generator>
      <SubType>Designer</SubType>
    </Page>
    <Page Include="Samples\Map\OpenMapURL\OpenMapURL.xaml">
      <SubType>Designer</SubType>
      <Generator>MSBuild:Compile</Generator>
    </Page>
    <Page Include="Samples\Map\OpenMobileMap\OpenMobileMap.xaml">
      <Generator>MSBuild:Compile</Generator>
      <SubType>Designer</SubType>
    </Page>
    <Page Include="Samples\Map\SearchPortalMaps\SearchPortalMaps.xaml">
      <Generator>MSBuild:Compile</Generator>
      <SubType>Designer</SubType>
    </Page>
    <Page Include="Samples\Map\SetInitialMapArea\SetInitialMapArea.xaml">
      <SubType>Designer</SubType>
      <Generator>MSBuild:Compile</Generator>
    </Page>
    <Page Include="Samples\Map\SetInitialMapLocation\SetInitialMapLocation.xaml">
      <SubType>Designer</SubType>
      <Generator>MSBuild:Compile</Generator>
    </Page>
    <Page Include="Samples\Map\SetMapSpatialReference\SetMapSpatialReference.xaml">
      <SubType>Designer</SubType>
      <Generator>MSBuild:Compile</Generator>
    </Page>
    <Page Include="Samples\Map\SetMinMaxScale\SetMinMaxScale.xaml">
      <Generator>MSBuild:Compile</Generator>
      <SubType>Designer</SubType>
    </Page>
    <Page Include="Samples\MapView\ChangeViewpoint\ChangeViewpoint.xaml">
      <SubType>Designer</SubType>
      <Generator>MSBuild:Compile</Generator>
    </Page>
    <Page Include="Samples\MapView\DisplayDrawingStatus\DisplayDrawingStatus.xaml">
      <Generator>MSBuild:Compile</Generator>
      <SubType>Designer</SubType>
    </Page>
    <Page Include="Samples\MapView\DisplayLayerViewState\DisplayLayerViewState.xaml">
      <Generator>MSBuild:Compile</Generator>
      <SubType>Designer</SubType>
    </Page>
    <Page Include="Samples\MapView\MapRotation\MapRotation.xaml">
      <SubType>Designer</SubType>
      <Generator>MSBuild:Compile</Generator>
    </Page>
    <Page Include="Samples\MapView\ShowCallout\ShowCallout.xaml">
      <SubType>Designer</SubType>
      <Generator>MSBuild:Compile</Generator>
    </Page>
    <Page Include="Samples\MapView\ShowMagnifier\ShowMagnifier.xaml">
      <Generator>MSBuild:Compile</Generator>
      <SubType>Designer</SubType>
    </Page>
    <Page Include="Samples\MapView\TakeScreenshot\TakeScreenshot.xaml">
      <Generator>MSBuild:Compile</Generator>
      <SubType>Designer</SubType>
    </Page>
    <Page Include="Samples\NetworkAnalysis\FindRoute\FindRoute.xaml">
      <Generator>MSBuild:Compile</Generator>
      <SubType>Designer</SubType>
    </Page>
    <Page Include="Samples\Search\FindAddress\FindAddress.xaml">
      <SubType>Designer</SubType>
      <Generator>MSBuild:Compile</Generator>
    </Page>
    <Page Include="Samples\Search\FindPlace\FindPlace.xaml">
      <Generator>MSBuild:Compile</Generator>
      <SubType>Designer</SubType>
    </Page>
    <Page Include="Samples\Symbology\FeatureLayerExtrusion\FeatureLayerExtrusion.xaml">
      <Generator>MSBuild:Compile</Generator>
      <SubType>Designer</SubType>
    </Page>
    <Page Include="Samples\Symbology\RenderPictureMarkers\RenderPictureMarkers.xaml">
      <SubType>Designer</SubType>
      <Generator>MSBuild:Compile</Generator>
    </Page>
    <Page Include="Samples\Symbology\RenderSimpleMarkers\RenderSimpleMarkers.xaml">
      <SubType>Designer</SubType>
      <Generator>MSBuild:Compile</Generator>
    </Page>
    <Page Include="Samples\Symbology\RenderUniqueValues\RenderUniqueValues.xaml">
      <SubType>Designer</SubType>
      <Generator>MSBuild:Compile</Generator>
    </Page>
    <Page Include="Samples\Symbology\SimpleRenderers\SimpleRenderers.xaml">
      <Generator>MSBuild:Compile</Generator>
      <SubType>Designer</SubType>
    </Page>
    <Page Include="Samples\Symbology\UseDistanceCompositeSym\UseDistanceCompositeSym.xaml">
      <Generator>MSBuild:Compile</Generator>
      <SubType>Designer</SubType>
    </Page>
    <Page Include="Samples\Tutorial\AuthorEditSaveMap\AuthorEditSaveMap.xaml">
      <Generator>MSBuild:Compile</Generator>
      <SubType>Designer</SubType>
    </Page>
  </ItemGroup>
  <ItemGroup>
    <None Include="app.config" />
    <None Include="packages.config" />
    <Content Include="Samples\Data\ReadGeoPackage\metadata.json">
      <CopyToOutputDirectory>PreserveNewest</CopyToOutputDirectory>
    </Content>
    <Content Include="Samples\Symbology\FeatureLayerExtrusion\metadata.json">
      <CopyToOutputDirectory>PreserveNewest</CopyToOutputDirectory>
    </Content>
  </ItemGroup>
  <ItemGroup />
  <Import Project="..\..\ArcGISRuntime.Samples.Shared\ArcGISRuntime.Samples.Shared.projitems" Label="Shared" />
  <Import Project="$(MSBuildToolsPath)\Microsoft.CSharp.targets" />
  <Target Name="EnsureNuGetPackageBuildImports" BeforeTargets="PrepareForBuild">
    <PropertyGroup>
      <ErrorText>This project references NuGet package(s) that are missing on this computer. Use NuGet Package Restore to download them.  For more information, see http://go.microsoft.com/fwlink/?LinkID=322105. The missing file is {0}.</ErrorText>
    </PropertyGroup>
    <Error Condition="!Exists('..\..\..\packages\Esri.ArcGISRuntime.Hydrography.100.2.0\build\net452\Esri.ArcGISRuntime.Hydrography.targets')" Text="$([System.String]::Format('$(ErrorText)', '..\..\..\packages\Esri.ArcGISRuntime.Hydrography.100.2.0\build\net452\Esri.ArcGISRuntime.Hydrography.targets'))" />
  </Target>
  <Import Project="..\..\..\packages\Esri.ArcGISRuntime.WPF.100.2.0\build\net452\Esri.ArcGISRuntime.WPF.targets" Condition="Exists('..\..\..\packages\Esri.ArcGISRuntime.WPF.100.2.0\build\net452\Esri.ArcGISRuntime.WPF.targets')" />
  <Import Project="..\..\..\packages\Esri.ArcGISRuntime.LocalServices.100.2.0\build\net452\Esri.ArcGISRuntime.LocalServices.targets" Condition="Exists('..\..\..\packages\Esri.ArcGISRuntime.LocalServices.100.2.0\build\net452\Esri.ArcGISRuntime.LocalServices.targets')" />
  <Import Project="..\..\..\packages\Esri.ArcGISRuntime.Hydrography.100.2.0\build\net452\Esri.ArcGISRuntime.Hydrography.targets" Condition="Exists('..\..\..\packages\Esri.ArcGISRuntime.Hydrography.100.2.0\build\net452\Esri.ArcGISRuntime.Hydrography.targets')" />
</Project><|MERGE_RESOLUTION|>--- conflicted
+++ resolved
@@ -79,11 +79,9 @@
   </ItemGroup>
   <ItemGroup>
     <!-- JSON Metadata -->
-<<<<<<< HEAD
 	<Content Include="Samples\Data\ListRelatedFeatures\metadata.json">
     <CopyToOutputDirectory>PreserveNewest</CopyToOutputDirectory>
 	</Content>
-=======
     <Content Include="Samples\Analysis\LineOfSightGeoElement\metadata.json">
     <CopyToOutputDirectory>PreserveNewest</CopyToOutputDirectory>
     </Content>
@@ -93,7 +91,6 @@
     <Content Include="Samples\Data\ReadGeoPackage\ReadGeoPackage.jpg">
       <CopyToOutputDirectory>PreserveNewest</CopyToOutputDirectory>
     </Content>
->>>>>>> a411a0fe
 	<Content Include="Samples\LocalServer\LocalServerMapImageLayer\metadata.json">
           <CopyToOutputDirectory>PreserveNewest</CopyToOutputDirectory>
 	</Content>
@@ -355,9 +352,9 @@
   </ItemGroup>
   <ItemGroup>
     <!-- Screenshots -->
-<<<<<<< HEAD
 	<Content Include="Samples\Data\ListRelatedFeatures\ListRelatedFeatures.jpg">
-=======
+  <CopyToOutputDirectory>PreserveNewest</CopyToOutputDirectory>
+    </Content>
     <Content Include="Samples\Analysis\LineOfSightGeoElement\LineOfSightGeoElement.jpg">
       <CopyToOutputDirectory>PreserveNewest</CopyToOutputDirectory>
     </Content>
@@ -365,7 +362,6 @@
     <CopyToOutputDirectory>PreserveNewest</CopyToOutputDirectory>
   </Content>
   <Content Include="Samples\Layers\FeatureLayerRenderingModeScene\FeatureLayerRenderingModeScene.jpg">
->>>>>>> a411a0fe
     <CopyToOutputDirectory>PreserveNewest</CopyToOutputDirectory>
 	</Content>
 	<Content Include="Samples\LocalServer\LocalServerMapImageLayer\LocalServerMapImageLayer.jpg">
@@ -614,11 +610,9 @@
   </ItemGroup>
   <ItemGroup>
     <!-- Sample Code -->
-<<<<<<< HEAD
 	<Compile Include="Samples\Data\ListRelatedFeatures\ListRelatedFeatures.xaml.cs">
 		<DependentUpon>ListRelatedFeatures.xaml</DependentUpon>
   </Compile>
-=======
     <Compile Include="Samples\Analysis\LineOfSightGeoElement\LineOfSightGeoElement.xaml.cs">
       <DependentUpon>LineOfSightGeoElement.xaml</DependentUpon>
       </Compile>
@@ -628,7 +622,6 @@
     <Compile Include="Samples\Data\ReadGeoPackage\ReadGeoPackage.xaml.cs">
       <DependentUpon>ReadGeoPackage.xaml</DependentUpon>
     </Compile>
->>>>>>> a411a0fe
 	<Compile Include="Samples\LocalServer\LocalServerMapImageLayer\LocalServerMapImageLayer.xaml.cs">
 		<DependentUpon>LocalServerMapImageLayer.xaml</DependentUpon>
 	</Compile>
@@ -884,12 +877,10 @@
   </ItemGroup>
   <ItemGroup>
     <!-- Sample XAML -->
-<<<<<<< HEAD
 	<Page Include="Samples\Data\ListRelatedFeatures\ListRelatedFeatures.xaml">
     <Generator>MSBuild:Compile</Generator>
 		<SubType>Designer</SubType>
 	</Page>
-=======
     <Page Include="Samples\Analysis\LineOfSightGeoElement\LineOfSightGeoElement.xaml">
     <Generator>MSBuild:Compile</Generator>
       <SubType>Designer</SubType>
@@ -902,7 +893,6 @@
       <Generator>MSBuild:Compile</Generator>
       <SubType>Designer</SubType>
     </Page>
->>>>>>> a411a0fe
 	<Page Include="Samples\LocalServer\LocalServerMapImageLayer\LocalServerMapImageLayer.xaml">
 		<Generator>MSBuild:Compile</Generator>
 		<SubType>Designer</SubType>
