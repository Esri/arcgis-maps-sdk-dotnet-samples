--- conflicted
+++ resolved
@@ -79,18 +79,12 @@
   </ItemGroup>
   <ItemGroup>
     <!-- JSON Metadata -->
-<<<<<<< HEAD
-    <Content Include="Samples\Analysis\QueryFeatureCountAndExtent\metadata.json">
-      <CopyToOutputDirectory>PreserveNewest</CopyToOutputDirectory>
-    </Content>
-=======
     <Content Include="Samples\Analysis\LineOfSightGeoElement\metadata.json">
     <CopyToOutputDirectory>PreserveNewest</CopyToOutputDirectory>
     </Content>
 	<Content Include="Samples\Analysis\QueryFeatureCountAndExtent\metadata.json">
     <CopyToOutputDirectory>PreserveNewest</CopyToOutputDirectory>
   </Content>
->>>>>>> a411a0fe
     <Content Include="Samples\Data\ReadGeoPackage\ReadGeoPackage.jpg">
       <CopyToOutputDirectory>PreserveNewest</CopyToOutputDirectory>
     </Content>
@@ -358,23 +352,6 @@
   </ItemGroup>
   <ItemGroup>
     <!-- Screenshots -->
-<<<<<<< HEAD
-    <Content Include="Samples\Analysis\QueryFeatureCountAndExtent\QueryFeatureCountAndExtent.jpg">
-      <CopyToOutputDirectory>PreserveNewest</CopyToOutputDirectory>
-    </Content>
-    <Content Include="Samples\Layers\FeatureLayerRenderingModeScene\FeatureLayerRenderingModeScene.jpg">
-      <CopyToOutputDirectory>PreserveNewest</CopyToOutputDirectory>
-    </Content>
-    <Content Include="Samples\LocalServer\LocalServerMapImageLayer\LocalServerMapImageLayer.jpg">
-      <CopyToOutputDirectory>PreserveNewest</CopyToOutputDirectory>
-    </Content>
-    <Content Include="Samples\Layers\FeatureLayerRenderingModeScene\FeatureLayerRenderingModeScene.jpg">
-      <CopyToOutputDirectory>PreserveNewest</CopyToOutputDirectory>
-    </Content>
-    <Content Include="Samples\Data\SymbolizeShapefile\SymbolizeShapefile.jpg">
-      <CopyToOutputDirectory>PreserveNewest</CopyToOutputDirectory>
-    </Content>
-=======
     <Content Include="Samples\Analysis\LineOfSightGeoElement\LineOfSightGeoElement.jpg">
       <CopyToOutputDirectory>PreserveNewest</CopyToOutputDirectory>
     </Content>
@@ -393,7 +370,6 @@
 	<Content Include="Samples\Data\SymbolizeShapefile\SymbolizeShapefile.jpg">
 		<CopyToOutputDirectory>PreserveNewest</CopyToOutputDirectory>
 	</Content>
->>>>>>> a411a0fe
     <Content Include="Samples\Data\GeodatabaseTransactions\GeodatabaseTransactions.jpg">
       <CopyToOutputDirectory>PreserveNewest</CopyToOutputDirectory>
     </Content>
@@ -631,16 +607,11 @@
   </ItemGroup>
   <ItemGroup>
     <!-- Sample Code -->
-<<<<<<< HEAD
-    <Compile Include="Samples\Analysis\QueryFeatureCountAndExtent\QueryFeatureCountAndExtent.xaml.cs">
-      <DependentUpon>QueryFeatureCountAndExtent.xaml</DependentUpon>
-=======
     <Compile Include="Samples\Analysis\LineOfSightGeoElement\LineOfSightGeoElement.xaml.cs">
       <DependentUpon>LineOfSightGeoElement.xaml</DependentUpon>
       </Compile>
 	<Compile Include="Samples\Analysis\QueryFeatureCountAndExtent\QueryFeatureCountAndExtent.xaml.cs">
 		<DependentUpon>QueryFeatureCountAndExtent.xaml</DependentUpon>
->>>>>>> a411a0fe
     </Compile>
     <Compile Include="Samples\Data\ReadGeoPackage\ReadGeoPackage.xaml.cs">
       <DependentUpon>ReadGeoPackage.xaml</DependentUpon>
@@ -903,12 +874,6 @@
   </ItemGroup>
   <ItemGroup>
     <!-- Sample XAML -->
-<<<<<<< HEAD
-    <Page Include="Samples\Analysis\QueryFeatureCountAndExtent\QueryFeatureCountAndExtent.xaml">
-      <Generator>MSBuild:Compile</Generator>
-      <SubType>Designer</SubType>
-    </Page>
-=======
     <Page Include="Samples\Analysis\LineOfSightGeoElement\LineOfSightGeoElement.xaml">
     <Generator>MSBuild:Compile</Generator>
       <SubType>Designer</SubType>
@@ -917,7 +882,6 @@
   <Generator>MSBuild:Compile</Generator>
     <SubType>Designer</SubType>
 	</Page>
->>>>>>> a411a0fe
     <Page Include="Samples\Data\ReadGeoPackage\ReadGeoPackage.xaml">
       <Generator>MSBuild:Compile</Generator>
       <SubType>Designer</SubType>
