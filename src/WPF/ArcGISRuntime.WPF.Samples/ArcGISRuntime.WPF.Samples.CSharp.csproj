--- conflicted
+++ resolved
@@ -76,15 +76,12 @@
   </ItemGroup>
   <ItemGroup>
     <!-- JSON Metadata -->
-<<<<<<< HEAD
     <Content Include="Samples\Analysis\LineOfSightGeoElement\metadata.json">
       <CopyToOutputDirectory>PreserveNewest</CopyToOutputDirectory>
     </Content>
-=======
 	<Content Include="Samples\Data\SymbolizeShapefile\metadata.json">
 		<CopyToOutputDirectory>PreserveNewest</CopyToOutputDirectory>
 	</Content>
->>>>>>> 171f84b1
     <Content Include="Samples\Layers\WmsIdentify\metadata.json">
       <CopyToOutputDirectory>PreserveNewest</CopyToOutputDirectory>
     </Content>
@@ -337,15 +334,12 @@
   </ItemGroup>
   <ItemGroup>
     <!-- Screenshots -->
-<<<<<<< HEAD
     <Content Include="Samples\Analysis\LineOfSightGeoElement\LineOfSightGeoElement.jpg">
       <CopyToOutputDirectory>PreserveNewest</CopyToOutputDirectory>
     </Content>
-=======
 	<Content Include="Samples\Data\SymbolizeShapefile\SymbolizeShapefile.jpg">
 		<CopyToOutputDirectory>PreserveNewest</CopyToOutputDirectory>
 	</Content>
->>>>>>> 171f84b1
     <Content Include="Samples\Data\GeodatabaseTransactions\GeodatabaseTransactions.jpg">
       <CopyToOutputDirectory>PreserveNewest</CopyToOutputDirectory>
     </Content>
@@ -583,15 +577,12 @@
   </ItemGroup>
   <ItemGroup>
     <!-- Sample Code -->
-<<<<<<< HEAD
     <Compile Include="Samples\Analysis\LineOfSightGeoElement\LineOfSightGeoElement.xaml.cs">
       <DependentUpon>LineOfSightGeoElement.xaml</DependentUpon>
     </Compile>
-=======
 	<Compile Include="Samples\Data\SymbolizeShapefile\SymbolizeShapefile.xaml.cs">
 		<DependentUpon>SymbolizeShapefile.xaml</DependentUpon>
 	</Compile>
->>>>>>> 171f84b1
     <Compile Include="Samples\Hydrography\SelectEncFeatures\SelectEncFeatures.xaml.cs">
       <DependentUpon>SelectEncFeatures.xaml</DependentUpon>
     </Compile>
@@ -838,17 +829,14 @@
   </ItemGroup>
   <ItemGroup>
     <!-- Sample XAML -->
-<<<<<<< HEAD
     <Page Include="Samples\Analysis\LineOfSightGeoElement\LineOfSightGeoElement.xaml">
       <Generator>MSBuild:Compile</Generator>
       <SubType>Designer</SubType>
     </Page>
-=======
 	<Page Include="Samples\Data\SymbolizeShapefile\SymbolizeShapefile.xaml">
 		<Generator>MSBuild:Compile</Generator>
 		<SubType>Designer</SubType>
 	</Page>
->>>>>>> 171f84b1
     <Page Include="Samples\Hydrography\SelectEncFeatures\SelectEncFeatures.xaml">
       <Generator>MSBuild:Compile</Generator>
       <SubType>Designer</SubType>
