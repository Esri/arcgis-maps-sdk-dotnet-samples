--- conflicted
+++ resolved
@@ -86,14 +86,10 @@
     <Content Include="Samples\LayersAndData\GenerateGeodatabase\metadata.json">
       <CopyToOutputDirectory>PreserveNewest</CopyToOutputDirectory>
     </Content>
-<<<<<<< HEAD
     <Content Include="Samples\LayersAndData\ServiceFeatureTableCache\metadata.json">
-=======
-    <Content Include="Samples\Data\ReadShapefileMetadata\metadata.json">
-      <CopyToOutputDirectory>PreserveNewest</CopyToOutputDirectory>
-    </Content>
-    <Content Include="Samples\Data\ServiceFeatureTableCache\metadata.json">
->>>>>>> 1c6cd101
+      <CopyToOutputDirectory>PreserveNewest</CopyToOutputDirectory>
+    </Content>
+    <Content Include="Samples\LayersAndData\ReadShapefileMetadata\metadata.json">
       <CopyToOutputDirectory>PreserveNewest</CopyToOutputDirectory>
     </Content>
     <Content Include="Samples\LayersAndData\ServiceFeatureTableManualCache\metadata.json">
@@ -111,8 +107,9 @@
     <Content Include="Samples\Analysis\AnalyzeViewshed\metadata.json">
       <CopyToOutputDirectory>PreserveNewest</CopyToOutputDirectory>
     </Content>
-    <Content Include="Samples\LayersAndData\WmsLayerUrl\metadata.json" />
-    <Content Include="Samples\LayersAndData\WmsLayerUrl\WmsLayerUrl.jpg" />
+    <Content Include="Samples\LayersAndData\WmsLayerUrl\metadata.json">
+      <CopyToOutputDirectory>PreserveNewest</CopyToOutputDirectory>
+    </Content>
     <Content Include="Samples\MapsAndVisualization\AddGraphicsRenderer\metadata.json">
       <CopyToOutputDirectory>PreserveNewest</CopyToOutputDirectory>
     </Content>
@@ -305,14 +302,10 @@
     <Content Include="Samples\Analysis\AnalyzeHotspots\AnalyzeHotspots.jpg">
       <CopyToOutputDirectory>PreserveNewest</CopyToOutputDirectory>
     </Content>
-<<<<<<< HEAD
     <Content Include="Samples\LayersAndData\EditAndSyncFeatures\EditAndSyncFeatures.jpg">
-=======
-    <Content Include="Samples\Data\ReadShapefileMetadata\ReadShapefileMetadata.jpg">
-      <CopyToOutputDirectory>PreserveNewest</CopyToOutputDirectory>
-    </Content>
-    <Content Include="Samples\Data\ServiceFeatureTableCache\ServiceFeatureTableCache.jpg">
->>>>>>> 1c6cd101
+      <CopyToOutputDirectory>PreserveNewest</CopyToOutputDirectory>
+    </Content>
+    <Content Include="Samples\LayersAndData\ReadShapefileMetadata\ReadShapefileMetadata.jpg">
       <CopyToOutputDirectory>PreserveNewest</CopyToOutputDirectory>
     </Content>
     <Content Include="Samples\LayersAndData\FeatureLayerQuery\FeatureLayerQuery.jpg">
@@ -421,6 +414,9 @@
       <CopyToOutputDirectory>PreserveNewest</CopyToOutputDirectory>
     </Content>
     <Content Include="Samples\LayersAndData\WmsServiceCatalog\WmsServiceCatalog.jpg">
+      <CopyToOutputDirectory>PreserveNewest</CopyToOutputDirectory>
+    </Content>
+    <Content Include="Samples\LayersAndData\WmsLayerUrl\WmsLayerUrl.jpg">
       <CopyToOutputDirectory>PreserveNewest</CopyToOutputDirectory>
     </Content>
     <Content Include="Samples\LayersAndData\WMTSLayer\WMTSLayer.jpg">
@@ -516,6 +512,9 @@
     <Compile Include="Samples\Analysis\AnalyzeHotspots\AnalyzeHotspots.xaml.cs">
       <DependentUpon>AnalyzeHotspots.xaml</DependentUpon>
     </Compile>
+    <Compile Include="Samples\LayersAndData\ReadShapefileMetadata\ReadShapefileMetadata.xaml.cs">
+      <DependentUpon>ReadShapefileMetadata.xaml</DependentUpon>
+    </Compile>
     <Compile Include="Samples\LayersAndData\EditAndSyncFeatures\EditAndSyncFeatures.xaml.cs">
       <DependentUpon>EditAndSyncFeatures.xaml</DependentUpon>
     </Compile>
@@ -531,17 +530,10 @@
     <Compile Include="Samples\LayersAndData\GenerateGeodatabase\GenerateGeodatabase.xaml.cs">
       <DependentUpon>GenerateGeodatabase.xaml</DependentUpon>
     </Compile>
-<<<<<<< HEAD
     <Compile Include="Samples\LayersAndData\ListGeodatabaseVersions\ListGeodatabaseVersions.xaml.cs">
       <DependentUpon>ListGeodatabaseVersions.xaml</DependentUpon>
     </Compile>
     <Compile Include="Samples\LayersAndData\ServiceFeatureTableCache\ServiceFeatureTableCache.xaml.cs">
-=======
-    <Compile Include="Samples\Data\ReadShapefileMetadata\ReadShapefileMetadata.xaml.cs">
-      <DependentUpon>ReadShapefileMetadata.xaml</DependentUpon>
-    </Compile>
-    <Compile Include="Samples\Data\ServiceFeatureTableCache\ServiceFeatureTableCache.xaml.cs">
->>>>>>> 1c6cd101
       <DependentUpon>ServiceFeatureTableCache.xaml</DependentUpon>
     </Compile>
     <Compile Include="Samples\LayersAndData\ServiceFeatureTableManualCache\ServiceFeatureTableManualCache.xaml.cs">
@@ -740,6 +732,10 @@
       <Generator>MSBuild:Compile</Generator>
       <SubType>Designer</SubType>
     </Page>
+    <Page Include="Samples\LayersAndData\ReadShapefileMetadata\ReadShapefileMetadata.xaml">
+      <Generator>MSBuild:Compile</Generator>
+      <SubType>Designer</SubType>
+    </Page>
     <Page Include="Samples\LayersAndData\EditAndSyncFeatures\EditAndSyncFeatures.xaml">
       <Generator>MSBuild:Compile</Generator>
       <SubType>Designer</SubType>
@@ -760,16 +756,7 @@
       <Generator>MSBuild:Compile</Generator>
       <SubType>Designer</SubType>
     </Page>
-<<<<<<< HEAD
     <Page Include="Samples\LayersAndData\ListGeodatabaseVersions\ListGeodatabaseVersions.xaml">
-=======
-    <Page Include="Samples\Data\ReadShapefileMetadata\ReadShapefileMetadata.xaml">
-      <Generator>MSBuild:Compile</Generator>
-      <SubType>Designer</SubType>
-    </Page>
-    <Page Include="Samples\Data\ServiceFeatureTableCache\ServiceFeatureTableCache.xaml">
-      <SubType>Designer</SubType>
->>>>>>> 1c6cd101
       <Generator>MSBuild:Compile</Generator>
       <SubType>Designer</SubType>
     </Page>
