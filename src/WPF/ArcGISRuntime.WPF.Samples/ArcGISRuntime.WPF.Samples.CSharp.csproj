--- conflicted
+++ resolved
@@ -730,14 +730,13 @@
     <Content Include="Samples\Map\SearchPortalMaps\metadata.json">
       <CopyToOutputDirectory>PreserveNewest</CopyToOutputDirectory>
     </Content>
-<<<<<<< HEAD
     <Content Include="Samples\NetworkAnalysis\FindRoute\metadata.json">
-=======
+      <CopyToOutputDirectory>PreserveNewest</CopyToOutputDirectory>
+    </Content>
     <Content Include="Samples\Layers\WMTSLayer\metadata.json">
       <CopyToOutputDirectory>PreserveNewest</CopyToOutputDirectory>
     </Content>
     <Content Include="Samples\MapView\ShowCallout\metadata.json">
->>>>>>> 3697e3a9
       <CopyToOutputDirectory>PreserveNewest</CopyToOutputDirectory>
     </Content>
   </ItemGroup>
