--- conflicted
+++ resolved
@@ -1443,12 +1443,9 @@
     </Content>    
     <Content Include="Samples\Layers\RasterHillshade\metadata.json">
       <CopyToOutputDirectory>PreserveNewest</CopyToOutputDirectory>
-<<<<<<< HEAD
-=======
     </Content>    
     <Content Include="Samples\GeometryEngine\ListTransformations\metadata.json">
       <CopyToOutputDirectory>PreserveNewest</CopyToOutputDirectory>
->>>>>>> 97468f0d
     </Content>
   </ItemGroup>
   <ItemGroup />
