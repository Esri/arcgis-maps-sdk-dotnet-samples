﻿<?xml version="1.0" encoding="utf-8"?>
<Project ToolsVersion="14.0" DefaultTargets="Build" xmlns="http://schemas.microsoft.com/developer/msbuild/2003">
  <Import Project="$(MSBuildExtensionsPath)\$(MSBuildToolsVersion)\Microsoft.Common.props" Condition="Exists('$(MSBuildExtensionsPath)\$(MSBuildToolsVersion)\Microsoft.Common.props')" />
  <PropertyGroup>
    <Configuration Condition=" '$(Configuration)' == '' ">Debug</Configuration>
    <Platform Condition=" '$(Platform)' == '' ">AnyCPU</Platform>
    <ProjectGuid>{0568FD2B-DA73-434C-B955-4A149465C535}</ProjectGuid>
    <OutputType>Library</OutputType>
    <AppDesignerFolder>Properties</AppDesignerFolder>
    <RootNamespace>ArcGISRuntime.WPF</RootNamespace>
    <AssemblyName>ArcGISRuntime.WPF.Samples</AssemblyName>
    <TargetFrameworkVersion>v4.5.2</TargetFrameworkVersion>
    <FileAlignment>512</FileAlignment>
    <NuGetPackageImportStamp>
    </NuGetPackageImportStamp>
    <TargetFrameworkProfile />
  </PropertyGroup>
  <PropertyGroup Condition=" '$(Configuration)|$(Platform)' == 'Debug|AnyCPU' ">
    <DebugSymbols>true</DebugSymbols>
    <DebugType>full</DebugType>
    <Optimize>false</Optimize>
    <OutputPath>..\..\..\output\WPF\debug\</OutputPath>
    <DefineConstants>DEBUG;TRACE</DefineConstants>
    <ErrorReport>prompt</ErrorReport>
    <WarningLevel>4</WarningLevel>
  </PropertyGroup>
  <PropertyGroup Condition=" '$(Configuration)|$(Platform)' == 'Release|AnyCPU' ">
    <DebugType>pdbonly</DebugType>
    <Optimize>true</Optimize>
    <OutputPath>..\..\..\output\WPF\release\</OutputPath>
    <DefineConstants>TRACE</DefineConstants>
    <ErrorReport>prompt</ErrorReport>
    <WarningLevel>4</WarningLevel>
  </PropertyGroup>
  <ItemGroup>
    <Reference Include="Esri.ArcGISRuntime, Version=100.2.0.0, Culture=neutral, PublicKeyToken=8fc3cc631e44ad86, processorArchitecture=MSIL">
      <HintPath>..\..\..\packages\Esri.ArcGISRuntime.WPF.100.2.0\lib\net452\Esri.ArcGISRuntime.dll</HintPath>
      <Private>True</Private>
    </Reference>
    <Reference Include="Microsoft.CSharp" />
    <Reference Include="PresentationCore" />
    <Reference Include="PresentationFramework" />
    <Reference Include="System" />
    <Reference Include="System.Core" />
    <Reference Include="System.Drawing" />
    <Reference Include="System.IO.Compression" />
    <Reference Include="System.Net.Http.WebRequest" />
    <Reference Include="System.Runtime.Serialization" />
    <Reference Include="System.Windows" />
    <Reference Include="System.Xaml" />
    <Reference Include="System.Xml.Linq" />
    <Reference Include="System.Data.DataSetExtensions" />
    <Reference Include="System.Data" />
    <Reference Include="System.Net.Http" />
    <Reference Include="System.Xml" />
    <Reference Include="WindowsBase" />
  </ItemGroup>
  <ItemGroup>
    <Compile Include="Properties\AssemblyInfo.cs" />
    <Compile Include="Samples\Data\StatisticalQuery\StatisticalQuery.xaml.cs">
      <DependentUpon>StatisticalQuery.xaml</DependentUpon>
    </Compile>
    <Compile Include="Samples\Data\GenerateGeodatabase\GenerateGeodatabase.xaml.cs">
      <DependentUpon>GenerateGeodatabase.xaml</DependentUpon>
    </Compile>
    <Compile Include="Samples\Data\StatsQueryGroupAndSort\StatsQueryGroupAndSort.xaml.cs">
      <DependentUpon>StatsQueryGroupAndSort.xaml</DependentUpon>
    </Compile>
    <Compile Include="Samples\Geoprocessing\AnalyzeHotspots\AnalyzeHotspots.xaml.cs">
      <DependentUpon>AnalyzeHotspots.xaml</DependentUpon>
    </Compile>
    <Compile Include="Samples\Geoprocessing\AnalyzeViewshed\AnalyzeViewshed.xaml.cs">
      <DependentUpon>AnalyzeViewshed.xaml</DependentUpon>
    </Compile>
    <Compile Include="Samples\Geoprocessing\ListGeodatabaseVersions\ListGeodatabaseVersions.xaml.cs">
      <DependentUpon>ListGeodatabaseVersions.xaml</DependentUpon>
    </Compile>
    <Compile Include="Samples\GraphicsOverlay\AddGraphicsRenderer\AddGraphicsRenderer.xaml.cs">
      <DependentUpon>AddGraphicsRenderer.xaml</DependentUpon>
    </Compile>
    <Compile Include="Samples\GraphicsOverlay\IdentifyGraphics\IdentifyGraphics.xaml.cs">
      <DependentUpon>IdentifyGraphics.xaml</DependentUpon>
    </Compile>
    <Compile Include="Samples\Data\ServiceFeatureTableCache\ServiceFeatureTableCache.xaml.cs">
      <DependentUpon>ServiceFeatureTableCache.xaml</DependentUpon>
    </Compile>
    <Compile Include="Samples\Data\ServiceFeatureTableManualCache\ServiceFeatureTableManualCache.xaml.cs">
      <DependentUpon>ServiceFeatureTableManualCache.xaml</DependentUpon>
    </Compile>
    <Compile Include="Samples\Data\ServiceFeatureTableNoCache\ServiceFeatureTableNoCache.xaml.cs">
      <DependentUpon>ServiceFeatureTableNoCache.xaml</DependentUpon>
    </Compile>
    <Compile Include="Samples\Data\FeatureLayerQuery\FeatureLayerQuery.xaml.cs">
      <DependentUpon>FeatureLayerQuery.xaml</DependentUpon>
    </Compile>
    <Compile Include="Samples\GraphicsOverlay\SketchOnMap\SketchOnMap.xaml.cs">
      <DependentUpon>SketchOnMap.xaml</DependentUpon>
    </Compile>
    <Compile Include="Samples\Layers\ArcGISMapImageLayerUrl\ArcGISMapImageLayerUrl.xaml.cs">
      <DependentUpon>ArcGISMapImageLayerUrl.xaml</DependentUpon>
    </Compile>
    <Compile Include="Samples\Layers\ArcGISTiledLayerUrl\ArcGISTiledLayerUrl.xaml.cs">
      <DependentUpon>ArcGISTiledLayerUrl.xaml</DependentUpon>
    </Compile>
    <Compile Include="Samples\Layers\ArcGISVectorTiledLayerUrl\ArcGISVectorTiledLayerUrl.xaml.cs">
      <DependentUpon>ArcGISVectorTiledLayerUrl.xaml</DependentUpon>
    </Compile>
    <Compile Include="Samples\Layers\ChangeSublayerVisibility\ChangeSublayerVisibility.xaml.cs">
      <DependentUpon>ChangeSublayerVisibility.xaml</DependentUpon>
    </Compile>
    <Compile Include="Samples\Layers\ChangeFeatureLayerRenderer\ChangeFeatureLayerRenderer.xaml.cs">
      <DependentUpon>ChangeFeatureLayerRenderer.xaml</DependentUpon>
    </Compile>
    <Compile Include="Samples\Layers\CreateFeatureCollectionLayer\CreateFeatureCollectionLayer.xaml.cs">
      <DependentUpon>CreateFeatureCollectionLayer.xaml</DependentUpon>
    </Compile>
    <Compile Include="Samples\Layers\FeatureCollectionLayerFromPortal\FeatureCollectionLayerFromPortal.xaml.cs">
      <DependentUpon>FeatureCollectionLayerFromPortal.xaml</DependentUpon>
    </Compile>
    <Compile Include="Samples\Layers\FeatureCollectionLayerFromQuery\FeatureCollectionLayerFromQuery.xaml.cs">
      <DependentUpon>FeatureCollectionLayerFromQuery.xaml</DependentUpon>
    </Compile>
    <Compile Include="Samples\Layers\FeatureLayerSelection\FeatureLayerSelection.xaml.cs">
      <DependentUpon>FeatureLayerSelection.xaml</DependentUpon>
    </Compile>
    <Compile Include="Samples\Layers\FeatureLayerUrl\FeatureLayerUrl.xaml.cs">
      <DependentUpon>FeatureLayerUrl.xaml</DependentUpon>
    </Compile>
    <Compile Include="Samples\Layers\RasterLayerImageServiceRaster\RasterLayerImageServiceRaster.xaml.cs">
      <DependentUpon>RasterLayerImageServiceRaster.xaml</DependentUpon>
    </Compile>
    <Compile Include="Samples\Layers\RasterLayerRasterFunction\RasterLayerRasterFunction.xaml.cs">
      <DependentUpon>RasterLayerRasterFunction.xaml</DependentUpon>
    </Compile>
    <Compile Include="Samples\Layers\SceneLayerUrl\SceneLayerUrl.xaml.cs">
      <DependentUpon>SceneLayerUrl.xaml</DependentUpon>
    </Compile>
    <Compile Include="Samples\Layers\WMSLayerUrl\WMSLayerUrl.xaml.cs">
      <DependentUpon>WmsLayerUrl.xaml</DependentUpon>
    </Compile>
    <Compile Include="Samples\Layers\WmsServiceCatalog\WmsServiceCatalog.xaml.cs">
      <DependentUpon>WmsServiceCatalog.xaml</DependentUpon>
    </Compile>
    <Compile Include="Samples\Layers\WMTSLayer\WMTSLayer.xaml.cs">
      <DependentUpon>WMTSLayer.xaml</DependentUpon>
    </Compile>
    <Compile Include="Samples\Location\DisplayDeviceLocation\DisplayDeviceLocation.xaml.cs">
      <DependentUpon>DisplayDeviceLocation.xaml</DependentUpon>
    </Compile>
    <Compile Include="Samples\MapView\ChangeTimeExtent\ChangeTimeExtent.xaml.cs">
      <DependentUpon>ChangeTimeExtent.xaml</DependentUpon>
    </Compile>
    <Compile Include="Samples\MapView\ShowMagnifier\ShowMagnifier.xaml.cs">
      <DependentUpon>ShowMagnifier.xaml</DependentUpon>
    </Compile>
    <Compile Include="Samples\MapView\TakeScreenshot\TakeScreenshot.xaml.cs">
      <DependentUpon>TakeScreenshot.xaml</DependentUpon>
    </Compile>
    <Compile Include="Samples\Map\AuthorMap\AuthorMap.xaml.cs">
      <DependentUpon>AuthorMap.xaml</DependentUpon>
    </Compile>
    <Compile Include="Samples\Map\ManageBookmarks\ManageBookmarks.xaml.cs">
      <DependentUpon>ManageBookmarks.xaml</DependentUpon>
    </Compile>
    <Compile Include="Samples\Map\OpenMobileMap\OpenMobileMap.xaml.cs">
      <DependentUpon>OpenMobileMap.xaml</DependentUpon>
    </Compile>
    <Compile Include="Samples\Map\SearchPortalMaps\SearchPortalMaps.xaml.cs">
      <DependentUpon>SearchPortalMaps.xaml</DependentUpon>
    </Compile>
    <Compile Include="Samples\Map\SetMinMaxScale\SetMinMaxScale.xaml.cs">
      <DependentUpon>SetMinMaxScale.xaml</DependentUpon>
    </Compile>
    <Compile Include="Samples\MapView\DisplayLayerViewState\DisplayLayerViewState.xaml.cs">
      <DependentUpon>DisplayLayerViewState.xaml</DependentUpon>
    </Compile>
    <Compile Include="Samples\MapView\DisplayDrawingStatus\DisplayDrawingStatus.xaml.cs">
      <DependentUpon>DisplayDrawingStatus.xaml</DependentUpon>
    </Compile>
    <Compile Include="Samples\Map\AccessLoadStatus\AccessLoadStatus.xaml.cs">
      <DependentUpon>AccessLoadStatus.xaml</DependentUpon>
    </Compile>
    <Compile Include="Samples\Map\ChangeBasemap\ChangeBasemap.xaml.cs">
      <DependentUpon>ChangeBasemap.xaml</DependentUpon>
    </Compile>
    <Compile Include="Samples\Map\DisplayMap\DisplayMap.xaml.cs">
      <DependentUpon>DisplayMap.xaml</DependentUpon>
    </Compile>
    <Compile Include="Samples\Layers\FeatureLayerDefinitionExpression\FeatureLayerDefinitionExpression.xaml.cs">
      <DependentUpon>FeatureLayerDefinitionExpression.xaml</DependentUpon>
    </Compile>
    <Compile Include="Samples\Map\OpenMapURL\OpenMapURL.xaml.cs">
      <DependentUpon>OpenMapURL.xaml</DependentUpon>
    </Compile>
    <Compile Include="Samples\MapView\MapRotation\MapRotation.xaml.cs">
      <DependentUpon>MapRotation.xaml</DependentUpon>
    </Compile>
    <Compile Include="Samples\Map\SetInitialMapLocation\SetInitialMapLocation.xaml.cs">
      <DependentUpon>SetInitialMapLocation.xaml</DependentUpon>
    </Compile>
    <Compile Include="Samples\Map\SetInitialMapArea\SetInitialMapArea.xaml.cs">
      <DependentUpon>SetInitialMapArea.xaml</DependentUpon>
    </Compile>
    <Compile Include="Samples\Map\SetMapSpatialReference\SetMapSpatialReference.xaml.cs">
      <DependentUpon>SetMapSpatialReference.xaml</DependentUpon>
    </Compile>
    <Compile Include="Samples\NetworkAnalysis\FindRoute\FindRoute.xaml.cs">
      <DependentUpon>FindRoute.xaml</DependentUpon>
    </Compile>
    <Compile Include="Samples\Symbology\UseDistanceCompositeSym\UseDistanceCompositeSym.xaml.cs">
      <DependentUpon>UseDistanceCompositeSym.xaml</DependentUpon>
    </Compile>
    <Compile Include="Samples\Symbology\RenderPictureMarkers\RenderPictureMarkers.xaml.cs">
      <DependentUpon>RenderPictureMarkers.xaml</DependentUpon>
    </Compile>
    <Compile Include="Samples\Symbology\RenderSimpleMarkers\RenderSimpleMarkers.xaml.cs">
      <DependentUpon>RenderSimpleMarkers.xaml</DependentUpon>
    </Compile>
    <Compile Include="Samples\Symbology\RenderUniqueValues\RenderUniqueValues.xaml.cs">
      <DependentUpon>RenderUniqueValues.xaml</DependentUpon>
    </Compile>
    <Compile Include="Samples\MapView\ChangeViewpoint\ChangeViewpoint.xaml.cs">
      <DependentUpon>ChangeViewpoint.xaml</DependentUpon>
    </Compile>
    <Compile Include="Samples\Tutorial\AuthorEditSaveMap\AuthorEditSaveMap.xaml.cs">
      <DependentUpon>AuthorEditSaveMap.xaml</DependentUpon>
    </Compile>
    <Compile Include="Samples\Search\FindAddress\FindAddress.xaml.cs">
      <DependentUpon>FindAddress.xaml</DependentUpon>
    </Compile>
    <Compile Include="Samples\MapView\ShowCallout\ShowCallout.xaml.cs">
      <DependentUpon>ShowCallout.xaml</DependentUpon>
    </Compile>
  </ItemGroup>
  <ItemGroup>
    <Content Include="groups.json">
      <CopyToOutputDirectory>PreserveNewest</CopyToOutputDirectory>
    </Content>
    <Content Include="Samples\Data\StatisticalQuery\StatisticalQuery.jpg">
      <CopyToOutputDirectory>PreserveNewest</CopyToOutputDirectory>
    </Content>
    <Content Include="Samples\Data\GenerateGeodatabase\GenerateGeodatabase.jpg">
      <CopyToOutputDirectory>PreserveNewest</CopyToOutputDirectory>
    </Content>
    <Content Include="Samples\Data\StatsQueryGroupAndSort\StatsQueryGroupAndSort.jpg">
      <CopyToOutputDirectory>PreserveNewest</CopyToOutputDirectory>
    </Content>
    <Content Include="Samples\GraphicsOverlay\SketchOnMap\SketchOnMap.jpg">
      <CopyToOutputDirectory>PreserveNewest</CopyToOutputDirectory>
    </Content>
    <Content Include="Samples\Layers\RasterLayerImageServiceRaster\RasterLayerImageServiceRaster.jpg">
      <CopyToOutputDirectory>PreserveNewest</CopyToOutputDirectory>
    </Content>
    <Content Include="Samples\Layers\SceneLayerUrl\SceneLayerUrl.jpg">
      <CopyToOutputDirectory>PreserveNewest</CopyToOutputDirectory>
    </Content>
    <Content Include="Samples\Layers\RasterLayerRasterFunction\RasterLayerRasterFunction.jpg">
      <CopyToOutputDirectory>PreserveNewest</CopyToOutputDirectory>
    </Content>
    <Content Include="Samples\Layers\WMSLayerUrl\WMSLayerUrl.jpg">
      <CopyToOutputDirectory>PreserveNewest</CopyToOutputDirectory>
    </Content>
    <Content Include="Samples\Layers\WmsServiceCatalog\WmsServiceCatalog.jpg">
      <CopyToOutputDirectory>PreserveNewest</CopyToOutputDirectory>
    </Content>
    <Content Include="Samples\MapView\ShowCallout\ShowCallout.jpg">
      <CopyToOutputDirectory>PreserveNewest</CopyToOutputDirectory>
    </Content>
    <Content Include="Samples\Layers\WMTSLayer\WMTSLayer.jpg">
      <CopyToOutputDirectory>PreserveNewest</CopyToOutputDirectory>
    </Content>
    <Content Include="Samples\MapView\ShowMagnifier\ShowMagnifier.jpg">
      <CopyToOutputDirectory>PreserveNewest</CopyToOutputDirectory>
    </Content>
    <Content Include="Samples\Map\OpenMobileMap\OpenMobileMap.jpg">
      <CopyToOutputDirectory>PreserveNewest</CopyToOutputDirectory>
    </Content>
    <Content Include="Samples\Map\SearchPortalMaps\SearchPortalMaps.jpg">
      <CopyToOutputDirectory>PreserveNewest</CopyToOutputDirectory>
    </Content>
    <Content Include="Samples\NetworkAnalysis\FindRoute\FindRoute.jpg">
      <CopyToOutputDirectory>PreserveNewest</CopyToOutputDirectory>
    </Content>
    <Content Include="Samples\Symbology\UseDistanceCompositeSym\UseDistanceCompositeSym.jpg">
      <CopyToOutputDirectory>PreserveNewest</CopyToOutputDirectory>
    </Content>
    <Content Include="Samples\Tutorial\AuthorEditSaveMap\AuthorEditSaveMap.jpg">
      <CopyToOutputDirectory>PreserveNewest</CopyToOutputDirectory>
    </Content>
    <EmbeddedResource Include="Resources\PictureMarkerSymbols\pin_star_blue.png" />
    <Content Include="Samples\Geoprocessing\AnalyzeHotspots\AnalyzeHotspots.jpg">
      <CopyToOutputDirectory>PreserveNewest</CopyToOutputDirectory>
    </Content>
    <Content Include="Samples\Geoprocessing\AnalyzeViewshed\AnalyzeViewshed.jpg">
      <CopyToOutputDirectory>PreserveNewest</CopyToOutputDirectory>
    </Content>
    <Content Include="Samples\Geoprocessing\ListGeodatabaseVersions\ListGeodatabaseVersions.jpg">
      <CopyToOutputDirectory>PreserveNewest</CopyToOutputDirectory>
    </Content>
    <Content Include="Samples\GraphicsOverlay\AddGraphicsRenderer\AddGraphicsRenderer.jpg">
      <CopyToOutputDirectory>PreserveNewest</CopyToOutputDirectory>
    </Content>
    <Content Include="Samples\GraphicsOverlay\IdentifyGraphics\IdentifyGraphics.jpg">
      <CopyToOutputDirectory>PreserveNewest</CopyToOutputDirectory>
    </Content>
    <Content Include="Samples\Data\ServiceFeatureTableCache\ServiceFeatureTableCache.jpg">
      <CopyToOutputDirectory>PreserveNewest</CopyToOutputDirectory>
    </Content>
    <Content Include="Samples\Data\ServiceFeatureTableManualCache\ServiceFeatureTableManualCache.jpg">
      <CopyToOutputDirectory>PreserveNewest</CopyToOutputDirectory>
    </Content>
    <Content Include="Samples\Data\ServiceFeatureTableNoCache\ServiceFeatureTableNoCache.jpg">
      <CopyToOutputDirectory>PreserveNewest</CopyToOutputDirectory>
    </Content>
    <Content Include="Samples\Data\FeatureLayerQuery\FeatureLayerQuery.jpg">
      <CopyToOutputDirectory>PreserveNewest</CopyToOutputDirectory>
    </Content>
    <Content Include="Samples\Layers\ArcGISMapImageLayerUrl\ArcGISMapImageLayerUrl.jpg">
      <CopyToOutputDirectory>PreserveNewest</CopyToOutputDirectory>
    </Content>
    <Content Include="Samples\Layers\ArcGISTiledLayerUrl\ArcGISTiledLayerUrl.jpg">
      <CopyToOutputDirectory>PreserveNewest</CopyToOutputDirectory>
    </Content>
    <Content Include="Samples\Layers\ArcGISVectorTiledLayerUrl\ArcGISVectorTiledLayerUrl.jpg">
      <CopyToOutputDirectory>PreserveNewest</CopyToOutputDirectory>
    </Content>
    <Content Include="Samples\Layers\ChangeSublayerVisibility\ChangeSublayerVisibility.jpg">
      <CopyToOutputDirectory>PreserveNewest</CopyToOutputDirectory>
    </Content>
    <Content Include="Samples\Layers\ChangeFeatureLayerRenderer\ChangeFeatureLayerRenderer.jpg">
      <CopyToOutputDirectory>PreserveNewest</CopyToOutputDirectory>
    </Content>
    <Content Include="Samples\Layers\CreateFeatureCollectionLayer\CreateFeatureCollectionLayer.jpg">
      <CopyToOutputDirectory>PreserveNewest</CopyToOutputDirectory>
    </Content>
    <Content Include="Samples\Layers\FeatureCollectionLayerFromPortal\FeatureCollectionLayerFromPortal.jpg">
      <CopyToOutputDirectory>PreserveNewest</CopyToOutputDirectory>
    </Content>
    <Content Include="Samples\Layers\FeatureCollectionLayerFromQuery\FeatureCollectionLayerFromQuery.jpg">
      <CopyToOutputDirectory>PreserveNewest</CopyToOutputDirectory>
    </Content>
    <Content Include="Samples\Layers\FeatureLayerSelection\FeatureLayerSelection.jpg">
      <CopyToOutputDirectory>PreserveNewest</CopyToOutputDirectory>
    </Content>
    <Content Include="Samples\Layers\FeatureLayerUrl\FeatureLayerUrl.jpg">
      <CopyToOutputDirectory>PreserveNewest</CopyToOutputDirectory>
    </Content>
    <Content Include="Samples\Location\DisplayDeviceLocation\DisplayDeviceLocation.jpg">
      <CopyToOutputDirectory>PreserveNewest</CopyToOutputDirectory>
    </Content>
    <Content Include="Samples\MapView\TakeScreenshot\TakeScreenshot.jpg">
      <CopyToOutputDirectory>PreserveNewest</CopyToOutputDirectory>
    </Content>
    <Content Include="Samples\Map\AuthorMap\AuthorMap.jpg">
      <CopyToOutputDirectory>PreserveNewest</CopyToOutputDirectory>
    </Content>
    <Content Include="Samples\Map\ManageBookmarks\ManageBookmarks.jpg">
      <CopyToOutputDirectory>PreserveNewest</CopyToOutputDirectory>
    </Content>
    <Content Include="Samples\Map\SetMinMaxScale\SetMinMaxScale.jpg">
      <CopyToOutputDirectory>PreserveNewest</CopyToOutputDirectory>
    </Content>
    <Content Include="Samples\MapView\DisplayLayerViewState\DisplayLayerViewState.jpg">
      <CopyToOutputDirectory>PreserveNewest</CopyToOutputDirectory>
    </Content>
    <Content Include="Samples\MapView\DisplayDrawingStatus\DisplayDrawingStatus.jpg">
      <CopyToOutputDirectory>PreserveNewest</CopyToOutputDirectory>
    </Content>
    <Content Include="Samples\Map\AccessLoadStatus\AccessLoadStatus.jpg">
      <CopyToOutputDirectory>PreserveNewest</CopyToOutputDirectory>
    </Content>
    <Content Include="Samples\Map\ChangeBasemap\ChangeBasemap.jpg">
      <CopyToOutputDirectory>PreserveNewest</CopyToOutputDirectory>
    </Content>
    <Content Include="Samples\Map\DisplayMap\DisplayMap.jpg">
      <CopyToOutputDirectory>PreserveNewest</CopyToOutputDirectory>
    </Content>
    <Content Include="Samples\Layers\FeatureLayerDefinitionExpression\FeatureLayerDefinitionExpression.jpg">
      <CopyToOutputDirectory>PreserveNewest</CopyToOutputDirectory>
    </Content>
    <Content Include="Samples\Map\OpenMapURL\OpenMapURL.jpg">
      <CopyToOutputDirectory>PreserveNewest</CopyToOutputDirectory>
    </Content>
    <Content Include="Samples\MapView\MapRotation\MapRotation.jpg">
      <CopyToOutputDirectory>PreserveNewest</CopyToOutputDirectory>
    </Content>
    <Content Include="Samples\Map\SetInitialMapLocation\SetInitialMapLocation.jpg">
      <CopyToOutputDirectory>PreserveNewest</CopyToOutputDirectory>
    </Content>
    <Content Include="Samples\Map\SetInitialMapArea\SetInitialMapArea.jpg">
      <CopyToOutputDirectory>PreserveNewest</CopyToOutputDirectory>
    </Content>
    <Content Include="Samples\Map\SetMapSpatialReference\SetMapSpatialReference.jpg">
      <CopyToOutputDirectory>PreserveNewest</CopyToOutputDirectory>
    </Content>
    <Content Include="Samples\Symbology\RenderPictureMarkers\RenderPictureMarkers.jpg">
      <CopyToOutputDirectory>PreserveNewest</CopyToOutputDirectory>
    </Content>
    <Content Include="Samples\Symbology\RenderSimpleMarkers\RenderSimpleMarkers.jpg">
      <CopyToOutputDirectory>PreserveNewest</CopyToOutputDirectory>
    </Content>
    <Content Include="Samples\Symbology\RenderUniqueValues\RenderUniqueValues.jpg">
      <CopyToOutputDirectory>PreserveNewest</CopyToOutputDirectory>
    </Content>
    <Content Include="Samples\MapView\ChangeViewpoint\ChangeViewpoint.jpg">
      <CopyToOutputDirectory>PreserveNewest</CopyToOutputDirectory>
    </Content>
    <Content Include="Samples\Search\FindAddress\metadata.json">
      <CopyToOutputDirectory>PreserveNewest</CopyToOutputDirectory>
    </Content>
    <Content Include="Samples\Search\FindAddress\FindAddress.jpg">
      <CopyToOutputDirectory>PreserveNewest</CopyToOutputDirectory>
    </Content>
  </ItemGroup>
  <ItemGroup>
    <Page Include="Samples\Data\StatisticalQuery\StatisticalQuery.xaml">
      <Generator>MSBuild:Compile</Generator>
      <SubType>Designer</SubType>
    </Page>
    <Page Include="Samples\Data\GenerateGeodatabase\GenerateGeodatabase.xaml">
      <Generator>MSBuild:Compile</Generator>
      <SubType>Designer</SubType>
    </Page>
    <Page Include="Samples\Data\StatsQueryGroupAndSort\StatsQueryGroupAndSort.xaml">
      <Generator>MSBuild:Compile</Generator>
      <SubType>Designer</SubType>
    </Page>
    <Page Include="Samples\Geoprocessing\AnalyzeHotspots\AnalyzeHotspots.xaml">
      <Generator>MSBuild:Compile</Generator>
      <SubType>Designer</SubType>
    </Page>
    <Page Include="Samples\Geoprocessing\AnalyzeViewshed\AnalyzeViewshed.xaml">
      <Generator>MSBuild:Compile</Generator>
      <SubType>Designer</SubType>
    </Page>
    <Page Include="Samples\Geoprocessing\ListGeodatabaseVersions\ListGeodatabaseVersions.xaml">
      <Generator>MSBuild:Compile</Generator>
      <SubType>Designer</SubType>
    </Page>
    <Page Include="Samples\GraphicsOverlay\AddGraphicsRenderer\AddGraphicsRenderer.xaml">
      <SubType>Designer</SubType>
      <Generator>MSBuild:Compile</Generator>
    </Page>
    <Page Include="Samples\GraphicsOverlay\IdentifyGraphics\IdentifyGraphics.xaml">
      <SubType>Designer</SubType>
      <Generator>MSBuild:Compile</Generator>
    </Page>
    <Page Include="Samples\Data\ServiceFeatureTableCache\ServiceFeatureTableCache.xaml">
      <SubType>Designer</SubType>
      <Generator>MSBuild:Compile</Generator>
    </Page>
    <Page Include="Samples\Data\ServiceFeatureTableManualCache\ServiceFeatureTableManualCache.xaml">
      <SubType>Designer</SubType>
      <Generator>MSBuild:Compile</Generator>
    </Page>
    <Page Include="Samples\Data\ServiceFeatureTableNoCache\ServiceFeatureTableNoCache.xaml">
      <SubType>Designer</SubType>
      <Generator>MSBuild:Compile</Generator>
    </Page>
    <Page Include="Samples\Data\FeatureLayerQuery\FeatureLayerQuery.xaml">
      <SubType>Designer</SubType>
      <Generator>MSBuild:Compile</Generator>
    </Page>
    <Page Include="Samples\GraphicsOverlay\SketchOnMap\SketchOnMap.xaml">
      <Generator>MSBuild:Compile</Generator>
      <SubType>Designer</SubType>
    </Page>
    <Page Include="Samples\Layers\ArcGISMapImageLayerUrl\ArcGISMapImageLayerUrl.xaml">
      <SubType>Designer</SubType>
      <Generator>MSBuild:Compile</Generator>
    </Page>
    <Page Include="Samples\Layers\ArcGISTiledLayerUrl\ArcGISTiledLayerUrl.xaml">
      <SubType>Designer</SubType>
      <Generator>MSBuild:Compile</Generator>
    </Page>
    <Page Include="Samples\Layers\ArcGISVectorTiledLayerUrl\ArcGISVectorTiledLayerUrl.xaml">
      <Generator>MSBuild:Compile</Generator>
      <SubType>Designer</SubType>
    </Page>
    <Page Include="Samples\Layers\ChangeSublayerVisibility\ChangeSublayerVisibility.xaml">
      <Generator>MSBuild:Compile</Generator>
      <SubType>Designer</SubType>
    </Page>
    <Page Include="Samples\Layers\ChangeFeatureLayerRenderer\ChangeFeatureLayerRenderer.xaml">
      <SubType>Designer</SubType>
      <Generator>MSBuild:Compile</Generator>
    </Page>
    <Page Include="Samples\Layers\CreateFeatureCollectionLayer\CreateFeatureCollectionLayer.xaml">
      <Generator>MSBuild:Compile</Generator>
      <SubType>Designer</SubType>
    </Page>
    <Page Include="Samples\Layers\FeatureCollectionLayerFromPortal\FeatureCollectionLayerFromPortal.xaml">
      <Generator>MSBuild:Compile</Generator>
      <SubType>Designer</SubType>
    </Page>
    <Page Include="Samples\Layers\FeatureCollectionLayerFromQuery\FeatureCollectionLayerFromQuery.xaml">
      <Generator>MSBuild:Compile</Generator>
      <SubType>Designer</SubType>
    </Page>
    <Page Include="Samples\Layers\FeatureLayerSelection\FeatureLayerSelection.xaml">
      <SubType>Designer</SubType>
      <Generator>MSBuild:Compile</Generator>
    </Page>
    <Page Include="Samples\Layers\FeatureLayerUrl\FeatureLayerUrl.xaml">
      <SubType>Designer</SubType>
      <Generator>MSBuild:Compile</Generator>
    </Page>
    <Page Include="Samples\Layers\RasterLayerImageServiceRaster\RasterLayerImageServiceRaster.xaml">
      <Generator>MSBuild:Compile</Generator>
      <SubType>Designer</SubType>
    </Page>
    <Page Include="Samples\Layers\SceneLayerUrl\SceneLayerUrl.xaml">
      <Generator>MSBuild:Compile</Generator>
      <SubType>Designer</SubType>
    </Page>
    <Page Include="Samples\Layers\RasterLayerRasterFunction\RasterLayerRasterFunction.xaml">
      <Generator>MSBuild:Compile</Generator>
      <SubType>Designer</SubType>
    </Page>
    <Page Include="Samples\Layers\WMSLayerUrl\WmsLayerUrl.xaml">
      <Generator>MSBuild:Compile</Generator>
      <SubType>Designer</SubType>
    </Page>
    <Page Include="Samples\Layers\WmsServiceCatalog\WmsServiceCatalog.xaml">
      <Generator>MSBuild:Compile</Generator>
      <SubType>Designer</SubType>
    </Page>
    <Page Include="Samples\Layers\WMTSLayer\WMTSLayer.xaml">
      <Generator>MSBuild:Compile</Generator>
      <SubType>Designer</SubType>
    </Page>
    <Page Include="Samples\Location\DisplayDeviceLocation\DisplayDeviceLocation.xaml">
      <Generator>MSBuild:Compile</Generator>
      <SubType>Designer</SubType>
    </Page>
    <Page Include="Samples\MapView\ChangeTimeExtent\ChangeTimeExtent.xaml">
      <Generator>MSBuild:Compile</Generator>
      <SubType>Designer</SubType>
    </Page>
    <Page Include="Samples\MapView\ShowMagnifier\ShowMagnifier.xaml">
      <Generator>MSBuild:Compile</Generator>
      <SubType>Designer</SubType>
    </Page>
    <Page Include="Samples\MapView\TakeScreenshot\TakeScreenshot.xaml">
      <Generator>MSBuild:Compile</Generator>
      <SubType>Designer</SubType>
    </Page>
    <Page Include="Samples\Map\AuthorMap\AuthorMap.xaml">
      <Generator>MSBuild:Compile</Generator>
      <SubType>Designer</SubType>
    </Page>
    <Page Include="Samples\Map\ManageBookmarks\ManageBookmarks.xaml">
      <Generator>MSBuild:Compile</Generator>
      <SubType>Designer</SubType>
    </Page>
    <Page Include="Samples\Map\OpenMobileMap\OpenMobileMap.xaml">
      <Generator>MSBuild:Compile</Generator>
      <SubType>Designer</SubType>
    </Page>
    <Page Include="Samples\Map\SearchPortalMaps\SearchPortalMaps.xaml">
      <Generator>MSBuild:Compile</Generator>
      <SubType>Designer</SubType>
    </Page>
    <Page Include="Samples\Map\SetMinMaxScale\SetMinMaxScale.xaml">
      <Generator>MSBuild:Compile</Generator>
      <SubType>Designer</SubType>
    </Page>
    <Page Include="Samples\MapView\DisplayLayerViewState\DisplayLayerViewState.xaml">
      <Generator>MSBuild:Compile</Generator>
      <SubType>Designer</SubType>
    </Page>
    <Page Include="Samples\MapView\DisplayDrawingStatus\DisplayDrawingStatus.xaml">
      <Generator>MSBuild:Compile</Generator>
      <SubType>Designer</SubType>
    </Page>
    <Page Include="Samples\Map\AccessLoadStatus\AccessLoadStatus.xaml">
      <SubType>Designer</SubType>
      <Generator>MSBuild:Compile</Generator>
    </Page>
    <Page Include="Samples\Map\ChangeBasemap\ChangeBasemap.xaml">
      <Generator>MSBuild:Compile</Generator>
      <SubType>Designer</SubType>
    </Page>
    <Page Include="Samples\Map\DisplayMap\DisplayMap.xaml">
      <SubType>Designer</SubType>
      <Generator>MSBuild:Compile</Generator>
    </Page>
    <Page Include="Samples\Layers\FeatureLayerDefinitionExpression\FeatureLayerDefinitionExpression.xaml">
      <Generator>MSBuild:Compile</Generator>
      <SubType>Designer</SubType>
    </Page>
    <Page Include="Samples\Map\OpenMapURL\OpenMapURL.xaml">
      <SubType>Designer</SubType>
      <Generator>MSBuild:Compile</Generator>
    </Page>
    <Page Include="Samples\MapView\MapRotation\MapRotation.xaml">
      <SubType>Designer</SubType>
      <Generator>MSBuild:Compile</Generator>
    </Page>
    <Page Include="Samples\Map\SetInitialMapLocation\SetInitialMapLocation.xaml">
      <SubType>Designer</SubType>
      <Generator>MSBuild:Compile</Generator>
    </Page>
    <Page Include="Samples\Map\SetInitialMapArea\SetInitialMapArea.xaml">
      <SubType>Designer</SubType>
      <Generator>MSBuild:Compile</Generator>
    </Page>
    <Page Include="Samples\Map\SetMapSpatialReference\SetMapSpatialReference.xaml">
      <SubType>Designer</SubType>
      <Generator>MSBuild:Compile</Generator>
    </Page>
    <Page Include="Samples\NetworkAnalysis\FindRoute\FindRoute.xaml">
      <Generator>MSBuild:Compile</Generator>
      <SubType>Designer</SubType>
    </Page>
    <Page Include="Samples\Symbology\UseDistanceCompositeSym\UseDistanceCompositeSym.xaml">
      <Generator>MSBuild:Compile</Generator>
      <SubType>Designer</SubType>
    </Page>
    <Page Include="Samples\Symbology\RenderPictureMarkers\RenderPictureMarkers.xaml">
      <SubType>Designer</SubType>
      <Generator>MSBuild:Compile</Generator>
    </Page>
    <Page Include="Samples\Symbology\RenderSimpleMarkers\RenderSimpleMarkers.xaml">
      <SubType>Designer</SubType>
      <Generator>MSBuild:Compile</Generator>
    </Page>
    <Page Include="Samples\Symbology\RenderUniqueValues\RenderUniqueValues.xaml">
      <SubType>Designer</SubType>
      <Generator>MSBuild:Compile</Generator>
    </Page>
    <Page Include="Samples\MapView\ChangeViewpoint\ChangeViewpoint.xaml">
      <SubType>Designer</SubType>
      <Generator>MSBuild:Compile</Generator>
    </Page>
    <Page Include="Samples\Tutorial\AuthorEditSaveMap\AuthorEditSaveMap.xaml">
      <Generator>MSBuild:Compile</Generator>
      <SubType>Designer</SubType>
    </Page>
    <Page Include="Samples\Search\FindAddress\FindAddress.xaml">
      <SubType>Designer</SubType>
      <Generator>MSBuild:Compile</Generator>
    </Page>
    <Page Include="Samples\MapView\ShowCallout\ShowCallout.xaml">
      <SubType>Designer</SubType>
      <Generator>MSBuild:Compile</Generator>
    </Page>
  </ItemGroup>
  <ItemGroup>
    <Content Include="Samples\Map\OpenMapURL\metadata.json">
      <CopyToOutputDirectory>PreserveNewest</CopyToOutputDirectory>
    </Content>
  </ItemGroup>
  <ItemGroup>
    <Content Include="Samples\Layers\ArcGISMapImageLayerUrl\metadata.json">
      <CopyToOutputDirectory>PreserveNewest</CopyToOutputDirectory>
    </Content>
    <Content Include="Samples\Layers\ArcGISTiledLayerUrl\metadata.json">
      <CopyToOutputDirectory>PreserveNewest</CopyToOutputDirectory>
    </Content>
  </ItemGroup>
  <ItemGroup>
    <Content Include="Samples\MapView\MapRotation\metadata.json">
      <CopyToOutputDirectory>PreserveNewest</CopyToOutputDirectory>
    </Content>
  </ItemGroup>
  <ItemGroup>
    <Content Include="Samples\Map\SetMapSpatialReference\metadata.json">
      <CopyToOutputDirectory>PreserveNewest</CopyToOutputDirectory>
    </Content>
  </ItemGroup>
  <ItemGroup>
    <Content Include="Samples\MapView\ChangeViewpoint\metadata.json">
      <CopyToOutputDirectory>PreserveNewest</CopyToOutputDirectory>
    </Content>
  </ItemGroup>
  <ItemGroup>
    <Content Include="Samples\Map\SetInitialMapLocation\metadata.json">
      <CopyToOutputDirectory>PreserveNewest</CopyToOutputDirectory>
    </Content>
  </ItemGroup>
  <ItemGroup>
    <Content Include="Samples\Map\SetInitialMapArea\metadata.json">
      <CopyToOutputDirectory>PreserveNewest</CopyToOutputDirectory>
    </Content>
  </ItemGroup>
  <ItemGroup>
    <Content Include="Samples\GraphicsOverlay\AddGraphicsRenderer\metadata.json">
      <CopyToOutputDirectory>PreserveNewest</CopyToOutputDirectory>
    </Content>
    <Content Include="Samples\Data\ServiceFeatureTableCache\metadata.json">
      <CopyToOutputDirectory>PreserveNewest</CopyToOutputDirectory>
    </Content>
  </ItemGroup>
  <ItemGroup>
    <Content Include="Samples\GraphicsOverlay\IdentifyGraphics\metadata.json">
      <CopyToOutputDirectory>PreserveNewest</CopyToOutputDirectory>
    </Content>
    <Content Include="Samples\Data\ServiceFeatureTableManualCache\metadata.json">
      <CopyToOutputDirectory>PreserveNewest</CopyToOutputDirectory>
    </Content>
  </ItemGroup>
  <ItemGroup>
    <Content Include="Samples\Data\ServiceFeatureTableNoCache\metadata.json">
      <CopyToOutputDirectory>PreserveNewest</CopyToOutputDirectory>
    </Content>
    <Content Include="Samples\Data\FeatureLayerQuery\metadata.json">
      <CopyToOutputDirectory>PreserveNewest</CopyToOutputDirectory>
    </Content>
  </ItemGroup>
  <ItemGroup>
    <Content Include="Samples\Layers\ChangeFeatureLayerRenderer\metadata.json">
      <CopyToOutputDirectory>PreserveNewest</CopyToOutputDirectory>
    </Content>
  </ItemGroup>
  <ItemGroup>
    <Content Include="Samples\Layers\FeatureLayerSelection\metadata.json">
      <CopyToOutputDirectory>PreserveNewest</CopyToOutputDirectory>
    </Content>
  </ItemGroup>
  <ItemGroup>
    <Content Include="Samples\Layers\FeatureLayerUrl\metadata.json">
      <CopyToOutputDirectory>PreserveNewest</CopyToOutputDirectory>
    </Content>
  </ItemGroup>
  <ItemGroup>
    <Content Include="Samples\Map\AccessLoadStatus\metadata.json">
      <CopyToOutputDirectory>PreserveNewest</CopyToOutputDirectory>
    </Content>
  </ItemGroup>
  <ItemGroup>
    <Content Include="Samples\Map\DisplayMap\metadata.json">
      <CopyToOutputDirectory>PreserveNewest</CopyToOutputDirectory>
    </Content>
  </ItemGroup>
  <ItemGroup>
    <Content Include="Samples\Layers\FeatureLayerDefinitionExpression\metadata.json">
      <CopyToOutputDirectory>PreserveNewest</CopyToOutputDirectory>
    </Content>
  </ItemGroup>
  <ItemGroup>
    <Content Include="Samples\Symbology\RenderPictureMarkers\metadata.json">
      <CopyToOutputDirectory>PreserveNewest</CopyToOutputDirectory>
    </Content>
  </ItemGroup>
  <ItemGroup>
    <Content Include="Samples\Symbology\RenderSimpleMarkers\metadata.json">
      <CopyToOutputDirectory>PreserveNewest</CopyToOutputDirectory>
    </Content>
  </ItemGroup>
  <ItemGroup>
    <Content Include="Samples\Symbology\RenderUniqueValues\metadata.json">
      <CopyToOutputDirectory>PreserveNewest</CopyToOutputDirectory>
    </Content>
  </ItemGroup>
  <ItemGroup>
    <Content Include="Samples\Map\ChangeBasemap\metadata.json">
      <CopyToOutputDirectory>PreserveNewest</CopyToOutputDirectory>
    </Content>
  </ItemGroup>
  <ItemGroup>
    <Content Include="Samples\Layers\ChangeSublayerVisibility\metadata.json">
      <CopyToOutputDirectory>PreserveNewest</CopyToOutputDirectory>
    </Content>
  </ItemGroup>
  <ItemGroup>
    <Content Include="Samples\Location\DisplayDeviceLocation\metadata.json">
      <CopyToOutputDirectory>PreserveNewest</CopyToOutputDirectory>
    </Content>
  </ItemGroup>
  <ItemGroup>
    <Content Include="Samples\MapView\DisplayDrawingStatus\metadata.json">
      <CopyToOutputDirectory>PreserveNewest</CopyToOutputDirectory>
    </Content>
  </ItemGroup>
  <ItemGroup>
    <Content Include="Samples\MapView\DisplayLayerViewState\metadata.json">
      <CopyToOutputDirectory>PreserveNewest</CopyToOutputDirectory>
    </Content>
  </ItemGroup>
  <ItemGroup>
    <Content Include="Samples\Map\SetMinMaxScale\metadata.json">
      <CopyToOutputDirectory>PreserveNewest</CopyToOutputDirectory>
    </Content>
  </ItemGroup>
  <ItemGroup>
    <Content Include="Samples\MapView\TakeScreenshot\metadata.json">
      <CopyToOutputDirectory>PreserveNewest</CopyToOutputDirectory>
    </Content>
  </ItemGroup>
  <ItemGroup>
    <Content Include="Samples\Layers\ArcGISVectorTiledLayerUrl\metadata.json">
      <CopyToOutputDirectory>PreserveNewest</CopyToOutputDirectory>
    </Content>
  </ItemGroup>
  <ItemGroup>
    <Content Include="Samples\Map\ManageBookmarks\metadata.json">
      <CopyToOutputDirectory>PreserveNewest</CopyToOutputDirectory>
    </Content>
  </ItemGroup>
  <ItemGroup>
    <Content Include="Samples\Map\AuthorMap\metadata.json">
      <CopyToOutputDirectory>PreserveNewest</CopyToOutputDirectory>
    </Content>
  </ItemGroup>
  <ItemGroup>
    <Content Include="Samples\Layers\CreateFeatureCollectionLayer\metadata.json">
      <CopyToOutputDirectory>PreserveNewest</CopyToOutputDirectory>
    </Content>
    <Content Include="Samples\Layers\FeatureCollectionLayerFromPortal\metadata.json">
      <CopyToOutputDirectory>PreserveNewest</CopyToOutputDirectory>
    </Content>
    <Content Include="Samples\Layers\FeatureCollectionLayerFromQuery\metadata.json">
      <CopyToOutputDirectory>PreserveNewest</CopyToOutputDirectory>
    </Content>
  </ItemGroup>
  <ItemGroup>
    <Content Include="Samples\Geoprocessing\AnalyzeHotspots\metadata.json">
      <CopyToOutputDirectory>PreserveNewest</CopyToOutputDirectory>
    </Content>
    <Content Include="Samples\Geoprocessing\AnalyzeViewshed\metadata.json">
      <CopyToOutputDirectory>PreserveNewest</CopyToOutputDirectory>
    </Content>
    <Content Include="Samples\Geoprocessing\ListGeodatabaseVersions\metadata.json">
      <CopyToOutputDirectory>PreserveNewest</CopyToOutputDirectory>
    </Content>
    <Content Include="Samples\Tutorial\AuthorEditSaveMap\metadata.json">
      <CopyToOutputDirectory>PreserveNewest</CopyToOutputDirectory>
    </Content>
    <Content Include="Samples\Symbology\UseDistanceCompositeSym\metadata.json">
      <CopyToOutputDirectory>PreserveNewest</CopyToOutputDirectory>
    </Content>
    <Content Include="Samples\MapView\ShowMagnifier\metadata.json">
      <CopyToOutputDirectory>PreserveNewest</CopyToOutputDirectory>
    </Content>
    <Content Include="Samples\GraphicsOverlay\SketchOnMap\metadata.json">
      <CopyToOutputDirectory>PreserveNewest</CopyToOutputDirectory>
    </Content>
    <Content Include="Samples\Map\SearchPortalMaps\metadata.json">
      <CopyToOutputDirectory>PreserveNewest</CopyToOutputDirectory>
    </Content>
    <Content Include="Samples\NetworkAnalysis\FindRoute\metadata.json">
      <CopyToOutputDirectory>PreserveNewest</CopyToOutputDirectory>
    </Content>
    <Content Include="Samples\Layers\WMTSLayer\metadata.json">
      <CopyToOutputDirectory>PreserveNewest</CopyToOutputDirectory>
    </Content>
    <Content Include="Samples\MapView\ShowCallout\metadata.json">
      <CopyToOutputDirectory>PreserveNewest</CopyToOutputDirectory>
    </Content>
    <Content Include="Samples\Layers\RasterLayerImageServiceRaster\metadata.json">
      <CopyToOutputDirectory>PreserveNewest</CopyToOutputDirectory>
    </Content>
    <Content Include="Samples\Layers\SceneLayerUrl\metadata.json">
      <CopyToOutputDirectory>PreserveNewest</CopyToOutputDirectory>
    </Content>
    <Content Include="Samples\Layers\RasterLayerRasterFunction\metadata.json">
      <CopyToOutputDirectory>PreserveNewest</CopyToOutputDirectory>
    </Content>
    <Content Include="Samples\Map\OpenMobileMap\metadata.json">
      <CopyToOutputDirectory>PreserveNewest</CopyToOutputDirectory>
    </Content>
    <Content Include="Samples\Data\GenerateGeodatabase\metadata.json">
      <CopyToOutputDirectory>Always</CopyToOutputDirectory>
    </Content>
  </ItemGroup>
  <ItemGroup>
    <None Include="packages.config" />
    <Content Include="Samples\Data\StatisticalQuery\metadata.json">
      <CopyToOutputDirectory>PreserveNewest</CopyToOutputDirectory>
    </Content>
    <Content Include="Samples\Layers\WMSLayerUrl\metadata.json">
      <CopyToOutputDirectory>PreserveNewest</CopyToOutputDirectory>
    </Content>
    <Content Include="Samples\Data\StatsQueryGroupAndSort\metadata.json">
      <CopyToOutputDirectory>PreserveNewest</CopyToOutputDirectory>
    </Content>
<<<<<<< HEAD
    <Content Include="Samples\MapView\ChangeTimeExtent\metadata.json">
=======
    <Content Include="Samples\Layers\WmsServiceCatalog\metadata.json">
>>>>>>> cfd7d8ac
      <CopyToOutputDirectory>PreserveNewest</CopyToOutputDirectory>
    </Content>
  </ItemGroup>
  <Import Project="..\..\ArcGISRuntime.Samples.Shared\ArcGISRuntime.Samples.Shared.projitems" Label="Shared" />
  <Import Project="$(MSBuildToolsPath)\Microsoft.CSharp.targets" />
  <Import Project="..\..\..\packages\Esri.ArcGISRuntime.WPF.100.2.0\build\net452\Esri.ArcGISRuntime.WPF.targets" Condition="Exists('..\..\..\packages\Esri.ArcGISRuntime.WPF.100.2.0\build\net452\Esri.ArcGISRuntime.WPF.targets')" />
  <Target Name="EnsureNuGetPackageBuildImports" BeforeTargets="PrepareForBuild">
    <PropertyGroup>
      <ErrorText>This project references NuGet package(s) that are missing on this computer. Use NuGet Package Restore to download them.  For more information, see http://go.microsoft.com/fwlink/?LinkID=322105. The missing file is {0}.</ErrorText>
    </PropertyGroup>
    <Error Condition="!Exists('..\..\..\packages\Esri.ArcGISRuntime.WPF.100.2.0\build\net452\Esri.ArcGISRuntime.WPF.targets')" Text="$([System.String]::Format('$(ErrorText)', '..\..\..\packages\Esri.ArcGISRuntime.WPF.100.2.0\build\net452\Esri.ArcGISRuntime.WPF.targets'))" />
  </Target>
  <!-- To modify your build process, add your task inside one of the targets below and uncomment it. 
       Other similar extension points exist, see Microsoft.Common.targets.
  <Target Name="BeforeBuild">
  </Target>
  <Target Name="AfterBuild">
  </Target>
  -->
</Project><|MERGE_RESOLUTION|>--- conflicted
+++ resolved
@@ -875,11 +875,10 @@
     <Content Include="Samples\Data\StatsQueryGroupAndSort\metadata.json">
       <CopyToOutputDirectory>PreserveNewest</CopyToOutputDirectory>
     </Content>
-<<<<<<< HEAD
     <Content Include="Samples\MapView\ChangeTimeExtent\metadata.json">
-=======
+      <CopyToOutputDirectory>PreserveNewest</CopyToOutputDirectory>
+    </Content>
     <Content Include="Samples\Layers\WmsServiceCatalog\metadata.json">
->>>>>>> cfd7d8ac
       <CopyToOutputDirectory>PreserveNewest</CopyToOutputDirectory>
     </Content>
   </ItemGroup>
