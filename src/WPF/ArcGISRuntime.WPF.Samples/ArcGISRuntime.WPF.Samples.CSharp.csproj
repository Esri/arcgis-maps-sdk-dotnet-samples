--- conflicted
+++ resolved
@@ -65,189 +65,6 @@
   <ItemGroup>
     <!-- Sample Manager Code -->
     <Compile Include="Properties\AssemblyInfo.cs" />
-<<<<<<< HEAD
-    <Compile Include="Samples\Data\StatisticalQuery\StatisticalQuery.xaml.cs">
-      <DependentUpon>StatisticalQuery.xaml</DependentUpon>
-    </Compile>
-    <Compile Include="Samples\Data\GenerateGeodatabase\GenerateGeodatabase.xaml.cs">
-      <DependentUpon>GenerateGeodatabase.xaml</DependentUpon>
-    </Compile>
-    <Compile Include="Samples\Data\StatsQueryGroupAndSort\StatsQueryGroupAndSort.xaml.cs">
-      <DependentUpon>StatsQueryGroupAndSort.xaml</DependentUpon>
-    </Compile>
-    <Compile Include="Samples\Geoprocessing\AnalyzeHotspots\AnalyzeHotspots.xaml.cs">
-      <DependentUpon>AnalyzeHotspots.xaml</DependentUpon>
-    </Compile>
-    <Compile Include="Samples\Geoprocessing\AnalyzeViewshed\AnalyzeViewshed.xaml.cs">
-      <DependentUpon>AnalyzeViewshed.xaml</DependentUpon>
-    </Compile>
-    <Compile Include="Samples\Geoprocessing\ListGeodatabaseVersions\ListGeodatabaseVersions.xaml.cs">
-      <DependentUpon>ListGeodatabaseVersions.xaml</DependentUpon>
-    </Compile>
-    <Compile Include="Samples\GraphicsOverlay\AddGraphicsRenderer\AddGraphicsRenderer.xaml.cs">
-      <DependentUpon>AddGraphicsRenderer.xaml</DependentUpon>
-    </Compile>
-    <Compile Include="Samples\GraphicsOverlay\IdentifyGraphics\IdentifyGraphics.xaml.cs">
-      <DependentUpon>IdentifyGraphics.xaml</DependentUpon>
-    </Compile>
-    <Compile Include="Samples\Data\ServiceFeatureTableCache\ServiceFeatureTableCache.xaml.cs">
-      <DependentUpon>ServiceFeatureTableCache.xaml</DependentUpon>
-    </Compile>
-    <Compile Include="Samples\Data\ServiceFeatureTableManualCache\ServiceFeatureTableManualCache.xaml.cs">
-      <DependentUpon>ServiceFeatureTableManualCache.xaml</DependentUpon>
-    </Compile>
-    <Compile Include="Samples\Data\ServiceFeatureTableNoCache\ServiceFeatureTableNoCache.xaml.cs">
-      <DependentUpon>ServiceFeatureTableNoCache.xaml</DependentUpon>
-    </Compile>
-    <Compile Include="Samples\Data\FeatureLayerQuery\FeatureLayerQuery.xaml.cs">
-      <DependentUpon>FeatureLayerQuery.xaml</DependentUpon>
-    </Compile>
-    <Compile Include="Samples\GraphicsOverlay\SketchOnMap\SketchOnMap.xaml.cs">
-      <DependentUpon>SketchOnMap.xaml</DependentUpon>
-    </Compile>
-    <Compile Include="Samples\Layers\ArcGISMapImageLayerUrl\ArcGISMapImageLayerUrl.xaml.cs">
-      <DependentUpon>ArcGISMapImageLayerUrl.xaml</DependentUpon>
-    </Compile>
-    <Compile Include="Samples\Layers\ArcGISTiledLayerUrl\ArcGISTiledLayerUrl.xaml.cs">
-      <DependentUpon>ArcGISTiledLayerUrl.xaml</DependentUpon>
-    </Compile>
-    <Compile Include="Samples\Layers\ArcGISVectorTiledLayerUrl\ArcGISVectorTiledLayerUrl.xaml.cs">
-      <DependentUpon>ArcGISVectorTiledLayerUrl.xaml</DependentUpon>
-    </Compile>
-    <Compile Include="Samples\Layers\ChangeSublayerVisibility\ChangeSublayerVisibility.xaml.cs">
-      <DependentUpon>ChangeSublayerVisibility.xaml</DependentUpon>
-    </Compile>
-    <Compile Include="Samples\Layers\ChangeFeatureLayerRenderer\ChangeFeatureLayerRenderer.xaml.cs">
-      <DependentUpon>ChangeFeatureLayerRenderer.xaml</DependentUpon>
-    </Compile>
-    <Compile Include="Samples\Layers\CreateFeatureCollectionLayer\CreateFeatureCollectionLayer.xaml.cs">
-      <DependentUpon>CreateFeatureCollectionLayer.xaml</DependentUpon>
-    </Compile>
-    <Compile Include="Samples\Layers\FeatureCollectionLayerFromPortal\FeatureCollectionLayerFromPortal.xaml.cs">
-      <DependentUpon>FeatureCollectionLayerFromPortal.xaml</DependentUpon>
-    </Compile>
-    <Compile Include="Samples\Layers\FeatureCollectionLayerFromQuery\FeatureCollectionLayerFromQuery.xaml.cs">
-      <DependentUpon>FeatureCollectionLayerFromQuery.xaml</DependentUpon>
-    </Compile>
-    <Compile Include="Samples\Layers\FeatureLayerSelection\FeatureLayerSelection.xaml.cs">
-      <DependentUpon>FeatureLayerSelection.xaml</DependentUpon>
-    </Compile>
-    <Compile Include="Samples\Layers\FeatureLayerUrl\FeatureLayerUrl.xaml.cs">
-      <DependentUpon>FeatureLayerUrl.xaml</DependentUpon>
-    </Compile>
-    <Compile Include="Samples\Layers\KmlLayerFile\KmlLayerFile.xaml.cs">
-      <DependentUpon>KmlLayerFile.xaml</DependentUpon>
-    </Compile>
-    <Compile Include="Samples\Layers\RasterLayerImageServiceRaster\RasterLayerImageServiceRaster.xaml.cs">
-      <DependentUpon>RasterLayerImageServiceRaster.xaml</DependentUpon>
-    </Compile>
-    <Compile Include="Samples\Layers\RasterLayerRasterFunction\RasterLayerRasterFunction.xaml.cs">
-      <DependentUpon>RasterLayerRasterFunction.xaml</DependentUpon>
-    </Compile>
-    <Compile Include="Samples\Layers\SceneLayerUrl\SceneLayerUrl.xaml.cs">
-      <DependentUpon>SceneLayerUrl.xaml</DependentUpon>
-    </Compile>
-    <Compile Include="Samples\Layers\WMSLayerUrl\WMSLayerUrl.xaml.cs">
-      <DependentUpon>WmsLayerUrl.xaml</DependentUpon>
-    </Compile>
-    <Compile Include="Samples\Layers\WmsServiceCatalog\WmsServiceCatalog.xaml.cs">
-      <DependentUpon>WmsServiceCatalog.xaml</DependentUpon>
-    </Compile>
-    <Compile Include="Samples\Layers\WMTSLayer\WMTSLayer.xaml.cs">
-      <DependentUpon>WMTSLayer.xaml</DependentUpon>
-    </Compile>
-    <Compile Include="Samples\Location\DisplayDeviceLocation\DisplayDeviceLocation.xaml.cs">
-      <DependentUpon>DisplayDeviceLocation.xaml</DependentUpon>
-    </Compile>
-    <Compile Include="Samples\MapView\FeatureLayerTimeOffset\FeatureLayerTimeOffset.xaml.cs">
-      <DependentUpon>FeatureLayerTimeOffset.xaml</DependentUpon>
-    </Compile>
-    <Compile Include="Samples\MapView\ShowMagnifier\ShowMagnifier.xaml.cs">
-      <DependentUpon>ShowMagnifier.xaml</DependentUpon>
-    </Compile>
-    <Compile Include="Samples\MapView\TakeScreenshot\TakeScreenshot.xaml.cs">
-      <DependentUpon>TakeScreenshot.xaml</DependentUpon>
-    </Compile>
-    <Compile Include="Samples\Map\AuthorMap\AuthorMap.xaml.cs">
-      <DependentUpon>AuthorMap.xaml</DependentUpon>
-    </Compile>
-    <Compile Include="Samples\Map\ManageBookmarks\ManageBookmarks.xaml.cs">
-      <DependentUpon>ManageBookmarks.xaml</DependentUpon>
-    </Compile>
-    <Compile Include="Samples\Map\OpenMobileMap\OpenMobileMap.xaml.cs">
-      <DependentUpon>OpenMobileMap.xaml</DependentUpon>
-    </Compile>
-    <Compile Include="Samples\Map\SearchPortalMaps\SearchPortalMaps.xaml.cs">
-      <DependentUpon>SearchPortalMaps.xaml</DependentUpon>
-    </Compile>
-    <Compile Include="Samples\Map\SetMinMaxScale\SetMinMaxScale.xaml.cs">
-      <DependentUpon>SetMinMaxScale.xaml</DependentUpon>
-    </Compile>
-    <Compile Include="Samples\MapView\DisplayLayerViewState\DisplayLayerViewState.xaml.cs">
-      <DependentUpon>DisplayLayerViewState.xaml</DependentUpon>
-    </Compile>
-    <Compile Include="Samples\MapView\DisplayDrawingStatus\DisplayDrawingStatus.xaml.cs">
-      <DependentUpon>DisplayDrawingStatus.xaml</DependentUpon>
-    </Compile>
-    <Compile Include="Samples\Map\AccessLoadStatus\AccessLoadStatus.xaml.cs">
-      <DependentUpon>AccessLoadStatus.xaml</DependentUpon>
-    </Compile>
-    <Compile Include="Samples\Map\ChangeBasemap\ChangeBasemap.xaml.cs">
-      <DependentUpon>ChangeBasemap.xaml</DependentUpon>
-    </Compile>
-    <Compile Include="Samples\Map\DisplayMap\DisplayMap.xaml.cs">
-      <DependentUpon>DisplayMap.xaml</DependentUpon>
-    </Compile>
-    <Compile Include="Samples\Layers\FeatureLayerDefinitionExpression\FeatureLayerDefinitionExpression.xaml.cs">
-      <DependentUpon>FeatureLayerDefinitionExpression.xaml</DependentUpon>
-    </Compile>
-    <Compile Include="Samples\Map\OpenMapURL\OpenMapURL.xaml.cs">
-      <DependentUpon>OpenMapURL.xaml</DependentUpon>
-    </Compile>
-    <Compile Include="Samples\MapView\MapRotation\MapRotation.xaml.cs">
-      <DependentUpon>MapRotation.xaml</DependentUpon>
-    </Compile>
-    <Compile Include="Samples\Map\SetInitialMapLocation\SetInitialMapLocation.xaml.cs">
-      <DependentUpon>SetInitialMapLocation.xaml</DependentUpon>
-    </Compile>
-    <Compile Include="Samples\Map\SetInitialMapArea\SetInitialMapArea.xaml.cs">
-      <DependentUpon>SetInitialMapArea.xaml</DependentUpon>
-    </Compile>
-    <Compile Include="Samples\Map\SetMapSpatialReference\SetMapSpatialReference.xaml.cs">
-      <DependentUpon>SetMapSpatialReference.xaml</DependentUpon>
-    </Compile>
-    <Compile Include="Samples\NetworkAnalysis\FindRoute\FindRoute.xaml.cs">
-      <DependentUpon>FindRoute.xaml</DependentUpon>
-    </Compile>
-    <Compile Include="Samples\Symbology\UseDistanceCompositeSym\UseDistanceCompositeSym.xaml.cs">
-      <DependentUpon>UseDistanceCompositeSym.xaml</DependentUpon>
-    </Compile>
-    <Compile Include="Samples\Symbology\RenderPictureMarkers\RenderPictureMarkers.xaml.cs">
-      <DependentUpon>RenderPictureMarkers.xaml</DependentUpon>
-    </Compile>
-    <Compile Include="Samples\Symbology\RenderSimpleMarkers\RenderSimpleMarkers.xaml.cs">
-      <DependentUpon>RenderSimpleMarkers.xaml</DependentUpon>
-    </Compile>
-    <Compile Include="Samples\Symbology\RenderUniqueValues\RenderUniqueValues.xaml.cs">
-      <DependentUpon>RenderUniqueValues.xaml</DependentUpon>
-    </Compile>
-    <Compile Include="Samples\MapView\ChangeViewpoint\ChangeViewpoint.xaml.cs">
-      <DependentUpon>ChangeViewpoint.xaml</DependentUpon>
-    </Compile>
-    <Compile Include="Samples\Tutorial\AuthorEditSaveMap\AuthorEditSaveMap.xaml.cs">
-      <DependentUpon>AuthorEditSaveMap.xaml</DependentUpon>
-    </Compile>
-    <Compile Include="Samples\Search\FindAddress\FindAddress.xaml.cs">
-      <DependentUpon>FindAddress.xaml</DependentUpon>
-    </Compile>
-    <Compile Include="Samples\MapView\ShowCallout\ShowCallout.xaml.cs">
-      <DependentUpon>ShowCallout.xaml</DependentUpon>
-    </Compile>
-    <Compile Include="Samples\Layers\KmlLayerUrl\KmlLayerUrl.xaml.cs">
-      <DependentUpon>KmlLayerUrl.xaml</DependentUpon>
-    </Compile>
-=======
->>>>>>> 1c6cd101
   </ItemGroup>
   <ItemGroup>
     <!-- JSON Metadata -->
@@ -284,14 +101,7 @@
     <Content Include="Samples\Data\StatisticalQuery\metadata.json">
       <CopyToOutputDirectory>PreserveNewest</CopyToOutputDirectory>
     </Content>
-<<<<<<< HEAD
-    <Content Include="Samples\MapView\FeatureLayerTimeOffset\FeatureLayerTimeOffset.jpg">
-      <CopyToOutputDirectory>PreserveNewest</CopyToOutputDirectory>
-    </Content>
-    <Content Include="Samples\MapView\ShowCallout\ShowCallout.jpg">
-=======
     <Content Include="Samples\Data\StatsQueryGroupAndSort\metadata.json">
->>>>>>> 1c6cd101
       <CopyToOutputDirectory>PreserveNewest</CopyToOutputDirectory>
     </Content>
     <Content Include="Samples\Geoprocessing\AnalyzeHotspots\metadata.json">
@@ -1027,15 +837,7 @@
       <Generator>MSBuild:Compile</Generator>
       <SubType>Designer</SubType>
     </Page>
-<<<<<<< HEAD
-    <Page Include="Samples\MapView\FeatureLayerTimeOffset\FeatureLayerTimeOffset.xaml">
-      <Generator>MSBuild:Compile</Generator>
-      <SubType>Designer</SubType>
-    </Page>
-    <Page Include="Samples\MapView\ShowMagnifier\ShowMagnifier.xaml">
-=======
     <Page Include="Samples\Layers\FeatureLayerDefinitionExpression\FeatureLayerDefinitionExpression.xaml">
->>>>>>> 1c6cd101
       <Generator>MSBuild:Compile</Generator>
       <SubType>Designer</SubType>
     </Page>
@@ -1214,27 +1016,6 @@
   </ItemGroup>
   <ItemGroup>
     <None Include="packages.config" />
-<<<<<<< HEAD
-    <Content Include="Samples\Data\StatisticalQuery\metadata.json">
-      <CopyToOutputDirectory>PreserveNewest</CopyToOutputDirectory>
-    </Content>
-    <Content Include="Samples\Layers\WMSLayerUrl\metadata.json">
-      <CopyToOutputDirectory>PreserveNewest</CopyToOutputDirectory>
-    </Content>
-    <Content Include="Samples\Layers\KmlLayerFile\metadata.json">
-        <CopyToOutputDirectory>PreserveNewest</CopyToOutputDirectory>
-    </Content>
-    <Content Include="Samples\Data\StatsQueryGroupAndSort\metadata.json">
-      <CopyToOutputDirectory>PreserveNewest</CopyToOutputDirectory>
-    </Content>
-    <Content Include="Samples\Layers\WmsServiceCatalog\metadata.json">
-      <CopyToOutputDirectory>PreserveNewest</CopyToOutputDirectory>
-    </Content>
-    <Content Include="Samples\MapView\FeatureLayerTimeOffset\metadata.json">
-      <CopyToOutputDirectory>PreserveNewest</CopyToOutputDirectory>
-    </Content>
-=======
->>>>>>> 1c6cd101
   </ItemGroup>
   <Import Project="..\..\ArcGISRuntime.Samples.Shared\ArcGISRuntime.Samples.Shared.projitems" Label="Shared" />
   <Import Project="$(MSBuildToolsPath)\Microsoft.CSharp.targets" />
