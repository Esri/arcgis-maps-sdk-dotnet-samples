﻿<?xml version="1.0" encoding="utf-8"?>
<Project ToolsVersion="14.0" DefaultTargets="Build" xmlns="http://schemas.microsoft.com/developer/msbuild/2003">
  <Import Project="$(MSBuildExtensionsPath)\$(MSBuildToolsVersion)\Microsoft.Common.props" Condition="Exists('$(MSBuildExtensionsPath)\$(MSBuildToolsVersion)\Microsoft.Common.props')" />
  <!-- Build Configurations -->
  <PropertyGroup>
    <Configuration Condition=" '$(Configuration)' == '' ">Debug</Configuration>
    <Platform Condition=" '$(Platform)' == '' ">AnyCPU</Platform>
    <ProjectGuid>{0568FD2B-DA73-434C-B955-4A149465C535}</ProjectGuid>
    <OutputType>Library</OutputType>
    <AppDesignerFolder>Properties</AppDesignerFolder>
    <RootNamespace>ArcGISRuntime.WPF</RootNamespace>
    <AssemblyName>ArcGISRuntime.WPF.Samples</AssemblyName>
    <TargetFrameworkVersion>v4.5.2</TargetFrameworkVersion>
    <FileAlignment>512</FileAlignment>
    <NuGetPackageImportStamp>
    </NuGetPackageImportStamp>
    <TargetFrameworkProfile />
  </PropertyGroup>
  <PropertyGroup Condition=" '$(Configuration)|$(Platform)' == 'Debug|AnyCPU' ">
    <DebugSymbols>true</DebugSymbols>
    <DebugType>full</DebugType>
    <Optimize>false</Optimize>
    <OutputPath>..\..\..\output\WPF\debug\</OutputPath>
    <DefineConstants>DEBUG;TRACE</DefineConstants>
    <ErrorReport>prompt</ErrorReport>
    <WarningLevel>4</WarningLevel>
    <LangVersion>5</LangVersion>
  </PropertyGroup>
  <PropertyGroup Condition=" '$(Configuration)|$(Platform)' == 'Release|AnyCPU' ">
    <DebugType>pdbonly</DebugType>
    <Optimize>true</Optimize>
    <OutputPath>..\..\..\output\WPF\release\</OutputPath>
    <DefineConstants>TRACE</DefineConstants>
    <ErrorReport>prompt</ErrorReport>
    <WarningLevel>4</WarningLevel>
    <LangVersion>5</LangVersion>
  </PropertyGroup>
  <!-- /Build Configurations -->
  <ItemGroup>
    <!-- References -->
    <Reference Include="Esri.ArcGISRuntime, Version=100.2.0.0, Culture=neutral, PublicKeyToken=8fc3cc631e44ad86, processorArchitecture=MSIL">
      <HintPath>..\..\..\packages\Esri.ArcGISRuntime.WPF.100.2.0\lib\net452\Esri.ArcGISRuntime.dll</HintPath>
      <Private>True</Private>
    </Reference>
    <Reference Include="Esri.ArcGISRuntime.Hydrography, Version=100.2.0.0, Culture=neutral, PublicKeyToken=8fc3cc631e44ad86, processorArchitecture=MSIL">
      <HintPath>..\..\..\packages\Esri.ArcGISRuntime.Hydrography.100.2.0\lib\net452\Esri.ArcGISRuntime.Hydrography.dll</HintPath>
      <Private>True</Private>
    </Reference>
    <Reference Include="Esri.ArcGISRuntime.LocalServices, Version=100.2.0.0, Culture=neutral, PublicKeyToken=8fc3cc631e44ad86, processorArchitecture=MSIL">
      <HintPath>..\..\..\packages\Esri.ArcGISRuntime.LocalServices.100.2.0\lib\net452\Esri.ArcGISRuntime.LocalServices.dll</HintPath>
      <Private>True</Private>
    </Reference>
    <Reference Include="Microsoft.CSharp" />
    <Reference Include="PresentationCore" />
    <Reference Include="PresentationFramework" />
    <Reference Include="System" />
    <Reference Include="System.Core" />
    <Reference Include="System.Drawing" />
    <Reference Include="System.IO.Compression" />
    <Reference Include="System.IO.Compression.FileSystem" />
    <Reference Include="System.Net.Http.WebRequest" />
    <Reference Include="System.Runtime.Serialization" />
    <Reference Include="System.Windows" />
    <Reference Include="System.Xaml" />
    <Reference Include="System.Xml.Linq" />
    <Reference Include="System.Data.DataSetExtensions" />
    <Reference Include="System.Data" />
    <Reference Include="System.Net.Http" />
    <Reference Include="System.Xml" />
    <Reference Include="WindowsBase" />
  </ItemGroup>
  <ItemGroup>
    <!-- Misc Resources -->
    <EmbeddedResource Include="Resources\PictureMarkerSymbols\pin_star_blue.png" />
  </ItemGroup>
  <ItemGroup>
    <!-- Sample Manager Code -->
    <Compile Include="Properties\AssemblyInfo.cs" />
  </ItemGroup>
  <ItemGroup>
    <!-- JSON Metadata -->
<<<<<<< HEAD
	<Content Include="Samples\GraphicsOverlay\Animate3DGraphic\metadata.json">
		<CopyToOutputDirectory>PreserveNewest</CopyToOutputDirectory>
	</Content>
	<Content Include="Samples\GeometryEngine\ProjectWithSpecificTransformation\metadata.json">
		<CopyToOutputDirectory>PreserveNewest</CopyToOutputDirectory>
	</Content>
=======
    <Content Include="Samples\Geometry\FormatCoordinates\metadata.json">
      <CopyToOutputDirectory>PreserveNewest</CopyToOutputDirectory>
    </Content>
    <Content Include="Samples\GeometryEngine\ProjectWithSpecificTransformation\metadata.json">
      <CopyToOutputDirectory>PreserveNewest</CopyToOutputDirectory>
    </Content>
    <Content Include="Samples\Layers\Web_TiledLayer\metadata.json">
      <CopyToOutputDirectory>PreserveNewest</CopyToOutputDirectory>
    </Content>
    <Content Include="Samples\GraphicsOverlay\AddGraphicsWithSymbols\metadata.json">
      <CopyToOutputDirectory>PreserveNewest</CopyToOutputDirectory>
    </Content>
>>>>>>> c674da03
    <Content Include="Samples\LocalServer\LocalServerFeatureLayer\metadata.json">
      <CopyToOutputDirectory>PreserveNewest</CopyToOutputDirectory>
    </Content>
    <Content Include="Samples\Data\ListRelatedFeatures\metadata.json">
      <CopyToOutputDirectory>PreserveNewest</CopyToOutputDirectory>
    </Content>
    <Content Include="Samples\Analysis\LineOfSightGeoElement\metadata.json">
      <CopyToOutputDirectory>PreserveNewest</CopyToOutputDirectory>
    </Content>
    <Content Include="Samples\Analysis\QueryFeatureCountAndExtent\metadata.json">
      <CopyToOutputDirectory>PreserveNewest</CopyToOutputDirectory>
    </Content>
    <Content Include="Samples\Data\ReadGeoPackage\ReadGeoPackage.jpg">
      <CopyToOutputDirectory>PreserveNewest</CopyToOutputDirectory>
    </Content>
    <Content Include="Samples\LocalServer\LocalServerServices\LocalServerServices.jpg">
      <CopyToOutputDirectory>PreserveNewest</CopyToOutputDirectory>
    </Content>
    <Content Include="Samples\LocalServer\DynamicWorkspaceRaster\DynamicWorkspaceRaster.jpg">
      <CopyToOutputDirectory>PreserveNewest</CopyToOutputDirectory>
    </Content>
    <Content Include="Samples\LocalServer\LocalServerGeoprocessing\LocalServerGeoprocessing.jpg">
      <CopyToOutputDirectory>PreserveNewest</CopyToOutputDirectory>
    </Content>
    <Content Include="Samples\LocalServer\LocalServerMapImageLayer\metadata.json">
      <CopyToOutputDirectory>PreserveNewest</CopyToOutputDirectory>
    </Content>
    <Content Include="Samples\Layers\FeatureLayerRenderingModeScene\metadata.json">
      <CopyToOutputDirectory>PreserveNewest</CopyToOutputDirectory>
    </Content>
    <Content Include="Samples\Data\SymbolizeShapefile\metadata.json">
      <CopyToOutputDirectory>PreserveNewest</CopyToOutputDirectory>
    </Content>
    <Content Include="Samples\Layers\WmsIdentify\metadata.json">
      <CopyToOutputDirectory>PreserveNewest</CopyToOutputDirectory>
    </Content>
    <Content Include="Samples\MapView\GeoViewSync\metadata.json">
      <CopyToOutputDirectory>PreserveNewest</CopyToOutputDirectory>
    </Content>
    <Content Include="Samples\LocalServer\DynamicWorkspaceShapefile\metadata.json">
      <CopyToOutputDirectory>PreserveNewest</CopyToOutputDirectory>
    </Content>
    <Content Include="groups.json">
      <CopyToOutputDirectory>PreserveNewest</CopyToOutputDirectory>
    </Content>
    <Content Include="Samples\Data\EditAndSyncFeatures\metadata.json">
      <CopyToOutputDirectory>PreserveNewest</CopyToOutputDirectory>
    </Content>
    <Content Include="Samples\Data\FeatureLayerGeoPackage\metadata.json">
      <CopyToOutputDirectory>PreserveNewest</CopyToOutputDirectory>
    </Content>
    <Content Include="Samples\Data\FeatureLayerQuery\metadata.json">
      <CopyToOutputDirectory>PreserveNewest</CopyToOutputDirectory>
    </Content>
    <Content Include="Samples\Data\FeatureLayerShapefile\metadata.json">
      <CopyToOutputDirectory>PreserveNewest</CopyToOutputDirectory>
    </Content>
    <Content Include="Samples\Data\GenerateGeodatabase\metadata.json">
      <CopyToOutputDirectory>PreserveNewest</CopyToOutputDirectory>
    </Content>
    <Content Include="Samples\Data\RasterLayerGeoPackage\RasterLayerGeoPackage.jpg">
      <CopyToOutputDirectory>PreserveNewest</CopyToOutputDirectory>
    </Content>
    <Content Include="Samples\Data\ReadShapefileMetadata\metadata.json">
      <CopyToOutputDirectory>PreserveNewest</CopyToOutputDirectory>
    </Content>
    <Content Include="Samples\Data\ServiceFeatureTableCache\metadata.json">
      <CopyToOutputDirectory>PreserveNewest</CopyToOutputDirectory>
    </Content>
    <Content Include="Samples\Data\ServiceFeatureTableManualCache\metadata.json">
      <CopyToOutputDirectory>PreserveNewest</CopyToOutputDirectory>
    </Content>
    <Content Include="Samples\Data\ServiceFeatureTableNoCache\metadata.json">
      <CopyToOutputDirectory>PreserveNewest</CopyToOutputDirectory>
    </Content>
    <Content Include="Samples\Data\StatisticalQuery\metadata.json">
      <CopyToOutputDirectory>PreserveNewest</CopyToOutputDirectory>
    </Content>
    <Content Include="Samples\Data\StatsQueryGroupAndSort\metadata.json">
      <CopyToOutputDirectory>PreserveNewest</CopyToOutputDirectory>
    </Content>
    <Content Include="Samples\Geoprocessing\AnalyzeHotspots\metadata.json">
      <CopyToOutputDirectory>PreserveNewest</CopyToOutputDirectory>
    </Content>
    <Content Include="Samples\Geoprocessing\AnalyzeViewshed\metadata.json">
      <CopyToOutputDirectory>PreserveNewest</CopyToOutputDirectory>
    </Content>
    <Content Include="Samples\Geoprocessing\ListGeodatabaseVersions\metadata.json">
      <CopyToOutputDirectory>PreserveNewest</CopyToOutputDirectory>
    </Content>
    <Content Include="Samples\GraphicsOverlay\AddGraphicsRenderer\metadata.json">
      <CopyToOutputDirectory>PreserveNewest</CopyToOutputDirectory>
    </Content>
    <Content Include="Samples\GraphicsOverlay\IdentifyGraphics\metadata.json">
      <CopyToOutputDirectory>PreserveNewest</CopyToOutputDirectory>
    </Content>
    <Content Include="Samples\GraphicsOverlay\SketchOnMap\metadata.json">
      <CopyToOutputDirectory>PreserveNewest</CopyToOutputDirectory>
    </Content>
    <Content Include="Samples\GraphicsOverlay\SurfacePlacements\metadata.json">
      <CopyToOutputDirectory>PreserveNewest</CopyToOutputDirectory>
    </Content>
    <Content Include="Samples\Hydrography\SelectEncFeatures\metadata.json">
      <CopyToOutputDirectory>PreserveNewest</CopyToOutputDirectory>
    </Content>
    <Content Include="Samples\Layers\ArcGISMapImageLayerUrl\metadata.json">
      <CopyToOutputDirectory>PreserveNewest</CopyToOutputDirectory>
    </Content>
    <Content Include="Samples\Layers\ArcGISTiledLayerUrl\metadata.json">
      <CopyToOutputDirectory>PreserveNewest</CopyToOutputDirectory>
    </Content>
    <Content Include="Samples\Layers\ArcGISVectorTiledLayerUrl\metadata.json">
      <CopyToOutputDirectory>PreserveNewest</CopyToOutputDirectory>
    </Content>
    <Content Include="Samples\Layers\ChangeFeatureLayerRenderer\metadata.json">
      <CopyToOutputDirectory>PreserveNewest</CopyToOutputDirectory>
    </Content>
    <Content Include="Samples\Layers\ChangeSublayerVisibility\metadata.json">
      <CopyToOutputDirectory>PreserveNewest</CopyToOutputDirectory>
    </Content>
    <Content Include="Samples\Layers\CreateFeatureCollectionLayer\metadata.json">
      <CopyToOutputDirectory>PreserveNewest</CopyToOutputDirectory>
    </Content>
    <Content Include="Samples\Layers\DisplayScene\metadata.json">
      <CopyToOutputDirectory>PreserveNewest</CopyToOutputDirectory>
    </Content>
    <Content Include="Samples\Layers\ExportTiles\metadata.json">
      <CopyToOutputDirectory>PreserveNewest</CopyToOutputDirectory>
    </Content>
    <Content Include="Samples\Layers\FeatureCollectionLayerFromPortal\metadata.json">
      <CopyToOutputDirectory>PreserveNewest</CopyToOutputDirectory>
    </Content>
    <Content Include="Samples\Layers\FeatureCollectionLayerFromQuery\metadata.json">
      <CopyToOutputDirectory>PreserveNewest</CopyToOutputDirectory>
    </Content>
    <Content Include="Samples\Layers\FeatureLayerDefinitionExpression\metadata.json">
      <CopyToOutputDirectory>PreserveNewest</CopyToOutputDirectory>
    </Content>
    <Content Include="Samples\Layers\FeatureLayerDictionaryRenderer\metadata.json">
      <CopyToOutputDirectory>PreserveNewest</CopyToOutputDirectory>
    </Content>
    <Content Include="Samples\Layers\FeatureLayerSelection\metadata.json">
      <CopyToOutputDirectory>PreserveNewest</CopyToOutputDirectory>
    </Content>
    <Content Include="Samples\Layers\FeatureLayerUrl\metadata.json">
      <CopyToOutputDirectory>PreserveNewest</CopyToOutputDirectory>
    </Content>
    <Content Include="Samples\Layers\RasterLayerFile\metadata.json">
      <CopyToOutputDirectory>PreserveNewest</CopyToOutputDirectory>
    </Content>
    <Content Include="Samples\Layers\RasterLayerImageServiceRaster\metadata.json">
      <CopyToOutputDirectory>PreserveNewest</CopyToOutputDirectory>
    </Content>
    <Content Include="Samples\Layers\RasterLayerRasterFunction\metadata.json">
      <CopyToOutputDirectory>PreserveNewest</CopyToOutputDirectory>
    </Content>
    <Content Include="Samples\Layers\RasterRenderingRule\metadata.json">
      <CopyToOutputDirectory>PreserveNewest</CopyToOutputDirectory>
    </Content>
    <Content Include="Samples\Layers\SceneLayerUrl\metadata.json">
      <CopyToOutputDirectory>PreserveNewest</CopyToOutputDirectory>
    </Content>
    <Content Include="Samples\Layers\TimeBasedQuery\metadata.json">
      <CopyToOutputDirectory>PreserveNewest</CopyToOutputDirectory>
    </Content>
    <Content Include="Samples\Layers\WMSLayerUrl\metadata.json">
      <CopyToOutputDirectory>PreserveNewest</CopyToOutputDirectory>
    </Content>
    <Content Include="Samples\Layers\WmsServiceCatalog\metadata.json">
      <CopyToOutputDirectory>PreserveNewest</CopyToOutputDirectory>
    </Content>
    <Content Include="Samples\Layers\WMTSLayer\metadata.json">
      <CopyToOutputDirectory>PreserveNewest</CopyToOutputDirectory>
    </Content>
    <Content Include="Samples\Location\DisplayDeviceLocation\metadata.json">
      <CopyToOutputDirectory>PreserveNewest</CopyToOutputDirectory>
    </Content>
    <Content Include="Samples\Map\AccessLoadStatus\metadata.json">
      <CopyToOutputDirectory>PreserveNewest</CopyToOutputDirectory>
    </Content>
    <Content Include="Samples\Map\AuthorMap\metadata.json">
      <CopyToOutputDirectory>PreserveNewest</CopyToOutputDirectory>
    </Content>
    <Content Include="Samples\Map\ChangeBasemap\metadata.json">
      <CopyToOutputDirectory>PreserveNewest</CopyToOutputDirectory>
    </Content>
    <Content Include="Samples\Map\DisplayMap\metadata.json">
      <CopyToOutputDirectory>PreserveNewest</CopyToOutputDirectory>
    </Content>
    <Content Include="Samples\Map\ManageBookmarks\metadata.json">
      <CopyToOutputDirectory>PreserveNewest</CopyToOutputDirectory>
    </Content>
    <Content Include="Samples\Map\OpenMapURL\metadata.json">
      <CopyToOutputDirectory>PreserveNewest</CopyToOutputDirectory>
    </Content>
    <Content Include="Samples\Map\OpenMobileMap\metadata.json">
      <CopyToOutputDirectory>PreserveNewest</CopyToOutputDirectory>
    </Content>
    <Content Include="Samples\Map\SearchPortalMaps\metadata.json">
      <CopyToOutputDirectory>PreserveNewest</CopyToOutputDirectory>
    </Content>
    <Content Include="Samples\Map\SetInitialMapArea\metadata.json">
      <CopyToOutputDirectory>PreserveNewest</CopyToOutputDirectory>
    </Content>
    <Content Include="Samples\Map\SetInitialMapLocation\metadata.json">
      <CopyToOutputDirectory>PreserveNewest</CopyToOutputDirectory>
    </Content>
    <Content Include="Samples\Map\SetMapSpatialReference\metadata.json">
      <CopyToOutputDirectory>PreserveNewest</CopyToOutputDirectory>
    </Content>
    <Content Include="Samples\Map\SetMinMaxScale\metadata.json">
      <CopyToOutputDirectory>PreserveNewest</CopyToOutputDirectory>
    </Content>
    <Content Include="Samples\MapView\ChangeViewpoint\metadata.json">
      <CopyToOutputDirectory>PreserveNewest</CopyToOutputDirectory>
    </Content>
    <Content Include="Samples\MapView\DisplayDrawingStatus\metadata.json">
      <CopyToOutputDirectory>PreserveNewest</CopyToOutputDirectory>
    </Content>
    <Content Include="Samples\MapView\DisplayLayerViewState\metadata.json">
      <CopyToOutputDirectory>PreserveNewest</CopyToOutputDirectory>
    </Content>
    <Content Include="Samples\MapView\FeatureLayerTimeOffset\metadata.json">
      <CopyToOutputDirectory>PreserveNewest</CopyToOutputDirectory>
    </Content>
    <Content Include="Samples\MapView\MapRotation\metadata.json">
      <CopyToOutputDirectory>PreserveNewest</CopyToOutputDirectory>
    </Content>
    <Content Include="Samples\MapView\ShowCallout\metadata.json">
      <CopyToOutputDirectory>PreserveNewest</CopyToOutputDirectory>
    </Content>
    <Content Include="Samples\MapView\ShowMagnifier\metadata.json">
      <CopyToOutputDirectory>PreserveNewest</CopyToOutputDirectory>
    </Content>
    <Content Include="Samples\MapView\TakeScreenshot\metadata.json">
      <CopyToOutputDirectory>PreserveNewest</CopyToOutputDirectory>
    </Content>
    <Content Include="Samples\NetworkAnalysis\FindRoute\metadata.json">
      <CopyToOutputDirectory>PreserveNewest</CopyToOutputDirectory>
    </Content>
    <Content Include="Samples\Search\FindAddress\metadata.json">
      <CopyToOutputDirectory>PreserveNewest</CopyToOutputDirectory>
    </Content>
    <Content Include="Samples\Search\FindPlace\metadata.json">
      <CopyToOutputDirectory>PreserveNewest</CopyToOutputDirectory>
    </Content>
    <Content Include="Samples\Symbology\FeatureLayerExtrusion\FeatureLayerExtrusion.jpg">
      <CopyToOutputDirectory>PreserveNewest</CopyToOutputDirectory>
    </Content>
    <Content Include="Samples\Symbology\RenderPictureMarkers\metadata.json">
      <CopyToOutputDirectory>PreserveNewest</CopyToOutputDirectory>
    </Content>
    <Content Include="Samples\Symbology\RenderSimpleMarkers\metadata.json">
      <CopyToOutputDirectory>PreserveNewest</CopyToOutputDirectory>
    </Content>
    <Content Include="Samples\Symbology\RenderUniqueValues\metadata.json">
      <CopyToOutputDirectory>PreserveNewest</CopyToOutputDirectory>
    </Content>
    <Content Include="Samples\Symbology\SimpleRenderers\metadata.json">
      <CopyToOutputDirectory>PreserveNewest</CopyToOutputDirectory>
    </Content>
    <Content Include="Samples\Symbology\UseDistanceCompositeSym\metadata.json">
      <CopyToOutputDirectory>PreserveNewest</CopyToOutputDirectory>
    </Content>
    <Content Include="Samples\Tutorial\AuthorEditSaveMap\metadata.json">
      <CopyToOutputDirectory>PreserveNewest</CopyToOutputDirectory>
    </Content>
    <Content Include="Samples\Data\RasterLayerGeoPackage\metadata.json">
      <CopyToOutputDirectory>PreserveNewest</CopyToOutputDirectory>
    </Content>
    <Content Include="Samples\Analysis\ViewshedCamera\metadata.json">
      <CopyToOutputDirectory>PreserveNewest</CopyToOutputDirectory>
    </Content>
    <Content Include="Samples\Analysis\LineOfSightLocation\metadata.json">
      <CopyToOutputDirectory>PreserveNewest</CopyToOutputDirectory>
    </Content>
    <Content Include="Samples\Data\GeodatabaseTransactions\metadata.json">
      <CopyToOutputDirectory>PreserveNewest</CopyToOutputDirectory>
    </Content>
    <Content Include="Samples\Layers\FeatureLayerRenderingModeMap\metadata.json">
      <CopyToOutputDirectory>PreserveNewest</CopyToOutputDirectory>
    </Content>
  </ItemGroup>
  <ItemGroup>
    <!-- Screenshots -->
<<<<<<< HEAD
	<Content Include="Samples\GraphicsOverlay\Animate3DGraphic\Animate3DGraphic.jpg">
		<CopyToOutputDirectory>PreserveNewest</CopyToOutputDirectory>
	</Content>
	<Content Include="Samples\GeometryEngine\ProjectWithSpecificTransformation\ProjectWithSpecificTransformation.jpg">
		<CopyToOutputDirectory>PreserveNewest</CopyToOutputDirectory>
	</Content>
=======
    <Content Include="Samples\Geometry\FormatCoordinates\FormatCoordinates.jpg">
      <CopyToOutputDirectory>PreserveNewest</CopyToOutputDirectory>
    </Content>
    <Content Include="Samples\GeometryEngine\ProjectWithSpecificTransformation\ProjectWithSpecificTransformation.jpg">
      <CopyToOutputDirectory>PreserveNewest</CopyToOutputDirectory>
    </Content>
    <Content Include="Samples\Layers\Web_TiledLayer\Web_TiledLayer.jpg">
      <CopyToOutputDirectory>PreserveNewest</CopyToOutputDirectory>
    </Content>
    <Content Include="Samples\GraphicsOverlay\AddGraphicsWithSymbols\AddGraphicsWithSymbols.jpg">
      <CopyToOutputDirectory>PreserveNewest</CopyToOutputDirectory>
    </Content>
>>>>>>> c674da03
    <Content Include="Samples\LocalServer\LocalServerFeatureLayer\LocalServerFeatureLayer.jpg">
      <CopyToOutputDirectory>PreserveNewest</CopyToOutputDirectory>
    </Content>
    <Content Include="Samples\Data\ListRelatedFeatures\ListRelatedFeatures.jpg">
      <CopyToOutputDirectory>PreserveNewest</CopyToOutputDirectory>
    </Content>
    <Content Include="Samples\Analysis\LineOfSightGeoElement\LineOfSightGeoElement.jpg">
      <CopyToOutputDirectory>PreserveNewest</CopyToOutputDirectory>
    </Content>
    <Content Include="Samples\Analysis\QueryFeatureCountAndExtent\QueryFeatureCountAndExtent.jpg">
      <CopyToOutputDirectory>PreserveNewest</CopyToOutputDirectory>
    </Content>
    <Content Include="Samples\LocalServer\LocalServerMapImageLayer\LocalServerMapImageLayer.jpg">
      <CopyToOutputDirectory>PreserveNewest</CopyToOutputDirectory>
    </Content>
    <Content Include="Samples\Layers\FeatureLayerRenderingModeScene\FeatureLayerRenderingModeScene.jpg">
      <CopyToOutputDirectory>PreserveNewest</CopyToOutputDirectory>
    </Content>
    <Content Include="Samples\Data\SymbolizeShapefile\SymbolizeShapefile.jpg">
      <CopyToOutputDirectory>PreserveNewest</CopyToOutputDirectory>
    </Content>
    <Content Include="Samples\Data\GeodatabaseTransactions\GeodatabaseTransactions.jpg">
      <CopyToOutputDirectory>PreserveNewest</CopyToOutputDirectory>
    </Content>
    <Content Include="Samples\Analysis\ViewshedCamera\ViewshedCamera.jpg">
      <CopyToOutputDirectory>PreserveNewest</CopyToOutputDirectory>
    </Content>
    <Content Include="Samples\Analysis\LineOfSightLocation\LineOfSightLocation.jpg">
      <CopyToOutputDirectory>PreserveNewest</CopyToOutputDirectory>
    </Content>
    <Content Include="Samples\Layers\FeatureLayerRenderingModeMap\FeatureLayerRenderingModeMap.jpg">
      <CopyToOutputDirectory>PreserveNewest</CopyToOutputDirectory>
    </Content>
    <Content Include="Samples\Layers\WmsIdentify\WmsIdentify.jpg">
      <CopyToOutputDirectory>PreserveNewest</CopyToOutputDirectory>
    </Content>
    <Content Include="Samples\MapView\GeoViewSync\GeoViewSync.jpg">
      <CopyToOutputDirectory>PreserveNewest</CopyToOutputDirectory>
    </Content>
    <Content Include="Samples\LocalServer\DynamicWorkspaceShapefile\DynamicWorkspaceShapefile.jpg">
      <CopyToOutputDirectory>PreserveNewest</CopyToOutputDirectory>
    </Content>
    <Content Include="Samples\Data\EditAndSyncFeatures\EditAndSyncFeatures.jpg">
      <CopyToOutputDirectory>PreserveNewest</CopyToOutputDirectory>
    </Content>
    <Content Include="Samples\Data\FeatureLayerQuery\FeatureLayerQuery.jpg">
      <CopyToOutputDirectory>PreserveNewest</CopyToOutputDirectory>
    </Content>
    <Content Include="Samples\Data\FeatureLayerShapefile\FeatureLayerShapefile.jpg">
      <CopyToOutputDirectory>PreserveNewest</CopyToOutputDirectory>
    </Content>
    <Content Include="Samples\Data\GenerateGeodatabase\GenerateGeodatabase.jpg">
      <CopyToOutputDirectory>PreserveNewest</CopyToOutputDirectory>
    </Content>
    <Content Include="Samples\Data\ReadShapefileMetadata\ReadShapefileMetadata.jpg">
      <CopyToOutputDirectory>PreserveNewest</CopyToOutputDirectory>
    </Content>
    <Content Include="Samples\Data\ServiceFeatureTableCache\ServiceFeatureTableCache.jpg">
      <CopyToOutputDirectory>PreserveNewest</CopyToOutputDirectory>
    </Content>
    <Content Include="Samples\Data\ServiceFeatureTableManualCache\ServiceFeatureTableManualCache.jpg">
      <CopyToOutputDirectory>PreserveNewest</CopyToOutputDirectory>
    </Content>
    <Content Include="Samples\Data\ServiceFeatureTableNoCache\ServiceFeatureTableNoCache.jpg">
      <CopyToOutputDirectory>PreserveNewest</CopyToOutputDirectory>
    </Content>
    <Content Include="Samples\Data\StatisticalQuery\StatisticalQuery.jpg">
      <CopyToOutputDirectory>PreserveNewest</CopyToOutputDirectory>
    </Content>
    <Content Include="Samples\Data\StatsQueryGroupAndSort\StatsQueryGroupAndSort.jpg">
      <CopyToOutputDirectory>PreserveNewest</CopyToOutputDirectory>
    </Content>
    <Content Include="Samples\Geoprocessing\AnalyzeHotspots\AnalyzeHotspots.jpg">
      <CopyToOutputDirectory>PreserveNewest</CopyToOutputDirectory>
    </Content>
    <Content Include="Samples\Geoprocessing\AnalyzeViewshed\AnalyzeViewshed.jpg">
      <CopyToOutputDirectory>PreserveNewest</CopyToOutputDirectory>
    </Content>
    <Content Include="Samples\Geoprocessing\ListGeodatabaseVersions\ListGeodatabaseVersions.jpg">
      <CopyToOutputDirectory>PreserveNewest</CopyToOutputDirectory>
    </Content>
    <Content Include="Samples\GraphicsOverlay\AddGraphicsRenderer\AddGraphicsRenderer.jpg">
      <CopyToOutputDirectory>PreserveNewest</CopyToOutputDirectory>
    </Content>
    <Content Include="Samples\GraphicsOverlay\IdentifyGraphics\IdentifyGraphics.jpg">
      <CopyToOutputDirectory>PreserveNewest</CopyToOutputDirectory>
    </Content>
    <Content Include="Samples\GraphicsOverlay\SketchOnMap\SketchOnMap.jpg">
      <CopyToOutputDirectory>PreserveNewest</CopyToOutputDirectory>
    </Content>
    <Content Include="Samples\GraphicsOverlay\SurfacePlacements\SurfacePlacements.jpg">
      <CopyToOutputDirectory>PreserveNewest</CopyToOutputDirectory>
    </Content>
    <Content Include="Samples\Hydrography\SelectEncFeatures\SelectEncFeatures.jpg">
      <CopyToOutputDirectory>PreserveNewest</CopyToOutputDirectory>
    </Content>
    <Content Include="Samples\Layers\ArcGISMapImageLayerUrl\ArcGISMapImageLayerUrl.jpg">
      <CopyToOutputDirectory>PreserveNewest</CopyToOutputDirectory>
    </Content>
    <Content Include="Samples\Layers\ArcGISTiledLayerUrl\ArcGISTiledLayerUrl.jpg">
      <CopyToOutputDirectory>PreserveNewest</CopyToOutputDirectory>
    </Content>
    <Content Include="Samples\Layers\ArcGISVectorTiledLayerUrl\ArcGISVectorTiledLayerUrl.jpg">
      <CopyToOutputDirectory>PreserveNewest</CopyToOutputDirectory>
    </Content>
    <Content Include="Samples\Layers\ChangeFeatureLayerRenderer\ChangeFeatureLayerRenderer.jpg">
      <CopyToOutputDirectory>PreserveNewest</CopyToOutputDirectory>
    </Content>
    <Content Include="Samples\Layers\ChangeSublayerVisibility\ChangeSublayerVisibility.jpg">
      <CopyToOutputDirectory>PreserveNewest</CopyToOutputDirectory>
    </Content>
    <Content Include="Samples\Layers\CreateFeatureCollectionLayer\CreateFeatureCollectionLayer.jpg">
      <CopyToOutputDirectory>PreserveNewest</CopyToOutputDirectory>
    </Content>
    <Content Include="Samples\Layers\DisplayScene\DisplayScene.jpg">
      <CopyToOutputDirectory>PreserveNewest</CopyToOutputDirectory>
    </Content>
    <Content Include="Samples\Layers\ExportTiles\ExportTiles.jpg">
      <CopyToOutputDirectory>PreserveNewest</CopyToOutputDirectory>
    </Content>
    <Content Include="Samples\Layers\FeatureCollectionLayerFromPortal\FeatureCollectionLayerFromPortal.jpg">
      <CopyToOutputDirectory>PreserveNewest</CopyToOutputDirectory>
    </Content>
    <Content Include="Samples\Layers\FeatureCollectionLayerFromQuery\FeatureCollectionLayerFromQuery.jpg">
      <CopyToOutputDirectory>PreserveNewest</CopyToOutputDirectory>
    </Content>
    <Content Include="Samples\Layers\FeatureLayerDefinitionExpression\FeatureLayerDefinitionExpression.jpg">
      <CopyToOutputDirectory>PreserveNewest</CopyToOutputDirectory>
    </Content>
    <Content Include="Samples\Layers\FeatureLayerDictionaryRenderer\FeatureLayerDictionaryRenderer.jpg">
      <CopyToOutputDirectory>PreserveNewest</CopyToOutputDirectory>
    </Content>
    <Content Include="Samples\Layers\FeatureLayerSelection\FeatureLayerSelection.jpg">
      <CopyToOutputDirectory>PreserveNewest</CopyToOutputDirectory>
    </Content>
    <Content Include="Samples\Layers\FeatureLayerUrl\FeatureLayerUrl.jpg">
      <CopyToOutputDirectory>PreserveNewest</CopyToOutputDirectory>
    </Content>
    <Content Include="Samples\Layers\RasterLayerFile\RasterLayerFile.jpg">
      <CopyToOutputDirectory>PreserveNewest</CopyToOutputDirectory>
    </Content>
    <Content Include="Samples\Layers\RasterLayerImageServiceRaster\RasterLayerImageServiceRaster.jpg">
      <CopyToOutputDirectory>PreserveNewest</CopyToOutputDirectory>
    </Content>
    <Content Include="Samples\Layers\RasterLayerRasterFunction\RasterLayerRasterFunction.jpg">
      <CopyToOutputDirectory>PreserveNewest</CopyToOutputDirectory>
    </Content>
    <Content Include="Samples\Layers\RasterRenderingRule\RasterRenderingRule.jpg">
      <CopyToOutputDirectory>PreserveNewest</CopyToOutputDirectory>
    </Content>
    <Content Include="Samples\Layers\SceneLayerUrl\SceneLayerUrl.jpg">
      <CopyToOutputDirectory>PreserveNewest</CopyToOutputDirectory>
    </Content>
    <Content Include="Samples\Layers\TimeBasedQuery\TimeBasedQuery.jpg">
      <CopyToOutputDirectory>PreserveNewest</CopyToOutputDirectory>
    </Content>
    <Content Include="Samples\Layers\WMSLayerUrl\WMSLayerUrl.jpg">
      <CopyToOutputDirectory>PreserveNewest</CopyToOutputDirectory>
    </Content>
    <Content Include="Samples\Layers\WmsServiceCatalog\WmsServiceCatalog.jpg">
      <CopyToOutputDirectory>PreserveNewest</CopyToOutputDirectory>
    </Content>
    <Content Include="Samples\Layers\WMTSLayer\WMTSLayer.jpg">
      <CopyToOutputDirectory>PreserveNewest</CopyToOutputDirectory>
    </Content>
    <Content Include="Samples\Location\DisplayDeviceLocation\DisplayDeviceLocation.jpg">
      <CopyToOutputDirectory>PreserveNewest</CopyToOutputDirectory>
    </Content>
    <Content Include="Samples\Map\AccessLoadStatus\AccessLoadStatus.jpg">
      <CopyToOutputDirectory>PreserveNewest</CopyToOutputDirectory>
    </Content>
    <Content Include="Samples\Map\AuthorMap\AuthorMap.jpg">
      <CopyToOutputDirectory>PreserveNewest</CopyToOutputDirectory>
    </Content>
    <Content Include="Samples\Map\ChangeBasemap\ChangeBasemap.jpg">
      <CopyToOutputDirectory>PreserveNewest</CopyToOutputDirectory>
    </Content>
    <Content Include="Samples\Map\DisplayMap\DisplayMap.jpg">
      <CopyToOutputDirectory>PreserveNewest</CopyToOutputDirectory>
    </Content>
    <Content Include="Samples\Map\ManageBookmarks\ManageBookmarks.jpg">
      <CopyToOutputDirectory>PreserveNewest</CopyToOutputDirectory>
    </Content>
    <Content Include="Samples\Map\OpenMapURL\OpenMapURL.jpg">
      <CopyToOutputDirectory>PreserveNewest</CopyToOutputDirectory>
    </Content>
    <Content Include="Samples\Map\OpenMobileMap\OpenMobileMap.jpg">
      <CopyToOutputDirectory>PreserveNewest</CopyToOutputDirectory>
    </Content>
    <Content Include="Samples\Map\SearchPortalMaps\SearchPortalMaps.jpg">
      <CopyToOutputDirectory>PreserveNewest</CopyToOutputDirectory>
    </Content>
    <Content Include="Samples\Map\SetInitialMapArea\SetInitialMapArea.jpg">
      <CopyToOutputDirectory>PreserveNewest</CopyToOutputDirectory>
    </Content>
    <Content Include="Samples\Map\SetInitialMapLocation\SetInitialMapLocation.jpg">
      <CopyToOutputDirectory>PreserveNewest</CopyToOutputDirectory>
    </Content>
    <Content Include="Samples\Map\SetMapSpatialReference\SetMapSpatialReference.jpg">
      <CopyToOutputDirectory>PreserveNewest</CopyToOutputDirectory>
    </Content>
    <Content Include="Samples\Map\SetMinMaxScale\SetMinMaxScale.jpg">
      <CopyToOutputDirectory>PreserveNewest</CopyToOutputDirectory>
    </Content>
    <Content Include="Samples\MapView\ChangeViewpoint\ChangeViewpoint.jpg">
      <CopyToOutputDirectory>PreserveNewest</CopyToOutputDirectory>
    </Content>
    <Content Include="Samples\MapView\DisplayDrawingStatus\DisplayDrawingStatus.jpg">
      <CopyToOutputDirectory>PreserveNewest</CopyToOutputDirectory>
    </Content>
    <Content Include="Samples\MapView\DisplayLayerViewState\DisplayLayerViewState.jpg">
      <CopyToOutputDirectory>PreserveNewest</CopyToOutputDirectory>
    </Content>
    <Content Include="Samples\MapView\FeatureLayerTimeOffset\FeatureLayerTimeOffset.jpg">
      <CopyToOutputDirectory>PreserveNewest</CopyToOutputDirectory>
    </Content>
    <Content Include="Samples\MapView\MapRotation\MapRotation.jpg">
      <CopyToOutputDirectory>PreserveNewest</CopyToOutputDirectory>
    </Content>
    <Content Include="Samples\MapView\ShowCallout\ShowCallout.jpg">
      <CopyToOutputDirectory>PreserveNewest</CopyToOutputDirectory>
    </Content>
    <Content Include="Samples\MapView\ShowMagnifier\ShowMagnifier.jpg">
      <CopyToOutputDirectory>PreserveNewest</CopyToOutputDirectory>
    </Content>
    <Content Include="Samples\MapView\TakeScreenshot\TakeScreenshot.jpg">
      <CopyToOutputDirectory>PreserveNewest</CopyToOutputDirectory>
    </Content>
    <Content Include="Samples\NetworkAnalysis\FindRoute\FindRoute.jpg">
      <CopyToOutputDirectory>PreserveNewest</CopyToOutputDirectory>
    </Content>
    <Content Include="Samples\Search\FindAddress\FindAddress.jpg">
      <CopyToOutputDirectory>PreserveNewest</CopyToOutputDirectory>
    </Content>
    <Content Include="Samples\Search\FindPlace\FindPlace.jpg">
      <CopyToOutputDirectory>PreserveNewest</CopyToOutputDirectory>
    </Content>
    <Content Include="Samples\Symbology\RenderPictureMarkers\RenderPictureMarkers.jpg">
      <CopyToOutputDirectory>PreserveNewest</CopyToOutputDirectory>
    </Content>
    <Content Include="Samples\Symbology\RenderSimpleMarkers\RenderSimpleMarkers.jpg">
      <CopyToOutputDirectory>PreserveNewest</CopyToOutputDirectory>
    </Content>
    <Content Include="Samples\Symbology\RenderUniqueValues\RenderUniqueValues.jpg">
      <CopyToOutputDirectory>PreserveNewest</CopyToOutputDirectory>
    </Content>
    <Content Include="Samples\Symbology\SimpleRenderers\SimpleRenderers.jpg">
      <CopyToOutputDirectory>PreserveNewest</CopyToOutputDirectory>
    </Content>
    <Content Include="Samples\Symbology\UseDistanceCompositeSym\UseDistanceCompositeSym.jpg">
      <CopyToOutputDirectory>PreserveNewest</CopyToOutputDirectory>
    </Content>
    <Content Include="Samples\Tutorial\AuthorEditSaveMap\AuthorEditSaveMap.jpg">
      <CopyToOutputDirectory>PreserveNewest</CopyToOutputDirectory>
    </Content>
  </ItemGroup>
  <ItemGroup>
    <!-- Sample Code -->
<<<<<<< HEAD
	<Compile Include="Samples\GraphicsOverlay\Animate3DGraphic\Animate3DGraphic.xaml.cs">
		<DependentUpon>Animate3DGraphic.xaml</DependentUpon>
	</Compile>
	<Compile Include="Samples\GeometryEngine\ProjectWithSpecificTransformation\ProjectWithSpecificTransformation.xaml.cs">
		<DependentUpon>ProjectWithSpecificTransformation.xaml</DependentUpon>
	</Compile>
=======
    <Compile Include="Samples\Geometry\FormatCoordinates\FormatCoordinates.xaml.cs">
      <DependentUpon>FormatCoordinates.xaml</DependentUpon>
    </Compile>
    <Compile Include="Samples\GeometryEngine\ProjectWithSpecificTransformation\ProjectWithSpecificTransformation.xaml.cs">
      <DependentUpon>ProjectWithSpecificTransformation.xaml</DependentUpon>
    </Compile>
    <Compile Include="Samples\Layers\Web_TiledLayer\Web_TiledLayer.xaml.cs">
      <DependentUpon>Web_TiledLayer.xaml</DependentUpon>
    </Compile>
    <Compile Include="Samples\GraphicsOverlay\AddGraphicsWithSymbols\AddGraphicsWithSymbols.xaml.cs">
      <DependentUpon>AddGraphicsWithSymbols.xaml</DependentUpon>
    </Compile>
>>>>>>> c674da03
    <Compile Include="Samples\LocalServer\LocalServerFeatureLayer\LocalServerFeatureLayer.xaml.cs">
      <DependentUpon>LocalServerFeatureLayer.xaml</DependentUpon>
    </Compile>
    <Compile Include="Samples\Data\ListRelatedFeatures\ListRelatedFeatures.xaml.cs">
      <DependentUpon>ListRelatedFeatures.xaml</DependentUpon>
    </Compile>
    <Compile Include="Samples\Analysis\LineOfSightGeoElement\LineOfSightGeoElement.xaml.cs">
      <DependentUpon>LineOfSightGeoElement.xaml</DependentUpon>
    </Compile>
    <Compile Include="Samples\Analysis\QueryFeatureCountAndExtent\QueryFeatureCountAndExtent.xaml.cs">
      <DependentUpon>QueryFeatureCountAndExtent.xaml</DependentUpon>
    </Compile>
    <Compile Include="Samples\Data\ReadGeoPackage\ReadGeoPackage.xaml.cs">
      <DependentUpon>ReadGeoPackage.xaml</DependentUpon>
    </Compile>
    <Compile Include="Samples\LocalServer\LocalServerServices\LocalServerServices.xaml.cs">
      <DependentUpon>LocalServerServices.xaml</DependentUpon>
    </Compile>
    <Compile Include="Samples\LocalServer\LocalServerGeoprocessing\LocalServerGeoprocessing.xaml.cs">
      <DependentUpon>LocalServerGeoprocessing.xaml</DependentUpon>
    </Compile>
    <Compile Include="Samples\LocalServer\DynamicWorkspaceRaster\DynamicWorkspaceRaster.xaml.cs">
      <DependentUpon>DynamicWorkspaceRaster.xaml</DependentUpon>
    </Compile>
    <Compile Include="Samples\LocalServer\LocalServerMapImageLayer\LocalServerMapImageLayer.xaml.cs">
      <DependentUpon>LocalServerMapImageLayer.xaml</DependentUpon>
    </Compile>
    <Compile Include="Samples\Layers\FeatureLayerRenderingModeScene\FeatureLayerRenderingModeScene.xaml.cs">
      <DependentUpon>FeatureLayerRenderingModeScene.xaml</DependentUpon>
    </Compile>
    <Compile Include="Samples\Data\SymbolizeShapefile\SymbolizeShapefile.xaml.cs">
      <DependentUpon>SymbolizeShapefile.xaml</DependentUpon>
    </Compile>
    <Compile Include="Samples\Hydrography\SelectEncFeatures\SelectEncFeatures.xaml.cs">
      <DependentUpon>SelectEncFeatures.xaml</DependentUpon>
    </Compile>
    <Compile Include="Samples\Layers\FeatureLayerRenderingModeMap\FeatureLayerRenderingModeMap.xaml.cs">
      <DependentUpon>FeatureLayerRenderingModeMap.xaml</DependentUpon>
    </Compile>
    <Compile Include="Samples\Layers\WmsIdentify\WmsIdentify.xaml.cs">
      <DependentUpon>WmsIdentify.xaml</DependentUpon>
    </Compile>
    <Compile Include="Samples\Data\GeodatabaseTransactions\GeodatabaseTransactions.xaml.cs">
      <DependentUpon>GeodatabaseTransactions.xaml</DependentUpon>
    </Compile>
    <Compile Include="Samples\Analysis\ViewshedCamera\ViewshedCamera.xaml.cs">
      <DependentUpon>ViewshedCamera.xaml</DependentUpon>
    </Compile>
    <Compile Include="Samples\Analysis\LineOfSightLocation\LineOfSightLocation.xaml.cs">
      <DependentUpon>LineOfSightLocation.xaml</DependentUpon>
    </Compile>
    <Compile Include="Samples\MapView\GeoViewSync\GeoViewSync.xaml.cs">
      <DependentUpon>GeoViewSync.xaml</DependentUpon>
    </Compile>
    <Compile Include="Samples\LocalServer\DynamicWorkspaceShapefile\DynamicWorkspaceShapefile.xaml.cs">
      <DependentUpon>DynamicWorkspaceShapefile.xaml</DependentUpon>
    </Compile>
    <Compile Include="Samples\Data\EditAndSyncFeatures\EditAndSyncFeatures.xaml.cs">
      <DependentUpon>EditAndSyncFeatures.xaml</DependentUpon>
    </Compile>
    <Compile Include="Samples\Data\FeatureLayerGeoPackage\FeatureLayerGeoPackage.xaml.cs">
      <DependentUpon>FeatureLayerGeoPackage.xaml</DependentUpon>
    </Compile>
    <Compile Include="Samples\Data\FeatureLayerQuery\FeatureLayerQuery.xaml.cs">
      <DependentUpon>FeatureLayerQuery.xaml</DependentUpon>
    </Compile>
    <Compile Include="Samples\Data\FeatureLayerShapefile\FeatureLayerShapefile.xaml.cs">
      <DependentUpon>FeatureLayerShapefile.xaml</DependentUpon>
    </Compile>
    <Compile Include="Samples\Data\GenerateGeodatabase\GenerateGeodatabase.xaml.cs">
      <DependentUpon>GenerateGeodatabase.xaml</DependentUpon>
    </Compile>
    <Compile Include="Samples\Data\RasterLayerGeoPackage\RasterLayerGeoPackage.xaml.cs">
      <DependentUpon>RasterLayerGeoPackage.xaml</DependentUpon>
    </Compile>
    <Compile Include="Samples\Data\ReadShapefileMetadata\ReadShapefileMetadata.xaml.cs">
      <DependentUpon>ReadShapefileMetadata.xaml</DependentUpon>
    </Compile>
    <Compile Include="Samples\Data\ServiceFeatureTableCache\ServiceFeatureTableCache.xaml.cs">
      <DependentUpon>ServiceFeatureTableCache.xaml</DependentUpon>
    </Compile>
    <Compile Include="Samples\Data\ServiceFeatureTableManualCache\ServiceFeatureTableManualCache.xaml.cs">
      <DependentUpon>ServiceFeatureTableManualCache.xaml</DependentUpon>
    </Compile>
    <Compile Include="Samples\Data\ServiceFeatureTableNoCache\ServiceFeatureTableNoCache.xaml.cs">
      <DependentUpon>ServiceFeatureTableNoCache.xaml</DependentUpon>
    </Compile>
    <Compile Include="Samples\Data\StatisticalQuery\StatisticalQuery.xaml.cs">
      <DependentUpon>StatisticalQuery.xaml</DependentUpon>
    </Compile>
    <Compile Include="Samples\Data\StatsQueryGroupAndSort\StatsQueryGroupAndSort.xaml.cs">
      <DependentUpon>StatsQueryGroupAndSort.xaml</DependentUpon>
    </Compile>
    <Compile Include="Samples\Geoprocessing\AnalyzeHotspots\AnalyzeHotspots.xaml.cs">
      <DependentUpon>AnalyzeHotspots.xaml</DependentUpon>
    </Compile>
    <Compile Include="Samples\Geoprocessing\AnalyzeViewshed\AnalyzeViewshed.xaml.cs">
      <DependentUpon>AnalyzeViewshed.xaml</DependentUpon>
    </Compile>
    <Compile Include="Samples\Geoprocessing\ListGeodatabaseVersions\ListGeodatabaseVersions.xaml.cs">
      <DependentUpon>ListGeodatabaseVersions.xaml</DependentUpon>
    </Compile>
    <Compile Include="Samples\GraphicsOverlay\AddGraphicsRenderer\AddGraphicsRenderer.xaml.cs">
      <DependentUpon>AddGraphicsRenderer.xaml</DependentUpon>
    </Compile>
    <Compile Include="Samples\GraphicsOverlay\IdentifyGraphics\IdentifyGraphics.xaml.cs">
      <DependentUpon>IdentifyGraphics.xaml</DependentUpon>
    </Compile>
    <Compile Include="Samples\GraphicsOverlay\SketchOnMap\SketchOnMap.xaml.cs">
      <DependentUpon>SketchOnMap.xaml</DependentUpon>
    </Compile>
    <Compile Include="Samples\GraphicsOverlay\SurfacePlacements\SurfacePlacements.xaml.cs">
      <DependentUpon>SurfacePlacements.xaml</DependentUpon>
    </Compile>
    <Compile Include="Samples\Layers\ArcGISMapImageLayerUrl\ArcGISMapImageLayerUrl.xaml.cs">
      <DependentUpon>ArcGISMapImageLayerUrl.xaml</DependentUpon>
    </Compile>
    <Compile Include="Samples\Layers\ArcGISTiledLayerUrl\ArcGISTiledLayerUrl.xaml.cs">
      <DependentUpon>ArcGISTiledLayerUrl.xaml</DependentUpon>
    </Compile>
    <Compile Include="Samples\Layers\ArcGISVectorTiledLayerUrl\ArcGISVectorTiledLayerUrl.xaml.cs">
      <DependentUpon>ArcGISVectorTiledLayerUrl.xaml</DependentUpon>
    </Compile>
    <Compile Include="Samples\Layers\ChangeFeatureLayerRenderer\ChangeFeatureLayerRenderer.xaml.cs">
      <DependentUpon>ChangeFeatureLayerRenderer.xaml</DependentUpon>
    </Compile>
    <Compile Include="Samples\Layers\ChangeSublayerVisibility\ChangeSublayerVisibility.xaml.cs">
      <DependentUpon>ChangeSublayerVisibility.xaml</DependentUpon>
    </Compile>
    <Compile Include="Samples\Layers\CreateFeatureCollectionLayer\CreateFeatureCollectionLayer.xaml.cs">
      <DependentUpon>CreateFeatureCollectionLayer.xaml</DependentUpon>
    </Compile>
    <Compile Include="Samples\Layers\DisplayScene\DisplayScene.xaml.cs">
      <DependentUpon>DisplayScene.xaml</DependentUpon>
    </Compile>
    <Compile Include="Samples\Layers\ExportTiles\ExportTiles.xaml.cs">
      <DependentUpon>ExportTiles.xaml</DependentUpon>
    </Compile>
    <Compile Include="Samples\Layers\FeatureCollectionLayerFromPortal\FeatureCollectionLayerFromPortal.xaml.cs">
      <DependentUpon>FeatureCollectionLayerFromPortal.xaml</DependentUpon>
    </Compile>
    <Compile Include="Samples\Layers\FeatureCollectionLayerFromQuery\FeatureCollectionLayerFromQuery.xaml.cs">
      <DependentUpon>FeatureCollectionLayerFromQuery.xaml</DependentUpon>
    </Compile>
    <Compile Include="Samples\Layers\FeatureLayerDefinitionExpression\FeatureLayerDefinitionExpression.xaml.cs">
      <DependentUpon>FeatureLayerDefinitionExpression.xaml</DependentUpon>
    </Compile>
    <Compile Include="Samples\Layers\FeatureLayerDictionaryRenderer\FeatureLayerDictionaryRenderer.xaml.cs">
      <DependentUpon>FeatureLayerDictionaryRenderer.xaml</DependentUpon>
    </Compile>
    <Compile Include="Samples\Layers\FeatureLayerSelection\FeatureLayerSelection.xaml.cs">
      <DependentUpon>FeatureLayerSelection.xaml</DependentUpon>
    </Compile>
    <Compile Include="Samples\Layers\FeatureLayerUrl\FeatureLayerUrl.xaml.cs">
      <DependentUpon>FeatureLayerUrl.xaml</DependentUpon>
    </Compile>
    <Compile Include="Samples\Layers\RasterLayerFile\RasterLayerFile.xaml.cs">
      <DependentUpon>RasterLayerFile.xaml</DependentUpon>
    </Compile>
    <Compile Include="Samples\Layers\RasterLayerImageServiceRaster\RasterLayerImageServiceRaster.xaml.cs">
      <DependentUpon>RasterLayerImageServiceRaster.xaml</DependentUpon>
    </Compile>
    <Compile Include="Samples\Layers\RasterLayerRasterFunction\RasterLayerRasterFunction.xaml.cs">
      <DependentUpon>RasterLayerRasterFunction.xaml</DependentUpon>
    </Compile>
    <Compile Include="Samples\Layers\RasterRenderingRule\RasterRenderingRule.xaml.cs">
      <DependentUpon>RasterRenderingRule.xaml</DependentUpon>
    </Compile>
    <Compile Include="Samples\Layers\SceneLayerUrl\SceneLayerUrl.xaml.cs">
      <DependentUpon>SceneLayerUrl.xaml</DependentUpon>
    </Compile>
    <Compile Include="Samples\Layers\TimeBasedQuery\TimeBasedQuery.xaml.cs">
      <DependentUpon>TimeBasedQuery.xaml</DependentUpon>
    </Compile>
    <Compile Include="Samples\Layers\WMSLayerUrl\WMSLayerUrl.xaml.cs">
      <DependentUpon>WmsLayerUrl.xaml</DependentUpon>
    </Compile>
    <Compile Include="Samples\Layers\WmsServiceCatalog\WmsServiceCatalog.xaml.cs">
      <DependentUpon>WmsServiceCatalog.xaml</DependentUpon>
    </Compile>
    <Compile Include="Samples\Layers\WMTSLayer\WMTSLayer.xaml.cs">
      <DependentUpon>WMTSLayer.xaml</DependentUpon>
    </Compile>
    <Compile Include="Samples\Location\DisplayDeviceLocation\DisplayDeviceLocation.xaml.cs">
      <DependentUpon>DisplayDeviceLocation.xaml</DependentUpon>
    </Compile>
    <Compile Include="Samples\MapView\FeatureLayerTimeOffset\FeatureLayerTimeOffset.xaml.cs">
      <DependentUpon>FeatureLayerTimeOffset.xaml</DependentUpon>
    </Compile>
    <Compile Include="Samples\Map\AccessLoadStatus\AccessLoadStatus.xaml.cs">
      <DependentUpon>AccessLoadStatus.xaml</DependentUpon>
    </Compile>
    <Compile Include="Samples\Map\AuthorMap\AuthorMap.xaml.cs">
      <DependentUpon>AuthorMap.xaml</DependentUpon>
    </Compile>
    <Compile Include="Samples\Map\ChangeBasemap\ChangeBasemap.xaml.cs">
      <DependentUpon>ChangeBasemap.xaml</DependentUpon>
    </Compile>
    <Compile Include="Samples\Map\DisplayMap\DisplayMap.xaml.cs">
      <DependentUpon>DisplayMap.xaml</DependentUpon>
    </Compile>
    <Compile Include="Samples\Map\ManageBookmarks\ManageBookmarks.xaml.cs">
      <DependentUpon>ManageBookmarks.xaml</DependentUpon>
    </Compile>
    <Compile Include="Samples\Map\OpenMapURL\OpenMapURL.xaml.cs">
      <DependentUpon>OpenMapURL.xaml</DependentUpon>
    </Compile>
    <Compile Include="Samples\Map\OpenMobileMap\OpenMobileMap.xaml.cs">
      <DependentUpon>OpenMobileMap.xaml</DependentUpon>
    </Compile>
    <Compile Include="Samples\Map\SearchPortalMaps\SearchPortalMaps.xaml.cs">
      <DependentUpon>SearchPortalMaps.xaml</DependentUpon>
    </Compile>
    <Compile Include="Samples\Map\SetInitialMapArea\SetInitialMapArea.xaml.cs">
      <DependentUpon>SetInitialMapArea.xaml</DependentUpon>
    </Compile>
    <Compile Include="Samples\Map\SetInitialMapLocation\SetInitialMapLocation.xaml.cs">
      <DependentUpon>SetInitialMapLocation.xaml</DependentUpon>
    </Compile>
    <Compile Include="Samples\Map\SetMapSpatialReference\SetMapSpatialReference.xaml.cs">
      <DependentUpon>SetMapSpatialReference.xaml</DependentUpon>
    </Compile>
    <Compile Include="Samples\Map\SetMinMaxScale\SetMinMaxScale.xaml.cs">
      <DependentUpon>SetMinMaxScale.xaml</DependentUpon>
    </Compile>
    <Compile Include="Samples\MapView\ChangeViewpoint\ChangeViewpoint.xaml.cs">
      <DependentUpon>ChangeViewpoint.xaml</DependentUpon>
    </Compile>
    <Compile Include="Samples\MapView\DisplayDrawingStatus\DisplayDrawingStatus.xaml.cs">
      <DependentUpon>DisplayDrawingStatus.xaml</DependentUpon>
    </Compile>
    <Compile Include="Samples\MapView\DisplayLayerViewState\DisplayLayerViewState.xaml.cs">
      <DependentUpon>DisplayLayerViewState.xaml</DependentUpon>
    </Compile>
    <Compile Include="Samples\MapView\MapRotation\MapRotation.xaml.cs">
      <DependentUpon>MapRotation.xaml</DependentUpon>
    </Compile>
    <Compile Include="Samples\MapView\ShowCallout\ShowCallout.xaml.cs">
      <DependentUpon>ShowCallout.xaml</DependentUpon>
    </Compile>
    <Compile Include="Samples\MapView\ShowMagnifier\ShowMagnifier.xaml.cs">
      <DependentUpon>ShowMagnifier.xaml</DependentUpon>
    </Compile>
    <Compile Include="Samples\MapView\TakeScreenshot\TakeScreenshot.xaml.cs">
      <DependentUpon>TakeScreenshot.xaml</DependentUpon>
    </Compile>
    <Compile Include="Samples\NetworkAnalysis\FindRoute\FindRoute.xaml.cs">
      <DependentUpon>FindRoute.xaml</DependentUpon>
    </Compile>
    <Compile Include="Samples\Search\FindAddress\FindAddress.xaml.cs">
      <DependentUpon>FindAddress.xaml</DependentUpon>
    </Compile>
    <Compile Include="Samples\Search\FindPlace\FindPlace.xaml.cs">
      <DependentUpon>FindPlace.xaml</DependentUpon>
    </Compile>
    <Compile Include="Samples\Symbology\FeatureLayerExtrusion\FeatureLayerExtrusion.xaml.cs">
      <DependentUpon>FeatureLayerExtrusion.xaml</DependentUpon>
    </Compile>
    <Compile Include="Samples\Symbology\RenderPictureMarkers\RenderPictureMarkers.xaml.cs">
      <DependentUpon>RenderPictureMarkers.xaml</DependentUpon>
    </Compile>
    <Compile Include="Samples\Symbology\RenderSimpleMarkers\RenderSimpleMarkers.xaml.cs">
      <DependentUpon>RenderSimpleMarkers.xaml</DependentUpon>
    </Compile>
    <Compile Include="Samples\Symbology\RenderUniqueValues\RenderUniqueValues.xaml.cs">
      <DependentUpon>RenderUniqueValues.xaml</DependentUpon>
    </Compile>
    <Compile Include="Samples\Symbology\SimpleRenderers\SimpleRenderers.xaml.cs">
      <DependentUpon>SimpleRenderers.xaml</DependentUpon>
    </Compile>
    <Compile Include="Samples\Symbology\UseDistanceCompositeSym\UseDistanceCompositeSym.xaml.cs">
      <DependentUpon>UseDistanceCompositeSym.xaml</DependentUpon>
    </Compile>
    <Compile Include="Samples\Tutorial\AuthorEditSaveMap\AuthorEditSaveMap.xaml.cs">
      <DependentUpon>AuthorEditSaveMap.xaml</DependentUpon>
    </Compile>
  </ItemGroup>
  <ItemGroup>
    <!-- Sample XAML -->
<<<<<<< HEAD
	<Page Include="Samples\GraphicsOverlay\Animate3DGraphic\Animate3DGraphic.xaml">
		<Generator>MSBuild:Compile</Generator>
		<SubType>Designer</SubType>
	</Page>
	<Page Include="Samples\GeometryEngine\ProjectWithSpecificTransformation\ProjectWithSpecificTransformation.xaml">
		<Generator>MSBuild:Compile</Generator>
		<SubType>Designer</SubType>
	</Page>
=======
    <Page Include="Samples\Geometry\FormatCoordinates\FormatCoordinates.xaml">
      <Generator>MSBuild:Compile</Generator>
      <SubType>Designer</SubType>
    </Page>
    <Page Include="Samples\GeometryEngine\ProjectWithSpecificTransformation\ProjectWithSpecificTransformation.xaml">
      <Generator>MSBuild:Compile</Generator>
      <SubType>Designer</SubType>
    </Page>
    <Page Include="Samples\Layers\Web_TiledLayer\Web_TiledLayer.xaml">
      <Generator>MSBuild:Compile</Generator>
      <SubType>Designer</SubType>
    </Page>
    <Page Include="Samples\GraphicsOverlay\AddGraphicsWithSymbols\AddGraphicsWithSymbols.xaml">
      <Generator>MSBuild:Compile</Generator>
      <SubType>Designer</SubType>
    </Page>
>>>>>>> c674da03
    <Page Include="Samples\LocalServer\LocalServerFeatureLayer\LocalServerFeatureLayer.xaml">
      <Generator>MSBuild:Compile</Generator>
      <SubType>Designer</SubType>
    </Page>
    <Page Include="Samples\Data\ListRelatedFeatures\ListRelatedFeatures.xaml">
      <Generator>MSBuild:Compile</Generator>
      <SubType>Designer</SubType>
    </Page>
    <Page Include="Samples\Analysis\LineOfSightGeoElement\LineOfSightGeoElement.xaml">
      <Generator>MSBuild:Compile</Generator>
      <SubType>Designer</SubType>
    </Page>
    <Page Include="Samples\Analysis\QueryFeatureCountAndExtent\QueryFeatureCountAndExtent.xaml">
      <Generator>MSBuild:Compile</Generator>
      <SubType>Designer</SubType>
    </Page>
    <Page Include="Samples\Data\ReadGeoPackage\ReadGeoPackage.xaml">
      <Generator>MSBuild:Compile</Generator>
      <SubType>Designer</SubType>
    </Page>
    <Page Include="Samples\LocalServer\LocalServerServices\LocalServerServices.xaml">
      <Generator>MSBuild:Compile</Generator>
      <SubType>Designer</SubType>
    </Page>
    <Page Include="Samples\LocalServer\LocalServerGeoprocessing\LocalServerGeoprocessing.xaml">
      <Generator>MSBuild:Compile</Generator>
      <SubType>Designer</SubType>
    </Page>
    <Page Include="Samples\LocalServer\DynamicWorkspaceRaster\DynamicWorkspaceRaster.xaml">
      <Generator>MSBuild:Compile</Generator>
      <SubType>Designer</SubType>
    </Page>
    <Page Include="Samples\LocalServer\LocalServerMapImageLayer\LocalServerMapImageLayer.xaml">
      <Generator>MSBuild:Compile</Generator>
      <SubType>Designer</SubType>
    </Page>
    <Page Include="Samples\Layers\FeatureLayerRenderingModeScene\FeatureLayerRenderingModeScene.xaml">
      <Generator>MSBuild:Compile</Generator>
      <SubType>Designer</SubType>
    </Page>
    <Page Include="Samples\Data\SymbolizeShapefile\SymbolizeShapefile.xaml">
      <Generator>MSBuild:Compile</Generator>
      <SubType>Designer</SubType>
    </Page>
    <Page Include="Samples\Hydrography\SelectEncFeatures\SelectEncFeatures.xaml">
      <Generator>MSBuild:Compile</Generator>
      <SubType>Designer</SubType>
    </Page>
    <Page Include="Samples\Layers\WmsIdentify\WmsIdentify.xaml">
      <Generator>MSBuild:Compile</Generator>
      <SubType>Designer</SubType>
    </Page>
    <Page Include="Samples\Data\GeodatabaseTransactions\GeodatabaseTransactions.xaml">
      <Generator>MSBuild:Compile</Generator>
      <SubType>Designer</SubType>
    </Page>
    <Page Include="Samples\Analysis\ViewshedCamera\ViewshedCamera.xaml">
      <Generator>MSBuild:Compile</Generator>
      <SubType>Designer</SubType>
    </Page>
    <Page Include="Samples\Analysis\LineOfSightLocation\LineOfSightLocation.xaml">
      <Generator>MSBuild:Compile</Generator>
      <SubType>Designer</SubType>
    </Page>
    <Page Include="Samples\Layers\FeatureLayerRenderingModeMap\FeatureLayerRenderingModeMap.xaml">
      <Generator>MSBuild:Compile</Generator>
      <SubType>Designer</SubType>
    </Page>
    <Page Include="Samples\MapView\GeoViewSync\GeoViewSync.xaml">
      <Generator>MSBuild:Compile</Generator>
      <SubType>Designer</SubType>
    </Page>
    <Page Include="Samples\LocalServer\DynamicWorkspaceShapefile\DynamicWorkspaceShapefile.xaml">
      <Generator>MSBuild:Compile</Generator>
      <SubType>Designer</SubType>
    </Page>
    <Page Include="Samples\Data\EditAndSyncFeatures\EditAndSyncFeatures.xaml">
      <Generator>MSBuild:Compile</Generator>
      <SubType>Designer</SubType>
    </Page>
    <Page Include="Samples\Data\FeatureLayerGeoPackage\FeatureLayerGeoPackage.xaml">
      <Generator>MSBuild:Compile</Generator>
      <SubType>Designer</SubType>
    </Page>
    <Page Include="Samples\Data\FeatureLayerQuery\FeatureLayerQuery.xaml">
      <SubType>Designer</SubType>
      <Generator>MSBuild:Compile</Generator>
    </Page>
    <Page Include="Samples\Data\FeatureLayerShapefile\FeatureLayerShapefile.xaml">
      <Generator>MSBuild:Compile</Generator>
      <SubType>Designer</SubType>
    </Page>
    <Page Include="Samples\Data\GenerateGeodatabase\GenerateGeodatabase.xaml">
      <Generator>MSBuild:Compile</Generator>
      <SubType>Designer</SubType>
    </Page>
    <Page Include="Samples\Data\RasterLayerGeoPackage\RasterLayerGeoPackage.xaml">
      <Generator>MSBuild:Compile</Generator>
      <SubType>Designer</SubType>
    </Page>
    <Page Include="Samples\Data\ReadShapefileMetadata\ReadShapefileMetadata.xaml">
      <Generator>MSBuild:Compile</Generator>
      <SubType>Designer</SubType>
    </Page>
    <Page Include="Samples\Data\ServiceFeatureTableCache\ServiceFeatureTableCache.xaml">
      <SubType>Designer</SubType>
      <Generator>MSBuild:Compile</Generator>
    </Page>
    <Page Include="Samples\Data\ServiceFeatureTableManualCache\ServiceFeatureTableManualCache.xaml">
      <SubType>Designer</SubType>
      <Generator>MSBuild:Compile</Generator>
    </Page>
    <Page Include="Samples\Data\ServiceFeatureTableNoCache\ServiceFeatureTableNoCache.xaml">
      <SubType>Designer</SubType>
      <Generator>MSBuild:Compile</Generator>
    </Page>
    <Page Include="Samples\Data\StatisticalQuery\StatisticalQuery.xaml">
      <Generator>MSBuild:Compile</Generator>
      <SubType>Designer</SubType>
    </Page>
    <Page Include="Samples\Data\StatsQueryGroupAndSort\StatsQueryGroupAndSort.xaml">
      <Generator>MSBuild:Compile</Generator>
      <SubType>Designer</SubType>
    </Page>
    <Page Include="Samples\Geoprocessing\AnalyzeHotspots\AnalyzeHotspots.xaml">
      <Generator>MSBuild:Compile</Generator>
      <SubType>Designer</SubType>
    </Page>
    <Page Include="Samples\Geoprocessing\AnalyzeViewshed\AnalyzeViewshed.xaml">
      <Generator>MSBuild:Compile</Generator>
      <SubType>Designer</SubType>
    </Page>
    <Page Include="Samples\Geoprocessing\ListGeodatabaseVersions\ListGeodatabaseVersions.xaml">
      <Generator>MSBuild:Compile</Generator>
      <SubType>Designer</SubType>
    </Page>
    <Page Include="Samples\GraphicsOverlay\AddGraphicsRenderer\AddGraphicsRenderer.xaml">
      <SubType>Designer</SubType>
      <Generator>MSBuild:Compile</Generator>
    </Page>
    <Page Include="Samples\GraphicsOverlay\IdentifyGraphics\IdentifyGraphics.xaml">
      <SubType>Designer</SubType>
      <Generator>MSBuild:Compile</Generator>
    </Page>
    <Page Include="Samples\GraphicsOverlay\SketchOnMap\SketchOnMap.xaml">
      <Generator>MSBuild:Compile</Generator>
      <SubType>Designer</SubType>
    </Page>
    <Page Include="Samples\GraphicsOverlay\SurfacePlacements\SurfacePlacements.xaml">
      <Generator>MSBuild:Compile</Generator>
      <SubType>Designer</SubType>
    </Page>
    <Page Include="Samples\Layers\ArcGISMapImageLayerUrl\ArcGISMapImageLayerUrl.xaml">
      <SubType>Designer</SubType>
      <Generator>MSBuild:Compile</Generator>
    </Page>
    <Page Include="Samples\Layers\ArcGISTiledLayerUrl\ArcGISTiledLayerUrl.xaml">
      <SubType>Designer</SubType>
      <Generator>MSBuild:Compile</Generator>
    </Page>
    <Page Include="Samples\Layers\ArcGISVectorTiledLayerUrl\ArcGISVectorTiledLayerUrl.xaml">
      <Generator>MSBuild:Compile</Generator>
      <SubType>Designer</SubType>
    </Page>
    <Page Include="Samples\Layers\ChangeFeatureLayerRenderer\ChangeFeatureLayerRenderer.xaml">
      <SubType>Designer</SubType>
      <Generator>MSBuild:Compile</Generator>
    </Page>
    <Page Include="Samples\Layers\ChangeSublayerVisibility\ChangeSublayerVisibility.xaml">
      <Generator>MSBuild:Compile</Generator>
      <SubType>Designer</SubType>
    </Page>
    <Page Include="Samples\Layers\CreateFeatureCollectionLayer\CreateFeatureCollectionLayer.xaml">
      <Generator>MSBuild:Compile</Generator>
      <SubType>Designer</SubType>
    </Page>
    <Page Include="Samples\Layers\DisplayScene\DisplayScene.xaml">
      <Generator>MSBuild:Compile</Generator>
      <SubType>Designer</SubType>
    </Page>
    <Page Include="Samples\Layers\ExportTiles\ExportTiles.xaml">
      <Generator>MSBuild:Compile</Generator>
      <SubType>Designer</SubType>
    </Page>
    <Page Include="Samples\Layers\FeatureCollectionLayerFromPortal\FeatureCollectionLayerFromPortal.xaml">
      <Generator>MSBuild:Compile</Generator>
      <SubType>Designer</SubType>
    </Page>
    <Page Include="Samples\Layers\FeatureCollectionLayerFromQuery\FeatureCollectionLayerFromQuery.xaml">
      <Generator>MSBuild:Compile</Generator>
      <SubType>Designer</SubType>
    </Page>
    <Page Include="Samples\Layers\FeatureLayerDefinitionExpression\FeatureLayerDefinitionExpression.xaml">
      <Generator>MSBuild:Compile</Generator>
      <SubType>Designer</SubType>
    </Page>
    <Page Include="Samples\Layers\FeatureLayerDictionaryRenderer\FeatureLayerDictionaryRenderer.xaml">
      <Generator>MSBuild:Compile</Generator>
      <SubType>Designer</SubType>
    </Page>
    <Page Include="Samples\Layers\FeatureLayerSelection\FeatureLayerSelection.xaml">
      <SubType>Designer</SubType>
      <Generator>MSBuild:Compile</Generator>
    </Page>
    <Page Include="Samples\Layers\FeatureLayerUrl\FeatureLayerUrl.xaml">
      <SubType>Designer</SubType>
      <Generator>MSBuild:Compile</Generator>
    </Page>
    <Page Include="Samples\Layers\RasterLayerFile\RasterLayerFile.xaml">
      <Generator>MSBuild:Compile</Generator>
      <SubType>Designer</SubType>
    </Page>
    <Page Include="Samples\Layers\RasterLayerImageServiceRaster\RasterLayerImageServiceRaster.xaml">
      <Generator>MSBuild:Compile</Generator>
      <SubType>Designer</SubType>
    </Page>
    <Page Include="Samples\Layers\RasterLayerRasterFunction\RasterLayerRasterFunction.xaml">
      <Generator>MSBuild:Compile</Generator>
      <SubType>Designer</SubType>
    </Page>
    <Page Include="Samples\Layers\RasterRenderingRule\RasterRenderingRule.xaml">
      <Generator>MSBuild:Compile</Generator>
      <SubType>Designer</SubType>
    </Page>
    <Page Include="Samples\Layers\SceneLayerUrl\SceneLayerUrl.xaml">
      <Generator>MSBuild:Compile</Generator>
      <SubType>Designer</SubType>
    </Page>
    <Page Include="Samples\Layers\TimeBasedQuery\TimeBasedQuery.xaml">
      <Generator>MSBuild:Compile</Generator>
      <SubType>Designer</SubType>
    </Page>
    <Page Include="Samples\Layers\WMSLayerUrl\WmsLayerUrl.xaml">
      <Generator>MSBuild:Compile</Generator>
      <SubType>Designer</SubType>
    </Page>
    <Page Include="Samples\Layers\WmsServiceCatalog\WmsServiceCatalog.xaml">
      <Generator>MSBuild:Compile</Generator>
      <SubType>Designer</SubType>
    </Page>
    <Page Include="Samples\Layers\WMTSLayer\WMTSLayer.xaml">
      <Generator>MSBuild:Compile</Generator>
      <SubType>Designer</SubType>
    </Page>
    <Page Include="Samples\Location\DisplayDeviceLocation\DisplayDeviceLocation.xaml">
      <Generator>MSBuild:Compile</Generator>
      <SubType>Designer</SubType>
    </Page>
    <Page Include="Samples\MapView\FeatureLayerTimeOffset\FeatureLayerTimeOffset.xaml">
      <Generator>MSBuild:Compile</Generator>
      <SubType>Designer</SubType>
    </Page>
    <Page Include="Samples\Map\AccessLoadStatus\AccessLoadStatus.xaml">
      <SubType>Designer</SubType>
      <Generator>MSBuild:Compile</Generator>
    </Page>
    <Page Include="Samples\Map\AuthorMap\AuthorMap.xaml">
      <Generator>MSBuild:Compile</Generator>
      <SubType>Designer</SubType>
    </Page>
    <Page Include="Samples\Map\ChangeBasemap\ChangeBasemap.xaml">
      <Generator>MSBuild:Compile</Generator>
      <SubType>Designer</SubType>
    </Page>
    <Page Include="Samples\Map\DisplayMap\DisplayMap.xaml">
      <SubType>Designer</SubType>
      <Generator>MSBuild:Compile</Generator>
    </Page>
    <Page Include="Samples\Map\ManageBookmarks\ManageBookmarks.xaml">
      <Generator>MSBuild:Compile</Generator>
      <SubType>Designer</SubType>
    </Page>
    <Page Include="Samples\Map\OpenMapURL\OpenMapURL.xaml">
      <SubType>Designer</SubType>
      <Generator>MSBuild:Compile</Generator>
    </Page>
    <Page Include="Samples\Map\OpenMobileMap\OpenMobileMap.xaml">
      <Generator>MSBuild:Compile</Generator>
      <SubType>Designer</SubType>
    </Page>
    <Page Include="Samples\Map\SearchPortalMaps\SearchPortalMaps.xaml">
      <Generator>MSBuild:Compile</Generator>
      <SubType>Designer</SubType>
    </Page>
    <Page Include="Samples\Map\SetInitialMapArea\SetInitialMapArea.xaml">
      <SubType>Designer</SubType>
      <Generator>MSBuild:Compile</Generator>
    </Page>
    <Page Include="Samples\Map\SetInitialMapLocation\SetInitialMapLocation.xaml">
      <SubType>Designer</SubType>
      <Generator>MSBuild:Compile</Generator>
    </Page>
    <Page Include="Samples\Map\SetMapSpatialReference\SetMapSpatialReference.xaml">
      <SubType>Designer</SubType>
      <Generator>MSBuild:Compile</Generator>
    </Page>
    <Page Include="Samples\Map\SetMinMaxScale\SetMinMaxScale.xaml">
      <Generator>MSBuild:Compile</Generator>
      <SubType>Designer</SubType>
    </Page>
    <Page Include="Samples\MapView\ChangeViewpoint\ChangeViewpoint.xaml">
      <SubType>Designer</SubType>
      <Generator>MSBuild:Compile</Generator>
    </Page>
    <Page Include="Samples\MapView\DisplayDrawingStatus\DisplayDrawingStatus.xaml">
      <Generator>MSBuild:Compile</Generator>
      <SubType>Designer</SubType>
    </Page>
    <Page Include="Samples\MapView\DisplayLayerViewState\DisplayLayerViewState.xaml">
      <Generator>MSBuild:Compile</Generator>
      <SubType>Designer</SubType>
    </Page>
    <Page Include="Samples\MapView\MapRotation\MapRotation.xaml">
      <SubType>Designer</SubType>
      <Generator>MSBuild:Compile</Generator>
    </Page>
    <Page Include="Samples\MapView\ShowCallout\ShowCallout.xaml">
      <SubType>Designer</SubType>
      <Generator>MSBuild:Compile</Generator>
    </Page>
    <Page Include="Samples\MapView\ShowMagnifier\ShowMagnifier.xaml">
      <Generator>MSBuild:Compile</Generator>
      <SubType>Designer</SubType>
    </Page>
    <Page Include="Samples\MapView\TakeScreenshot\TakeScreenshot.xaml">
      <Generator>MSBuild:Compile</Generator>
      <SubType>Designer</SubType>
    </Page>
    <Page Include="Samples\NetworkAnalysis\FindRoute\FindRoute.xaml">
      <Generator>MSBuild:Compile</Generator>
      <SubType>Designer</SubType>
    </Page>
    <Page Include="Samples\Search\FindAddress\FindAddress.xaml">
      <SubType>Designer</SubType>
      <Generator>MSBuild:Compile</Generator>
    </Page>
    <Page Include="Samples\Search\FindPlace\FindPlace.xaml">
      <Generator>MSBuild:Compile</Generator>
      <SubType>Designer</SubType>
    </Page>
    <Page Include="Samples\Symbology\FeatureLayerExtrusion\FeatureLayerExtrusion.xaml">
      <Generator>MSBuild:Compile</Generator>
      <SubType>Designer</SubType>
    </Page>
    <Page Include="Samples\Symbology\RenderPictureMarkers\RenderPictureMarkers.xaml">
      <SubType>Designer</SubType>
      <Generator>MSBuild:Compile</Generator>
    </Page>
    <Page Include="Samples\Symbology\RenderSimpleMarkers\RenderSimpleMarkers.xaml">
      <SubType>Designer</SubType>
      <Generator>MSBuild:Compile</Generator>
    </Page>
    <Page Include="Samples\Symbology\RenderUniqueValues\RenderUniqueValues.xaml">
      <SubType>Designer</SubType>
      <Generator>MSBuild:Compile</Generator>
    </Page>
    <Page Include="Samples\Symbology\SimpleRenderers\SimpleRenderers.xaml">
      <Generator>MSBuild:Compile</Generator>
      <SubType>Designer</SubType>
    </Page>
    <Page Include="Samples\Symbology\UseDistanceCompositeSym\UseDistanceCompositeSym.xaml">
      <Generator>MSBuild:Compile</Generator>
      <SubType>Designer</SubType>
    </Page>
    <Page Include="Samples\Tutorial\AuthorEditSaveMap\AuthorEditSaveMap.xaml">
      <Generator>MSBuild:Compile</Generator>
      <SubType>Designer</SubType>
    </Page>
  </ItemGroup>
  <ItemGroup>
    <None Include="app.config" />
    <None Include="packages.config" />
    <Content Include="Samples\Data\ReadGeoPackage\metadata.json">
      <CopyToOutputDirectory>PreserveNewest</CopyToOutputDirectory>
    </Content>
    <Content Include="Samples\Symbology\FeatureLayerExtrusion\metadata.json">
      <CopyToOutputDirectory>PreserveNewest</CopyToOutputDirectory>
    </Content>
    <Content Include="Samples\LocalServer\LocalServerServices\metadata.json">
      <CopyToOutputDirectory>PreserveNewest</CopyToOutputDirectory>
    </Content>
    <Content Include="Samples\LocalServer\LocalServerGeoprocessing\metadata.json">
      <CopyToOutputDirectory>PreserveNewest</CopyToOutputDirectory>
    </Content>
    <Content Include="Samples\LocalServer\DynamicWorkspaceRaster\metadata.json">
      <CopyToOutputDirectory>PreserveNewest</CopyToOutputDirectory>
    </Content>
  </ItemGroup>
  <ItemGroup />
  <Import Project="..\..\ArcGISRuntime.Samples.Shared\ArcGISRuntime.Samples.Shared.projitems" Label="Shared" />
  <Import Project="$(MSBuildToolsPath)\Microsoft.CSharp.targets" />
  <Target Name="EnsureNuGetPackageBuildImports" BeforeTargets="PrepareForBuild">
    <PropertyGroup>
      <ErrorText>This project references NuGet package(s) that are missing on this computer. Use NuGet Package Restore to download them.  For more information, see http://go.microsoft.com/fwlink/?LinkID=322105. The missing file is {0}.</ErrorText>
    </PropertyGroup>
    <Error Condition="!Exists('..\..\..\packages\Esri.ArcGISRuntime.Hydrography.100.2.0\build\net452\Esri.ArcGISRuntime.Hydrography.targets')" Text="$([System.String]::Format('$(ErrorText)', '..\..\..\packages\Esri.ArcGISRuntime.Hydrography.100.2.0\build\net452\Esri.ArcGISRuntime.Hydrography.targets'))" />
  </Target>
  <Import Project="..\..\..\packages\Esri.ArcGISRuntime.WPF.100.2.0\build\net452\Esri.ArcGISRuntime.WPF.targets" Condition="Exists('..\..\..\packages\Esri.ArcGISRuntime.WPF.100.2.0\build\net452\Esri.ArcGISRuntime.WPF.targets')" />
  <Import Project="..\..\..\packages\Esri.ArcGISRuntime.LocalServices.100.2.0\build\net452\Esri.ArcGISRuntime.LocalServices.targets" Condition="Exists('..\..\..\packages\Esri.ArcGISRuntime.LocalServices.100.2.0\build\net452\Esri.ArcGISRuntime.LocalServices.targets')" />
  <Import Project="..\..\..\packages\Esri.ArcGISRuntime.Hydrography.100.2.0\build\net452\Esri.ArcGISRuntime.Hydrography.targets" Condition="Exists('..\..\..\packages\Esri.ArcGISRuntime.Hydrography.100.2.0\build\net452\Esri.ArcGISRuntime.Hydrography.targets')" />
</Project><|MERGE_RESOLUTION|>--- conflicted
+++ resolved
@@ -79,27 +79,21 @@
   </ItemGroup>
   <ItemGroup>
     <!-- JSON Metadata -->
-<<<<<<< HEAD
-	<Content Include="Samples\GraphicsOverlay\Animate3DGraphic\metadata.json">
-		<CopyToOutputDirectory>PreserveNewest</CopyToOutputDirectory>
-	</Content>
-	<Content Include="Samples\GeometryEngine\ProjectWithSpecificTransformation\metadata.json">
-		<CopyToOutputDirectory>PreserveNewest</CopyToOutputDirectory>
-	</Content>
-=======
+    <Content Include="Samples\GraphicsOverlay\Animate3DGraphic\metadata.json">
+      <CopyToOutputDirectory>PreserveNewest</CopyToOutputDirectory>
+    </Content>
+    <Content Include="Samples\GeometryEngine\ProjectWithSpecificTransformation\metadata.json">
+      <CopyToOutputDirectory>PreserveNewest</CopyToOutputDirectory>
+    </Content>
     <Content Include="Samples\Geometry\FormatCoordinates\metadata.json">
       <CopyToOutputDirectory>PreserveNewest</CopyToOutputDirectory>
     </Content>
-    <Content Include="Samples\GeometryEngine\ProjectWithSpecificTransformation\metadata.json">
-      <CopyToOutputDirectory>PreserveNewest</CopyToOutputDirectory>
-    </Content>
     <Content Include="Samples\Layers\Web_TiledLayer\metadata.json">
       <CopyToOutputDirectory>PreserveNewest</CopyToOutputDirectory>
     </Content>
     <Content Include="Samples\GraphicsOverlay\AddGraphicsWithSymbols\metadata.json">
       <CopyToOutputDirectory>PreserveNewest</CopyToOutputDirectory>
     </Content>
->>>>>>> c674da03
     <Content Include="Samples\LocalServer\LocalServerFeatureLayer\metadata.json">
       <CopyToOutputDirectory>PreserveNewest</CopyToOutputDirectory>
     </Content>
@@ -385,27 +379,21 @@
   </ItemGroup>
   <ItemGroup>
     <!-- Screenshots -->
-<<<<<<< HEAD
-	<Content Include="Samples\GraphicsOverlay\Animate3DGraphic\Animate3DGraphic.jpg">
-		<CopyToOutputDirectory>PreserveNewest</CopyToOutputDirectory>
-	</Content>
-	<Content Include="Samples\GeometryEngine\ProjectWithSpecificTransformation\ProjectWithSpecificTransformation.jpg">
-		<CopyToOutputDirectory>PreserveNewest</CopyToOutputDirectory>
-	</Content>
-=======
+    <Content Include="Samples\GraphicsOverlay\Animate3DGraphic\Animate3DGraphic.jpg">
+      <CopyToOutputDirectory>PreserveNewest</CopyToOutputDirectory>
+    </Content>
+    <Content Include="Samples\GeometryEngine\ProjectWithSpecificTransformation\ProjectWithSpecificTransformation.jpg">
+      <CopyToOutputDirectory>PreserveNewest</CopyToOutputDirectory>
+    </Content>
     <Content Include="Samples\Geometry\FormatCoordinates\FormatCoordinates.jpg">
       <CopyToOutputDirectory>PreserveNewest</CopyToOutputDirectory>
     </Content>
-    <Content Include="Samples\GeometryEngine\ProjectWithSpecificTransformation\ProjectWithSpecificTransformation.jpg">
-      <CopyToOutputDirectory>PreserveNewest</CopyToOutputDirectory>
-    </Content>
     <Content Include="Samples\Layers\Web_TiledLayer\Web_TiledLayer.jpg">
       <CopyToOutputDirectory>PreserveNewest</CopyToOutputDirectory>
     </Content>
     <Content Include="Samples\GraphicsOverlay\AddGraphicsWithSymbols\AddGraphicsWithSymbols.jpg">
       <CopyToOutputDirectory>PreserveNewest</CopyToOutputDirectory>
     </Content>
->>>>>>> c674da03
     <Content Include="Samples\LocalServer\LocalServerFeatureLayer\LocalServerFeatureLayer.jpg">
       <CopyToOutputDirectory>PreserveNewest</CopyToOutputDirectory>
     </Content>
@@ -664,27 +652,21 @@
   </ItemGroup>
   <ItemGroup>
     <!-- Sample Code -->
-<<<<<<< HEAD
-	<Compile Include="Samples\GraphicsOverlay\Animate3DGraphic\Animate3DGraphic.xaml.cs">
-		<DependentUpon>Animate3DGraphic.xaml</DependentUpon>
-	</Compile>
-	<Compile Include="Samples\GeometryEngine\ProjectWithSpecificTransformation\ProjectWithSpecificTransformation.xaml.cs">
-		<DependentUpon>ProjectWithSpecificTransformation.xaml</DependentUpon>
-	</Compile>
-=======
+    <Compile Include="Samples\GraphicsOverlay\Animate3DGraphic\Animate3DGraphic.xaml.cs">
+      <DependentUpon>Animate3DGraphic.xaml</DependentUpon>
+    </Compile>
+    <Compile Include="Samples\GeometryEngine\ProjectWithSpecificTransformation\ProjectWithSpecificTransformation.xaml.cs">
+      <DependentUpon>ProjectWithSpecificTransformation.xaml</DependentUpon>
+    </Compile>
     <Compile Include="Samples\Geometry\FormatCoordinates\FormatCoordinates.xaml.cs">
       <DependentUpon>FormatCoordinates.xaml</DependentUpon>
     </Compile>
-    <Compile Include="Samples\GeometryEngine\ProjectWithSpecificTransformation\ProjectWithSpecificTransformation.xaml.cs">
-      <DependentUpon>ProjectWithSpecificTransformation.xaml</DependentUpon>
-    </Compile>
     <Compile Include="Samples\Layers\Web_TiledLayer\Web_TiledLayer.xaml.cs">
       <DependentUpon>Web_TiledLayer.xaml</DependentUpon>
     </Compile>
     <Compile Include="Samples\GraphicsOverlay\AddGraphicsWithSymbols\AddGraphicsWithSymbols.xaml.cs">
       <DependentUpon>AddGraphicsWithSymbols.xaml</DependentUpon>
     </Compile>
->>>>>>> c674da03
     <Compile Include="Samples\LocalServer\LocalServerFeatureLayer\LocalServerFeatureLayer.xaml.cs">
       <DependentUpon>LocalServerFeatureLayer.xaml</DependentUpon>
     </Compile>
@@ -964,24 +946,18 @@
   </ItemGroup>
   <ItemGroup>
     <!-- Sample XAML -->
-<<<<<<< HEAD
-	<Page Include="Samples\GraphicsOverlay\Animate3DGraphic\Animate3DGraphic.xaml">
-		<Generator>MSBuild:Compile</Generator>
-		<SubType>Designer</SubType>
-	</Page>
-	<Page Include="Samples\GeometryEngine\ProjectWithSpecificTransformation\ProjectWithSpecificTransformation.xaml">
-		<Generator>MSBuild:Compile</Generator>
-		<SubType>Designer</SubType>
-	</Page>
-=======
+    <Page Include="Samples\GraphicsOverlay\Animate3DGraphic\Animate3DGraphic.xaml">
+      <Generator>MSBuild:Compile</Generator>
+      <SubType>Designer</SubType>
+    </Page>
+    <Page Include="Samples\GeometryEngine\ProjectWithSpecificTransformation\ProjectWithSpecificTransformation.xaml">
+      <Generator>MSBuild:Compile</Generator>
+      <SubType>Designer</SubType>
+    </Page>
     <Page Include="Samples\Geometry\FormatCoordinates\FormatCoordinates.xaml">
       <Generator>MSBuild:Compile</Generator>
       <SubType>Designer</SubType>
     </Page>
-    <Page Include="Samples\GeometryEngine\ProjectWithSpecificTransformation\ProjectWithSpecificTransformation.xaml">
-      <Generator>MSBuild:Compile</Generator>
-      <SubType>Designer</SubType>
-    </Page>
     <Page Include="Samples\Layers\Web_TiledLayer\Web_TiledLayer.xaml">
       <Generator>MSBuild:Compile</Generator>
       <SubType>Designer</SubType>
@@ -990,7 +966,6 @@
       <Generator>MSBuild:Compile</Generator>
       <SubType>Designer</SubType>
     </Page>
->>>>>>> c674da03
     <Page Include="Samples\LocalServer\LocalServerFeatureLayer\LocalServerFeatureLayer.xaml">
       <Generator>MSBuild:Compile</Generator>
       <SubType>Designer</SubType>
