{
  "Categories": [
    {
      "Name": "Maps",
      "CategoryName": "Maps",
      "SubCategories": [
        {
          "Name": "MapView",
          "SubCategoryName": "MapView",
          "ShowGroup": false,
          "SampleInfos": [
            {
              "SampleName": "ChangeViewpoint",
              "Path": "Samples/MapView/ChangeViewpoint"
            },
            {
              "SampleName": "MapRotation",
              "Path": "Samples/MapView/MapRotation"
            },
            {
              "SampleName": "DisplayDrawingStatus",
              "Path": "Samples/MapView/DisplayDrawingStatus"
            },
            {
              "SampleName": "DisplayLayerViewState",
              "Path": "Samples/MapView/DisplayLayerViewState"
            },
            {
              "SampleName": "TakeScreenshot",
              "Path": "Samples/MapView/TakeScreenshot"
            },
            {
              "SampleName": "ShowMagnifier",
              "Path": "Samples/MapView/ShowMagnifier"
            },
            {
              "SampleName": "ShowCallout",
              "Path": "Samples/MapView/ShowCallout"
            },
            {
              "SampleName": "FeatureLayerTimeOffset",
              "Path": "Samples/MapView/FeatureLayerTimeOffset"
            },
            {
              "SampleName": "GeoViewSync",
              "Path": "Samples/MapView/GeoViewSync"
            }
          ]
        },
        {
          "Name": "Map",
          "SubCategoryName": "Map",
          "ShowGroup": false,
          "SampleInfos": [
            {
              "SampleName": "DisplayMap",
              "Path": "Samples/Map/DisplayMap"
            },
            {
              "SampleName": "OpenMapURL",
              "Path": "Samples/Map/OpenMapURL"
            },
            {
              "SampleName": "OpenMobileMap",
              "Path": "Samples/Map/OpenMobileMap"
            },
            {
              "SampleName": "SearchPortalMaps",
              "Path": "Samples/Map/SearchPortalMaps"
            },
            {
              "SampleName": "SetMinMaxScale",
              "Path": "Samples/Map/SetMinMaxScale"
            },
            {
              "SampleName": "AccessLoadStatus",
              "Path": "Samples/Map/AccessLoadStatus"
            },
            {
              "SampleName": "SetInitialMapLocation",
              "Path": "Samples/Map/SetInitialMapLocation"
            },
            {
              "SampleName": "SetInitialMapArea",
              "Path": "Samples/Map/SetInitialMapArea"
            },
            {
              "SampleName": "SetMapSpatialReference",
              "Path": "Samples/Map/SetMapSpatialReference"
            },
            {
              "SampleName": "ChangeBasemap",
              "Path": "Samples/Map/ChangeBasemap"
            },
            {
              "SampleName": "ManageBookmarks",
              "Path": "Samples/Map/ManageBookmarks"
            },
            {
              "SampleName": "AuthorMap",
              "Path": "Samples/Map/AuthorMap"
            }
          ]
        }
      ]
    },
    {
      "Name": "Layers",
      "CategoryName": "Layers",
      "SubCategories": [
        {
          "Name": "Tiled Layers",
          "SubCategoryName": "ArcGISTiledLayer",
          "ShowGroup": false,
          "SampleInfos": [
            {
              "SampleName": "ArcGISTiledLayerUrl",
              "Path": "Samples/Layers/ArcGISTiledLayerUrl"
            },
            {
              "SampleName": "ArcGISVectorTiledLayerUrl",
              "Path": "Samples/Layers/ArcGISVectorTiledLayerUrl"
            },
            {
              "SampleName": "ExportTiles",
              "Path": "Samples/Layers/ExportTiles"
            }
          ]
        },
        {
          "Name": "Map Image Layers",
          "SubCategoryName": "ArcGISMapImageLayer",
          "ShowGroup": false,
          "SampleInfos": [
            {
              "SampleName": "ArcGISMapImageLayerUrl",
              "Path": "Samples/Layers/ArcGISMapImageLayerUrl"
            },
            {
              "SampleName": "ChangeSublayerVisibility",
              "Path": "Samples/Layers/ChangeSublayerVisibility"
            },
            {
              "SampleName": "WMTSLayer",
              "Path": "Samples/Layers/WMTSLayer"
            },
            {
              "SampleName": "WMSLayerUrl",
              "Path": "Samples/Layers/WMSLayerUrl"
            },
            {
              "SampleName": "WmsServiceCatalog",
              "Path": "Samples/Layers/WmsServiceCatalog"
            }
          ]
        },
        {
<<<<<<< HEAD
          "Name": "OGC Layers",
          "SubCategoryName": "OGCLayers",
          "ShowGroup": true,
          "SampleInfos": [
            {
              "SampleName": "KmlLayerUrl",
              "Path": "Samples/Layers/KmlLayerUrl"
            },
            {
              "SampleName": "KmlLayerFile",
              "Path": "Samples/Layers/KmlLayerFile"
            },
            {
              "SampleName": "WmsIdentify",
              "Path": "Samples/Layers/WmsIdentify"
            }
          ]
        },
        {
=======
>>>>>>> b24df9a8
          "Name": "Raster Layers",
          "SubCategoryName": "RasterLayer",
          "ShowGroup": true,
          "SampleInfos": [
            {
              "SampleName": "RasterLayerImageServiceRaster",
              "Path": "Samples/Layers/RasterLayerImageServiceRaster"
            },
            {
              "SampleName": "RasterLayerRasterFunction",
              "Path": "Samples/Layers/RasterLayerRasterFunction"
            },
            {
              "SampleName": "RasterLayerFile",
              "Path": "Samples/Layers/RasterLayerFile"
            },
            {
              "SampleName": "RasterRenderingRule",
              "Path": "Samples/Layers/RasterRenderingRule"
            },
            {
              "SampleName": "RasterLayerGeoPackage",
              "Path": "Samples/Data/RasterLayerGeoPackage"
            }
          ]
        }
      ]
    },
    {
      "Name": "Features",
      "CategoryName": "Features",
      "SubCategories": [
        {
          "Name": "Feature Layers",
          "SubCategoryName": "FeatureLayers",
          "ShowGroup": false,
          "SampleInfos": [
            {
              "SampleName": "FeatureLayerUrl",
              "Path": "Samples/Layers/FeatureLayerUrl"
            },
            {
              "SampleName": "ChangeFeatureLayerRenderer",
              "Path": "Samples/Layers/ChangeFeatureLayerRenderer"
            },
            {
              "SampleName": "FeatureLayerSelection",
              "Path": "Samples/Layers/FeatureLayerSelection"
            },
            {
              "SampleName": "FeatureLayerDefinitionExpression",
              "Path": "Samples/Layers/FeatureLayerDefinitionExpression"
            },
            {
              "SampleName": "CreateFeatureCollectionLayer",
              "Path": "Samples/Layers/CreateFeatureCollectionLayer"
            },
            {
              "SampleName": "FeatureCollectionLayerFromPortal",
              "Path": "Samples/Layers/FeatureCollectionLayerFromPortal"
            },
            {
              "SampleName": "FeatureCollectionLayerFromQuery",
              "Path": "Samples/Layers/FeatureCollectionLayerFromQuery"
            },
            {
              "SampleName": "TimeBasedQuery",
              "Path": "Samples/Layers/TimeBasedQuery"
            },
            {
              "SampleName": "FeatureLayerDictionaryRenderer",
              "Path": "Samples/Layers/FeatureLayerDictionaryRenderer"
            }
          ]
        },
        {
          "Name": "Feature Tables",
          "SubCategoryName": "FeatureTables",
          "ShowGroup": false,
          "SampleInfos": [
            {
              "SampleName": "ServiceFeatureTableCache",
              "Path": "Samples/Data/ServiceFeatureTableCache"
            },
            {
              "SampleName": "ServiceFeatureTableNoCache",
              "Path": "Samples/Data/ServiceFeatureTableNoCache"
            },
            {
              "SampleName": "ServiceFeatureTableManualCache",
              "Path": "Samples/Data/ServiceFeatureTableManualCache"
            },
            {
              "SampleName": "FeatureLayerQuery",
              "Path": "Samples/Data/FeatureLayerQuery"
            },
            {
              "SampleName": "GenerateGeodatabase",
              "Path": "Samples/Data/GenerateGeodatabase"
            },
            {
              "SampleName": "FeatureLayerShapefile",
              "Path": "Samples/Data/FeatureLayerShapefile"
            },
            {
              "SampleName": "EditAndSyncFeatures",
              "Path": "Samples/Data/EditAndSyncFeatures"
            },
            {
              "SampleName": "FeatureLayerGeoPackage",
              "Path": "Samples/Data/FeatureLayerGeoPackage"
            },
            {
              "SampleName": "ReadShapefileMetadata",
              "Path": "Samples/Data/ReadShapefileMetadata"
            }
          ]
        }
      ]
    },
    {
      "Name": "Display Information",
      "CategoryName": "DisplayInformation",
      "SubCategories": [
        {
          "Name": "Graphics Overlays",
          "SubCategoryName": "GraphicsOverlay",
          "ShowGroup": false,
          "SampleInfos": [
            {
              "SampleName": "AddGraphicsRenderer",
              "Path": "Samples/GraphicsOverlay/AddGraphicsRenderer"
            },
            {
              "SampleName": "IdentifyGraphics",
              "Path": "Samples/GraphicsOverlay/IdentifyGraphics"
            },
            {
              "SampleName": "SketchOnMap",
              "Path": "Samples/GraphicsOverlay/SketchOnMap"
            },
            {
              "SampleName": "SurfacePlacements",
              "Path": "Samples/GraphicsOverlay/SurfacePlacements"
            }
          ]
        },
        {
          "Name": "Symbology",
          "SubCategoryName": "Symbology",
          "ShowGroup": false,
          "SampleInfos": [
            {
              "SampleName": "RenderSimpleMarkers",
              "Path": "Samples/Symbology/RenderSimpleMarkers"
            },
            {
              "SampleName": "RenderPictureMarkers",
              "Path": "Samples/Symbology/RenderPictureMarkers"
            },
            {
              "SampleName": "RenderUniqueValues",
              "Path": "Samples/Symbology/RenderUniqueValues"
            },
            {
              "SampleName": "SimpleRenderers",
              "Path": "Samples/Symbology/SimpleRenderers"
            }
          ]
        }
      ]
    },
    {
      "Name": "Analysis",
      "CategoryName": "Analysis",
      "SubCategories": [
        {
          "Name": "Geoprocessing",
          "SubCategoryName": "Geoprocessing",
          "ShowGroup": false,
          "SampleInfos": [
            {
              "SampleName": "AnalyzeHotspots",
              "Path": "Samples/Geoprocessing/AnalyzeHotspots"
            },
            {
              "SampleName": "AnalyzeViewshed",
              "Path": "Samples/Geoprocessing/AnalyzeViewshed"
            },
            {
              "SampleName": "ListGeodatabaseVersions",
              "Path": "Samples/Geoprocessing/ListGeodatabaseVersions"
            }
          ]
        },
        {
          "Name": "Statistics",
          "SubCategoryName": "Statistics",
          "ShowGroup": false,
          "SampleInfos": [
            {
              "SampleName": "StatisticalQuery",
              "Path": "Samples/Data/StatisticalQuery"
            },
            {
              "SampleName": "StatsQueryGroupAndSort",
              "Path": "Samples/Data/StatsQueryGroupAndSort"
            },
            {
              "SampleName": "QueryCountExtent",
              "Path": "Samples/Data/QueryCountExtent"
            }
          ]
        }
      ]
    },
    {
      "Name": "Network Analysis",
      "CategoryName": "NetworkAnalysis",
      "SubCategories": [
        {
          "Name": "Routes",
          "SubCategoryName": "Routes",
          "ShowGroup": false,
          "SampleInfos": [
            {
              "SampleName": "FindRoute",
              "Path": "Samples/NetworkAnalysis/FindRoute"
            }
          ]
        }
      ]
    },
    {
      "Name": "Scenes",
      "CategoryName": "Scenes",
      "SubCategories": [
        {
          "Name": "Scene symbols",
          "SubCategoryName": "SceneSymbols",
          "ShowGroup": false,
          "SampleInfos": [
            {
              "SampleName": "UseDistanceCompositeSym",
              "Path": "Samples/Symbology/UseDistanceCompositeSym"
            }
          ]
        },
        {
          "Name": "Scene Layers",
          "SubCategoryName": "SceneLayers",
          "ShowGroup": false,
          "SampleInfos": [
            {
              "SampleName": "SceneLayerUrl",
              "Path": "Samples/Layers/SceneLayerUrl"
            },
            {
              "SampleName": "DisplayScene",
              "Path": "Samples/Layers/DisplayScene"
            }
          ]
        }
      ]
    },
    {
      "Name": "Local Server",
      "CategoryName": "LocalServer",
      "SubCategories": [
        {
          "Name": "Local Server",
          "SubCategoryName": "LocalServer",
          "ShowGroup": false,
          "SampleInfos": [
            {
              "SampleName": "DynamicWorkspaceShapefile",
              "Path": "Samples/LocalServer/DynamicWorkspaceShapefile"
            }
          ]
        }
      ]
    },
    {
      "Name": "Hydrography",
      "CategoryName": "Hydrography",
      "SubCategories": [
        {
          "Name": "Hydrography",
          "SubCategoryName": "Hydrography",
          "ShowGroup": false,
          "SampleInfos": [
            {
              "SampleName": "AddEncExchangeSet",
              "Path": "Samples/Hydrography/AddEncExchangeSet"
            },
            {
              "SampleName": "ChangeEncDisplaySettings",
              "Path": "Samples/Hydrography/ChangeEncDisplaySettings"
            },
            {
              "SampleName": "SelectEncFeatures",
              "Path": "Samples/Hydrography/SelectEncFeatures"
            }
          ]
        }
      ]
    },
    {
      "Name": "Location",
      "CategoryName": "Location",
      "SubCategories": [
        {
          "Name": "Display Location",
          "SubCategoryName": "DisplayLocation",
          "ShowGroup": false,
          "SampleInfos": [
            {
              "SampleName": "DisplayDeviceLocation",
              "Path": "Samples/Location/DisplayDeviceLocation"
            }
          ]
        }
      ]
    },
    {
      "Name": "Search",
      "CategoryName": "Search",
      "SubCategories": [
        {
          "Name": "Working with Places",
          "SubCategoryName": "WorkingWithPlaces",
          "ShowGroup": true,
          "SampleInfos": [
            {
              "SampleName": "FindAddress",
              "Path": "Samples/Search/FindAddress"
            },
            {
              "SampleName": "FindPlace",
              "Path": "Samples/Search/FindPlace"
            }
          ]
        }
      ]
    },
    {
      "Name": "Tutorial",
      "CategoryName": "Tutorial",
      "SubCategories": [
        {
          "Name": "Tutorial",
          "SubCategoryName": "Tutorial",
          "ShowGroup": false,
          "SampleInfos": [
            {
              "SampleName": "AuthorEditSaveMap",
              "Path": "Samples/Tutorial/AuthorEditSaveMap"
            }
          ]
        }
      ]
    }
  ],
  "Featured": [
    {
      "SampleName": "OpenMapURL",
      "Reason": 1
    },
    {
      "SampleName": "ArcGISVectorTiledLayerUrl",
      "Reason": 1
    },
    {
      "SampleName": "ServiceFeatureTableCache",
      "Reason": 1
    },
    {
      "SampleName": "SetMapSpatialReference",
      "Reason": 1
    },
    {
      "SampleName": "RenderUniqueValues",
      "Reason": 1
    },
    {
      "SampleName": "AnalyzeViewshed",
      "Reason": 1
    },
    {
      "SampleName": "DisplayDeviceLocation",
      "Reason": 1
    },
    {
      "SampleName": "DisplayMap",
      "Reason": 1
    }
  ]
}<|MERGE_RESOLUTION|>--- conflicted
+++ resolved
@@ -151,22 +151,6 @@
             {
               "SampleName": "WmsServiceCatalog",
               "Path": "Samples/Layers/WmsServiceCatalog"
-            }
-          ]
-        },
-        {
-<<<<<<< HEAD
-          "Name": "OGC Layers",
-          "SubCategoryName": "OGCLayers",
-          "ShowGroup": true,
-          "SampleInfos": [
-            {
-              "SampleName": "KmlLayerUrl",
-              "Path": "Samples/Layers/KmlLayerUrl"
-            },
-            {
-              "SampleName": "KmlLayerFile",
-              "Path": "Samples/Layers/KmlLayerFile"
             },
             {
               "SampleName": "WmsIdentify",
@@ -175,8 +159,6 @@
           ]
         },
         {
-=======
->>>>>>> b24df9a8
           "Name": "Raster Layers",
           "SubCategoryName": "RasterLayer",
           "ShowGroup": true,
