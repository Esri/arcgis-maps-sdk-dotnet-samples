{
  "Categories": [
    {
      "Name": "Maps",
      "CategoryName": "Maps",
      "SubCategories": [
        {
          "Name": "MapView",
          "SubCategoryName": "MapView",
          "ShowGroup": false,
          "SampleInfos": [
            {
              "SampleName": "ChangeViewpoint",
              "Path": "Samples/MapView/ChangeViewpoint"
            },
            {
              "SampleName": "MapRotation",
              "Path": "Samples/MapView/MapRotation"
            },
            {
              "SampleName": "DisplayDrawingStatus",
              "Path": "Samples/MapView/DisplayDrawingStatus"
            },
            {
              "SampleName": "DisplayLayerViewState",
              "Path": "Samples/MapView/DisplayLayerViewState"
            },
            {
              "SampleName": "TakeScreenshot",
              "Path": "Samples/MapView/TakeScreenshot"
            },
            {
              "SampleName": "ShowMagnifier",
              "Path": "Samples/MapView/ShowMagnifier"
            },
            {
              "SampleName": "ShowCallout",
              "Path": "Samples/MapView/ShowCallout"
            },
            {
              "SampleName": "FeatureLayerTimeOffset",
              "Path": "Samples/MapView/FeatureLayerTimeOffset"
            },
            {
              "SampleName": "GeoViewSync",
              "Path": "Samples/MapView/GeoViewSync"
            }
          ]
        },
        {
          "Name": "Map",
          "SubCategoryName": "Map",
          "ShowGroup": false,
          "SampleInfos": [
            {
              "SampleName": "DisplayMap",
              "Path": "Samples/Map/DisplayMap"
            },
            {
              "SampleName": "OpenMapURL",
              "Path": "Samples/Map/OpenMapURL"
            },
            {
              "SampleName": "OpenMobileMap",
              "Path": "Samples/Map/OpenMobileMap"
            },
            {
              "SampleName": "SearchPortalMaps",
              "Path": "Samples/Map/SearchPortalMaps"
            },
            {
              "SampleName": "SetMinMaxScale",
              "Path": "Samples/Map/SetMinMaxScale"
            },
            {
              "SampleName": "AccessLoadStatus",
              "Path": "Samples/Map/AccessLoadStatus"
            },
            {
              "SampleName": "SetInitialMapLocation",
              "Path": "Samples/Map/SetInitialMapLocation"
            },
            {
              "SampleName": "SetInitialMapArea",
              "Path": "Samples/Map/SetInitialMapArea"
            },
            {
              "SampleName": "SetMapSpatialReference",
              "Path": "Samples/Map/SetMapSpatialReference"
            },
            {
              "SampleName": "ChangeBasemap",
              "Path": "Samples/Map/ChangeBasemap"
            },
            {
              "SampleName": "ManageBookmarks",
              "Path": "Samples/Map/ManageBookmarks"
            },
            {
              "SampleName": "AuthorMap",
              "Path": "Samples/Map/AuthorMap"
            },
            {
              "SampleName": "ReadGeoPackage",
              "Path": "Samples/Data/ReadGeoPackage"
            }
          ]
        }
      ]
    },
    {
      "Name": "Layers",
      "CategoryName": "Layers",
      "SubCategories": [
        {
          "Name": "Tiled Layers",
          "SubCategoryName": "ArcGISTiledLayer",
          "ShowGroup": false,
          "SampleInfos": [
            {
              "SampleName": "ArcGISTiledLayerUrl",
              "Path": "Samples/Layers/ArcGISTiledLayerUrl"
            },
            {
              "SampleName": "ArcGISVectorTiledLayerUrl",
              "Path": "Samples/Layers/ArcGISVectorTiledLayerUrl"
            },
            {
              "SampleName": "ExportTiles",
              "Path": "Samples/Layers/ExportTiles"
            }
          ]
        },
        {
          "Name": "Map Image Layers",
          "SubCategoryName": "ArcGISMapImageLayer",
          "ShowGroup": false,
          "SampleInfos": [
            {
              "SampleName": "ArcGISMapImageLayerUrl",
              "Path": "Samples/Layers/ArcGISMapImageLayerUrl"
            },
            {
              "SampleName": "ChangeSublayerVisibility",
              "Path": "Samples/Layers/ChangeSublayerVisibility"
            },
            {
              "SampleName": "WMTSLayer",
              "Path": "Samples/Layers/WMTSLayer"
            },
            {
              "SampleName": "WMSLayerUrl",
              "Path": "Samples/Layers/WMSLayerUrl"
            },
            {
              "SampleName": "WmsServiceCatalog",
              "Path": "Samples/Layers/WmsServiceCatalog"
            },
            {
              "SampleName": "WmsIdentify",
              "Path": "Samples/Layers/WmsIdentify"
            }
          ]
        },
        {
          "Name": "Raster Layers",
          "SubCategoryName": "RasterLayer",
          "ShowGroup": true,
          "SampleInfos": [
            {
              "SampleName": "RasterLayerImageServiceRaster",
              "Path": "Samples/Layers/RasterLayerImageServiceRaster"
            },
            {
              "SampleName": "RasterLayerRasterFunction",
              "Path": "Samples/Layers/RasterLayerRasterFunction"
            },
            {
              "SampleName": "RasterLayerFile",
              "Path": "Samples/Layers/RasterLayerFile"
            },
            {
              "SampleName": "RasterRenderingRule",
              "Path": "Samples/Layers/RasterRenderingRule"
            },
            {
              "SampleName": "RasterLayerGeoPackage",
              "Path": "Samples/Data/RasterLayerGeoPackage"
            }
          ]
        }
      ]
    },
    {
      "Name": "Features",
      "CategoryName": "Features",
      "SubCategories": [
        {
          "Name": "Feature Layers",
          "SubCategoryName": "FeatureLayers",
          "ShowGroup": false,
          "SampleInfos": [
            {
              "SampleName": "FeatureLayerUrl",
              "Path": "Samples/Layers/FeatureLayerUrl"
            },
            {
              "SampleName": "ChangeFeatureLayerRenderer",
              "Path": "Samples/Layers/ChangeFeatureLayerRenderer"
            },
            {
              "SampleName": "FeatureLayerSelection",
              "Path": "Samples/Layers/FeatureLayerSelection"
            },
            {
              "SampleName": "FeatureLayerDefinitionExpression",
              "Path": "Samples/Layers/FeatureLayerDefinitionExpression"
            },
            {
              "SampleName": "CreateFeatureCollectionLayer",
              "Path": "Samples/Layers/CreateFeatureCollectionLayer"
            },
            {
              "SampleName": "FeatureCollectionLayerFromPortal",
              "Path": "Samples/Layers/FeatureCollectionLayerFromPortal"
            },
            {
              "SampleName": "FeatureCollectionLayerFromQuery",
              "Path": "Samples/Layers/FeatureCollectionLayerFromQuery"
            },
            {
              "SampleName": "TimeBasedQuery",
              "Path": "Samples/Layers/TimeBasedQuery"
            },
            {
              "SampleName": "FeatureLayerDictionaryRenderer",
              "Path": "Samples/Layers/FeatureLayerDictionaryRenderer"
            },
            {
              "SampleName": "FeatureLayerRenderingModeMap",
              "Path": "Samples/Layers/FeatureLayerRenderingModeMap"
            },
            {
              "SampleName": "FeatureLayerRenderingModeScene",
              "Path": "Samples/Layers/FeatureLayerRenderingModeScene"
            }
          ]
        },
        {
          "Name": "Feature Tables",
          "SubCategoryName": "FeatureTables",
          "ShowGroup": false,
          "SampleInfos": [
            {
              "SampleName": "ServiceFeatureTableCache",
              "Path": "Samples/Data/ServiceFeatureTableCache"
            },
            {
              "SampleName": "ServiceFeatureTableNoCache",
              "Path": "Samples/Data/ServiceFeatureTableNoCache"
            },
            {
              "SampleName": "ServiceFeatureTableManualCache",
              "Path": "Samples/Data/ServiceFeatureTableManualCache"
            },
            {
              "SampleName": "FeatureLayerQuery",
              "Path": "Samples/Data/FeatureLayerQuery"
            },
            {
              "SampleName": "GenerateGeodatabase",
              "Path": "Samples/Data/GenerateGeodatabase"
            },
            {
              "SampleName": "GeodatabaseTransactions",
              "Path": "Samples/Data/GeodatabaseTransactions"
            },
            {
              "SampleName": "FeatureLayerShapefile",
              "Path": "Samples/Data/FeatureLayerShapefile"
            },
            {
              "SampleName": "EditAndSyncFeatures",
              "Path": "Samples/Data/EditAndSyncFeatures"
            },
            {
              "SampleName": "FeatureLayerGeoPackage",
              "Path": "Samples/Data/FeatureLayerGeoPackage"
            },
            {
              "SampleName": "ReadShapefileMetadata",
              "Path": "Samples/Data/ReadShapefileMetadata"
            },
            {
              "SampleName": "SymbolizeShapefile",
              "Path": "Samples/Data/SymbolizeShapefile"
            },
            {
              "SampleName": "ListRelatedFeatures",
              "Path": "Samples/Data/ListRelatedFeatures"
            }
          ]
        }
      ]
    },
    {
      "Name": "Display Information",
      "CategoryName": "DisplayInformation",
      "SubCategories": [
        {
          "Name": "Graphics Overlays",
          "SubCategoryName": "GraphicsOverlay",
          "ShowGroup": false,
          "SampleInfos": [
            {
              "SampleName": "AddGraphicsRenderer",
              "Path": "Samples/GraphicsOverlay/AddGraphicsRenderer"
            },
            {
              "SampleName": "IdentifyGraphics",
              "Path": "Samples/GraphicsOverlay/IdentifyGraphics"
            },
            {
              "SampleName": "SketchOnMap",
              "Path": "Samples/GraphicsOverlay/SketchOnMap"
            },
            {
              "SampleName": "SurfacePlacements",
              "Path": "Samples/GraphicsOverlay/SurfacePlacements"
            }
          ]
        },
        {
          "Name": "Symbology",
          "SubCategoryName": "Symbology",
          "ShowGroup": false,
          "SampleInfos": [
            {
              "SampleName": "RenderSimpleMarkers",
              "Path": "Samples/Symbology/RenderSimpleMarkers"
            },
            {
              "SampleName": "RenderPictureMarkers",
              "Path": "Samples/Symbology/RenderPictureMarkers"
            },
            {
              "SampleName": "RenderUniqueValues",
              "Path": "Samples/Symbology/RenderUniqueValues"
            },
            {
              "SampleName": "SimpleRenderers",
              "Path": "Samples/Symbology/SimpleRenderers"
            }
          ]
        }
      ]
    },
    {
      "Name": "Analysis",
      "CategoryName": "Analysis",
      "SubCategories": [
        {
          "Name": "Geoprocessing",
          "SubCategoryName": "Geoprocessing",
          "ShowGroup": false,
          "SampleInfos": [
            {
              "SampleName": "AnalyzeHotspots",
              "Path": "Samples/Geoprocessing/AnalyzeHotspots"
            },
            {
              "SampleName": "AnalyzeViewshed",
              "Path": "Samples/Geoprocessing/AnalyzeViewshed"
            },
            {
              "SampleName": "ViewshedCamera",
              "Path": "Samples/Analysis/ViewshedCamera"
            },
            {
              "SampleName": "LineOfSightLocation",
              "Path": "Samples/Analysis/LineOfSightLocation"
            },
            {
              "SampleName": "LineOfSightGeoElement",
              "Path": "Samples/Analysis/LineOfSightGeoElement"
            },
            {
              "SampleName": "ListGeodatabaseVersions",
              "Path": "Samples/Geoprocessing/ListGeodatabaseVersions"
            },
            {
              "SampleName": "QueryFeatureCountAndExtent",
              "Path": "Samples/Analysis/QueryFeatureCountAndExtent"
            }
          ]
        },
        {
          "Name": "Statistics",
          "SubCategoryName": "Statistics",
          "ShowGroup": false,
          "SampleInfos": [
            {
              "SampleName": "StatisticalQuery",
              "Path": "Samples/Data/StatisticalQuery"
            },
            {
              "SampleName": "StatsQueryGroupAndSort",
              "Path": "Samples/Data/StatsQueryGroupAndSort"
            },
            {
              "SampleName": "QueryCountExtent",
              "Path": "Samples/Data/QueryCountExtent"
            }
          ]
        }
      ]
    },
    {
      "Name": "Network Analysis",
      "CategoryName": "NetworkAnalysis",
      "SubCategories": [
        {
          "Name": "Routes",
          "SubCategoryName": "Routes",
          "ShowGroup": false,
          "SampleInfos": [
            {
              "SampleName": "FindRoute",
              "Path": "Samples/NetworkAnalysis/FindRoute"
            }
          ]
        }
      ]
    },
    {
      "Name": "Scenes",
      "CategoryName": "Scenes",
      "SubCategories": [
        {
          "Name": "Scene symbols",
          "SubCategoryName": "SceneSymbols",
          "ShowGroup": false,
          "SampleInfos": [
            {
              "SampleName": "UseDistanceCompositeSym",
              "Path": "Samples/Symbology/UseDistanceCompositeSym"
            },
            {
              "SampleName": "FeatureLayerExtrusion",
              "Path": "Samples/Symbology/FeatureLayerExtrusion"
            }
          ]
        },
        {
          "Name": "Scene Layers",
          "SubCategoryName": "SceneLayers",
          "ShowGroup": false,
          "SampleInfos": [
            {
              "SampleName": "SceneLayerUrl",
              "Path": "Samples/Layers/SceneLayerUrl"
            },
            {
              "SampleName": "DisplayScene",
              "Path": "Samples/Layers/DisplayScene"
            }
          ]
        }
      ]
    },
    {
      "Name": "Local Server",
      "CategoryName": "LocalServer",
      "SubCategories": [
        {
          "Name": "Local Server",
          "SubCategoryName": "LocalServer",
          "ShowGroup": false,
          "SampleInfos": [
            {
              "SampleName": "DynamicWorkspaceRaster",
              "Path": "Samples/LocalServer/DynamicWorkspaceRaster" 
            },
            {
              "SampleName": "LocalServerMapImageLayer",
              "Path": "Samples/LocalServer/LocalServerMapImageLayer"
            },
            {
<<<<<<< HEAD
              "SampleName": "LocalServerServices",
              "Path": "Samples/LocalServer/LocalServerServices" 
=======
              "SampleName": "LocalServerGeoprocessing",
              "Path": "Samples/LocalServer/LocalServerGeoprocessing" 
>>>>>>> ebb60f7c
            },
            {
              "SampleName": "DynamicWorkspaceShapefile",
              "Path": "Samples/LocalServer/DynamicWorkspaceShapefile"
            },
            {
              "SampleName": "LocalServerFeatureLayer",
              "Path": "Samples/LocalServer/LocalServerFeatureLayer"
            }
          ]
        }
      ]
    },
    {
      "Name": "Hydrography",
      "CategoryName": "Hydrography",
      "SubCategories": [
        {
          "Name": "Electronic Navigational Charts (ENC)",
          "SubCategoryName": "Enc",
          "ShowGroup": false,
          "SampleInfos": [
            {
              "SampleName": "SelectEncFeatures",
              "Path": "Samples/Hydrography/SelectEncFeatures"
            }
          ]
        }
      ]
    },
    {
      "Name": "Location",
      "CategoryName": "Location",
      "SubCategories": [
        {
          "Name": "Display Location",
          "SubCategoryName": "DisplayLocation",
          "ShowGroup": false,
          "SampleInfos": [
            {
              "SampleName": "DisplayDeviceLocation",
              "Path": "Samples/Location/DisplayDeviceLocation"
            }
          ]
        }
      ]
    },
    {
      "Name": "Search",
      "CategoryName": "Search",
      "SubCategories": [
        {
          "Name": "Working with Places",
          "SubCategoryName": "WorkingWithPlaces",
          "ShowGroup": true,
          "SampleInfos": [
            {
              "SampleName": "FindAddress",
              "Path": "Samples/Search/FindAddress"
            },
            {
              "SampleName": "FindPlace",
              "Path": "Samples/Search/FindPlace"
            }
          ]
        }
      ]
    },
    {
      "Name": "Tutorial",
      "CategoryName": "Tutorial",
      "SubCategories": [
        {
          "Name": "Tutorial",
          "SubCategoryName": "Tutorial",
          "ShowGroup": false,
          "SampleInfos": [
            {
              "SampleName": "AuthorEditSaveMap",
              "Path": "Samples/Tutorial/AuthorEditSaveMap"
            }
          ]
        }
      ]
    }
  ],
  "Featured": [
    {
      "SampleName": "OpenMapURL",
      "Reason": 1
    },
    {
      "SampleName": "ArcGISVectorTiledLayerUrl",
      "Reason": 1
    },
    {
      "SampleName": "ServiceFeatureTableCache",
      "Reason": 1
    },
    {
      "SampleName": "SetMapSpatialReference",
      "Reason": 1
    },
    {
      "SampleName": "RenderUniqueValues",
      "Reason": 1
    },
    {
      "SampleName": "AnalyzeViewshed",
      "Reason": 1
    },
    {
      "SampleName": "DisplayDeviceLocation",
      "Reason": 1
    },
    {
      "SampleName": "DisplayMap",
      "Reason": 1
    }
  ]
}<|MERGE_RESOLUTION|>--- conflicted
+++ resolved
@@ -486,13 +486,12 @@
               "Path": "Samples/LocalServer/LocalServerMapImageLayer"
             },
             {
-<<<<<<< HEAD
               "SampleName": "LocalServerServices",
-              "Path": "Samples/LocalServer/LocalServerServices" 
-=======
+              "Path": "Samples/LocalServer/LocalServerServices"
+            },
+            {
               "SampleName": "LocalServerGeoprocessing",
               "Path": "Samples/LocalServer/LocalServerGeoprocessing" 
->>>>>>> ebb60f7c
             },
             {
               "SampleName": "DynamicWorkspaceShapefile",
