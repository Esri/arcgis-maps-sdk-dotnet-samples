--- conflicted
+++ resolved
@@ -263,13 +263,8 @@
               "Path": "Samples/Data/FeatureLayerShapefile"
             },
             {
-<<<<<<< HEAD
-              "SampleName": "ReadShapefileMetadata",
-              "Path": "Samples/Data/ReadShapefileMetadata"
-=======
               "SampleName": "EditAndSyncFeatures",
               "Path": "Samples/Data/EditAndSyncFeatures"
->>>>>>> dbfca335
             },
             {
               "SampleName": "FeatureLayerGeoPackage",
