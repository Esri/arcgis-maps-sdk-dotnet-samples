﻿<?xml version="1.0" encoding="utf-8"?>
<Project ToolsVersion="14.0" DefaultTargets="Build" xmlns="http://schemas.microsoft.com/developer/msbuild/2003">
  <Import Project="$(MSBuildExtensionsPath)\$(MSBuildToolsVersion)\Microsoft.Common.props" Condition="Exists('$(MSBuildExtensionsPath)\$(MSBuildToolsVersion)\Microsoft.Common.props')" />
  <!-- Build Configurations -->
  <PropertyGroup>
    <Configuration Condition=" '$(Configuration)' == '' ">Debug</Configuration>
    <Platform Condition=" '$(Platform)' == '' ">AnyCPU</Platform>
    <ProjectGuid>{5278F66E-D41F-45D2-8327-25EA13A11618}</ProjectGuid>
    <ArcGISLocalServerIgnoreMissingComponent>True</ArcGISLocalServerIgnoreMissingComponent>
    <OutputType>WinExe</OutputType>
    <AppDesignerFolder>Properties</AppDesignerFolder>
    <RootNamespace>ArcGISRuntime</RootNamespace>
    <AssemblyName>ArcGISRuntime</AssemblyName>
    <TargetFrameworkVersion>v4.6.1</TargetFrameworkVersion>
    <FileAlignment>512</FileAlignment>
    <ProjectTypeGuids>{60dc8134-eba5-43b8-bcc9-bb4bc16c2548};{FAE04EC0-301F-11D3-BF4B-00C04F79EFBC}</ProjectTypeGuids>
    <WarningLevel>4</WarningLevel>
    <AutoGenerateBindingRedirects>true</AutoGenerateBindingRedirects>
    <TargetFrameworkProfile />
    <NuGetPackageImportStamp>
    </NuGetPackageImportStamp>
  </PropertyGroup>
  <PropertyGroup Condition=" '$(Configuration)|$(Platform)' == 'Debug|AnyCPU' ">
    <PlatformTarget>AnyCPU</PlatformTarget>
    <DebugSymbols>true</DebugSymbols>
    <DebugType>full</DebugType>
    <Optimize>false</Optimize>
    <OutputPath>..\..\..\output\WPF\debug\</OutputPath>
    <DefineConstants>DEBUG;TRACE;NETFRAMEWORK</DefineConstants>
    <ErrorReport>prompt</ErrorReport>
    <WarningLevel>4</WarningLevel>
    <Prefer32Bit>false</Prefer32Bit>
    <LangVersion>7.2</LangVersion>
  </PropertyGroup>
  <PropertyGroup Condition=" '$(Configuration)|$(Platform)' == 'Release|AnyCPU' ">
    <PlatformTarget>AnyCPU</PlatformTarget>
    <DebugType>pdbonly</DebugType>
    <Optimize>true</Optimize>
    <OutputPath>..\..\..\output\WPF\release\</OutputPath>
    <DefineConstants>TRACE;NETFRAMEWORK</DefineConstants>
    <ErrorReport>prompt</ErrorReport>
    <WarningLevel>4</WarningLevel>
    <LangVersion>7.2</LangVersion>
    <Prefer32Bit>false</Prefer32Bit>
  </PropertyGroup>
  <PropertyGroup>
    <ApplicationIcon>Assets\ApplicationIcons\windows-desktop-256.ico</ApplicationIcon>
  </PropertyGroup>
  <PropertyGroup Condition="'$(Configuration)|$(Platform)' == 'Debug|x64'">
    <DebugSymbols>true</DebugSymbols>
    <OutputPath>bin\x64\Debug\</OutputPath>
    <DefineConstants>DEBUG;TRACE;NETFRAMEWORK</DefineConstants>
    <DebugType>full</DebugType>
    <PlatformTarget>x64</PlatformTarget>
    <LangVersion>7.2</LangVersion>
    <ErrorReport>prompt</ErrorReport>
    <CodeAnalysisRuleSet>MinimumRecommendedRules.ruleset</CodeAnalysisRuleSet>
  </PropertyGroup>
  <PropertyGroup Condition="'$(Configuration)|$(Platform)' == 'Release|x64'">
    <OutputPath>bin\x64\Release\</OutputPath>
    <DefineConstants>TRACE;NETFRAMEWORK</DefineConstants>
    <Optimize>true</Optimize>
    <DebugType>pdbonly</DebugType>
    <PlatformTarget>x64</PlatformTarget>
    <LangVersion>7.2</LangVersion>
    <ErrorReport>prompt</ErrorReport>
    <CodeAnalysisRuleSet>MinimumRecommendedRules.ruleset</CodeAnalysisRuleSet>
    <Prefer32Bit>true</Prefer32Bit>
  </PropertyGroup>
  <PropertyGroup Condition="'$(Configuration)|$(Platform)' == 'Debug|x86'">
    <DebugSymbols>true</DebugSymbols>
    <OutputPath>bin\x86\Debug\</OutputPath>
    <DefineConstants>DEBUG;TRACE;NETFRAMEWORK</DefineConstants>
    <DebugType>full</DebugType>
    <PlatformTarget>x86</PlatformTarget>
    <LangVersion>7.2</LangVersion>
    <ErrorReport>prompt</ErrorReport>
    <CodeAnalysisRuleSet>MinimumRecommendedRules.ruleset</CodeAnalysisRuleSet>
  </PropertyGroup>
  <PropertyGroup Condition="'$(Configuration)|$(Platform)' == 'Release|x86'">
    <OutputPath>bin\x86\Release\</OutputPath>
    <DefineConstants>TRACE;NETFRAMEWORK</DefineConstants>
    <Optimize>true</Optimize>
    <DebugType>pdbonly</DebugType>
    <PlatformTarget>x86</PlatformTarget>
    <LangVersion>7.2</LangVersion>
    <ErrorReport>prompt</ErrorReport>
    <CodeAnalysisRuleSet>MinimumRecommendedRules.ruleset</CodeAnalysisRuleSet>
    <Prefer32Bit>true</Prefer32Bit>
  </PropertyGroup>
  <!-- References -->
  <ItemGroup>
    <Reference Include="System" />
    <Reference Include="System.Data" />
    <Reference Include="System.Drawing" />
    <Reference Include="System.IO.Compression" />
    <Reference Include="System.IO.Compression.FileSystem" />
    <Reference Include="System.Runtime.Serialization" />
    <Reference Include="System.Security" />
    <Reference Include="System.Speech" />
    <Reference Include="System.Windows.Forms" />
    <Reference Include="System.Xml" />
    <Reference Include="Microsoft.CSharp" />
    <Reference Include="System.Core" />
    <Reference Include="System.Xml.Linq" />
    <Reference Include="System.Data.DataSetExtensions" />
    <Reference Include="System.Net.Http" />
    <Reference Include="System.Xaml">
      <RequiredTargetFramework>4.0</RequiredTargetFramework>
    </Reference>
    <Reference Include="WindowsBase" />
    <Reference Include="PresentationCore" />
    <Reference Include="PresentationFramework" />
    <Reference Include="WindowsFormsIntegration" />
  </ItemGroup>
  <!-- Resources -->
  <ItemGroup>
    <None Include="ArcGISLocalServer_100.14.AGSDeployment" />
    <None Include="Readme.md" />
    <Resource Include="Assets\banner-background-purple.png" />
    <Content Include="Resources\hide-header.css">
      <CopyToOutputDirectory>PreserveNewest</CopyToOutputDirectory>
    </Content>
    <Content Include="Resources\licenses.md">
      <CopyToOutputDirectory>PreserveNewest</CopyToOutputDirectory>
    </Content>
    <Resource Include="Assets\ApplicationIcons\windows-desktop-128.png" />
    <Resource Include="Assets\ApplicationIcons\windows-desktop-16.png" />
    <Resource Include="Assets\ApplicationIcons\windows-desktop-256.ico" />
    <Resource Include="Assets\ApplicationIcons\windows-desktop-256.png" />
    <Resource Include="Assets\ApplicationIcons\windows-desktop-32.png" />
    <Resource Include="Assets\ApplicationIcons\windows-desktop-48.png" />
    <None Include="Properties\Settings.settings">
      <Generator>SettingsSingleFileGenerator</Generator>
      <LastGenOutput>Settings.Designer.cs</LastGenOutput>
    </None>
    <AppDesigner Include="Properties\" />
    <None Include="App.config" />
    <Resource Include="Assets\appbar.layout.collapse.left.variant.png" />
    <Resource Include="Assets\appbar.layout.expand.right.variant.png" />
    <Resource Include="Assets\appbar.window.maximize.png" />
    <EmbeddedResource Include="Properties\Resources.resx">
      <Generator>ResXFileCodeGenerator</Generator>
      <LastGenOutput>Resources.Designer.cs</LastGenOutput>
    </EmbeddedResource>
    <EmbeddedResource Include="Resources\PictureMarkerSymbols\pin_star_blue.png" />
    <EmbeddedResource Include="Resources\PictureMarkerSymbols\pin_blue.png" />
  </ItemGroup>
  <ItemGroup>
    <!-- Sample Code -->
<<<<<<< HEAD
    <Compile Include="Samples\Layers\ExportVectorTiles\ExportVectorTiles.xaml.cs">
      <DependentUpon>ExportVectorTiles.xaml</DependentUpon>
=======
    <Compile Include="Samples\Data\AddFeaturesWithContingentValues\AddFeaturesWithContingentValues.xaml.cs">
      <DependentUpon>AddFeaturesWithContingentValues.xaml</DependentUpon>
>>>>>>> 2324584e
    </Compile>
    <Compile Include="Samples\Layers\DisplayFeatureLayers\DisplayFeatureLayers.xaml.cs">
      <DependentUpon>DisplayFeatureLayers.xaml</DependentUpon>
    </Compile>
    <Compile Include="Samples\Symbology\RenderMultilayerSymbols\RenderMultilayerSymbols.xaml.cs">
      <DependentUpon>RenderMultilayerSymbols.xaml</DependentUpon>
    </Compile>
    <Compile Include="Samples\Map\SetMaxExtent\SetMaxExtent.xaml.cs">
      <DependentUpon>SetMaxExtent.xaml</DependentUpon>
    </Compile>
    <Compile Include="Samples\Symbology\SymbolStylesFromWebStyles\SymbolStylesFromWebStyles.xaml.cs">
      <DependentUpon>SymbolStylesFromWebStyles.xaml</DependentUpon>
    </Compile>
    <Compile Include="Samples\Data\ToggleBetweenFeatureRequestModes\ToggleBetweenFeatureRequestModes.xaml.cs">
      <DependentUpon>ToggleBetweenFeatureRequestModes.xaml</DependentUpon>
    </Compile>
    <Compile Include="Samples\UtilityNetwork\DisplayUtilityNetworkContainer\DisplayUtilityNetworkContainer.xaml.cs">
      <DependentUpon>DisplayUtilityNetworkContainer.xaml</DependentUpon>
    </Compile>
    <Compile Include="Samples\MapView\FilterByTimeExtent\FilterByTimeExtent.xaml.cs">
      <DependentUpon>FilterByTimeExtent.xaml</DependentUpon>
    </Compile>
    <Compile Include="Samples\Map\DisplayOverviewMap\DisplayOverviewMap.xaml.cs">
      <DependentUpon>DisplayOverviewMap.xaml</DependentUpon>
    </Compile>
    <Compile Include="Samples\Map\BrowseBuildingFloors\BrowseBuildingFloors.xaml.cs">
      <DependentUpon>BrowseBuildingFloors.xaml</DependentUpon>
    </Compile>
    <Compile Include="Samples\Location\LocationWithNMEA\LocationWithNMEA.xaml.cs">
      <DependentUpon>LocationWithNMEA.xaml</DependentUpon>
    </Compile>
    <Compile Include="Helpers\ArcGISLoginPrompt.cs" />
    <Compile Include="Samples\Location\LocationDrivenGeotriggers\LocationDrivenGeotriggers.xaml.cs">
      <DependentUpon>LocationDrivenGeotriggers.xaml</DependentUpon>
    </Compile>
    <Compile Include="Samples\Layers\QueryCQLFilters\QueryCQLFilters.xaml.cs">
      <DependentUpon>QueryCQLFilters.xaml</DependentUpon>
    </Compile>
    <Compile Include="Samples\Layers\DisplayOACollection\DisplayOACollection.xaml.cs">
      <DependentUpon>DisplayOACollection.xaml</DependentUpon>
    </Compile>
    <Compile Include="Samples\Layers\BrowseOAFeatureService\BrowseOAFeatureService.xaml.cs">
      <DependentUpon>BrowseOAFeatureService.xaml</DependentUpon>
    </Compile>
    <Compile Include="Samples\Data\EditBranchVersioning\EditBranchVersioning.xaml.cs">
      <DependentUpon>EditBranchVersioning.xaml</DependentUpon>
    </Compile>
    <Compile Include="Samples\Layers\ApplyMosaicRule\ApplyMosaicRule.xaml.cs">
      <DependentUpon>ApplyMosaicRule.xaml</DependentUpon>
    </Compile>
    <Compile Include="Samples\Data\EditFeatureLinkedAnnotation\EditFeatureLinkedAnnotation.xaml.cs">
      <DependentUpon>EditFeatureLinkedAnnotation.xaml</DependentUpon>
    </Compile>
    <Compile Include="Samples\Layers\ShowPopup\ShowPopup.xaml.cs">
      <DependentUpon>ShowPopup.xaml</DependentUpon>
    </Compile>
    <Compile Include="Samples\SceneView\AnimateImageOverlay\AnimateImageOverlay.xaml.cs">
      <DependentUpon>AnimateImageOverlay.xaml</DependentUpon>
    </Compile>
    <Compile Include="Samples\Layers\IdentifyRasterCell\IdentifyRasterCell.xaml.cs">
      <DependentUpon>IdentifyRasterCell.xaml</DependentUpon>
    </Compile>
    <Compile Include="Samples\UtilityNetwork\DisplayUtilityAssociations\DisplayUtilityAssociations.xaml.cs">
      <DependentUpon>DisplayUtilityAssociations.xaml</DependentUpon>
    </Compile>
    <Compile Include="Samples\UtilityNetwork\PerformValveIsolationTrace\PerformValveIsolationTrace.xaml.cs">
      <DependentUpon>PerformValveIsolationTrace.xaml</DependentUpon>
    </Compile>
    <Compile Include="Samples\UtilityNetwork\ConfigureSubnetworkTrace\ConfigureSubnetworkTrace.xaml.cs">
      <DependentUpon>ConfigureSubnetworkTrace.xaml</DependentUpon>
    </Compile>
    <Compile Include="Samples\Layers\DisplaySubtypeFeatureLayer\DisplaySubtypeFeatureLayer.xaml.cs">
      <DependentUpon>DisplaySubtypeFeatureLayer.xaml</DependentUpon>
    </Compile>
    <Compile Include="Samples\Layers\DisplayAnnotation\DisplayAnnotation.xaml.cs">
      <DependentUpon>DisplayAnnotation.xaml</DependentUpon>
    </Compile>
    <Compile Include="Samples\UtilityNetwork\TraceUtilityNetwork\TraceUtilityNetwork.xaml.cs">
      <DependentUpon>TraceUtilityNetwork.xaml</DependentUpon>
    </Compile>
    <Compile Include="Samples\NetworkAnalysis\NavigateRouteRerouting\GpxProvider.cs" />
    <Compile Include="Samples\NetworkAnalysis\NavigateRouteRerouting\NavigateRouteRerouting.xaml.cs">
      <DependentUpon>NavigateRouteRerouting.xaml</DependentUpon>
    </Compile>
    <Compile Include="Samples\Map\ApplyScheduledUpdates\ApplyScheduledUpdates.xaml.cs">
      <DependentUpon>ApplyScheduledUpdates.xaml</DependentUpon>
    </Compile>
    <Compile Include="Samples\NetworkAnalysis\NavigateRoute\NavigateRoute.xaml.cs">
      <DependentUpon>NavigateRoute.xaml</DependentUpon>
    </Compile>
    <Compile Include="Samples\Layers\EditKmlGroundOverlay\EditKmlGroundOverlay.xaml.cs">
      <DependentUpon>EditKmlGroundOverlay.xaml</DependentUpon>
    </Compile>
    <Compile Include="Samples\Symbology\CustomDictionaryStyle\CustomDictionaryStyle.xaml.cs">
      <DependentUpon>CustomDictionaryStyle.xaml</DependentUpon>
    </Compile>
    <Compile Include="Samples\Map\HonorMobileMapPackageExpiration\HonorMobileMapPackageExpiration.xaml.cs">
      <DependentUpon>HonorMobileMapPackageExpiration.xaml</DependentUpon>
    </Compile>
    <Compile Include="Samples\Layers\ControlAnnotationSublayerVisibility\ControlAnnotationSublayerVisibility.xaml.cs">
      <DependentUpon>ControlAnnotationSublayerVisibility.xaml</DependentUpon>
    </Compile>
    <Compile Include="Samples\Layers\CreateAndSaveKmlFile\CreateAndSaveKmlFile.xaml.cs">
      <DependentUpon>CreateAndSaveKmlFile.xaml</DependentUpon>
    </Compile>
    <Compile Include="Samples\Layers\RasterColormapRenderer\RasterColormapRenderer.xaml.cs">
      <DependentUpon>RasterColormapRenderer.xaml</DependentUpon>
    </Compile>
    <Compile Include="Samples\SceneView\ChooseCameraController\ChooseCameraController.xaml.cs">
      <DependentUpon>ChooseCameraController.xaml</DependentUpon>
    </Compile>
    <Compile Include="Samples\Scene\GetElevationAtPoint\GetElevationAtPoint.xaml.cs">
      <DependentUpon>GetElevationAtPoint.xaml</DependentUpon>
    </Compile>
    <Compile Include="Samples\Location\ShowLocationHistory\ShowLocationHistory.xaml.cs">
      <DependentUpon>ShowLocationHistory.xaml</DependentUpon>
    </Compile>
    <Compile Include="Samples\NetworkAnalysis\FindServiceAreasForMultipleFacilities\FindServiceAreasForMultipleFacilities.xaml.cs">
      <DependentUpon>FindServiceAreasForMultipleFacilities.xaml</DependentUpon>
    </Compile>
    <Compile Include="Samples\NetworkAnalysis\OfflineRouting\OfflineRouting.xaml.cs">
      <DependentUpon>OfflineRouting.xaml</DependentUpon>
    </Compile>
    <Compile Include="Samples\NetworkAnalysis\RouteAroundBarriers\RouteAroundBarriers.xaml.cs">
      <DependentUpon>RouteAroundBarriers.xaml</DependentUpon>
    </Compile>
    <Compile Include="Samples\Security\CertificateAuthenticationWithPKI\CertificateAuthenticationWithPKI.xaml.cs">
      <DependentUpon>CertificateAuthenticationWithPKI.xaml</DependentUpon>
    </Compile>
    <Compile Include="Samples\Symbology\SymbolsFromMobileStyle\SymbolsFromMobileStyle.xaml.cs">
      <DependentUpon>SymbolsFromMobileStyle.xaml</DependentUpon>
    </Compile>
    <Compile Include="Samples\Map\DownloadPreplannedMap\DownloadPreplannedMap.xaml.cs">
      <DependentUpon>DownloadPreplannedMap.xaml</DependentUpon>
    </Compile>
    <Compile Include="Samples\Layers\GroupLayers\GroupLayers.xaml.cs">
      <DependentUpon>GroupLayers.xaml</DependentUpon>
    </Compile>
    <Compile Include="Samples\Map\OfflineBasemapByReference\OfflineBasemapByReference.xaml.cs">
      <DependentUpon>OfflineBasemapByReference.xaml</DependentUpon>
    </Compile>
    <Compile Include="Samples\Layers\PlayKmlTours\PlayKmlTours.xaml.cs">
      <DependentUpon>PlayKmlTours.xaml</DependentUpon>
    </Compile>
    <Compile Include="Samples\Scene\ViewContentBeneathSurface\ViewContentBeneathSurface.xaml.cs">
      <DependentUpon>ViewContentBeneathSurface.xaml</DependentUpon>
    </Compile>
    <Compile Include="Samples\Layers\AddPointSceneLayer\AddPointSceneLayer.xaml.cs">
      <DependentUpon>AddPointSceneLayer.xaml</DependentUpon>
    </Compile>
    <Compile Include="Samples\Map\GenerateOfflineMapWithOverrides\GenerateOfflineMapWithOverrides.xaml.cs">
      <DependentUpon>GenerateOfflineMapWithOverrides.xaml</DependentUpon>
    </Compile>
    <Compile Include="Samples\Layers\WfsXmlQuery\WfsXmlQuery.xaml.cs">
      <DependentUpon>WfsXmlQuery.xaml</DependentUpon>
    </Compile>
    <Compile Include="Samples\Layers\DisplayWfs\DisplayWfs.xaml.cs">
      <DependentUpon>DisplayWfs.xaml</DependentUpon>
    </Compile>
    <Compile Include="Samples\Layers\BrowseWfsLayers\BrowseWfsLayers.xaml.cs">
      <DependentUpon>BrowseWfsLayers.xaml</DependentUpon>
    </Compile>
    <Compile Include="Samples\Scene\OpenMobileScenePackage\OpenMobileScenePackage.xaml.cs">
      <DependentUpon>OpenMobileScenePackage.xaml</DependentUpon>
    </Compile>
    <Compile Include="Samples\Map\MapReferenceScale\MapReferenceScale.xaml.cs">
      <DependentUpon>MapReferenceScale.xaml</DependentUpon>
    </Compile>
    <Compile Include="Samples\Scene\CreateTerrainSurfaceRaster\CreateTerrainSurfaceRaster.xaml.cs">
      <DependentUpon>CreateTerrainSurfaceRaster.xaml</DependentUpon>
    </Compile>
    <Compile Include="Samples\Scene\CreateTerrainSurfaceTilePackage\CreateTerrainSurfaceTilePackage.xaml.cs">
      <DependentUpon>CreateTerrainSurfaceTilePackage.xaml</DependentUpon>
    </Compile>
    <Compile Include="Samples\Data\ViewPointCloudDataOffline\ViewPointCloudDataOffline.xaml.cs">
      <DependentUpon>ViewPointCloudDataOffline.xaml</DependentUpon>
    </Compile>
    <Compile Include="Samples\Layers\AddAnIntegratedMeshLayer\AddAnIntegratedMeshLayer.xaml.cs">
      <DependentUpon>AddAnIntegratedMeshLayer.xaml</DependentUpon>
    </Compile>
    <Compile Include="Samples\GraphicsOverlay\DictionaryRendererGraphicsOverlay\DictionaryRendererGraphicsOverlay.xaml.cs">
      <DependentUpon>DictionaryRendererGraphicsOverlay.xaml</DependentUpon>
    </Compile>
    <Compile Include="Converters\ItemToImageSourceConverter.cs">
      <CopyToOutputDirectory>PreserveNewest</CopyToOutputDirectory>
    </Compile>
    <Compile Include="Samples\Map\MobileMapSearchAndRoute\MobileMapSearchAndRoute.xaml.cs">
      <DependentUpon>MobileMapSearchAndRoute.xaml</DependentUpon>
    </Compile>
    <Compile Include="Samples\Search\OfflineGeocode\OfflineGeocode.xaml.cs">
      <DependentUpon>OfflineGeocode.xaml</DependentUpon>
    </Compile>
    <Compile Include="Samples\Search\ReverseGeocode\ReverseGeocode.xaml.cs">
      <DependentUpon>ReverseGeocode.xaml</DependentUpon>
    </Compile>
    <Compile Include="Samples\Data\EditFeatureAttachments\EditFeatureAttachments.xaml.cs">
      <DependentUpon>EditFeatureAttachments.xaml</DependentUpon>
    </Compile>
    <Compile Include="Samples\Geometry\Project\Project.xaml.cs">
      <DependentUpon>Project.xaml</DependentUpon>
    </Compile>
    <Compile Include="Samples\Layers\OpenStreetMapLayer\OpenStreetMapLayer.xaml.cs">
      <DependentUpon>OpenStreetMapLayer.xaml</DependentUpon>
    </Compile>
    <Compile Include="Samples\Map\ManageOperationalLayers\ManageOperationalLayers.xaml.cs">
      <DependentUpon>ManageOperationalLayers.xaml</DependentUpon>
    </Compile>
    <Compile Include="Samples\Data\UpdateAttributes\UpdateAttributes.xaml.cs">
      <DependentUpon>UpdateAttributes.xaml</DependentUpon>
    </Compile>
    <Compile Include="Samples\Data\UpdateGeometries\UpdateGeometries.xaml.cs">
      <DependentUpon>UpdateGeometries.xaml</DependentUpon>
    </Compile>
    <Compile Include="Samples\Data\AddFeatures\AddFeatures.xaml.cs">
      <DependentUpon>AddFeatures.xaml</DependentUpon>
    </Compile>
    <Compile Include="Samples\Data\DeleteFeatures\DeleteFeatures.xaml.cs">
      <DependentUpon>DeleteFeatures.xaml</DependentUpon>
    </Compile>
    <Compile Include="Samples\Symbology\SceneSymbols\SceneSymbols.xaml.cs">
      <DependentUpon>SceneSymbols.xaml</DependentUpon>
    </Compile>
    <Compile Include="Samples\Scene\TerrainExaggeration\TerrainExaggeration.xaml.cs">
      <DependentUpon>TerrainExaggeration.xaml</DependentUpon>
    </Compile>
    <Compile Include="Samples\Scene\ChangeAtmosphereEffect\ChangeAtmosphereEffect.xaml.cs">
      <DependentUpon>ChangeAtmosphereEffect.xaml</DependentUpon>
    </Compile>
    <Compile Include="Samples\GraphicsOverlay\ScenePropertiesExpressions\ScenePropertiesExpressions.xaml.cs">
      <DependentUpon>ScenePropertiesExpressions.xaml</DependentUpon>
    </Compile>
    <Compile Include="Samples\Geometry\SpatialOperations\SpatialOperations.xaml.cs">
      <DependentUpon>SpatialOperations.xaml</DependentUpon>
    </Compile>
    <Compile Include="Samples\MapView\IdentifyLayers\IdentifyLayers.xaml.cs">
      <DependentUpon>IdentifyLayers.xaml</DependentUpon>
    </Compile>
    <Compile Include="Samples\Layers\ListKmlContents\ListKmlContents.xaml.cs">
      <DependentUpon>ListKmlContents.xaml</DependentUpon>
    </Compile>
    <Compile Include="Samples\Layers\IdentifyKmlFeatures\IdentifyKmlFeatures.xaml.cs">
      <DependentUpon>IdentifyKmlFeatures.xaml</DependentUpon>
    </Compile>
    <Compile Include="Samples\Layers\DisplayKmlNetworkLinks\DisplayKmlNetworkLinks.xaml.cs">
      <DependentUpon>DisplayKmlNetworkLinks.xaml</DependentUpon>
    </Compile>
    <Compile Include="Samples\Layers\DisplayKml\DisplayKml.xaml.cs">
      <DependentUpon>DisplayKml.xaml</DependentUpon>
    </Compile>
    <Compile Include="Samples\Analysis\DistanceMeasurement\DistanceMeasurement.xaml.cs">
      <DependentUpon>DistanceMeasurement.xaml</DependentUpon>
    </Compile>
    <Compile Include="Samples\Analysis\LineOfSightGeoElement\LineOfSightGeoElement.xaml.cs">
      <DependentUpon>LineOfSightGeoElement.xaml</DependentUpon>
    </Compile>
    <Compile Include="Samples\Analysis\LineOfSightLocation\LineOfSightLocation.xaml.cs">
      <DependentUpon>LineOfSightLocation.xaml</DependentUpon>
    </Compile>
    <Compile Include="Samples\Analysis\QueryFeatureCountAndExtent\QueryFeatureCountAndExtent.xaml.cs">
      <DependentUpon>QueryFeatureCountAndExtent.xaml</DependentUpon>
    </Compile>
    <Compile Include="Samples\Analysis\ViewshedCamera\ViewshedCamera.xaml.cs">
      <DependentUpon>ViewshedCamera.xaml</DependentUpon>
    </Compile>
    <Compile Include="Samples\Analysis\ViewshedGeoElement\ViewshedGeoElement.xaml.cs">
      <DependentUpon>ViewshedGeoElement.xaml</DependentUpon>
    </Compile>
    <Compile Include="Samples\Analysis\ViewshedLocation\ViewshedLocation.xaml.cs">
      <DependentUpon>ViewshedLocation.xaml</DependentUpon>
    </Compile>
    <Compile Include="Samples\Data\EditAndSyncFeatures\EditAndSyncFeatures.xaml.cs">
      <DependentUpon>EditAndSyncFeatures.xaml</DependentUpon>
    </Compile>
    <Compile Include="Samples\Data\FeatureLayerQuery\FeatureLayerQuery.xaml.cs">
      <DependentUpon>FeatureLayerQuery.xaml</DependentUpon>
    </Compile>
    <Compile Include="Samples\Data\GenerateGeodatabase\GenerateGeodatabase.xaml.cs">
      <DependentUpon>GenerateGeodatabase.xaml</DependentUpon>
    </Compile>
    <Compile Include="Samples\Data\GeodatabaseTransactions\GeodatabaseTransactions.xaml.cs">
      <DependentUpon>GeodatabaseTransactions.xaml</DependentUpon>
    </Compile>
    <Compile Include="Samples\Data\ListRelatedFeatures\ListRelatedFeatures.xaml.cs">
      <DependentUpon>ListRelatedFeatures.xaml</DependentUpon>
    </Compile>
    <Compile Include="Samples\Data\RasterLayerGeoPackage\RasterLayerGeoPackage.xaml.cs">
      <DependentUpon>RasterLayerGeoPackage.xaml</DependentUpon>
    </Compile>
    <Compile Include="Samples\Data\ReadGeoPackage\ReadGeoPackage.xaml.cs">
      <DependentUpon>ReadGeoPackage.xaml</DependentUpon>
    </Compile>
    <Compile Include="Samples\Data\ReadShapefileMetadata\ReadShapefileMetadata.xaml.cs">
      <DependentUpon>ReadShapefileMetadata.xaml</DependentUpon>
    </Compile>
    <Compile Include="Samples\Data\StatisticalQuery\StatisticalQuery.xaml.cs">
      <DependentUpon>StatisticalQuery.xaml</DependentUpon>
    </Compile>
    <Compile Include="Samples\Data\StatsQueryGroupAndSort\StatsQueryGroupAndSort.xaml.cs">
      <DependentUpon>StatsQueryGroupAndSort.xaml</DependentUpon>
    </Compile>
    <Compile Include="Samples\Data\SymbolizeShapefile\SymbolizeShapefile.xaml.cs">
      <DependentUpon>SymbolizeShapefile.xaml</DependentUpon>
    </Compile>
    <Compile Include="Samples\Geometry\DensifyAndGeneralize\DensifyAndGeneralize.xaml.cs">
      <DependentUpon>DensifyAndGeneralize.xaml</DependentUpon>
    </Compile>
    <Compile Include="Samples\Geometry\BufferList\BufferList.xaml.cs">
      <DependentUpon>BufferList.xaml</DependentUpon>
    </Compile>
    <Compile Include="Samples\Geometry\Buffer\Buffer.xaml.cs">
      <DependentUpon>Buffer.xaml</DependentUpon>
    </Compile>
    <Compile Include="Samples\Geometry\ClipGeometry\ClipGeometry.xaml.cs">
      <DependentUpon>ClipGeometry.xaml</DependentUpon>
    </Compile>
    <Compile Include="Samples\Geometry\ConvexHullList\ConvexHullList.xaml.cs">
      <DependentUpon>ConvexHullList.xaml</DependentUpon>
    </Compile>
    <Compile Include="Samples\Geometry\ConvexHull\ConvexHull.xaml.cs">
      <DependentUpon>ConvexHull.xaml</DependentUpon>
    </Compile>
    <Compile Include="Samples\Geometry\CutGeometry\CutGeometry.xaml.cs">
      <DependentUpon>CutGeometry.xaml</DependentUpon>
    </Compile>
    <Compile Include="Samples\Geometry\GeodesicOperations\GeodesicOperations.xaml.cs">
      <DependentUpon>GeodesicOperations.xaml</DependentUpon>
    </Compile>
    <Compile Include="Samples\Geometry\NearestVertex\NearestVertex.xaml.cs">
      <DependentUpon>NearestVertex.xaml</DependentUpon>
    </Compile>
    <Compile Include="Samples\Geometry\CreateGeometries\CreateGeometries.xaml.cs">
      <DependentUpon>CreateGeometries.xaml</DependentUpon>
    </Compile>
    <Compile Include="Samples\Geometry\ListTransformations\ListTransformations.xaml.cs">
      <DependentUpon>ListTransformations.xaml</DependentUpon>
    </Compile>
    <Compile Include="Samples\Geometry\ProjectWithSpecificTransformation\ProjectWithSpecificTransformation.xaml.cs">
      <DependentUpon>ProjectWithSpecificTransformation.xaml</DependentUpon>
    </Compile>
    <Compile Include="Samples\Geometry\SpatialRelationships\SpatialRelationships.xaml.cs">
      <DependentUpon>SpatialRelationships.xaml</DependentUpon>
    </Compile>
    <Compile Include="Samples\Geometry\FormatCoordinates\FormatCoordinates.xaml.cs">
      <DependentUpon>FormatCoordinates.xaml</DependentUpon>
    </Compile>
    <Compile Include="Samples\Geoprocessing\AnalyzeHotspots\AnalyzeHotspots.xaml.cs">
      <DependentUpon>AnalyzeHotspots.xaml</DependentUpon>
    </Compile>
    <Compile Include="Samples\Geoprocessing\AnalyzeViewshed\AnalyzeViewshed.xaml.cs">
      <DependentUpon>AnalyzeViewshed.xaml</DependentUpon>
    </Compile>
    <Compile Include="Samples\Geoprocessing\ListGeodatabaseVersions\ListGeodatabaseVersions.xaml.cs">
      <DependentUpon>ListGeodatabaseVersions.xaml</DependentUpon>
    </Compile>
    <Compile Include="Samples\GraphicsOverlay\AddGraphicsRenderer\AddGraphicsRenderer.xaml.cs">
      <DependentUpon>AddGraphicsRenderer.xaml</DependentUpon>
    </Compile>
    <Compile Include="Samples\GraphicsOverlay\AddGraphicsWithSymbols\AddGraphicsWithSymbols.xaml.cs">
      <DependentUpon>AddGraphicsWithSymbols.xaml</DependentUpon>
    </Compile>
    <Compile Include="Samples\GraphicsOverlay\Animate3DGraphic\Animate3DGraphic.xaml.cs">
      <DependentUpon>Animate3DGraphic.xaml</DependentUpon>
    </Compile>
    <Compile Include="Samples\GraphicsOverlay\IdentifyGraphics\IdentifyGraphics.xaml.cs">
      <DependentUpon>IdentifyGraphics.xaml</DependentUpon>
    </Compile>
    <Compile Include="Samples\GraphicsOverlay\SketchOnMap\SketchOnMap.xaml.cs">
      <DependentUpon>SketchOnMap.xaml</DependentUpon>
    </Compile>
    <Compile Include="Samples\GraphicsOverlay\SurfacePlacements\SurfacePlacements.xaml.cs">
      <DependentUpon>SurfacePlacements.xaml</DependentUpon>
    </Compile>
    <Compile Include="Samples\Hydrography\AddEncExchangeSet\AddEncExchangeSet.xaml.cs">
      <DependentUpon>AddEncExchangeSet.xaml</DependentUpon>
    </Compile>
    <Compile Include="Samples\Hydrography\ChangeEncDisplaySettings\ChangeEncDisplaySettings.xaml.cs">
      <DependentUpon>ChangeEncDisplaySettings.xaml</DependentUpon>
    </Compile>
    <Compile Include="Samples\Hydrography\SelectEncFeatures\SelectEncFeatures.xaml.cs">
      <DependentUpon>SelectEncFeatures.xaml</DependentUpon>
    </Compile>
    <Compile Include="Samples\Layers\ArcGISMapImageLayerUrl\ArcGISMapImageLayerUrl.xaml.cs">
      <DependentUpon>ArcGISMapImageLayerUrl.xaml</DependentUpon>
    </Compile>
    <Compile Include="Samples\Layers\ArcGISTiledLayerUrl\ArcGISTiledLayerUrl.xaml.cs">
      <DependentUpon>ArcGISTiledLayerUrl.xaml</DependentUpon>
    </Compile>
    <Compile Include="Samples\Layers\ArcGISVectorTiledLayerUrl\ArcGISVectorTiledLayerUrl.xaml.cs">
      <DependentUpon>ArcGISVectorTiledLayerUrl.xaml</DependentUpon>
    </Compile>
    <Compile Include="Samples\Layers\ChangeBlendRenderer\ChangeBlendRenderer.xaml.cs">
      <DependentUpon>ChangeBlendRenderer.xaml</DependentUpon>
    </Compile>
    <Compile Include="Samples\Layers\ChangeFeatureLayerRenderer\ChangeFeatureLayerRenderer.xaml.cs">
      <DependentUpon>ChangeFeatureLayerRenderer.xaml</DependentUpon>
    </Compile>
    <Compile Include="Samples\Layers\ChangeStretchRenderer\ChangeStretchRenderer.xaml.cs">
      <DependentUpon>ChangeStretchRenderer.xaml</DependentUpon>
    </Compile>
    <Compile Include="Samples\Layers\ChangeSublayerRenderer\ChangeSublayerRenderer.xaml.cs">
      <DependentUpon>ChangeSublayerRenderer.xaml</DependentUpon>
    </Compile>
    <Compile Include="Samples\Layers\ChangeSublayerVisibility\ChangeSublayerVisibility.xaml.cs">
      <DependentUpon>ChangeSublayerVisibility.xaml</DependentUpon>
    </Compile>
    <Compile Include="Samples\Layers\CreateFeatureCollectionLayer\CreateFeatureCollectionLayer.xaml.cs">
      <DependentUpon>CreateFeatureCollectionLayer.xaml</DependentUpon>
    </Compile>
    <Compile Include="Samples\Layers\DisplayScene\DisplayScene.xaml.cs">
      <DependentUpon>DisplayScene.xaml</DependentUpon>
    </Compile>
    <Compile Include="Samples\Layers\ExportTiles\ExportTiles.xaml.cs">
      <DependentUpon>ExportTiles.xaml</DependentUpon>
    </Compile>
    <Compile Include="Samples\Layers\FeatureCollectionLayerFromPortal\FeatureCollectionLayerFromPortal.xaml.cs">
      <DependentUpon>FeatureCollectionLayerFromPortal.xaml</DependentUpon>
    </Compile>
    <Compile Include="Samples\Layers\FeatureCollectionLayerFromQuery\FeatureCollectionLayerFromQuery.xaml.cs">
      <DependentUpon>FeatureCollectionLayerFromQuery.xaml</DependentUpon>
    </Compile>
    <Compile Include="Samples\Layers\FeatureLayerDefinitionExpression\FeatureLayerDefinitionExpression.xaml.cs">
      <DependentUpon>FeatureLayerDefinitionExpression.xaml</DependentUpon>
    </Compile>
    <Compile Include="Samples\Layers\FeatureLayerDictionaryRenderer\FeatureLayerDictionaryRenderer.xaml.cs">
      <DependentUpon>FeatureLayerDictionaryRenderer.xaml</DependentUpon>
    </Compile>
    <Compile Include="Samples\Layers\FeatureLayerRenderingModeMap\FeatureLayerRenderingModeMap.xaml.cs">
      <DependentUpon>FeatureLayerRenderingModeMap.xaml</DependentUpon>
    </Compile>
    <Compile Include="Samples\Layers\FeatureLayerRenderingModeScene\FeatureLayerRenderingModeScene.xaml.cs">
      <DependentUpon>FeatureLayerRenderingModeScene.xaml</DependentUpon>
    </Compile>
    <Compile Include="Samples\Layers\FeatureLayerSelection\FeatureLayerSelection.xaml.cs">
      <DependentUpon>FeatureLayerSelection.xaml</DependentUpon>
    </Compile>
    <Compile Include="Samples\Layers\FeatureLayerUrl\FeatureLayerUrl.xaml.cs">
      <DependentUpon>FeatureLayerUrl.xaml</DependentUpon>
    </Compile>
    <Compile Include="Samples\Layers\MapImageLayerTables\MapImageLayerTables.xaml.cs">
      <DependentUpon>MapImageLayerTables.xaml</DependentUpon>
    </Compile>
    <Compile Include="Samples\Layers\MapImageSublayerQuery\MapImageSublayerQuery.xaml.cs">
      <DependentUpon>MapImageSublayerQuery.xaml</DependentUpon>
    </Compile>
    <Compile Include="Samples\Layers\RasterHillshade\RasterHillshade.xaml.cs">
      <DependentUpon>RasterHillshade.xaml</DependentUpon>
    </Compile>
    <Compile Include="Samples\Layers\RasterLayerFile\RasterLayerFile.xaml.cs">
      <DependentUpon>RasterLayerFile.xaml</DependentUpon>
    </Compile>
    <Compile Include="Samples\Layers\RasterLayerImageServiceRaster\RasterLayerImageServiceRaster.xaml.cs">
      <DependentUpon>RasterLayerImageServiceRaster.xaml</DependentUpon>
    </Compile>
    <Compile Include="Samples\Layers\RasterLayerRasterFunction\RasterLayerRasterFunction.xaml.cs">
      <DependentUpon>RasterLayerRasterFunction.xaml</DependentUpon>
    </Compile>
    <Compile Include="Samples\Layers\RasterRenderingRule\RasterRenderingRule.xaml.cs">
      <DependentUpon>RasterRenderingRule.xaml</DependentUpon>
    </Compile>
    <Compile Include="Samples\Layers\RasterRgbRenderer\RasterRgbRenderer.xaml.cs">
      <DependentUpon>RasterRgbRenderer.xaml</DependentUpon>
    </Compile>
    <Compile Include="Samples\Layers\SceneLayerSelection\SceneLayerSelection.xaml.cs">
      <DependentUpon>SceneLayerSelection.xaml</DependentUpon>
    </Compile>
    <Compile Include="Samples\Layers\SceneLayerUrl\SceneLayerUrl.xaml.cs">
      <DependentUpon>SceneLayerUrl.xaml</DependentUpon>
    </Compile>
    <Compile Include="Samples\Layers\StyleWmsLayer\StyleWmsLayer.xaml.cs">
      <DependentUpon>StyleWmsLayer.xaml</DependentUpon>
    </Compile>
    <Compile Include="Samples\Layers\ShowLabelsOnLayer\ShowLabelsOnLayer.xaml.cs">
      <DependentUpon>ShowLabelsOnLayer.xaml</DependentUpon>
    </Compile>
    <Compile Include="Samples\Layers\TimeBasedQuery\TimeBasedQuery.xaml.cs">
      <DependentUpon>TimeBasedQuery.xaml</DependentUpon>
    </Compile>
    <Compile Include="Samples\Layers\LoadWebTiledLayer\LoadWebTiledLayer.xaml.cs">
      <DependentUpon>LoadWebTiledLayer.xaml</DependentUpon>
    </Compile>
    <Compile Include="Samples\Layers\WmsIdentify\WmsIdentify.xaml.cs">
      <DependentUpon>WmsIdentify.xaml</DependentUpon>
    </Compile>
    <Compile Include="Samples\Layers\WMSLayerUrl\WMSLayerUrl.xaml.cs">
      <DependentUpon>WmsLayerUrl.xaml</DependentUpon>
    </Compile>
    <Compile Include="Samples\Layers\WmsServiceCatalog\WmsServiceCatalog.xaml.cs">
      <DependentUpon>WmsServiceCatalog.xaml</DependentUpon>
    </Compile>
    <Compile Include="Samples\Layers\WMTSLayer\WMTSLayer.xaml.cs">
      <DependentUpon>WMTSLayer.xaml</DependentUpon>
    </Compile>
    <Compile Include="Samples\LocalServer\LocalServerFeatureLayer\LocalServerFeatureLayer.xaml.cs">
      <DependentUpon>LocalServerFeatureLayer.xaml</DependentUpon>
    </Compile>
    <Compile Include="Samples\LocalServer\LocalServerGeoprocessing\LocalServerGeoprocessing.xaml.cs">
      <DependentUpon>LocalServerGeoprocessing.xaml</DependentUpon>
    </Compile>
    <Compile Include="Samples\LocalServer\LocalServerMapImageLayer\LocalServerMapImageLayer.xaml.cs">
      <DependentUpon>LocalServerMapImageLayer.xaml</DependentUpon>
    </Compile>
    <Compile Include="Samples\LocalServer\LocalServerServices\LocalServerServices.xaml.cs">
      <DependentUpon>LocalServerServices.xaml</DependentUpon>
    </Compile>
    <Compile Include="Samples\Location\DisplayDeviceLocation\DisplayDeviceLocation.xaml.cs">
      <DependentUpon>DisplayDeviceLocation.xaml</DependentUpon>
    </Compile>
    <Compile Include="Samples\MapView\DisplayGrid\DisplayGrid.xaml.cs">
      <DependentUpon>DisplayGrid.xaml</DependentUpon>
    </Compile>
    <Compile Include="Samples\MapView\ChangeTimeExtent\ChangeTimeExtent.xaml.cs">
      <DependentUpon>ChangeTimeExtent.xaml</DependentUpon>
    </Compile>
    <Compile Include="Samples\MapView\ChangeViewpoint\ChangeViewpoint.xaml.cs">
      <DependentUpon>ChangeViewpoint.xaml</DependentUpon>
    </Compile>
    <Compile Include="Samples\MapView\DisplayDrawingStatus\DisplayDrawingStatus.xaml.cs">
      <DependentUpon>DisplayDrawingStatus.xaml</DependentUpon>
    </Compile>
    <Compile Include="Samples\MapView\DisplayLayerViewState\DisplayLayerViewState.xaml.cs">
      <DependentUpon>DisplayLayerViewState.xaml</DependentUpon>
    </Compile>
    <Compile Include="Samples\MapView\FeatureLayerTimeOffset\FeatureLayerTimeOffset.xaml.cs">
      <DependentUpon>FeatureLayerTimeOffset.xaml</DependentUpon>
    </Compile>
    <Compile Include="Samples\SceneView\GeoViewSync\GeoViewSync.xaml.cs">
      <DependentUpon>GeoViewSync.xaml</DependentUpon>
    </Compile>
    <Compile Include="Samples\MapView\MapRotation\MapRotation.xaml.cs">
      <DependentUpon>MapRotation.xaml</DependentUpon>
    </Compile>
    <Compile Include="Samples\MapView\ShowCallout\ShowCallout.xaml.cs">
      <DependentUpon>ShowCallout.xaml</DependentUpon>
    </Compile>
    <Compile Include="Samples\MapView\ShowMagnifier\ShowMagnifier.xaml.cs">
      <DependentUpon>ShowMagnifier.xaml</DependentUpon>
    </Compile>
    <Compile Include="Samples\MapView\TakeScreenshot\TakeScreenshot.xaml.cs">
      <DependentUpon>TakeScreenshot.xaml</DependentUpon>
    </Compile>
    <Compile Include="Samples\Map\AccessLoadStatus\AccessLoadStatus.xaml.cs">
      <DependentUpon>AccessLoadStatus.xaml</DependentUpon>
    </Compile>
    <Compile Include="Samples\Map\AuthorMap\AuthorMap.xaml.cs">
      <DependentUpon>AuthorMap.xaml</DependentUpon>
    </Compile>
    <Compile Include="Samples\Map\ChangeBasemap\ChangeBasemap.xaml.cs">
      <DependentUpon>ChangeBasemap.xaml</DependentUpon>
    </Compile>
    <Compile Include="Samples\Map\DisplayMap\DisplayMap.xaml.cs">
      <DependentUpon>DisplayMap.xaml</DependentUpon>
    </Compile>
    <Compile Include="Samples\Map\GenerateOfflineMap\GenerateOfflineMap.xaml.cs">
      <DependentUpon>GenerateOfflineMap.xaml</DependentUpon>
    </Compile>
    <Compile Include="Samples\Map\ManageBookmarks\ManageBookmarks.xaml.cs">
      <DependentUpon>ManageBookmarks.xaml</DependentUpon>
    </Compile>
    <Compile Include="Samples\Map\OpenMapURL\OpenMapURL.xaml.cs">
      <DependentUpon>OpenMapURL.xaml</DependentUpon>
    </Compile>
    <Compile Include="Samples\Map\OpenMobileMap\OpenMobileMap.xaml.cs">
      <DependentUpon>OpenMobileMap.xaml</DependentUpon>
    </Compile>
    <Compile Include="Samples\Scene\OpenScenePortalItem\OpenScenePortalItem.xaml.cs">
      <DependentUpon>OpenScenePortalItem.xaml</DependentUpon>
    </Compile>
    <Compile Include="Samples\Map\SearchPortalMaps\SearchPortalMaps.xaml.cs">
      <DependentUpon>SearchPortalMaps.xaml</DependentUpon>
    </Compile>
    <Compile Include="Samples\Map\SetInitialMapArea\SetInitialMapArea.xaml.cs">
      <DependentUpon>SetInitialMapArea.xaml</DependentUpon>
    </Compile>
    <Compile Include="Samples\Map\SetInitialMapLocation\SetInitialMapLocation.xaml.cs">
      <DependentUpon>SetInitialMapLocation.xaml</DependentUpon>
    </Compile>
    <Compile Include="Samples\Map\SetMapSpatialReference\SetMapSpatialReference.xaml.cs">
      <DependentUpon>SetMapSpatialReference.xaml</DependentUpon>
    </Compile>
    <Compile Include="Samples\Map\SetMinMaxScale\SetMinMaxScale.xaml.cs">
      <DependentUpon>SetMinMaxScale.xaml</DependentUpon>
    </Compile>
    <Compile Include="Samples\NetworkAnalysis\ClosestFacilityStatic\ClosestFacilityStatic.xaml.cs">
      <DependentUpon>ClosestFacilityStatic.xaml</DependentUpon>
    </Compile>
    <Compile Include="Samples\NetworkAnalysis\ClosestFacility\ClosestFacility.xaml.cs">
      <DependentUpon>ClosestFacility.xaml</DependentUpon>
    </Compile>
    <Compile Include="Samples\NetworkAnalysis\FindRoute\FindRoute.xaml.cs">
      <DependentUpon>FindRoute.xaml</DependentUpon>
    </Compile>
    <Compile Include="Samples\NetworkAnalysis\FindServiceArea\FindServiceArea.xaml.cs">
      <DependentUpon>FindServiceArea.xaml</DependentUpon>
    </Compile>
    <Compile Include="Samples\Search\FindAddress\FindAddress.xaml.cs">
      <DependentUpon>FindAddress.xaml</DependentUpon>
    </Compile>
    <Compile Include="Samples\Search\FindPlace\FindPlace.xaml.cs">
      <DependentUpon>FindPlace.xaml</DependentUpon>
    </Compile>
    <Compile Include="Samples\Security\IntegratedWindowsAuth\IntegratedWindowsAuth.xaml.cs">
      <DependentUpon>IntegratedWindowsAuth.xaml</DependentUpon>
    </Compile>
    <Compile Include="Samples\Security\IntegratedWindowsAuth\LoginWindow.xaml.cs">
      <DependentUpon>LoginWindow.xaml</DependentUpon>
    </Compile>
    <Compile Include="Samples\Security\OAuth\OAuth.xaml.cs">
      <DependentUpon>OAuth.xaml</DependentUpon>
    </Compile>
    <Compile Include="Samples\Security\TokenSecuredChallenge\TokenSecuredChallenge.xaml.cs">
      <DependentUpon>TokenSecuredChallenge.xaml</DependentUpon>
    </Compile>
    <Compile Include="Samples\Symbology\FeatureLayerExtrusion\FeatureLayerExtrusion.xaml.cs">
      <DependentUpon>FeatureLayerExtrusion.xaml</DependentUpon>
    </Compile>
    <Compile Include="Samples\Symbology\RenderPictureMarkers\RenderPictureMarkers.xaml.cs">
      <DependentUpon>RenderPictureMarkers.xaml</DependentUpon>
    </Compile>
    <Compile Include="Samples\Symbology\RenderSimpleMarkers\RenderSimpleMarkers.xaml.cs">
      <DependentUpon>RenderSimpleMarkers.xaml</DependentUpon>
    </Compile>
    <Compile Include="Samples\Symbology\RenderUniqueValues\RenderUniqueValues.xaml.cs">
      <DependentUpon>RenderUniqueValues.xaml</DependentUpon>
    </Compile>
    <Compile Include="Samples\Symbology\SimpleRenderers\SimpleRenderers.xaml.cs">
      <DependentUpon>SimpleRenderers.xaml</DependentUpon>
    </Compile>
    <Compile Include="Samples\Symbology\UseDistanceCompositeSym\UseDistanceCompositeSym.xaml.cs">
      <DependentUpon>UseDistanceCompositeSym.xaml</DependentUpon>
    </Compile>
    <Compile Include="ApiKeyPrompt.xaml.cs">
      <DependentUpon>ApiKeyPrompt.xaml</DependentUpon>
    </Compile>
  </ItemGroup>
  <ItemGroup>
    <!-- Sample XAML -->
<<<<<<< HEAD
    <Page Include="Samples\Layers\ExportVectorTiles\ExportVectorTiles.xaml">
=======
    <Page Include="Samples\Data\AddFeaturesWithContingentValues\AddFeaturesWithContingentValues.xaml">
>>>>>>> 2324584e
      <Generator>MSBuild:Compile</Generator>
      <SubType>Designer</SubType>
    </Page>
    <Page Include="Samples\Layers\DisplayFeatureLayers\DisplayFeatureLayers.xaml">
      <Generator>MSBuild:Compile</Generator>
      <SubType>Designer</SubType>
    </Page>
    <Page Include="Samples\Symbology\RenderMultilayerSymbols\RenderMultilayerSymbols.xaml">
      <Generator>MSBuild:Compile</Generator>
      <SubType>Designer</SubType>
    </Page>
    <Page Include="Samples\Map\SetMaxExtent\SetMaxExtent.xaml">
      <Generator>MSBuild:Compile</Generator>
      <SubType>Designer</SubType>
    </Page>
    <Page Include="Samples\Symbology\SymbolStylesFromWebStyles\SymbolStylesFromWebStyles.xaml">
      <Generator>MSBuild:Compile</Generator>
      <SubType>Designer</SubType>
    </Page>
    <Page Include="Samples\Data\ToggleBetweenFeatureRequestModes\ToggleBetweenFeatureRequestModes.xaml">
      <Generator>MSBuild:Compile</Generator>
      <SubType>Designer</SubType>
    </Page>
    <Page Include="Samples\UtilityNetwork\DisplayUtilityNetworkContainer\DisplayUtilityNetworkContainer.xaml">
      <Generator>MSBuild:Compile</Generator>
      <SubType>Designer</SubType>
    </Page>
    <Page Include="Samples\MapView\FilterByTimeExtent\FilterByTimeExtent.xaml">
      <Generator>MSBuild:Compile</Generator>
      <SubType>Designer</SubType>
    </Page>
    <Page Include="Samples\Map\DisplayOverviewMap\DisplayOverviewMap.xaml">
      <Generator>MSBuild:Compile</Generator>
      <SubType>Designer</SubType>
    </Page>
    <Page Include="Samples\Map\BrowseBuildingFloors\BrowseBuildingFloors.xaml">
      <Generator>MSBuild:Compile</Generator>
      <SubType>Designer</SubType>
    </Page>
    <Page Include="Samples\Location\LocationWithNMEA\LocationWithNMEA.xaml">
      <Generator>MSBuild:Compile</Generator>
      <SubType>Designer</SubType>
    </Page>
    <Page Include="Samples\Location\LocationDrivenGeotriggers\LocationDrivenGeotriggers.xaml">
      <Generator>MSBuild:Compile</Generator>
      <SubType>Designer</SubType>
    </Page>
    <Page Include="Samples\Layers\QueryCQLFilters\QueryCQLFilters.xaml">
      <Generator>MSBuild:Compile</Generator>
      <SubType>Designer</SubType>
    </Page>
    <Page Include="Samples\Layers\DisplayOACollection\DisplayOACollection.xaml">
      <Generator>MSBuild:Compile</Generator>
      <SubType>Designer</SubType>
    </Page>
    <Page Include="Samples\Layers\BrowseOAFeatureService\BrowseOAFeatureService.xaml">
      <Generator>MSBuild:Compile</Generator>
      <SubType>Designer</SubType>
    </Page>
    <Page Include="Samples\Data\EditBranchVersioning\EditBranchVersioning.xaml">
      <Generator>MSBuild:Compile</Generator>
      <SubType>Designer</SubType>
    </Page>
    <Page Include="Samples\Layers\ApplyMosaicRule\ApplyMosaicRule.xaml">
      <Generator>MSBuild:Compile</Generator>
      <SubType>Designer</SubType>
    </Page>
    <Page Include="Samples\Data\EditFeatureLinkedAnnotation\EditFeatureLinkedAnnotation.xaml">
      <Generator>MSBuild:Compile</Generator>
      <SubType>Designer</SubType>
    </Page>
    <Page Include="Samples\Layers\ShowPopup\ShowPopup.xaml">
      <Generator>MSBuild:Compile</Generator>
      <SubType>Designer</SubType>
    </Page>
    <Page Include="Samples\SceneView\AnimateImageOverlay\AnimateImageOverlay.xaml">
      <Generator>MSBuild:Compile</Generator>
      <SubType>Designer</SubType>
    </Page>
    <Page Include="Samples\Layers\IdentifyRasterCell\IdentifyRasterCell.xaml">
      <Generator>MSBuild:Compile</Generator>
      <SubType>Designer</SubType>
    </Page>
    <Page Include="Samples\UtilityNetwork\DisplayUtilityAssociations\DisplayUtilityAssociations.xaml">
      <Generator>MSBuild:Compile</Generator>
      <SubType>Designer</SubType>
    </Page>
    <Page Include="Samples\UtilityNetwork\PerformValveIsolationTrace\PerformValveIsolationTrace.xaml">
      <Generator>MSBuild:Compile</Generator>
      <SubType>Designer</SubType>
    </Page>
    <Page Include="Samples\UtilityNetwork\ConfigureSubnetworkTrace\ConfigureSubnetworkTrace.xaml">
      <Generator>MSBuild:Compile</Generator>
      <SubType>Designer</SubType>
    </Page>
    <Page Include="Samples\Layers\DisplaySubtypeFeatureLayer\DisplaySubtypeFeatureLayer.xaml">
      <Generator>MSBuild:Compile</Generator>
      <SubType>Designer</SubType>
    </Page>
    <Page Include="Samples\Layers\DisplayAnnotation\DisplayAnnotation.xaml">
      <Generator>MSBuild:Compile</Generator>
      <SubType>Designer</SubType>
    </Page>
    <Page Include="Samples\UtilityNetwork\TraceUtilityNetwork\TraceUtilityNetwork.xaml">
      <Generator>MSBuild:Compile</Generator>
      <SubType>Designer</SubType>
    </Page>
    <Page Include="Samples\NetworkAnalysis\NavigateRouteRerouting\NavigateRouteRerouting.xaml">
      <Generator>MSBuild:Compile</Generator>
      <SubType>Designer</SubType>
    </Page>
    <Page Include="Samples\Map\ApplyScheduledUpdates\ApplyScheduledUpdates.xaml">
      <Generator>MSBuild:Compile</Generator>
      <SubType>Designer</SubType>
    </Page>
    <Page Include="Samples\NetworkAnalysis\NavigateRoute\NavigateRoute.xaml">
      <Generator>MSBuild:Compile</Generator>
      <SubType>Designer</SubType>
    </Page>
    <Page Include="Samples\Layers\EditKmlGroundOverlay\EditKmlGroundOverlay.xaml">
      <Generator>MSBuild:Compile</Generator>
      <SubType>Designer</SubType>
    </Page>
    <Page Include="Samples\Symbology\CustomDictionaryStyle\CustomDictionaryStyle.xaml">
      <Generator>MSBuild:Compile</Generator>
      <SubType>Designer</SubType>
    </Page>
    <Page Include="Samples\Map\HonorMobileMapPackageExpiration\HonorMobileMapPackageExpiration.xaml">
      <Generator>MSBuild:Compile</Generator>
      <SubType>Designer</SubType>
    </Page>
    <Page Include="Samples\Layers\ControlAnnotationSublayerVisibility\ControlAnnotationSublayerVisibility.xaml">
      <Generator>MSBuild:Compile</Generator>
      <SubType>Designer</SubType>
    </Page>
    <Page Include="Samples\Layers\CreateAndSaveKmlFile\CreateAndSaveKmlFile.xaml">
      <Generator>MSBuild:Compile</Generator>
      <SubType>Designer</SubType>
    </Page>
    <Page Include="Samples\Layers\RasterColormapRenderer\RasterColormapRenderer.xaml">
      <Generator>MSBuild:Compile</Generator>
      <SubType>Designer</SubType>
    </Page>
    <Page Include="Samples\SceneView\ChooseCameraController\ChooseCameraController.xaml">
      <Generator>MSBuild:Compile</Generator>
      <SubType>Designer</SubType>
    </Page>
    <Page Include="Samples\Scene\GetElevationAtPoint\GetElevationAtPoint.xaml">
      <Generator>MSBuild:Compile</Generator>
      <SubType>Designer</SubType>
    </Page>
    <Page Include="Samples\Location\ShowLocationHistory\ShowLocationHistory.xaml">
      <Generator>MSBuild:Compile</Generator>
      <SubType>Designer</SubType>
    </Page>
    <Page Include="Samples\NetworkAnalysis\FindServiceAreasForMultipleFacilities\FindServiceAreasForMultipleFacilities.xaml">
      <Generator>MSBuild:Compile</Generator>
      <SubType>Designer</SubType>
    </Page>
    <Page Include="Samples\NetworkAnalysis\OfflineRouting\OfflineRouting.xaml">
      <Generator>MSBuild:Compile</Generator>
      <SubType>Designer</SubType>
    </Page>
    <Page Include="Samples\NetworkAnalysis\RouteAroundBarriers\RouteAroundBarriers.xaml">
      <Generator>MSBuild:Compile</Generator>
      <SubType>Designer</SubType>
    </Page>
    <Page Include="Samples\Security\CertificateAuthenticationWithPKI\CertificateAuthenticationWithPKI.xaml">
      <Generator>MSBuild:Compile</Generator>
      <SubType>Designer</SubType>
    </Page>
    <Page Include="Samples\Symbology\SymbolsFromMobileStyle\SymbolsFromMobileStyle.xaml">
      <Generator>MSBuild:Compile</Generator>
      <SubType>Designer</SubType>
    </Page>
    <Page Include="Samples\Map\DownloadPreplannedMap\DownloadPreplannedMap.xaml">
      <Generator>MSBuild:Compile</Generator>
      <SubType>Designer</SubType>
    </Page>
    <Page Include="Samples\Layers\GroupLayers\GroupLayers.xaml">
      <Generator>MSBuild:Compile</Generator>
      <SubType>Designer</SubType>
    </Page>
    <Page Include="Samples\Map\OfflineBasemapByReference\OfflineBasemapByReference.xaml">
      <Generator>MSBuild:Compile</Generator>
      <SubType>Designer</SubType>
    </Page>
    <Page Include="Samples\Layers\PlayKmlTours\PlayKmlTours.xaml">
      <Generator>MSBuild:Compile</Generator>
      <SubType>Designer</SubType>
    </Page>
    <Page Include="Samples\Scene\ViewContentBeneathSurface\ViewContentBeneathSurface.xaml">
      <Generator>MSBuild:Compile</Generator>
      <SubType>Designer</SubType>
    </Page>
    <Page Include="Samples\Layers\AddPointSceneLayer\AddPointSceneLayer.xaml">
      <Generator>MSBuild:Compile</Generator>
      <SubType>Designer</SubType>
    </Page>
    <Page Include="Samples\Map\GenerateOfflineMapWithOverrides\GenerateOfflineMapWithOverrides.xaml">
      <Generator>MSBuild:Compile</Generator>
      <SubType>Designer</SubType>
    </Page>
    <Page Include="Samples\Layers\WfsXmlQuery\WfsXmlQuery.xaml">
      <Generator>MSBuild:Compile</Generator>
      <SubType>Designer</SubType>
    </Page>
    <Page Include="Samples\Layers\DisplayWfs\DisplayWfs.xaml">
      <Generator>MSBuild:Compile</Generator>
      <SubType>Designer</SubType>
    </Page>
    <Page Include="Samples\Layers\BrowseWfsLayers\BrowseWfsLayers.xaml">
      <Generator>MSBuild:Compile</Generator>
      <SubType>Designer</SubType>
    </Page>
    <Page Include="Samples\Scene\OpenMobileScenePackage\OpenMobileScenePackage.xaml">
      <Generator>MSBuild:Compile</Generator>
      <SubType>Designer</SubType>
    </Page>
    <Page Include="Samples\Map\MapReferenceScale\MapReferenceScale.xaml">
      <Generator>MSBuild:Compile</Generator>
      <SubType>Designer</SubType>
    </Page>
    <Page Include="Samples\Scene\CreateTerrainSurfaceRaster\CreateTerrainSurfaceRaster.xaml">
      <Generator>MSBuild:Compile</Generator>
      <SubType>Designer</SubType>
    </Page>
    <Page Include="Samples\Scene\CreateTerrainSurfaceTilePackage\CreateTerrainSurfaceTilePackage.xaml">
      <Generator>MSBuild:Compile</Generator>
      <SubType>Designer</SubType>
    </Page>
    <Page Include="Samples\Data\ViewPointCloudDataOffline\ViewPointCloudDataOffline.xaml">
      <Generator>MSBuild:Compile</Generator>
      <SubType>Designer</SubType>
    </Page>
    <Page Include="Samples\Layers\AddAnIntegratedMeshLayer\AddAnIntegratedMeshLayer.xaml">
      <Generator>MSBuild:Compile</Generator>
      <SubType>Designer</SubType>
    </Page>
    <Page Include="Samples\GraphicsOverlay\DictionaryRendererGraphicsOverlay\DictionaryRendererGraphicsOverlay.xaml">
      <Generator>MSBuild:Compile</Generator>
      <SubType>Designer</SubType>
    </Page>
    <Page Include="Samples\Map\MobileMapSearchAndRoute\MobileMapSearchAndRoute.xaml">
      <Generator>MSBuild:Compile</Generator>
      <SubType>Designer</SubType>
    </Page>
    <Page Include="Samples\Search\OfflineGeocode\OfflineGeocode.xaml">
      <Generator>MSBuild:Compile</Generator>
      <SubType>Designer</SubType>
    </Page>
    <Page Include="Samples\Search\ReverseGeocode\ReverseGeocode.xaml">
      <Generator>MSBuild:Compile</Generator>
      <SubType>Designer</SubType>
    </Page>
    <Page Include="Samples\Data\EditFeatureAttachments\EditFeatureAttachments.xaml">
      <Generator>MSBuild:Compile</Generator>
      <SubType>Designer</SubType>
    </Page>
    <Page Include="Samples\Geometry\Project\Project.xaml">
      <Generator>MSBuild:Compile</Generator>
      <SubType>Designer</SubType>
    </Page>
    <Page Include="Samples\Layers\OpenStreetMapLayer\OpenStreetMapLayer.xaml">
      <Generator>MSBuild:Compile</Generator>
      <SubType>Designer</SubType>
    </Page>
    <Page Include="Samples\Map\ManageOperationalLayers\ManageOperationalLayers.xaml">
      <Generator>MSBuild:Compile</Generator>
      <SubType>Designer</SubType>
    </Page>
    <Page Include="Samples\Data\UpdateAttributes\UpdateAttributes.xaml">
      <Generator>MSBuild:Compile</Generator>
      <SubType>Designer</SubType>
    </Page>
    <Page Include="Samples\Data\UpdateGeometries\UpdateGeometries.xaml">
      <Generator>MSBuild:Compile</Generator>
      <SubType>Designer</SubType>
    </Page>
    <Page Include="Samples\Data\AddFeatures\AddFeatures.xaml">
      <Generator>MSBuild:Compile</Generator>
      <SubType>Designer</SubType>
    </Page>
    <Page Include="Samples\Data\DeleteFeatures\DeleteFeatures.xaml">
      <Generator>MSBuild:Compile</Generator>
      <SubType>Designer</SubType>
    </Page>
    <Page Include="Samples\Symbology\SceneSymbols\SceneSymbols.xaml">
      <Generator>MSBuild:Compile</Generator>
      <SubType>Designer</SubType>
    </Page>
    <Page Include="Samples\Scene\TerrainExaggeration\TerrainExaggeration.xaml">
      <Generator>MSBuild:Compile</Generator>
      <SubType>Designer</SubType>
    </Page>
    <Page Include="Samples\Scene\ChangeAtmosphereEffect\ChangeAtmosphereEffect.xaml">
      <Generator>MSBuild:Compile</Generator>
      <SubType>Designer</SubType>
    </Page>
    <Page Include="Samples\GraphicsOverlay\ScenePropertiesExpressions\ScenePropertiesExpressions.xaml">
      <Generator>MSBuild:Compile</Generator>
      <SubType>Designer</SubType>
    </Page>
    <Page Include="Samples\Geometry\SpatialOperations\SpatialOperations.xaml">
      <Generator>MSBuild:Compile</Generator>
      <SubType>Designer</SubType>
    </Page>
    <Page Include="Samples\MapView\IdentifyLayers\IdentifyLayers.xaml">
      <Generator>MSBuild:Compile</Generator>
      <SubType>Designer</SubType>
    </Page>
    <Page Include="Samples\Layers\ListKmlContents\ListKmlContents.xaml">
      <Generator>MSBuild:Compile</Generator>
      <SubType>Designer</SubType>
    </Page>
    <Page Include="Samples\Layers\IdentifyKmlFeatures\IdentifyKmlFeatures.xaml">
      <Generator>MSBuild:Compile</Generator>
      <SubType>Designer</SubType>
    </Page>
    <Page Include="Samples\Layers\DisplayKmlNetworkLinks\DisplayKmlNetworkLinks.xaml">
      <Generator>MSBuild:Compile</Generator>
      <SubType>Designer</SubType>
    </Page>
    <Page Include="Samples\Layers\DisplayKml\DisplayKml.xaml">
      <Generator>MSBuild:Compile</Generator>
      <SubType>Designer</SubType>
    </Page>
    <Page Include="Samples\Map\GenerateOfflineMap\GenerateOfflineMap.xaml">
      <Generator>MSBuild:Compile</Generator>
      <SubType>Designer</SubType>
    </Page>
    <Page Include="Samples\Scene\OpenScenePortalItem\OpenScenePortalItem.xaml">
      <Generator>MSBuild:Compile</Generator>
      <SubType>Designer</SubType>
    </Page>
    <Page Include="Samples\NetworkAnalysis\FindServiceArea\FindServiceArea.xaml">
      <SubType>Designer</SubType>
      <Generator>MSBuild:Compile</Generator>
    </Page>
    <Page Include="Samples\Analysis\DistanceMeasurement\DistanceMeasurement.xaml">
      <Generator>MSBuild:Compile</Generator>
      <SubType>Designer</SubType>
    </Page>
    <Page Include="Samples\Analysis\LineOfSightGeoElement\LineOfSightGeoElement.xaml">
      <Generator>MSBuild:Compile</Generator>
      <SubType>Designer</SubType>
    </Page>
    <Page Include="Samples\Analysis\LineOfSightLocation\LineOfSightLocation.xaml">
      <Generator>MSBuild:Compile</Generator>
      <SubType>Designer</SubType>
    </Page>
    <Page Include="Samples\Analysis\QueryFeatureCountAndExtent\QueryFeatureCountAndExtent.xaml">
      <Generator>MSBuild:Compile</Generator>
      <SubType>Designer</SubType>
    </Page>
    <Page Include="Samples\Analysis\ViewshedCamera\ViewshedCamera.xaml">
      <Generator>MSBuild:Compile</Generator>
      <SubType>Designer</SubType>
    </Page>
    <Page Include="Samples\Analysis\ViewshedGeoElement\ViewshedGeoElement.xaml">
      <Generator>MSBuild:Compile</Generator>
      <SubType>Designer</SubType>
    </Page>
    <Page Include="Samples\Analysis\ViewshedLocation\ViewshedLocation.xaml">
      <Generator>MSBuild:Compile</Generator>
      <SubType>Designer</SubType>
    </Page>
    <Page Include="Samples\Data\EditAndSyncFeatures\EditAndSyncFeatures.xaml">
      <Generator>MSBuild:Compile</Generator>
      <SubType>Designer</SubType>
    </Page>
    <Page Include="Samples\Data\FeatureLayerQuery\FeatureLayerQuery.xaml">
      <Generator>MSBuild:Compile</Generator>
      <SubType>Designer</SubType>
    </Page>
    <Page Include="Samples\Data\GenerateGeodatabase\GenerateGeodatabase.xaml">
      <Generator>MSBuild:Compile</Generator>
      <SubType>Designer</SubType>
    </Page>
    <Page Include="Samples\Data\GeodatabaseTransactions\GeodatabaseTransactions.xaml">
      <Generator>MSBuild:Compile</Generator>
      <SubType>Designer</SubType>
    </Page>
    <Page Include="Samples\Data\ListRelatedFeatures\ListRelatedFeatures.xaml">
      <Generator>MSBuild:Compile</Generator>
      <SubType>Designer</SubType>
    </Page>
    <Page Include="Samples\Data\RasterLayerGeoPackage\RasterLayerGeoPackage.xaml">
      <Generator>MSBuild:Compile</Generator>
      <SubType>Designer</SubType>
    </Page>
    <Page Include="Samples\Data\ReadGeoPackage\ReadGeoPackage.xaml">
      <Generator>MSBuild:Compile</Generator>
      <SubType>Designer</SubType>
    </Page>
    <Page Include="Samples\Data\ReadShapefileMetadata\ReadShapefileMetadata.xaml">
      <Generator>MSBuild:Compile</Generator>
      <SubType>Designer</SubType>
    </Page>
    <Page Include="Samples\Data\StatisticalQuery\StatisticalQuery.xaml">
      <Generator>MSBuild:Compile</Generator>
      <SubType>Designer</SubType>
    </Page>
    <Page Include="Samples\Data\StatsQueryGroupAndSort\StatsQueryGroupAndSort.xaml">
      <Generator>MSBuild:Compile</Generator>
      <SubType>Designer</SubType>
    </Page>
    <Page Include="Samples\Data\SymbolizeShapefile\SymbolizeShapefile.xaml">
      <Generator>MSBuild:Compile</Generator>
      <SubType>Designer</SubType>
    </Page>
    <Page Include="Samples\Geometry\DensifyAndGeneralize\DensifyAndGeneralize.xaml">
      <Generator>MSBuild:Compile</Generator>
      <SubType>Designer</SubType>
    </Page>
    <Page Include="Samples\Geometry\BufferList\BufferList.xaml">
      <Generator>MSBuild:Compile</Generator>
      <SubType>Designer</SubType>
    </Page>
    <Page Include="Samples\Geometry\Buffer\Buffer.xaml">
      <Generator>MSBuild:Compile</Generator>
      <SubType>Designer</SubType>
    </Page>
    <Page Include="Samples\Geometry\ClipGeometry\ClipGeometry.xaml">
      <Generator>MSBuild:Compile</Generator>
      <SubType>Designer</SubType>
    </Page>
    <Page Include="Samples\Geometry\ConvexHullList\ConvexHullList.xaml">
      <Generator>MSBuild:Compile</Generator>
      <SubType>Designer</SubType>
    </Page>
    <Page Include="Samples\Geometry\ConvexHull\ConvexHull.xaml">
      <Generator>MSBuild:Compile</Generator>
      <SubType>Designer</SubType>
    </Page>
    <Page Include="Samples\Geometry\CutGeometry\CutGeometry.xaml">
      <Generator>MSBuild:Compile</Generator>
      <SubType>Designer</SubType>
    </Page>
    <Page Include="Samples\Geometry\GeodesicOperations\GeodesicOperations.xaml">
      <Generator>MSBuild:Compile</Generator>
      <SubType>Designer</SubType>
    </Page>
    <Page Include="Samples\Geometry\NearestVertex\NearestVertex.xaml">
      <Generator>MSBuild:Compile</Generator>
      <SubType>Designer</SubType>
    </Page>
    <Page Include="Samples\Geometry\CreateGeometries\CreateGeometries.xaml">
      <Generator>MSBuild:Compile</Generator>
      <SubType>Designer</SubType>
    </Page>
    <Page Include="Samples\Geometry\ListTransformations\ListTransformations.xaml">
      <Generator>MSBuild:Compile</Generator>
      <SubType>Designer</SubType>
    </Page>
    <Page Include="Samples\Geometry\ProjectWithSpecificTransformation\ProjectWithSpecificTransformation.xaml">
      <Generator>MSBuild:Compile</Generator>
      <SubType>Designer</SubType>
    </Page>
    <Page Include="Samples\Geometry\SpatialRelationships\SpatialRelationships.xaml">
      <Generator>MSBuild:Compile</Generator>
      <SubType>Designer</SubType>
    </Page>
    <Page Include="Samples\Geometry\FormatCoordinates\FormatCoordinates.xaml">
      <Generator>MSBuild:Compile</Generator>
      <SubType>Designer</SubType>
    </Page>
    <Page Include="Samples\Geoprocessing\AnalyzeHotspots\AnalyzeHotspots.xaml">
      <Generator>MSBuild:Compile</Generator>
      <SubType>Designer</SubType>
    </Page>
    <Page Include="Samples\Geoprocessing\AnalyzeViewshed\AnalyzeViewshed.xaml">
      <Generator>MSBuild:Compile</Generator>
      <SubType>Designer</SubType>
    </Page>
    <Page Include="Samples\Geoprocessing\ListGeodatabaseVersions\ListGeodatabaseVersions.xaml">
      <Generator>MSBuild:Compile</Generator>
      <SubType>Designer</SubType>
    </Page>
    <Page Include="Samples\GraphicsOverlay\AddGraphicsRenderer\AddGraphicsRenderer.xaml">
      <Generator>MSBuild:Compile</Generator>
      <SubType>Designer</SubType>
    </Page>
    <Page Include="Samples\GraphicsOverlay\AddGraphicsWithSymbols\AddGraphicsWithSymbols.xaml">
      <Generator>MSBuild:Compile</Generator>
      <SubType>Designer</SubType>
    </Page>
    <Page Include="Samples\GraphicsOverlay\Animate3DGraphic\Animate3DGraphic.xaml">
      <Generator>MSBuild:Compile</Generator>
      <SubType>Designer</SubType>
    </Page>
    <Page Include="Samples\GraphicsOverlay\IdentifyGraphics\IdentifyGraphics.xaml">
      <Generator>MSBuild:Compile</Generator>
      <SubType>Designer</SubType>
    </Page>
    <Page Include="Samples\GraphicsOverlay\SketchOnMap\SketchOnMap.xaml">
      <Generator>MSBuild:Compile</Generator>
      <SubType>Designer</SubType>
    </Page>
    <Page Include="Samples\GraphicsOverlay\SurfacePlacements\SurfacePlacements.xaml">
      <Generator>MSBuild:Compile</Generator>
      <SubType>Designer</SubType>
    </Page>
    <Page Include="Samples\Hydrography\AddEncExchangeSet\AddEncExchangeSet.xaml">
      <Generator>MSBuild:Compile</Generator>
      <SubType>Designer</SubType>
    </Page>
    <Page Include="Samples\Hydrography\ChangeEncDisplaySettings\ChangeEncDisplaySettings.xaml">
      <Generator>MSBuild:Compile</Generator>
      <SubType>Designer</SubType>
    </Page>
    <Page Include="Samples\Hydrography\SelectEncFeatures\SelectEncFeatures.xaml">
      <Generator>MSBuild:Compile</Generator>
      <SubType>Designer</SubType>
    </Page>
    <Page Include="Samples\Layers\ArcGISMapImageLayerUrl\ArcGISMapImageLayerUrl.xaml">
      <Generator>MSBuild:Compile</Generator>
      <SubType>Designer</SubType>
    </Page>
    <Page Include="Samples\Layers\ArcGISTiledLayerUrl\ArcGISTiledLayerUrl.xaml">
      <Generator>MSBuild:Compile</Generator>
      <SubType>Designer</SubType>
    </Page>
    <Page Include="Samples\Layers\ArcGISVectorTiledLayerUrl\ArcGISVectorTiledLayerUrl.xaml">
      <Generator>MSBuild:Compile</Generator>
      <SubType>Designer</SubType>
    </Page>
    <Page Include="Samples\Layers\ChangeBlendRenderer\ChangeBlendRenderer.xaml">
      <Generator>MSBuild:Compile</Generator>
      <SubType>Designer</SubType>
    </Page>
    <Page Include="Samples\Layers\ChangeFeatureLayerRenderer\ChangeFeatureLayerRenderer.xaml">
      <Generator>MSBuild:Compile</Generator>
      <SubType>Designer</SubType>
    </Page>
    <Page Include="Samples\Layers\ChangeStretchRenderer\ChangeStretchRenderer.xaml">
      <Generator>MSBuild:Compile</Generator>
      <SubType>Designer</SubType>
    </Page>
    <Page Include="Samples\Layers\ChangeSublayerRenderer\ChangeSublayerRenderer.xaml">
      <Generator>MSBuild:Compile</Generator>
      <SubType>Designer</SubType>
    </Page>
    <Page Include="Samples\Layers\ChangeSublayerVisibility\ChangeSublayerVisibility.xaml">
      <Generator>MSBuild:Compile</Generator>
      <SubType>Designer</SubType>
    </Page>
    <Page Include="Samples\Layers\CreateFeatureCollectionLayer\CreateFeatureCollectionLayer.xaml">
      <Generator>MSBuild:Compile</Generator>
      <SubType>Designer</SubType>
    </Page>
    <Page Include="Samples\Layers\DisplayScene\DisplayScene.xaml">
      <Generator>MSBuild:Compile</Generator>
      <SubType>Designer</SubType>
    </Page>
    <Page Include="Samples\Layers\ExportTiles\ExportTiles.xaml">
      <Generator>MSBuild:Compile</Generator>
      <SubType>Designer</SubType>
    </Page>
    <Page Include="Samples\Layers\FeatureCollectionLayerFromPortal\FeatureCollectionLayerFromPortal.xaml">
      <Generator>MSBuild:Compile</Generator>
      <SubType>Designer</SubType>
    </Page>
    <Page Include="Samples\Layers\FeatureCollectionLayerFromQuery\FeatureCollectionLayerFromQuery.xaml">
      <Generator>MSBuild:Compile</Generator>
      <SubType>Designer</SubType>
    </Page>
    <Page Include="Samples\Layers\FeatureLayerDefinitionExpression\FeatureLayerDefinitionExpression.xaml">
      <Generator>MSBuild:Compile</Generator>
      <SubType>Designer</SubType>
    </Page>
    <Page Include="Samples\Layers\FeatureLayerDictionaryRenderer\FeatureLayerDictionaryRenderer.xaml">
      <Generator>MSBuild:Compile</Generator>
      <SubType>Designer</SubType>
    </Page>
    <Page Include="Samples\Layers\FeatureLayerRenderingModeMap\FeatureLayerRenderingModeMap.xaml">
      <Generator>MSBuild:Compile</Generator>
      <SubType>Designer</SubType>
    </Page>
    <Page Include="Samples\Layers\FeatureLayerRenderingModeScene\FeatureLayerRenderingModeScene.xaml">
      <Generator>MSBuild:Compile</Generator>
      <SubType>Designer</SubType>
    </Page>
    <Page Include="Samples\Layers\FeatureLayerSelection\FeatureLayerSelection.xaml">
      <Generator>MSBuild:Compile</Generator>
      <SubType>Designer</SubType>
    </Page>
    <Page Include="Samples\Layers\FeatureLayerUrl\FeatureLayerUrl.xaml">
      <Generator>MSBuild:Compile</Generator>
      <SubType>Designer</SubType>
    </Page>
    <Page Include="Samples\Layers\MapImageLayerTables\MapImageLayerTables.xaml">
      <Generator>MSBuild:Compile</Generator>
      <SubType>Designer</SubType>
    </Page>
    <Page Include="Samples\Layers\MapImageSublayerQuery\MapImageSublayerQuery.xaml">
      <Generator>MSBuild:Compile</Generator>
      <SubType>Designer</SubType>
    </Page>
    <Page Include="Samples\Layers\RasterHillshade\RasterHillshade.xaml">
      <Generator>MSBuild:Compile</Generator>
      <SubType>Designer</SubType>
    </Page>
    <Page Include="Samples\Layers\RasterLayerFile\RasterLayerFile.xaml">
      <Generator>MSBuild:Compile</Generator>
      <SubType>Designer</SubType>
    </Page>
    <Page Include="Samples\Layers\RasterLayerImageServiceRaster\RasterLayerImageServiceRaster.xaml">
      <Generator>MSBuild:Compile</Generator>
      <SubType>Designer</SubType>
    </Page>
    <Page Include="Samples\Layers\RasterLayerRasterFunction\RasterLayerRasterFunction.xaml">
      <Generator>MSBuild:Compile</Generator>
      <SubType>Designer</SubType>
    </Page>
    <Page Include="Samples\Layers\RasterRenderingRule\RasterRenderingRule.xaml">
      <Generator>MSBuild:Compile</Generator>
      <SubType>Designer</SubType>
    </Page>
    <Page Include="Samples\Layers\RasterRgbRenderer\RasterRgbRenderer.xaml">
      <Generator>MSBuild:Compile</Generator>
      <SubType>Designer</SubType>
    </Page>
    <Page Include="Samples\Layers\SceneLayerSelection\SceneLayerSelection.xaml">
      <Generator>MSBuild:Compile</Generator>
      <SubType>Designer</SubType>
    </Page>
    <Page Include="Samples\Layers\SceneLayerUrl\SceneLayerUrl.xaml">
      <Generator>MSBuild:Compile</Generator>
      <SubType>Designer</SubType>
    </Page>
    <Page Include="Samples\Layers\StyleWmsLayer\StyleWmsLayer.xaml">
      <Generator>MSBuild:Compile</Generator>
      <SubType>Designer</SubType>
    </Page>
    <Page Include="Samples\Layers\ShowLabelsOnLayer\ShowLabelsOnLayer.xaml">
      <Generator>MSBuild:Compile</Generator>
      <SubType>Designer</SubType>
    </Page>
    <Page Include="Samples\Layers\TimeBasedQuery\TimeBasedQuery.xaml">
      <Generator>MSBuild:Compile</Generator>
      <SubType>Designer</SubType>
    </Page>
    <Page Include="Samples\Layers\LoadWebTiledLayer\LoadWebTiledLayer.xaml">
      <Generator>MSBuild:Compile</Generator>
      <SubType>Designer</SubType>
    </Page>
    <Page Include="Samples\Layers\WmsIdentify\WmsIdentify.xaml">
      <Generator>MSBuild:Compile</Generator>
      <SubType>Designer</SubType>
    </Page>
    <Page Include="Samples\Layers\WMSLayerUrl\WmsLayerUrl.xaml">
      <Generator>MSBuild:Compile</Generator>
      <SubType>Designer</SubType>
    </Page>
    <Page Include="Samples\Layers\WmsServiceCatalog\WmsServiceCatalog.xaml">
      <Generator>MSBuild:Compile</Generator>
      <SubType>Designer</SubType>
    </Page>
    <Page Include="Samples\Layers\WMTSLayer\WMTSLayer.xaml">
      <Generator>MSBuild:Compile</Generator>
      <SubType>Designer</SubType>
    </Page>
    <Page Include="Samples\LocalServer\LocalServerFeatureLayer\LocalServerFeatureLayer.xaml">
      <Generator>MSBuild:Compile</Generator>
      <SubType>Designer</SubType>
    </Page>
    <Page Include="Samples\LocalServer\LocalServerGeoprocessing\LocalServerGeoprocessing.xaml">
      <Generator>MSBuild:Compile</Generator>
      <SubType>Designer</SubType>
    </Page>
    <Page Include="Samples\LocalServer\LocalServerMapImageLayer\LocalServerMapImageLayer.xaml">
      <Generator>MSBuild:Compile</Generator>
      <SubType>Designer</SubType>
    </Page>
    <Page Include="Samples\LocalServer\LocalServerServices\LocalServerServices.xaml">
      <Generator>MSBuild:Compile</Generator>
      <SubType>Designer</SubType>
    </Page>
    <Page Include="Samples\Location\DisplayDeviceLocation\DisplayDeviceLocation.xaml">
      <Generator>MSBuild:Compile</Generator>
      <SubType>Designer</SubType>
    </Page>
    <Page Include="Samples\MapView\DisplayGrid\DisplayGrid.xaml">
      <Generator>MSBuild:Compile</Generator>
      <SubType>Designer</SubType>
    </Page>
    <Page Include="Samples\MapView\ChangeTimeExtent\ChangeTimeExtent.xaml">
      <Generator>MSBuild:Compile</Generator>
      <SubType>Designer</SubType>
    </Page>
    <Page Include="Samples\MapView\ChangeViewpoint\ChangeViewpoint.xaml">
      <Generator>MSBuild:Compile</Generator>
      <SubType>Designer</SubType>
    </Page>
    <Page Include="Samples\MapView\DisplayDrawingStatus\DisplayDrawingStatus.xaml">
      <Generator>MSBuild:Compile</Generator>
      <SubType>Designer</SubType>
    </Page>
    <Page Include="Samples\MapView\DisplayLayerViewState\DisplayLayerViewState.xaml">
      <Generator>MSBuild:Compile</Generator>
      <SubType>Designer</SubType>
    </Page>
    <Page Include="Samples\MapView\FeatureLayerTimeOffset\FeatureLayerTimeOffset.xaml">
      <Generator>MSBuild:Compile</Generator>
      <SubType>Designer</SubType>
    </Page>
    <Page Include="Samples\SceneView\GeoViewSync\GeoViewSync.xaml">
      <Generator>MSBuild:Compile</Generator>
      <SubType>Designer</SubType>
    </Page>
    <Page Include="Samples\MapView\MapRotation\MapRotation.xaml">
      <Generator>MSBuild:Compile</Generator>
      <SubType>Designer</SubType>
    </Page>
    <Page Include="Samples\MapView\ShowCallout\ShowCallout.xaml">
      <Generator>MSBuild:Compile</Generator>
      <SubType>Designer</SubType>
    </Page>
    <Page Include="Samples\MapView\ShowMagnifier\ShowMagnifier.xaml">
      <Generator>MSBuild:Compile</Generator>
      <SubType>Designer</SubType>
    </Page>
    <Page Include="Samples\MapView\TakeScreenshot\TakeScreenshot.xaml">
      <Generator>MSBuild:Compile</Generator>
      <SubType>Designer</SubType>
    </Page>
    <Page Include="Samples\Map\AccessLoadStatus\AccessLoadStatus.xaml">
      <Generator>MSBuild:Compile</Generator>
      <SubType>Designer</SubType>
    </Page>
    <Page Include="Samples\Map\AuthorMap\AuthorMap.xaml">
      <Generator>MSBuild:Compile</Generator>
      <SubType>Designer</SubType>
    </Page>
    <Page Include="Samples\Map\ChangeBasemap\ChangeBasemap.xaml">
      <Generator>MSBuild:Compile</Generator>
      <SubType>Designer</SubType>
    </Page>
    <Page Include="Samples\Map\DisplayMap\DisplayMap.xaml">
      <Generator>MSBuild:Compile</Generator>
      <SubType>Designer</SubType>
    </Page>
    <Page Include="Samples\Map\ManageBookmarks\ManageBookmarks.xaml">
      <Generator>MSBuild:Compile</Generator>
      <SubType>Designer</SubType>
    </Page>
    <Page Include="Samples\Map\OpenMapURL\OpenMapURL.xaml">
      <Generator>MSBuild:Compile</Generator>
      <SubType>Designer</SubType>
    </Page>
    <Page Include="Samples\Map\OpenMobileMap\OpenMobileMap.xaml">
      <Generator>MSBuild:Compile</Generator>
      <SubType>Designer</SubType>
    </Page>
    <Page Include="Samples\Map\SearchPortalMaps\SearchPortalMaps.xaml">
      <Generator>MSBuild:Compile</Generator>
      <SubType>Designer</SubType>
    </Page>
    <Page Include="Samples\Map\SetInitialMapArea\SetInitialMapArea.xaml">
      <Generator>MSBuild:Compile</Generator>
      <SubType>Designer</SubType>
    </Page>
    <Page Include="Samples\Map\SetInitialMapLocation\SetInitialMapLocation.xaml">
      <Generator>MSBuild:Compile</Generator>
      <SubType>Designer</SubType>
    </Page>
    <Page Include="Samples\Map\SetMapSpatialReference\SetMapSpatialReference.xaml">
      <Generator>MSBuild:Compile</Generator>
      <SubType>Designer</SubType>
    </Page>
    <Page Include="Samples\Map\SetMinMaxScale\SetMinMaxScale.xaml">
      <Generator>MSBuild:Compile</Generator>
      <SubType>Designer</SubType>
    </Page>
    <Page Include="Samples\NetworkAnalysis\ClosestFacilityStatic\ClosestFacilityStatic.xaml">
      <Generator>MSBuild:Compile</Generator>
      <SubType>Designer</SubType>
    </Page>
    <Page Include="Samples\NetworkAnalysis\ClosestFacility\ClosestFacility.xaml">
      <Generator>MSBuild:Compile</Generator>
      <SubType>Designer</SubType>
    </Page>
    <Page Include="Samples\NetworkAnalysis\FindRoute\FindRoute.xaml">
      <Generator>MSBuild:Compile</Generator>
      <SubType>Designer</SubType>
    </Page>
    <Page Include="Samples\Search\FindAddress\FindAddress.xaml">
      <Generator>MSBuild:Compile</Generator>
      <SubType>Designer</SubType>
    </Page>
    <Page Include="Samples\Search\FindPlace\FindPlace.xaml">
      <Generator>MSBuild:Compile</Generator>
      <SubType>Designer</SubType>
    </Page>
    <Page Include="Samples\Security\IntegratedWindowsAuth\IntegratedWindowsAuth.xaml">
      <Generator>MSBuild:Compile</Generator>
      <SubType>Designer</SubType>
    </Page>
    <Page Include="Samples\Security\IntegratedWindowsAuth\LoginWindow.xaml">
      <Generator>MSBuild:Compile</Generator>
      <SubType>Designer</SubType>
    </Page>
    <Page Include="Samples\Security\OAuth\OAuth.xaml">
      <Generator>MSBuild:Compile</Generator>
      <SubType>Designer</SubType>
    </Page>
    <Page Include="Samples\Security\TokenSecuredChallenge\TokenSecuredChallenge.xaml">
      <Generator>MSBuild:Compile</Generator>
      <SubType>Designer</SubType>
    </Page>
    <Page Include="Samples\Symbology\FeatureLayerExtrusion\FeatureLayerExtrusion.xaml">
      <Generator>MSBuild:Compile</Generator>
      <SubType>Designer</SubType>
    </Page>
    <Page Include="Samples\Symbology\RenderPictureMarkers\RenderPictureMarkers.xaml">
      <Generator>MSBuild:Compile</Generator>
      <SubType>Designer</SubType>
    </Page>
    <Page Include="Samples\Symbology\RenderSimpleMarkers\RenderSimpleMarkers.xaml">
      <Generator>MSBuild:Compile</Generator>
      <SubType>Designer</SubType>
    </Page>
    <Page Include="Samples\Symbology\RenderUniqueValues\RenderUniqueValues.xaml">
      <Generator>MSBuild:Compile</Generator>
      <SubType>Designer</SubType>
    </Page>
    <Page Include="Samples\Symbology\SimpleRenderers\SimpleRenderers.xaml">
      <Generator>MSBuild:Compile</Generator>
      <SubType>Designer</SubType>
    </Page>
    <Page Include="Samples\Symbology\UseDistanceCompositeSym\UseDistanceCompositeSym.xaml">
      <Generator>MSBuild:Compile</Generator>
      <SubType>Designer</SubType>
    </Page>
    <Page Include="ScreenshotTab.xaml">
      <Generator>MSBuild:Compile</Generator>
      <SubType>Designer</SubType>
    </Page>
    <Page Include="SettingsWindow.xaml">
      <SubType>Designer</SubType>
      <Generator>MSBuild:Compile</Generator>
    </Page>
    <Page Include="WaitPage.xaml">
      <SubType>Designer</SubType>
      <Generator>MSBuild:Compile</Generator>
    </Page>
    <Page Include="ApiKeyPrompt.xaml">
      <SubType>Designer</SubType>
      <Generator>MSBuild:Compile</Generator>
    </Page>
  </ItemGroup>
  <ItemGroup>
    <!-- Screenshots -->
<<<<<<< HEAD
    <Content Include="Samples\Layers\ExportVectorTiles\ExportVectorTiles.jpg">
=======
    <Content Include="Samples\Data\AddFeaturesWithContingentValues\AddFeaturesWithContingentValues.jpg">
>>>>>>> 2324584e
      <CopyToOutputDirectory>PreserveNewest</CopyToOutputDirectory>
    </Content>
    <Content Include="Samples\Layers\DisplayFeatureLayers\DisplayFeatureLayers.jpg">
      <CopyToOutputDirectory>PreserveNewest</CopyToOutputDirectory>
    </Content>
    <Content Include="Samples\Symbology\RenderMultilayerSymbols\RenderMultilayerSymbols.jpg">
      <CopyToOutputDirectory>PreserveNewest</CopyToOutputDirectory>
    </Content>
    <Content Include="Samples\Map\SetMaxExtent\SetMaxExtent.jpg">
      <CopyToOutputDirectory>PreserveNewest</CopyToOutputDirectory>
    </Content>
    <Content Include="Samples\Symbology\SymbolStylesFromWebStyles\SymbolStylesFromWebStyles.jpg">
      <CopyToOutputDirectory>PreserveNewest</CopyToOutputDirectory>
    </Content>
    <Content Include="Samples\Data\ToggleBetweenFeatureRequestModes\ToggleBetweenFeatureRequestModes.jpg">
      <CopyToOutputDirectory>PreserveNewest</CopyToOutputDirectory>
    </Content>
    <Content Include="Samples\UtilityNetwork\DisplayUtilityNetworkContainer\DisplayUtilityNetworkContainer.jpg">
      <CopyToOutputDirectory>PreserveNewest</CopyToOutputDirectory>
    </Content>
    <Content Include="Samples\MapView\FilterByTimeExtent\FilterByTimeExtent.jpg">
      <CopyToOutputDirectory>PreserveNewest</CopyToOutputDirectory>
    </Content>
    <Content Include="Samples\Map\DisplayOverviewMap\DisplayOverviewMap.jpg">
      <CopyToOutputDirectory>PreserveNewest</CopyToOutputDirectory>
    </Content>
    <Content Include="Samples\Map\BrowseBuildingFloors\BrowseBuildingFloors.jpg">
      <CopyToOutputDirectory>PreserveNewest</CopyToOutputDirectory>
    </Content>
    <Content Include="Samples\Location\LocationWithNMEA\LocationWithNMEA.jpg">
      <CopyToOutputDirectory>PreserveNewest</CopyToOutputDirectory>
    </Content>
    <Content Include="Samples\Location\LocationDrivenGeotriggers\LocationDrivenGeotriggers.jpg">
      <CopyToOutputDirectory>PreserveNewest</CopyToOutputDirectory>
    </Content>
    <Content Include="Samples\Layers\QueryCQLFilters\QueryCQLFilters.jpg">
      <CopyToOutputDirectory>PreserveNewest</CopyToOutputDirectory>
    </Content>
    <Content Include="Samples\Layers\DisplayOACollection\DisplayOACollection.jpg">
      <CopyToOutputDirectory>PreserveNewest</CopyToOutputDirectory>
    </Content>
    <Content Include="Samples\Layers\BrowseOAFeatureService\BrowseOAFeatureService.jpg">
      <CopyToOutputDirectory>PreserveNewest</CopyToOutputDirectory>
    </Content>
    <Content Include="Samples\Data\EditBranchVersioning\EditBranchVersioning.jpg">
      <CopyToOutputDirectory>PreserveNewest</CopyToOutputDirectory>
    </Content>
    <Content Include="Samples\Layers\ApplyMosaicRule\ApplyMosaicRule.jpg">
      <CopyToOutputDirectory>PreserveNewest</CopyToOutputDirectory>
    </Content>
    <Content Include="Samples\Data\EditFeatureLinkedAnnotation\EditFeatureLinkedAnnotation.jpg">
      <CopyToOutputDirectory>PreserveNewest</CopyToOutputDirectory>
    </Content>
    <Content Include="Samples\Layers\ShowPopup\ShowPopup.jpg">
      <CopyToOutputDirectory>PreserveNewest</CopyToOutputDirectory>
    </Content>
    <Content Include="Samples\SceneView\AnimateImageOverlay\AnimateImageOverlay.jpg">
      <CopyToOutputDirectory>PreserveNewest</CopyToOutputDirectory>
    </Content>
    <Content Include="Samples\Layers\IdentifyRasterCell\IdentifyRasterCell.jpg">
      <CopyToOutputDirectory>PreserveNewest</CopyToOutputDirectory>
    </Content>
    <Content Include="Samples\UtilityNetwork\DisplayUtilityAssociations\DisplayUtilityAssociations.jpg">
      <CopyToOutputDirectory>PreserveNewest</CopyToOutputDirectory>
    </Content>
    <Content Include="Samples\UtilityNetwork\PerformValveIsolationTrace\PerformValveIsolationTrace.jpg">
      <CopyToOutputDirectory>PreserveNewest</CopyToOutputDirectory>
    </Content>
    <Content Include="Samples\UtilityNetwork\ConfigureSubnetworkTrace\ConfigureSubnetworkTrace.jpg">
      <CopyToOutputDirectory>PreserveNewest</CopyToOutputDirectory>
    </Content>
    <Content Include="Samples\Layers\DisplaySubtypeFeatureLayer\DisplaySubtypeFeatureLayer.jpg">
      <CopyToOutputDirectory>PreserveNewest</CopyToOutputDirectory>
    </Content>
    <Content Include="Samples\Layers\DisplayAnnotation\DisplayAnnotation.jpg">
      <CopyToOutputDirectory>PreserveNewest</CopyToOutputDirectory>
    </Content>
    <Content Include="Samples\UtilityNetwork\TraceUtilityNetwork\TraceUtilityNetwork.jpg">
      <CopyToOutputDirectory>PreserveNewest</CopyToOutputDirectory>
    </Content>
    <Content Include="Samples\NetworkAnalysis\NavigateRouteRerouting\NavigateRouteRerouting.jpg">
      <CopyToOutputDirectory>PreserveNewest</CopyToOutputDirectory>
    </Content>
    <Content Include="Samples\Map\ApplyScheduledUpdates\ApplyScheduledUpdates.jpg">
      <CopyToOutputDirectory>PreserveNewest</CopyToOutputDirectory>
    </Content>
    <Content Include="Samples\NetworkAnalysis\NavigateRoute\NavigateRoute.jpg">
      <CopyToOutputDirectory>PreserveNewest</CopyToOutputDirectory>
    </Content>
    <Content Include="Samples\Layers\EditKmlGroundOverlay\EditKmlGroundOverlay.jpg">
      <CopyToOutputDirectory>PreserveNewest</CopyToOutputDirectory>
    </Content>
    <Content Include="Samples\Symbology\CustomDictionaryStyle\CustomDictionaryStyle.jpg">
      <CopyToOutputDirectory>PreserveNewest</CopyToOutputDirectory>
    </Content>
    <Content Include="Samples\Map\HonorMobileMapPackageExpiration\HonorMobileMapPackageExpiration.jpg">
      <CopyToOutputDirectory>PreserveNewest</CopyToOutputDirectory>
    </Content>
    <Content Include="Samples\Layers\ControlAnnotationSublayerVisibility\ControlAnnotationSublayerVisibility.jpg">
      <CopyToOutputDirectory>PreserveNewest</CopyToOutputDirectory>
    </Content>
    <Content Include="Samples\Layers\CreateAndSaveKmlFile\CreateAndSaveKmlFile.jpg">
      <CopyToOutputDirectory>PreserveNewest</CopyToOutputDirectory>
    </Content>
    <Content Include="Samples\Layers\RasterColormapRenderer\RasterColormapRenderer.jpg">
      <CopyToOutputDirectory>PreserveNewest</CopyToOutputDirectory>
    </Content>
    <Content Include="Samples\SceneView\ChooseCameraController\ChooseCameraController.jpg">
      <CopyToOutputDirectory>PreserveNewest</CopyToOutputDirectory>
    </Content>
    <Content Include="Samples\Scene\GetElevationAtPoint\GetElevationAtPoint.jpg">
      <CopyToOutputDirectory>PreserveNewest</CopyToOutputDirectory>
    </Content>
    <Content Include="Samples\Location\ShowLocationHistory\ShowLocationHistory.jpg">
      <CopyToOutputDirectory>PreserveNewest</CopyToOutputDirectory>
    </Content>
    <Content Include="Samples\NetworkAnalysis\FindServiceAreasForMultipleFacilities\FindServiceAreasForMultipleFacilities.jpg">
      <CopyToOutputDirectory>PreserveNewest</CopyToOutputDirectory>
    </Content>
    <Content Include="Samples\NetworkAnalysis\OfflineRouting\OfflineRouting.jpg">
      <CopyToOutputDirectory>PreserveNewest</CopyToOutputDirectory>
    </Content>
    <Content Include="Samples\NetworkAnalysis\RouteAroundBarriers\RouteAroundBarriers.jpg">
      <CopyToOutputDirectory>PreserveNewest</CopyToOutputDirectory>
    </Content>
    <Content Include="Samples\Security\CertificateAuthenticationWithPKI\CertificateAuthenticationWithPKI.jpg">
      <CopyToOutputDirectory>PreserveNewest</CopyToOutputDirectory>
    </Content>
    <Content Include="Samples\Symbology\SymbolsFromMobileStyle\SymbolsFromMobileStyle.jpg">
      <CopyToOutputDirectory>PreserveNewest</CopyToOutputDirectory>
    </Content>
    <Content Include="Samples\Map\DownloadPreplannedMap\DownloadPreplannedMap.jpg">
      <CopyToOutputDirectory>PreserveNewest</CopyToOutputDirectory>
    </Content>
    <Content Include="Samples\Layers\GroupLayers\GroupLayers.jpg">
      <CopyToOutputDirectory>PreserveNewest</CopyToOutputDirectory>
    </Content>
    <Content Include="Samples\Map\OfflineBasemapByReference\OfflineBasemapByReference.jpg">
      <CopyToOutputDirectory>PreserveNewest</CopyToOutputDirectory>
    </Content>
    <Content Include="Samples\Layers\PlayKmlTours\PlayKmlTours.jpg">
      <CopyToOutputDirectory>PreserveNewest</CopyToOutputDirectory>
    </Content>
    <Content Include="Samples\Scene\ViewContentBeneathSurface\ViewContentBeneathSurface.jpg">
      <CopyToOutputDirectory>PreserveNewest</CopyToOutputDirectory>
    </Content>
    <Content Include="Samples\Layers\AddPointSceneLayer\AddPointSceneLayer.jpg">
      <CopyToOutputDirectory>PreserveNewest</CopyToOutputDirectory>
    </Content>
    <Content Include="Samples\Map\GenerateOfflineMapWithOverrides\GenerateOfflineMapWithOverrides.jpg">
      <CopyToOutputDirectory>PreserveNewest</CopyToOutputDirectory>
    </Content>
    <Content Include="Samples\Layers\WfsXmlQuery\WfsXmlQuery.jpg">
      <CopyToOutputDirectory>PreserveNewest</CopyToOutputDirectory>
    </Content>
    <Content Include="Samples\Layers\DisplayWfs\DisplayWfs.jpg">
      <CopyToOutputDirectory>PreserveNewest</CopyToOutputDirectory>
    </Content>
    <Content Include="Samples\Layers\BrowseWfsLayers\BrowseWfsLayers.jpg">
      <CopyToOutputDirectory>PreserveNewest</CopyToOutputDirectory>
    </Content>
    <Content Include="Samples\Scene\OpenMobileScenePackage\OpenMobileScenePackage.jpg">
      <CopyToOutputDirectory>PreserveNewest</CopyToOutputDirectory>
    </Content>
    <Content Include="Samples\Map\MapReferenceScale\MapReferenceScale.jpg">
      <CopyToOutputDirectory>PreserveNewest</CopyToOutputDirectory>
    </Content>
    <Content Include="Samples\Scene\CreateTerrainSurfaceRaster\CreateTerrainSurfaceRaster.jpg">
      <CopyToOutputDirectory>PreserveNewest</CopyToOutputDirectory>
    </Content>
    <Content Include="Samples\Scene\CreateTerrainSurfaceTilePackage\CreateTerrainSurfaceTilePackage.jpg">
      <CopyToOutputDirectory>PreserveNewest</CopyToOutputDirectory>
    </Content>
    <Content Include="Samples\Data\ViewPointCloudDataOffline\ViewPointCloudDataOffline.jpg">
      <CopyToOutputDirectory>PreserveNewest</CopyToOutputDirectory>
    </Content>
    <Content Include="Samples\Layers\AddAnIntegratedMeshLayer\AddAnIntegratedMeshLayer.jpg">
      <CopyToOutputDirectory>PreserveNewest</CopyToOutputDirectory>
    </Content>
    <Content Include="Samples\GraphicsOverlay\DictionaryRendererGraphicsOverlay\DictionaryRendererGraphicsOverlay.jpg">
      <CopyToOutputDirectory>PreserveNewest</CopyToOutputDirectory>
    </Content>
    <Resource Include="Resources\routingSymbol.png" />
    <Resource Include="Resources\files-48.png" />
    <Content Include="Samples\Map\MobileMapSearchAndRoute\MobileMapSearchAndRoute.jpg">
      <CopyToOutputDirectory>PreserveNewest</CopyToOutputDirectory>
    </Content>
    <Content Include="Samples\Search\OfflineGeocode\OfflineGeocode.jpg">
      <CopyToOutputDirectory>PreserveNewest</CopyToOutputDirectory>
    </Content>
    <Content Include="Samples\Search\ReverseGeocode\ReverseGeocode.jpg">
      <CopyToOutputDirectory>PreserveNewest</CopyToOutputDirectory>
    </Content>
    <Content Include="Samples\Data\EditFeatureAttachments\EditFeatureAttachments.jpg">
      <CopyToOutputDirectory>PreserveNewest</CopyToOutputDirectory>
    </Content>
    <Content Include="Samples\Geometry\Project\Project.jpg">
      <CopyToOutputDirectory>PreserveNewest</CopyToOutputDirectory>
    </Content>
    <Content Include="Samples\Layers\OpenStreetMapLayer\OpenStreetMapLayer.jpg">
      <CopyToOutputDirectory>PreserveNewest</CopyToOutputDirectory>
    </Content>
    <Content Include="Samples\Map\ManageOperationalLayers\ManageOperationalLayers.jpg">
      <CopyToOutputDirectory>PreserveNewest</CopyToOutputDirectory>
    </Content>
    <Content Include="Samples\Data\UpdateAttributes\UpdateAttributes.jpg">
      <CopyToOutputDirectory>PreserveNewest</CopyToOutputDirectory>
    </Content>
    <Content Include="Samples\Data\UpdateGeometries\UpdateGeometries.jpg">
      <CopyToOutputDirectory>PreserveNewest</CopyToOutputDirectory>
    </Content>
    <Content Include="Samples\Data\AddFeatures\AddFeatures.jpg">
      <CopyToOutputDirectory>PreserveNewest</CopyToOutputDirectory>
    </Content>
    <Content Include="Samples\Data\DeleteFeatures\DeleteFeatures.jpg">
      <CopyToOutputDirectory>PreserveNewest</CopyToOutputDirectory>
    </Content>
    <Content Include="Samples\Symbology\SceneSymbols\SceneSymbols.jpg">
      <CopyToOutputDirectory>PreserveNewest</CopyToOutputDirectory>
    </Content>
    <Content Include="Samples\Scene\TerrainExaggeration\TerrainExaggeration.jpg">
      <CopyToOutputDirectory>PreserveNewest</CopyToOutputDirectory>
    </Content>
    <Content Include="Samples\Scene\ChangeAtmosphereEffect\ChangeAtmosphereEffect.jpg">
      <CopyToOutputDirectory>PreserveNewest</CopyToOutputDirectory>
    </Content>
    <Content Include="Samples\GraphicsOverlay\ScenePropertiesExpressions\ScenePropertiesExpressions.jpg">
      <CopyToOutputDirectory>PreserveNewest</CopyToOutputDirectory>
    </Content>
    <Content Include="Samples\Geometry\SpatialOperations\SpatialOperations.jpg">
      <CopyToOutputDirectory>PreserveNewest</CopyToOutputDirectory>
    </Content>
    <Content Include="Samples\MapView\IdentifyLayers\IdentifyLayers.jpg">
      <CopyToOutputDirectory>PreserveNewest</CopyToOutputDirectory>
    </Content>
    <Content Include="Samples\Layers\ListKmlContents\ListKmlContents.jpg">
      <CopyToOutputDirectory>PreserveNewest</CopyToOutputDirectory>
    </Content>
    <Content Include="Samples\Layers\IdentifyKmlFeatures\IdentifyKmlFeatures.jpg">
      <CopyToOutputDirectory>PreserveNewest</CopyToOutputDirectory>
    </Content>
    <Content Include="Samples\Layers\DisplayKmlNetworkLinks\DisplayKmlNetworkLinks.jpg">
      <CopyToOutputDirectory>PreserveNewest</CopyToOutputDirectory>
    </Content>
    <Content Include="Samples\Layers\DisplayKml\DisplayKml.jpg">
      <CopyToOutputDirectory>PreserveNewest</CopyToOutputDirectory>
    </Content>
    <Content Include="Resources\github-markdown.css">
      <CopyToOutputDirectory>PreserveNewest</CopyToOutputDirectory>
    </Content>
    <Content Include="Samples\Analysis\DistanceMeasurement\DistanceMeasurement.jpg">
      <CopyToOutputDirectory>PreserveNewest</CopyToOutputDirectory>
    </Content>
    <Content Include="Samples\Analysis\LineOfSightGeoElement\LineOfSightGeoElement.jpg">
      <CopyToOutputDirectory>PreserveNewest</CopyToOutputDirectory>
    </Content>
    <Content Include="Samples\Analysis\LineOfSightLocation\LineOfSightLocation.jpg">
      <CopyToOutputDirectory>PreserveNewest</CopyToOutputDirectory>
    </Content>
    <Content Include="Samples\Analysis\QueryFeatureCountAndExtent\QueryFeatureCountAndExtent.jpg">
      <CopyToOutputDirectory>PreserveNewest</CopyToOutputDirectory>
    </Content>
    <Content Include="Samples\Analysis\ViewshedCamera\ViewshedCamera.jpg">
      <CopyToOutputDirectory>PreserveNewest</CopyToOutputDirectory>
    </Content>
    <Content Include="Samples\Analysis\ViewshedGeoElement\ViewshedGeoElement.jpg">
      <CopyToOutputDirectory>PreserveNewest</CopyToOutputDirectory>
    </Content>
    <Content Include="Samples\Analysis\ViewshedLocation\ViewshedLocation.jpg">
      <CopyToOutputDirectory>PreserveNewest</CopyToOutputDirectory>
    </Content>
    <Content Include="Samples\Data\EditAndSyncFeatures\EditAndSyncFeatures.jpg">
      <CopyToOutputDirectory>PreserveNewest</CopyToOutputDirectory>
    </Content>
    <Content Include="Samples\Data\FeatureLayerQuery\FeatureLayerQuery.jpg">
      <CopyToOutputDirectory>PreserveNewest</CopyToOutputDirectory>
    </Content>
    <Content Include="Samples\Data\GenerateGeodatabase\GenerateGeodatabase.jpg">
      <CopyToOutputDirectory>PreserveNewest</CopyToOutputDirectory>
    </Content>
    <Content Include="Samples\Data\GeodatabaseTransactions\GeodatabaseTransactions.jpg">
      <CopyToOutputDirectory>PreserveNewest</CopyToOutputDirectory>
    </Content>
    <Content Include="Samples\Data\ListRelatedFeatures\ListRelatedFeatures.jpg">
      <CopyToOutputDirectory>PreserveNewest</CopyToOutputDirectory>
    </Content>
    <Content Include="Samples\Data\RasterLayerGeoPackage\RasterLayerGeoPackage.jpg">
      <CopyToOutputDirectory>PreserveNewest</CopyToOutputDirectory>
    </Content>
    <Content Include="Samples\Data\ReadGeoPackage\ReadGeoPackage.jpg">
      <CopyToOutputDirectory>PreserveNewest</CopyToOutputDirectory>
    </Content>
    <Content Include="Samples\Data\ReadShapefileMetadata\ReadShapefileMetadata.jpg">
      <CopyToOutputDirectory>PreserveNewest</CopyToOutputDirectory>
    </Content>
    <Content Include="Samples\Data\StatisticalQuery\StatisticalQuery.jpg">
      <CopyToOutputDirectory>PreserveNewest</CopyToOutputDirectory>
    </Content>
    <Content Include="Samples\Data\StatsQueryGroupAndSort\StatsQueryGroupAndSort.jpg">
      <CopyToOutputDirectory>PreserveNewest</CopyToOutputDirectory>
    </Content>
    <Content Include="Samples\Data\SymbolizeShapefile\SymbolizeShapefile.jpg">
      <CopyToOutputDirectory>PreserveNewest</CopyToOutputDirectory>
    </Content>
    <Content Include="Samples\Geometry\DensifyAndGeneralize\DensifyAndGeneralize.jpg">
      <CopyToOutputDirectory>PreserveNewest</CopyToOutputDirectory>
    </Content>
    <Content Include="Samples\Geometry\BufferList\BufferList.jpg">
      <CopyToOutputDirectory>PreserveNewest</CopyToOutputDirectory>
    </Content>
    <Content Include="Samples\Geometry\Buffer\Buffer.jpg">
      <CopyToOutputDirectory>PreserveNewest</CopyToOutputDirectory>
    </Content>
    <Content Include="Samples\Geometry\ClipGeometry\ClipGeometry.jpg">
      <CopyToOutputDirectory>PreserveNewest</CopyToOutputDirectory>
    </Content>
    <Content Include="Samples\Geometry\ConvexHullList\ConvexHullList.jpg">
      <CopyToOutputDirectory>PreserveNewest</CopyToOutputDirectory>
    </Content>
    <Content Include="Samples\Geometry\ConvexHull\ConvexHull.jpg">
      <CopyToOutputDirectory>PreserveNewest</CopyToOutputDirectory>
    </Content>
    <Content Include="Samples\Geometry\CutGeometry\CutGeometry.jpg">
      <CopyToOutputDirectory>PreserveNewest</CopyToOutputDirectory>
    </Content>
    <Content Include="Samples\Geometry\GeodesicOperations\GeodesicOperations.jpg">
      <CopyToOutputDirectory>PreserveNewest</CopyToOutputDirectory>
    </Content>
    <Content Include="Samples\Geometry\NearestVertex\NearestVertex.jpg">
      <CopyToOutputDirectory>PreserveNewest</CopyToOutputDirectory>
    </Content>
    <Content Include="Samples\Geometry\CreateGeometries\CreateGeometries.jpg">
      <CopyToOutputDirectory>PreserveNewest</CopyToOutputDirectory>
    </Content>
    <Content Include="Samples\Geometry\ListTransformations\ListTransformations.jpg">
      <CopyToOutputDirectory>PreserveNewest</CopyToOutputDirectory>
    </Content>
    <Content Include="Samples\Geometry\ProjectWithSpecificTransformation\ProjectWithSpecificTransformation.jpg">
      <CopyToOutputDirectory>PreserveNewest</CopyToOutputDirectory>
    </Content>
    <Content Include="Samples\Geometry\SpatialRelationships\SpatialRelationships.jpg">
      <CopyToOutputDirectory>PreserveNewest</CopyToOutputDirectory>
    </Content>
    <Content Include="Samples\Geometry\FormatCoordinates\FormatCoordinates.jpg">
      <CopyToOutputDirectory>PreserveNewest</CopyToOutputDirectory>
    </Content>
    <Content Include="Samples\Geoprocessing\AnalyzeHotspots\AnalyzeHotspots.jpg">
      <CopyToOutputDirectory>PreserveNewest</CopyToOutputDirectory>
    </Content>
    <Content Include="Samples\Geoprocessing\AnalyzeViewshed\AnalyzeViewshed.jpg">
      <CopyToOutputDirectory>PreserveNewest</CopyToOutputDirectory>
    </Content>
    <Content Include="Samples\Geoprocessing\ListGeodatabaseVersions\ListGeodatabaseVersions.jpg">
      <CopyToOutputDirectory>PreserveNewest</CopyToOutputDirectory>
    </Content>
    <Content Include="Samples\GraphicsOverlay\AddGraphicsRenderer\AddGraphicsRenderer.jpg">
      <CopyToOutputDirectory>PreserveNewest</CopyToOutputDirectory>
    </Content>
    <Content Include="Samples\GraphicsOverlay\AddGraphicsWithSymbols\AddGraphicsWithSymbols.jpg">
      <CopyToOutputDirectory>PreserveNewest</CopyToOutputDirectory>
    </Content>
    <Content Include="Samples\GraphicsOverlay\Animate3DGraphic\Animate3DGraphic.jpg">
      <CopyToOutputDirectory>PreserveNewest</CopyToOutputDirectory>
    </Content>
    <Content Include="Samples\GraphicsOverlay\IdentifyGraphics\IdentifyGraphics.jpg">
      <CopyToOutputDirectory>PreserveNewest</CopyToOutputDirectory>
    </Content>
    <Content Include="Samples\GraphicsOverlay\SketchOnMap\SketchOnMap.jpg">
      <CopyToOutputDirectory>PreserveNewest</CopyToOutputDirectory>
    </Content>
    <Content Include="Samples\GraphicsOverlay\SurfacePlacements\SurfacePlacements.jpg">
      <CopyToOutputDirectory>PreserveNewest</CopyToOutputDirectory>
    </Content>
    <Content Include="Samples\Hydrography\AddEncExchangeSet\AddEncExchangeSet.jpg">
      <CopyToOutputDirectory>PreserveNewest</CopyToOutputDirectory>
    </Content>
    <Content Include="Samples\Hydrography\ChangeEncDisplaySettings\ChangeEncDisplaySettings.jpg">
      <CopyToOutputDirectory>PreserveNewest</CopyToOutputDirectory>
    </Content>
    <Content Include="Samples\Hydrography\SelectEncFeatures\SelectEncFeatures.jpg">
      <CopyToOutputDirectory>PreserveNewest</CopyToOutputDirectory>
    </Content>
    <Content Include="Samples\Layers\ArcGISMapImageLayerUrl\ArcGISMapImageLayerUrl.jpg">
      <CopyToOutputDirectory>PreserveNewest</CopyToOutputDirectory>
    </Content>
    <Content Include="Samples\Layers\ArcGISTiledLayerUrl\ArcGISTiledLayerUrl.jpg">
      <CopyToOutputDirectory>PreserveNewest</CopyToOutputDirectory>
    </Content>
    <Content Include="Samples\Layers\ArcGISVectorTiledLayerUrl\ArcGISVectorTiledLayerUrl.jpg">
      <CopyToOutputDirectory>PreserveNewest</CopyToOutputDirectory>
    </Content>
    <Content Include="Samples\Layers\ChangeBlendRenderer\ChangeBlendRenderer.jpg">
      <CopyToOutputDirectory>PreserveNewest</CopyToOutputDirectory>
    </Content>
    <Content Include="Samples\Layers\ChangeFeatureLayerRenderer\ChangeFeatureLayerRenderer.jpg">
      <CopyToOutputDirectory>PreserveNewest</CopyToOutputDirectory>
    </Content>
    <Content Include="Samples\Layers\ChangeStretchRenderer\ChangeStretchRenderer.jpg">
      <CopyToOutputDirectory>PreserveNewest</CopyToOutputDirectory>
    </Content>
    <Content Include="Samples\Layers\ChangeSublayerRenderer\ChangeSublayerRenderer.jpg">
      <CopyToOutputDirectory>PreserveNewest</CopyToOutputDirectory>
    </Content>
    <Content Include="Samples\Layers\ChangeSublayerVisibility\ChangeSublayerVisibility.jpg">
      <CopyToOutputDirectory>PreserveNewest</CopyToOutputDirectory>
    </Content>
    <Content Include="Samples\Layers\CreateFeatureCollectionLayer\CreateFeatureCollectionLayer.jpg">
      <CopyToOutputDirectory>PreserveNewest</CopyToOutputDirectory>
    </Content>
    <Content Include="Samples\Layers\DisplayScene\DisplayScene.jpg">
      <CopyToOutputDirectory>PreserveNewest</CopyToOutputDirectory>
    </Content>
    <Content Include="Samples\Layers\ExportTiles\ExportTiles.jpg">
      <CopyToOutputDirectory>PreserveNewest</CopyToOutputDirectory>
    </Content>
    <Content Include="Samples\Layers\FeatureCollectionLayerFromPortal\FeatureCollectionLayerFromPortal.jpg">
      <CopyToOutputDirectory>PreserveNewest</CopyToOutputDirectory>
    </Content>
    <Content Include="Samples\Layers\FeatureCollectionLayerFromQuery\FeatureCollectionLayerFromQuery.jpg">
      <CopyToOutputDirectory>PreserveNewest</CopyToOutputDirectory>
    </Content>
    <Content Include="Samples\Layers\FeatureLayerDefinitionExpression\FeatureLayerDefinitionExpression.jpg">
      <CopyToOutputDirectory>PreserveNewest</CopyToOutputDirectory>
    </Content>
    <Content Include="Samples\Layers\FeatureLayerDictionaryRenderer\FeatureLayerDictionaryRenderer.jpg">
      <CopyToOutputDirectory>PreserveNewest</CopyToOutputDirectory>
    </Content>
    <Content Include="Samples\Layers\FeatureLayerRenderingModeMap\FeatureLayerRenderingModeMap.jpg">
      <CopyToOutputDirectory>PreserveNewest</CopyToOutputDirectory>
    </Content>
    <Content Include="Samples\Layers\FeatureLayerRenderingModeScene\FeatureLayerRenderingModeScene.jpg">
      <CopyToOutputDirectory>PreserveNewest</CopyToOutputDirectory>
    </Content>
    <Content Include="Samples\Layers\FeatureLayerSelection\FeatureLayerSelection.jpg">
      <CopyToOutputDirectory>PreserveNewest</CopyToOutputDirectory>
    </Content>
    <Content Include="Samples\Layers\FeatureLayerUrl\FeatureLayerUrl.jpg">
      <CopyToOutputDirectory>PreserveNewest</CopyToOutputDirectory>
    </Content>
    <Content Include="Samples\Layers\MapImageLayerTables\MapImageLayerTables.jpg">
      <CopyToOutputDirectory>PreserveNewest</CopyToOutputDirectory>
    </Content>
    <Content Include="Samples\Layers\MapImageSublayerQuery\MapImageSublayerQuery.jpg">
      <CopyToOutputDirectory>PreserveNewest</CopyToOutputDirectory>
    </Content>
    <Content Include="Samples\Layers\RasterHillshade\RasterHillshade.jpg">
      <CopyToOutputDirectory>PreserveNewest</CopyToOutputDirectory>
    </Content>
    <Content Include="Samples\Layers\RasterLayerFile\RasterLayerFile.jpg">
      <CopyToOutputDirectory>PreserveNewest</CopyToOutputDirectory>
    </Content>
    <Content Include="Samples\Layers\RasterLayerImageServiceRaster\RasterLayerImageServiceRaster.jpg">
      <CopyToOutputDirectory>PreserveNewest</CopyToOutputDirectory>
    </Content>
    <Content Include="Samples\Layers\RasterLayerRasterFunction\RasterLayerRasterFunction.jpg">
      <CopyToOutputDirectory>PreserveNewest</CopyToOutputDirectory>
    </Content>
    <Content Include="Samples\Layers\RasterRenderingRule\RasterRenderingRule.jpg">
      <CopyToOutputDirectory>PreserveNewest</CopyToOutputDirectory>
    </Content>
    <Content Include="Samples\Layers\RasterRgbRenderer\RasterRgbRenderer.jpg">
      <CopyToOutputDirectory>PreserveNewest</CopyToOutputDirectory>
    </Content>
    <Content Include="Samples\Layers\SceneLayerSelection\SceneLayerSelection.jpg">
      <CopyToOutputDirectory>PreserveNewest</CopyToOutputDirectory>
    </Content>
    <Content Include="Samples\Layers\SceneLayerUrl\SceneLayerUrl.jpg">
      <CopyToOutputDirectory>PreserveNewest</CopyToOutputDirectory>
    </Content>
    <Content Include="Samples\Layers\StyleWmsLayer\StyleWmsLayer.jpg">
      <CopyToOutputDirectory>PreserveNewest</CopyToOutputDirectory>
    </Content>
    <Content Include="Samples\Layers\ShowLabelsOnLayer\ShowLabelsOnLayer.jpg">
      <CopyToOutputDirectory>PreserveNewest</CopyToOutputDirectory>
    </Content>
    <Content Include="Samples\Layers\TimeBasedQuery\TimeBasedQuery.jpg">
      <CopyToOutputDirectory>PreserveNewest</CopyToOutputDirectory>
    </Content>
    <Content Include="Samples\Layers\LoadWebTiledLayer\LoadWebTiledLayer.jpg">
      <CopyToOutputDirectory>PreserveNewest</CopyToOutputDirectory>
    </Content>
    <Content Include="Samples\Layers\WmsIdentify\WmsIdentify.jpg">
      <CopyToOutputDirectory>PreserveNewest</CopyToOutputDirectory>
    </Content>
    <Content Include="Samples\Layers\WMSLayerUrl\WMSLayerUrl.jpg">
      <CopyToOutputDirectory>PreserveNewest</CopyToOutputDirectory>
    </Content>
    <Content Include="Samples\Layers\WmsServiceCatalog\WmsServiceCatalog.jpg">
      <CopyToOutputDirectory>PreserveNewest</CopyToOutputDirectory>
    </Content>
    <Content Include="Samples\Layers\WMTSLayer\WMTSLayer.jpg">
      <CopyToOutputDirectory>PreserveNewest</CopyToOutputDirectory>
    </Content>
    <Content Include="Samples\LocalServer\LocalServerFeatureLayer\LocalServerFeatureLayer.jpg">
      <CopyToOutputDirectory>PreserveNewest</CopyToOutputDirectory>
    </Content>
    <Content Include="Samples\LocalServer\LocalServerGeoprocessing\LocalServerGeoprocessing.jpg">
      <CopyToOutputDirectory>PreserveNewest</CopyToOutputDirectory>
    </Content>
    <Content Include="Samples\LocalServer\LocalServerMapImageLayer\LocalServerMapImageLayer.jpg">
      <CopyToOutputDirectory>PreserveNewest</CopyToOutputDirectory>
    </Content>
    <Content Include="Samples\LocalServer\LocalServerServices\LocalServerServices.jpg">
      <CopyToOutputDirectory>PreserveNewest</CopyToOutputDirectory>
    </Content>
    <Content Include="Samples\Location\DisplayDeviceLocation\DisplayDeviceLocation.jpg">
      <CopyToOutputDirectory>PreserveNewest</CopyToOutputDirectory>
    </Content>
    <Content Include="Samples\MapView\DisplayGrid\DisplayGrid.jpg">
      <CopyToOutputDirectory>PreserveNewest</CopyToOutputDirectory>
    </Content>
    <Content Include="Samples\MapView\ChangeTimeExtent\ChangeTimeExtent.jpg">
      <CopyToOutputDirectory>PreserveNewest</CopyToOutputDirectory>
    </Content>
    <Content Include="Samples\MapView\ChangeViewpoint\ChangeViewpoint.jpg">
      <CopyToOutputDirectory>PreserveNewest</CopyToOutputDirectory>
    </Content>
    <Content Include="Samples\MapView\DisplayDrawingStatus\DisplayDrawingStatus.jpg">
      <CopyToOutputDirectory>PreserveNewest</CopyToOutputDirectory>
    </Content>
    <Content Include="Samples\MapView\DisplayLayerViewState\DisplayLayerViewState.jpg">
      <CopyToOutputDirectory>PreserveNewest</CopyToOutputDirectory>
    </Content>
    <Content Include="Samples\MapView\FeatureLayerTimeOffset\FeatureLayerTimeOffset.jpg">
      <CopyToOutputDirectory>PreserveNewest</CopyToOutputDirectory>
    </Content>
    <Content Include="Samples\SceneView\GeoViewSync\GeoViewSync.jpg">
      <CopyToOutputDirectory>PreserveNewest</CopyToOutputDirectory>
    </Content>
    <Content Include="Samples\MapView\MapRotation\MapRotation.jpg">
      <CopyToOutputDirectory>PreserveNewest</CopyToOutputDirectory>
    </Content>
    <Content Include="Samples\MapView\ShowCallout\ShowCallout.jpg">
      <CopyToOutputDirectory>PreserveNewest</CopyToOutputDirectory>
    </Content>
    <Content Include="Samples\MapView\ShowMagnifier\ShowMagnifier.jpg">
      <CopyToOutputDirectory>PreserveNewest</CopyToOutputDirectory>
    </Content>
    <Content Include="Samples\MapView\TakeScreenshot\TakeScreenshot.jpg">
      <CopyToOutputDirectory>PreserveNewest</CopyToOutputDirectory>
    </Content>
    <Content Include="Samples\Map\AccessLoadStatus\AccessLoadStatus.jpg">
      <CopyToOutputDirectory>PreserveNewest</CopyToOutputDirectory>
    </Content>
    <Content Include="Samples\Map\AuthorMap\AuthorMap.jpg">
      <CopyToOutputDirectory>PreserveNewest</CopyToOutputDirectory>
    </Content>
    <Content Include="Samples\Map\ChangeBasemap\ChangeBasemap.jpg">
      <CopyToOutputDirectory>PreserveNewest</CopyToOutputDirectory>
    </Content>
    <Content Include="Samples\Map\DisplayMap\DisplayMap.jpg">
      <CopyToOutputDirectory>PreserveNewest</CopyToOutputDirectory>
    </Content>
    <Content Include="Samples\Map\GenerateOfflineMap\GenerateOfflineMap.jpg">
      <CopyToOutputDirectory>PreserveNewest</CopyToOutputDirectory>
    </Content>
    <Content Include="Samples\Map\ManageBookmarks\ManageBookmarks.jpg">
      <CopyToOutputDirectory>PreserveNewest</CopyToOutputDirectory>
    </Content>
    <Content Include="Samples\Map\OpenMapURL\OpenMapURL.jpg">
      <CopyToOutputDirectory>PreserveNewest</CopyToOutputDirectory>
    </Content>
    <Content Include="Samples\Map\OpenMobileMap\OpenMobileMap.jpg">
      <CopyToOutputDirectory>PreserveNewest</CopyToOutputDirectory>
    </Content>
    <Content Include="Samples\Scene\OpenScenePortalItem\OpenScenePortalItem.jpg">
      <CopyToOutputDirectory>PreserveNewest</CopyToOutputDirectory>
    </Content>
    <Content Include="Samples\Map\SearchPortalMaps\SearchPortalMaps.jpg">
      <CopyToOutputDirectory>PreserveNewest</CopyToOutputDirectory>
    </Content>
    <Content Include="Samples\Map\SetInitialMapArea\SetInitialMapArea.jpg">
      <CopyToOutputDirectory>PreserveNewest</CopyToOutputDirectory>
    </Content>
    <Content Include="Samples\Map\SetInitialMapLocation\SetInitialMapLocation.jpg">
      <CopyToOutputDirectory>PreserveNewest</CopyToOutputDirectory>
    </Content>
    <Content Include="Samples\Map\SetMapSpatialReference\SetMapSpatialReference.jpg">
      <CopyToOutputDirectory>PreserveNewest</CopyToOutputDirectory>
    </Content>
    <Content Include="Samples\Map\SetMinMaxScale\SetMinMaxScale.jpg">
      <CopyToOutputDirectory>PreserveNewest</CopyToOutputDirectory>
    </Content>
    <Content Include="Samples\NetworkAnalysis\ClosestFacilityStatic\ClosestFacilityStatic.jpg">
      <CopyToOutputDirectory>PreserveNewest</CopyToOutputDirectory>
    </Content>
    <Content Include="Samples\NetworkAnalysis\ClosestFacility\ClosestFacility.jpg">
      <CopyToOutputDirectory>PreserveNewest</CopyToOutputDirectory>
    </Content>
    <Content Include="Samples\NetworkAnalysis\FindRoute\FindRoute.jpg">
      <CopyToOutputDirectory>PreserveNewest</CopyToOutputDirectory>
    </Content>
    <Content Include="Samples\NetworkAnalysis\FindServiceArea\FindServiceArea.jpg">
      <CopyToOutputDirectory>PreserveNewest</CopyToOutputDirectory>
    </Content>
    <Content Include="Samples\Search\FindAddress\FindAddress.jpg">
      <CopyToOutputDirectory>PreserveNewest</CopyToOutputDirectory>
    </Content>
    <Content Include="Samples\Search\FindPlace\FindPlace.jpg">
      <CopyToOutputDirectory>PreserveNewest</CopyToOutputDirectory>
    </Content>
    <Content Include="Samples\Security\IntegratedWindowsAuth\IntegratedWindowsAuth.jpg">
      <CopyToOutputDirectory>PreserveNewest</CopyToOutputDirectory>
    </Content>
    <Content Include="Samples\Security\OAuth\OAuth.jpg">
      <CopyToOutputDirectory>PreserveNewest</CopyToOutputDirectory>
    </Content>
    <Content Include="Samples\Security\TokenSecuredChallenge\TokenSecuredChallenge.jpg">
      <CopyToOutputDirectory>PreserveNewest</CopyToOutputDirectory>
    </Content>
    <Content Include="Samples\Symbology\FeatureLayerExtrusion\FeatureLayerExtrusion.jpg">
      <CopyToOutputDirectory>PreserveNewest</CopyToOutputDirectory>
    </Content>
    <Content Include="Samples\Symbology\RenderPictureMarkers\RenderPictureMarkers.jpg">
      <CopyToOutputDirectory>PreserveNewest</CopyToOutputDirectory>
    </Content>
    <Content Include="Samples\Symbology\RenderSimpleMarkers\RenderSimpleMarkers.jpg">
      <CopyToOutputDirectory>PreserveNewest</CopyToOutputDirectory>
    </Content>
    <Content Include="Samples\Symbology\RenderUniqueValues\RenderUniqueValues.jpg">
      <CopyToOutputDirectory>PreserveNewest</CopyToOutputDirectory>
    </Content>
    <Content Include="Samples\Symbology\SimpleRenderers\SimpleRenderers.jpg">
      <CopyToOutputDirectory>PreserveNewest</CopyToOutputDirectory>
    </Content>
    <Content Include="Samples\Symbology\UseDistanceCompositeSym\UseDistanceCompositeSym.jpg">
      <CopyToOutputDirectory>PreserveNewest</CopyToOutputDirectory>
    </Content>
  </ItemGroup>
  <!-- Sample Viewer code (not samples) -->
  <ItemGroup>
    <Compile Include="Helpers\AnalyticsHelper.cs" />
    <Resource Include="Resources\ic_menu_closeclear_light.png" />
    <Resource Include="Resources\ic_menu_find_light.png" />
    <Resource Include="Resources\ic_menu_settings_dark.png" />
    <Page Include="Controls\SearchTextBox.xaml">
      <SubType>Designer</SubType>
      <Generator>MSBuild:Compile</Generator>
    </Page>
    <ApplicationDefinition Include="App.xaml">
      <Generator>MSBuild:Compile</Generator>
      <SubType>Designer</SubType>
    </ApplicationDefinition>
    <Compile Include="ErrorPage.xaml.cs">
      <DependentUpon>ErrorPage.xaml</DependentUpon>
    </Compile>
    <Compile Include="Helpers\ToTreeViewItem.cs" />
    <Compile Include="ScreenshotTab.xaml.cs">
      <DependentUpon>ScreenshotTab.xaml</DependentUpon>
    </Compile>
    <Compile Include="SettingsWindow.xaml.cs">
      <DependentUpon>SettingsWindow.xaml</DependentUpon>
    </Compile>
    <Compile Include="WaitPage.xaml.cs">
      <DependentUpon>WaitPage.xaml</DependentUpon>
    </Compile>
    <Page Include="Description.xaml">
      <Generator>MSBuild:Compile</Generator>
      <SubType>Designer</SubType>
    </Page>
    <Page Include="ErrorPage.xaml">
      <SubType>Designer</SubType>
      <Generator>MSBuild:Compile</Generator>
    </Page>
    <Page Include="MainWindow.xaml">
      <Generator>MSBuild:Compile</Generator>
      <SubType>Designer</SubType>
    </Page>
    <Compile Include="App.xaml.cs">
      <DependentUpon>App.xaml</DependentUpon>
      <SubType>Code</SubType>
    </Compile>
    <Compile Include="Controls\SearchTextBox.xaml.cs">
      <DependentUpon>SearchTextBox.xaml</DependentUpon>
    </Compile>
    <Compile Include="Converters\TreeViewLeftMarginMultiplierConverter.cs">
      <CopyToOutputDirectory>PreserveNewest</CopyToOutputDirectory>
    </Compile>
    <Compile Include="Helpers\TreeViewItemExtensions.cs" />
    <Compile Include="Converters\NullToVisibilityConverter.cs">
      <CopyToOutputDirectory>PreserveNewest</CopyToOutputDirectory>
    </Compile>
    <Compile Include="Converters\SampleToBitmapConverter.cs">
      <CopyToOutputDirectory>PreserveNewest</CopyToOutputDirectory>
    </Compile>
    <Compile Include="Description.xaml.cs">
      <DependentUpon>Description.xaml</DependentUpon>
    </Compile>
    <Compile Include="MainWindow.xaml.cs">
      <DependentUpon>MainWindow.xaml</DependentUpon>
      <SubType>Code</SubType>
    </Compile>
    <Page Include="Resources\LoadingSpinner.xaml">
      <Generator>MSBuild:Compile</Generator>
      <SubType>Designer</SubType>
    </Page>
    <Page Include="Resources\ControlStyles.xaml">
      <Generator>MSBuild:Compile</Generator>
      <SubType>Designer</SubType>
    </Page>
    <Compile Include="Properties\AssemblyInfo.cs">
      <SubType>Code</SubType>
    </Compile>
    <Compile Include="Properties\Resources.Designer.cs">
      <AutoGen>True</AutoGen>
      <DesignTime>True</DesignTime>
      <DependentUpon>Resources.resx</DependentUpon>
    </Compile>
    <Compile Include="Properties\Settings.Designer.cs">
      <AutoGen>True</AutoGen>
      <DependentUpon>Settings.settings</DependentUpon>
      <DesignTimeSharedInput>True</DesignTimeSharedInput>
    </Compile>
  </ItemGroup>
  <!-- Source Code Viewer -->
  <ItemGroup>
    <Content Include="Resources\SyntaxHighlighting\highlight.css">
      <CopyToOutputDirectory>PreserveNewest</CopyToOutputDirectory>
    </Content>
    <Content Include="Resources\SyntaxHighlighting\highlight.pack.js">
      <CopyToOutputDirectory>PreserveNewest</CopyToOutputDirectory>
    </Content>
    <Compile Include="SourceCodeViewer.xaml.cs">
      <DependentUpon>SourceCodeViewer.xaml</DependentUpon>
    </Compile>
    <Page Include="SourceCodeViewer.xaml">
      <Generator>MSBuild:Compile</Generator>
      <SubType>Designer</SubType>
    </Page>
  </ItemGroup>
  <ItemGroup>
    <PackageReference Include="Esri.ArcGISRuntime.Hydrography">
      <Version>100.14.1</Version>
    </PackageReference>
    <PackageReference Include="Esri.ArcGISRuntime.LocalServices">
      <Version>100.14.0</Version>
    </PackageReference>
    <PackageReference Include="Esri.ArcGISRuntime.Toolkit">
      <Version>100.14.1</Version>
    </PackageReference>
    <PackageReference Include="Esri.ArcGISRuntime.WPF">
      <Version>100.14.1</Version>
    </PackageReference>
    <PackageReference Include="MarkedNet">
      <Version>2.1.4</Version>
    </PackageReference>
    <PackageReference Include="Microsoft.AppCenter.Analytics">
      <Version>4.5.1</Version>
    </PackageReference>
    <PackageReference Include="Microsoft.AppCenter.Crashes">
      <Version>4.5.1</Version>
    </PackageReference>
  </ItemGroup>
  <!-- Imports -->
  <Import Project="..\..\ArcGISRuntime.Samples.Shared\ArcGISRuntime.Samples.Shared.projitems" Label="Shared" />
  <Import Project="$(MSBuildToolsPath)\Microsoft.CSharp.targets" />
  <Import Project="SourceViewer.targets" />
  <Import Project="readme.targets" />
</Project><|MERGE_RESOLUTION|>--- conflicted
+++ resolved
@@ -148,13 +148,11 @@
   </ItemGroup>
   <ItemGroup>
     <!-- Sample Code -->
-<<<<<<< HEAD
     <Compile Include="Samples\Layers\ExportVectorTiles\ExportVectorTiles.xaml.cs">
       <DependentUpon>ExportVectorTiles.xaml</DependentUpon>
-=======
+    </Compile>
     <Compile Include="Samples\Data\AddFeaturesWithContingentValues\AddFeaturesWithContingentValues.xaml.cs">
       <DependentUpon>AddFeaturesWithContingentValues.xaml</DependentUpon>
->>>>>>> 2324584e
     </Compile>
     <Compile Include="Samples\Layers\DisplayFeatureLayers\DisplayFeatureLayers.xaml.cs">
       <DependentUpon>DisplayFeatureLayers.xaml</DependentUpon>
@@ -791,11 +789,11 @@
   </ItemGroup>
   <ItemGroup>
     <!-- Sample XAML -->
-<<<<<<< HEAD
     <Page Include="Samples\Layers\ExportVectorTiles\ExportVectorTiles.xaml">
-=======
+      <Generator>MSBuild:Compile</Generator>
+      <SubType>Designer</SubType>
+    </Page>
     <Page Include="Samples\Data\AddFeaturesWithContingentValues\AddFeaturesWithContingentValues.xaml">
->>>>>>> 2324584e
       <Generator>MSBuild:Compile</Generator>
       <SubType>Designer</SubType>
     </Page>
@@ -1650,11 +1648,10 @@
   </ItemGroup>
   <ItemGroup>
     <!-- Screenshots -->
-<<<<<<< HEAD
     <Content Include="Samples\Layers\ExportVectorTiles\ExportVectorTiles.jpg">
-=======
+      <CopyToOutputDirectory>PreserveNewest</CopyToOutputDirectory>
+    </Content>
     <Content Include="Samples\Data\AddFeaturesWithContingentValues\AddFeaturesWithContingentValues.jpg">
->>>>>>> 2324584e
       <CopyToOutputDirectory>PreserveNewest</CopyToOutputDirectory>
     </Content>
     <Content Include="Samples\Layers\DisplayFeatureLayers\DisplayFeatureLayers.jpg">
