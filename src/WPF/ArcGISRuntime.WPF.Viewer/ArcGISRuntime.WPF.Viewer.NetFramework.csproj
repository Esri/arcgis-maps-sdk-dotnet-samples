--- conflicted
+++ resolved
@@ -148,17 +148,13 @@
   </ItemGroup>
   <ItemGroup>
     <!-- Sample Code -->
-<<<<<<< HEAD
     <Compile Include="Samples\Data\ToggleBetweenFeatureRequestModes\ToggleBetweenFeatureRequestModes.xaml.cs">
       <DependentUpon>ToggleBetweenFeatureRequestModes.xaml</DependentUpon>
     </Compile>
-    <Compile Include="Samples\Data\FilterByTimeExtent\FilterByTimeExtent.xaml.cs">
-=======
     <Compile Include="Samples\UtilityNetwork\DisplayUtilityNetworkContainer\DisplayUtilityNetworkContainer.xaml.cs">
       <DependentUpon>DisplayUtilityNetworkContainer.xaml</DependentUpon>
     </Compile>
     <Compile Include="Samples\MapView\FilterByTimeExtent\FilterByTimeExtent.xaml.cs">
->>>>>>> e7964a8b
       <DependentUpon>FilterByTimeExtent.xaml</DependentUpon>
     </Compile>
     <Compile Include="Samples\Map\DisplayOverviewMap\DisplayOverviewMap.xaml.cs">
@@ -784,19 +780,15 @@
   </ItemGroup>
   <ItemGroup>
     <!-- Sample XAML -->
-<<<<<<< HEAD
     <Page Include="Samples\Data\ToggleBetweenFeatureRequestModes\ToggleBetweenFeatureRequestModes.xaml">
       <Generator>MSBuild:Compile</Generator>
       <SubType>Designer</SubType>
     </Page>
-    <Page Include="Samples\Data\FilterByTimeExtent\FilterByTimeExtent.xaml">
-=======
     <Page Include="Samples\UtilityNetwork\DisplayUtilityNetworkContainer\DisplayUtilityNetworkContainer.xaml">
       <Generator>MSBuild:Compile</Generator>
       <SubType>Designer</SubType>
     </Page>
     <Page Include="Samples\MapView\FilterByTimeExtent\FilterByTimeExtent.xaml">
->>>>>>> e7964a8b
       <Generator>MSBuild:Compile</Generator>
       <SubType>Designer</SubType>
     </Page>
@@ -1631,17 +1623,13 @@
   </ItemGroup>
   <ItemGroup>
     <!-- Screenshots -->
-<<<<<<< HEAD
     <Content Include="Samples\Data\ToggleBetweenFeatureRequestModes\ToggleBetweenFeatureRequestModes.jpg">
       <CopyToOutputDirectory>PreserveNewest</CopyToOutputDirectory>
     </Content>
-    <Content Include="Samples\Data\FilterByTimeExtent\FilterByTimeExtent.jpg">
-=======
     <Content Include="Samples\UtilityNetwork\DisplayUtilityNetworkContainer\DisplayUtilityNetworkContainer.jpg">
       <CopyToOutputDirectory>PreserveNewest</CopyToOutputDirectory>
     </Content>
     <Content Include="Samples\MapView\FilterByTimeExtent\FilterByTimeExtent.jpg">
->>>>>>> e7964a8b
       <CopyToOutputDirectory>PreserveNewest</CopyToOutputDirectory>
     </Content>
     <Content Include="Samples\Map\DisplayOverviewMap\DisplayOverviewMap.jpg">
