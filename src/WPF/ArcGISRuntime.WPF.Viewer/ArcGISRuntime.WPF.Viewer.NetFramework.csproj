--- conflicted
+++ resolved
@@ -148,13 +148,11 @@
   </ItemGroup>
   <ItemGroup>
     <!-- Sample Code -->
-<<<<<<< HEAD
     <Compile Include="Samples\Data\ToggleBetweenFeatureRequestModes\ToggleBetweenFeatureRequestModes.xaml.cs">
       <DependentUpon>ToggleBetweenFeatureRequestModes.xaml</DependentUpon>
-=======
+    </Compile>
     <Compile Include="Samples\Data\FilterByTimeExtent\FilterByTimeExtent.xaml.cs">
       <DependentUpon>FilterByTimeExtent.xaml</DependentUpon>
->>>>>>> 2db0faac
     </Compile>
     <Compile Include="Samples\Map\DisplayOverviewMap\DisplayOverviewMap.xaml.cs">
       <DependentUpon>DisplayOverviewMap.xaml</DependentUpon>
@@ -788,11 +786,11 @@
   </ItemGroup>
   <ItemGroup>
     <!-- Sample XAML -->
-<<<<<<< HEAD
     <Page Include="Samples\Data\ToggleBetweenFeatureRequestModes\ToggleBetweenFeatureRequestModes.xaml">
-=======
+      <Generator>MSBuild:Compile</Generator>
+      <SubType>Designer</SubType>
+    </Page>
     <Page Include="Samples\Data\FilterByTimeExtent\FilterByTimeExtent.xaml">
->>>>>>> 2db0faac
       <Generator>MSBuild:Compile</Generator>
       <SubType>Designer</SubType>
     </Page>
@@ -1639,11 +1637,10 @@
   </ItemGroup>
   <ItemGroup>
     <!-- Screenshots -->
-<<<<<<< HEAD
     <Content Include="Samples\Data\ToggleBetweenFeatureRequestModes\ToggleBetweenFeatureRequestModes.jpg">
-=======
+      <CopyToOutputDirectory>PreserveNewest</CopyToOutputDirectory>
+    </Content>
     <Content Include="Samples\Data\FilterByTimeExtent\FilterByTimeExtent.jpg">
->>>>>>> 2db0faac
       <CopyToOutputDirectory>PreserveNewest</CopyToOutputDirectory>
     </Content>
     <Content Include="Samples\Map\DisplayOverviewMap\DisplayOverviewMap.jpg">
