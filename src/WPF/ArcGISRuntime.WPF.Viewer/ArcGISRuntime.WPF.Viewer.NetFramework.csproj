--- conflicted
+++ resolved
@@ -148,13 +148,11 @@
   </ItemGroup>
   <ItemGroup>
     <!-- Sample Code -->
-<<<<<<< HEAD
     <Compile Include="Samples\Symbology\SymbolStylesFromWebStyles\SymbolStylesFromWebStyles.xaml.cs">
       <DependentUpon>SymbolStylesFromWebStyles.xaml</DependentUpon>
-=======
+    </Compile>
     <Compile Include="Samples\Data\ToggleBetweenFeatureRequestModes\ToggleBetweenFeatureRequestModes.xaml.cs">
       <DependentUpon>ToggleBetweenFeatureRequestModes.xaml</DependentUpon>
->>>>>>> 907b5fc0
     </Compile>
     <Compile Include="Samples\UtilityNetwork\DisplayUtilityNetworkContainer\DisplayUtilityNetworkContainer.xaml.cs">
       <DependentUpon>DisplayUtilityNetworkContainer.xaml</DependentUpon>
@@ -785,11 +783,11 @@
   </ItemGroup>
   <ItemGroup>
     <!-- Sample XAML -->
-<<<<<<< HEAD
     <Page Include="Samples\Symbology\SymbolStylesFromWebStyles\SymbolStylesFromWebStyles.xaml">
-=======
+      <Generator>MSBuild:Compile</Generator>
+      <SubType>Designer</SubType>
+    </Page>
     <Page Include="Samples\Data\ToggleBetweenFeatureRequestModes\ToggleBetweenFeatureRequestModes.xaml">
->>>>>>> 907b5fc0
       <Generator>MSBuild:Compile</Generator>
       <SubType>Designer</SubType>
     </Page>
@@ -1632,11 +1630,10 @@
   </ItemGroup>
   <ItemGroup>
     <!-- Screenshots -->
-<<<<<<< HEAD
     <Content Include="Samples\Symbology\SymbolStylesFromWebStyles\SymbolStylesFromWebStyles.jpg">
-=======
+      <CopyToOutputDirectory>PreserveNewest</CopyToOutputDirectory>
+    </Content>
     <Content Include="Samples\Data\ToggleBetweenFeatureRequestModes\ToggleBetweenFeatureRequestModes.jpg">
->>>>>>> 907b5fc0
       <CopyToOutputDirectory>PreserveNewest</CopyToOutputDirectory>
     </Content>
     <Content Include="Samples\UtilityNetwork\DisplayUtilityNetworkContainer\DisplayUtilityNetworkContainer.jpg">
