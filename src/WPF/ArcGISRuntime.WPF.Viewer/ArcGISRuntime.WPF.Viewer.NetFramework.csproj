﻿<?xml version="1.0" encoding="utf-8"?>
<Project ToolsVersion="14.0" DefaultTargets="Build" xmlns="http://schemas.microsoft.com/developer/msbuild/2003">
  <Import Project="$(MSBuildExtensionsPath)\$(MSBuildToolsVersion)\Microsoft.Common.props" Condition="Exists('$(MSBuildExtensionsPath)\$(MSBuildToolsVersion)\Microsoft.Common.props')" />
  <!-- Build Configurations -->
  <PropertyGroup>
    <Configuration Condition=" '$(Configuration)' == '' ">Debug</Configuration>
    <Platform Condition=" '$(Platform)' == '' ">AnyCPU</Platform>
    <ProjectGuid>{5278F66E-D41F-45D2-8327-25EA13A11618}</ProjectGuid>
    <ArcGISLocalServerIgnoreMissingComponent>True</ArcGISLocalServerIgnoreMissingComponent>
    <OutputType>WinExe</OutputType>
    <AppDesignerFolder>Properties</AppDesignerFolder>
    <RootNamespace>ArcGISRuntime</RootNamespace>
    <AssemblyName>ArcGISRuntime</AssemblyName>
    <TargetFrameworkVersion>v4.6.1</TargetFrameworkVersion>
    <FileAlignment>512</FileAlignment>
    <ProjectTypeGuids>{60dc8134-eba5-43b8-bcc9-bb4bc16c2548};{FAE04EC0-301F-11D3-BF4B-00C04F79EFBC}</ProjectTypeGuids>
    <WarningLevel>4</WarningLevel>
    <AutoGenerateBindingRedirects>true</AutoGenerateBindingRedirects>
    <TargetFrameworkProfile />
    <NuGetPackageImportStamp>
    </NuGetPackageImportStamp>
  </PropertyGroup>
  <PropertyGroup Condition=" '$(Configuration)|$(Platform)' == 'Debug|AnyCPU' ">
    <PlatformTarget>AnyCPU</PlatformTarget>
    <DebugSymbols>true</DebugSymbols>
    <DebugType>full</DebugType>
    <Optimize>false</Optimize>
    <OutputPath>..\..\..\output\WPF\debug\</OutputPath>
    <DefineConstants>DEBUG;TRACE</DefineConstants>
    <ErrorReport>prompt</ErrorReport>
    <WarningLevel>4</WarningLevel>
    <Prefer32Bit>false</Prefer32Bit>
    <LangVersion>7.2</LangVersion>
  </PropertyGroup>
  <PropertyGroup Condition=" '$(Configuration)|$(Platform)' == 'Release|AnyCPU' ">
    <PlatformTarget>AnyCPU</PlatformTarget>
    <DebugType>pdbonly</DebugType>
    <Optimize>true</Optimize>
    <OutputPath>..\..\..\output\WPF\release\</OutputPath>
    <DefineConstants>TRACE</DefineConstants>
    <ErrorReport>prompt</ErrorReport>
    <WarningLevel>4</WarningLevel>
    <LangVersion>7.2</LangVersion>
    <Prefer32Bit>false</Prefer32Bit>
  </PropertyGroup>
  <PropertyGroup>
    <ApplicationIcon>Assets\ApplicationIcons\windows-desktop-256.ico</ApplicationIcon>
  </PropertyGroup>
  <PropertyGroup Condition="'$(Configuration)|$(Platform)' == 'Debug|x64'">
    <DebugSymbols>true</DebugSymbols>
    <OutputPath>bin\x64\Debug\</OutputPath>
    <DefineConstants>DEBUG;TRACE</DefineConstants>
    <DebugType>full</DebugType>
    <PlatformTarget>x64</PlatformTarget>
    <LangVersion>7.2</LangVersion>
    <ErrorReport>prompt</ErrorReport>
    <CodeAnalysisRuleSet>MinimumRecommendedRules.ruleset</CodeAnalysisRuleSet>
  </PropertyGroup>
  <PropertyGroup Condition="'$(Configuration)|$(Platform)' == 'Release|x64'">
    <OutputPath>bin\x64\Release\</OutputPath>
    <DefineConstants>TRACE</DefineConstants>
    <Optimize>true</Optimize>
    <DebugType>pdbonly</DebugType>
    <PlatformTarget>x64</PlatformTarget>
    <LangVersion>7.2</LangVersion>
    <ErrorReport>prompt</ErrorReport>
    <CodeAnalysisRuleSet>MinimumRecommendedRules.ruleset</CodeAnalysisRuleSet>
    <Prefer32Bit>true</Prefer32Bit>
  </PropertyGroup>
  <PropertyGroup Condition="'$(Configuration)|$(Platform)' == 'Debug|x86'">
    <DebugSymbols>true</DebugSymbols>
    <OutputPath>bin\x86\Debug\</OutputPath>
    <DefineConstants>DEBUG;TRACE</DefineConstants>
    <DebugType>full</DebugType>
    <PlatformTarget>x86</PlatformTarget>
    <LangVersion>7.2</LangVersion>
    <ErrorReport>prompt</ErrorReport>
    <CodeAnalysisRuleSet>MinimumRecommendedRules.ruleset</CodeAnalysisRuleSet>
  </PropertyGroup>
  <PropertyGroup Condition="'$(Configuration)|$(Platform)' == 'Release|x86'">
    <OutputPath>bin\x86\Release\</OutputPath>
    <DefineConstants>TRACE</DefineConstants>
    <Optimize>true</Optimize>
    <DebugType>pdbonly</DebugType>
    <PlatformTarget>x86</PlatformTarget>
    <LangVersion>7.2</LangVersion>
    <ErrorReport>prompt</ErrorReport>
    <CodeAnalysisRuleSet>MinimumRecommendedRules.ruleset</CodeAnalysisRuleSet>
    <Prefer32Bit>true</Prefer32Bit>
  </PropertyGroup>
  <!-- References -->
  <ItemGroup>
    <Reference Include="System" />
    <Reference Include="System.Data" />
    <Reference Include="System.Drawing" />
    <Reference Include="System.IO.Compression" />
    <Reference Include="System.IO.Compression.FileSystem" />
    <Reference Include="System.Runtime.Serialization" />
    <Reference Include="System.Security" />
    <Reference Include="System.Speech" />
    <Reference Include="System.Windows.Forms" />
    <Reference Include="System.Xml" />
    <Reference Include="Microsoft.CSharp" />
    <Reference Include="System.Core" />
    <Reference Include="System.Xml.Linq" />
    <Reference Include="System.Data.DataSetExtensions" />
    <Reference Include="System.Net.Http" />
    <Reference Include="System.Xaml">
      <RequiredTargetFramework>4.0</RequiredTargetFramework>
    </Reference>
    <Reference Include="WindowsBase" />
    <Reference Include="PresentationCore" />
    <Reference Include="PresentationFramework" />
    <Reference Include="WindowsFormsIntegration" />
  </ItemGroup>
  <!-- Resources -->
  <ItemGroup>
    <None Include="ArcGISLocalServer_100.12.AGSDeployment" />
    <None Include="Readme.md" />
    <Resource Include="Assets\banner-background-purple.png" />
    <Content Include="Resources\hide-header.css">
      <CopyToOutputDirectory>PreserveNewest</CopyToOutputDirectory>
    </Content>
    <Content Include="Resources\licenses.md">
      <CopyToOutputDirectory>PreserveNewest</CopyToOutputDirectory>
    </Content>
    <Resource Include="Assets\ApplicationIcons\windows-desktop-128.png" />
    <Resource Include="Assets\ApplicationIcons\windows-desktop-16.png" />
    <Resource Include="Assets\ApplicationIcons\windows-desktop-256.ico" />
    <Resource Include="Assets\ApplicationIcons\windows-desktop-256.png" />
    <Resource Include="Assets\ApplicationIcons\windows-desktop-32.png" />
    <Resource Include="Assets\ApplicationIcons\windows-desktop-48.png" />
    <None Include="Properties\Settings.settings">
      <Generator>SettingsSingleFileGenerator</Generator>
      <LastGenOutput>Settings.Designer.cs</LastGenOutput>
    </None>
    <AppDesigner Include="Properties\" />
    <None Include="App.config" />
    <Resource Include="Assets\appbar.layout.collapse.left.variant.png" />
    <Resource Include="Assets\appbar.layout.expand.right.variant.png" />
    <Resource Include="Assets\appbar.window.maximize.png" />
    <EmbeddedResource Include="Properties\Resources.resx">
      <Generator>ResXFileCodeGenerator</Generator>
      <LastGenOutput>Resources.Designer.cs</LastGenOutput>
    </EmbeddedResource>
    <EmbeddedResource Include="Resources\PictureMarkerSymbols\pin_star_blue.png" />
    <EmbeddedResource Include="Resources\PictureMarkerSymbols\pin_blue.png" />
  </ItemGroup>
  <ItemGroup>
    <!-- Sample Code -->
<<<<<<< HEAD
    <Compile Include="Samples\Symbology\RenderMultilayerSymbols\RenderMultilayerSymbols.xaml.cs">
      <DependentUpon>RenderMultilayerSymbols.xaml</DependentUpon>
=======
    <Compile Include="Samples\Symbology\SymbolStylesFromWebStyles\SymbolStylesFromWebStyles.xaml.cs">
      <DependentUpon>SymbolStylesFromWebStyles.xaml</DependentUpon>
>>>>>>> 95a03165
    </Compile>
    <Compile Include="Samples\Data\ToggleBetweenFeatureRequestModes\ToggleBetweenFeatureRequestModes.xaml.cs">
      <DependentUpon>ToggleBetweenFeatureRequestModes.xaml</DependentUpon>
    </Compile>
    <Compile Include="Samples\UtilityNetwork\DisplayUtilityNetworkContainer\DisplayUtilityNetworkContainer.xaml.cs">
      <DependentUpon>DisplayUtilityNetworkContainer.xaml</DependentUpon>
    </Compile>
    <Compile Include="Samples\MapView\FilterByTimeExtent\FilterByTimeExtent.xaml.cs">
      <DependentUpon>FilterByTimeExtent.xaml</DependentUpon>
    </Compile>
    <Compile Include="Samples\Map\DisplayOverviewMap\DisplayOverviewMap.xaml.cs">
      <DependentUpon>DisplayOverviewMap.xaml</DependentUpon>
    </Compile>
    <Compile Include="Samples\Map\BrowseBuildingFloors\BrowseBuildingFloors.xaml.cs">
      <DependentUpon>BrowseBuildingFloors.xaml</DependentUpon>
    </Compile>
    <Compile Include="Samples\Location\LocationWithNMEA\LocationWithNMEA.xaml.cs">
      <DependentUpon>LocationWithNMEA.xaml</DependentUpon>
    </Compile>
    <Compile Include="Helpers\ArcGISLoginPrompt.cs" />
    <Compile Include="Samples\Location\LocationDrivenGeotriggers\LocationDrivenGeotriggers.xaml.cs">
      <DependentUpon>LocationDrivenGeotriggers.xaml</DependentUpon>
    </Compile>
    <Compile Include="Samples\Layers\QueryCQLFilters\QueryCQLFilters.xaml.cs">
      <DependentUpon>QueryCQLFilters.xaml</DependentUpon>
    </Compile>
    <Compile Include="Samples\Layers\DisplayOACollection\DisplayOACollection.xaml.cs">
      <DependentUpon>DisplayOACollection.xaml</DependentUpon>
    </Compile>
    <Compile Include="Samples\Layers\BrowseOAFeatureService\BrowseOAFeatureService.xaml.cs">
      <DependentUpon>BrowseOAFeatureService.xaml</DependentUpon>
    </Compile>
    <Compile Include="Samples\Data\EditBranchVersioning\EditBranchVersioning.xaml.cs">
      <DependentUpon>EditBranchVersioning.xaml</DependentUpon>
    </Compile>
    <Compile Include="Samples\Layers\ApplyMosaicRule\ApplyMosaicRule.xaml.cs">
      <DependentUpon>ApplyMosaicRule.xaml</DependentUpon>
    </Compile>
    <Compile Include="Samples\Data\EditFeatureLinkedAnnotation\EditFeatureLinkedAnnotation.xaml.cs">
      <DependentUpon>EditFeatureLinkedAnnotation.xaml</DependentUpon>
    </Compile>
    <Compile Include="Samples\Layers\ShowPopup\ShowPopup.xaml.cs">
      <DependentUpon>ShowPopup.xaml</DependentUpon>
    </Compile>
    <Compile Include="Samples\SceneView\AnimateImageOverlay\AnimateImageOverlay.xaml.cs">
      <DependentUpon>AnimateImageOverlay.xaml</DependentUpon>
    </Compile>
    <Compile Include="Samples\Layers\IdentifyRasterCell\IdentifyRasterCell.xaml.cs">
      <DependentUpon>IdentifyRasterCell.xaml</DependentUpon>
    </Compile>
    <Compile Include="Samples\UtilityNetwork\DisplayUtilityAssociations\DisplayUtilityAssociations.xaml.cs">
      <DependentUpon>DisplayUtilityAssociations.xaml</DependentUpon>
    </Compile>
    <Compile Include="Samples\UtilityNetwork\PerformValveIsolationTrace\PerformValveIsolationTrace.xaml.cs">
      <DependentUpon>PerformValveIsolationTrace.xaml</DependentUpon>
    </Compile>
    <Compile Include="Samples\UtilityNetwork\ConfigureSubnetworkTrace\ConfigureSubnetworkTrace.xaml.cs">
      <DependentUpon>ConfigureSubnetworkTrace.xaml</DependentUpon>
    </Compile>
    <Compile Include="Samples\Layers\DisplaySubtypeFeatureLayer\DisplaySubtypeFeatureLayer.xaml.cs">
      <DependentUpon>DisplaySubtypeFeatureLayer.xaml</DependentUpon>
    </Compile>
    <Compile Include="Samples\Layers\DisplayAnnotation\DisplayAnnotation.xaml.cs">
      <DependentUpon>DisplayAnnotation.xaml</DependentUpon>
    </Compile>
    <Compile Include="Samples\UtilityNetwork\TraceUtilityNetwork\TraceUtilityNetwork.xaml.cs">
      <DependentUpon>TraceUtilityNetwork.xaml</DependentUpon>
    </Compile>
    <Compile Include="Samples\NetworkAnalysis\NavigateRouteRerouting\GpxProvider.cs" />
    <Compile Include="Samples\NetworkAnalysis\NavigateRouteRerouting\NavigateRouteRerouting.xaml.cs">
      <DependentUpon>NavigateRouteRerouting.xaml</DependentUpon>
    </Compile>
    <Compile Include="Samples\Map\ApplyScheduledUpdates\ApplyScheduledUpdates.xaml.cs">
      <DependentUpon>ApplyScheduledUpdates.xaml</DependentUpon>
    </Compile>
    <Compile Include="Samples\NetworkAnalysis\NavigateRoute\NavigateRoute.xaml.cs">
      <DependentUpon>NavigateRoute.xaml</DependentUpon>
    </Compile>
    <Compile Include="Samples\Layers\EditKmlGroundOverlay\EditKmlGroundOverlay.xaml.cs">
      <DependentUpon>EditKmlGroundOverlay.xaml</DependentUpon>
    </Compile>
    <Compile Include="Samples\Symbology\CustomDictionaryStyle\CustomDictionaryStyle.xaml.cs">
      <DependentUpon>CustomDictionaryStyle.xaml</DependentUpon>
    </Compile>
    <Compile Include="Samples\Map\HonorMobileMapPackageExpiration\HonorMobileMapPackageExpiration.xaml.cs">
      <DependentUpon>HonorMobileMapPackageExpiration.xaml</DependentUpon>
    </Compile>
    <Compile Include="Samples\Layers\ControlAnnotationSublayerVisibility\ControlAnnotationSublayerVisibility.xaml.cs">
      <DependentUpon>ControlAnnotationSublayerVisibility.xaml</DependentUpon>
    </Compile>
    <Compile Include="Samples\Layers\CreateAndSaveKmlFile\CreateAndSaveKmlFile.xaml.cs">
      <DependentUpon>CreateAndSaveKmlFile.xaml</DependentUpon>
    </Compile>
    <Compile Include="Samples\Layers\RasterColormapRenderer\RasterColormapRenderer.xaml.cs">
      <DependentUpon>RasterColormapRenderer.xaml</DependentUpon>
    </Compile>
    <Compile Include="Samples\SceneView\ChooseCameraController\ChooseCameraController.xaml.cs">
      <DependentUpon>ChooseCameraController.xaml</DependentUpon>
    </Compile>
    <Compile Include="Samples\Scene\GetElevationAtPoint\GetElevationAtPoint.xaml.cs">
      <DependentUpon>GetElevationAtPoint.xaml</DependentUpon>
    </Compile>
    <Compile Include="Samples\Location\ShowLocationHistory\ShowLocationHistory.xaml.cs">
      <DependentUpon>ShowLocationHistory.xaml</DependentUpon>
    </Compile>
    <Compile Include="Samples\NetworkAnalysis\FindServiceAreasForMultipleFacilities\FindServiceAreasForMultipleFacilities.xaml.cs">
      <DependentUpon>FindServiceAreasForMultipleFacilities.xaml</DependentUpon>
    </Compile>
    <Compile Include="Samples\NetworkAnalysis\OfflineRouting\OfflineRouting.xaml.cs">
      <DependentUpon>OfflineRouting.xaml</DependentUpon>
    </Compile>
    <Compile Include="Samples\NetworkAnalysis\RouteAroundBarriers\RouteAroundBarriers.xaml.cs">
      <DependentUpon>RouteAroundBarriers.xaml</DependentUpon>
    </Compile>
    <Compile Include="Samples\Security\CertificateAuthenticationWithPKI\CertificateAuthenticationWithPKI.xaml.cs">
      <DependentUpon>CertificateAuthenticationWithPKI.xaml</DependentUpon>
    </Compile>
    <Compile Include="Samples\Symbology\SymbolsFromMobileStyle\SymbolsFromMobileStyle.xaml.cs">
      <DependentUpon>SymbolsFromMobileStyle.xaml</DependentUpon>
    </Compile>
    <Compile Include="Samples\Map\DownloadPreplannedMap\DownloadPreplannedMap.xaml.cs">
      <DependentUpon>DownloadPreplannedMap.xaml</DependentUpon>
    </Compile>
    <Compile Include="Samples\Layers\GroupLayers\GroupLayers.xaml.cs">
      <DependentUpon>GroupLayers.xaml</DependentUpon>
    </Compile>
    <Compile Include="Samples\Map\OfflineBasemapByReference\OfflineBasemapByReference.xaml.cs">
      <DependentUpon>OfflineBasemapByReference.xaml</DependentUpon>
    </Compile>
    <Compile Include="Samples\Layers\PlayKmlTours\PlayKmlTours.xaml.cs">
      <DependentUpon>PlayKmlTours.xaml</DependentUpon>
    </Compile>
    <Compile Include="Samples\Scene\ViewContentBeneathSurface\ViewContentBeneathSurface.xaml.cs">
      <DependentUpon>ViewContentBeneathSurface.xaml</DependentUpon>
    </Compile>
    <Compile Include="Samples\Layers\AddPointSceneLayer\AddPointSceneLayer.xaml.cs">
      <DependentUpon>AddPointSceneLayer.xaml</DependentUpon>
    </Compile>
    <Compile Include="Samples\Map\GenerateOfflineMapWithOverrides\GenerateOfflineMapWithOverrides.xaml.cs">
      <DependentUpon>GenerateOfflineMapWithOverrides.xaml</DependentUpon>
    </Compile>
    <Compile Include="Samples\Layers\WfsXmlQuery\WfsXmlQuery.xaml.cs">
      <DependentUpon>WfsXmlQuery.xaml</DependentUpon>
    </Compile>
    <Compile Include="Samples\Layers\DisplayWfs\DisplayWfs.xaml.cs">
      <DependentUpon>DisplayWfs.xaml</DependentUpon>
    </Compile>
    <Compile Include="Samples\Layers\BrowseWfsLayers\BrowseWfsLayers.xaml.cs">
      <DependentUpon>BrowseWfsLayers.xaml</DependentUpon>
    </Compile>
    <Compile Include="Samples\Scene\OpenMobileScenePackage\OpenMobileScenePackage.xaml.cs">
      <DependentUpon>OpenMobileScenePackage.xaml</DependentUpon>
    </Compile>
    <Compile Include="Samples\Map\MapReferenceScale\MapReferenceScale.xaml.cs">
      <DependentUpon>MapReferenceScale.xaml</DependentUpon>
    </Compile>
    <Compile Include="Samples\Scene\CreateTerrainSurfaceRaster\CreateTerrainSurfaceRaster.xaml.cs">
      <DependentUpon>CreateTerrainSurfaceRaster.xaml</DependentUpon>
    </Compile>
    <Compile Include="Samples\Scene\CreateTerrainSurfaceTilePackage\CreateTerrainSurfaceTilePackage.xaml.cs">
      <DependentUpon>CreateTerrainSurfaceTilePackage.xaml</DependentUpon>
    </Compile>
    <Compile Include="Samples\Data\ViewPointCloudDataOffline\ViewPointCloudDataOffline.xaml.cs">
      <DependentUpon>ViewPointCloudDataOffline.xaml</DependentUpon>
    </Compile>
    <Compile Include="Samples\Layers\AddAnIntegratedMeshLayer\AddAnIntegratedMeshLayer.xaml.cs">
      <DependentUpon>AddAnIntegratedMeshLayer.xaml</DependentUpon>
    </Compile>
    <Compile Include="Samples\GraphicsOverlay\DictionaryRendererGraphicsOverlay\DictionaryRendererGraphicsOverlay.xaml.cs">
      <DependentUpon>DictionaryRendererGraphicsOverlay.xaml</DependentUpon>
    </Compile>
    <Compile Include="Converters\ItemToImageSourceConverter.cs">
      <CopyToOutputDirectory>PreserveNewest</CopyToOutputDirectory>
    </Compile>
    <Compile Include="Samples\Map\MobileMapSearchAndRoute\MobileMapSearchAndRoute.xaml.cs">
      <DependentUpon>MobileMapSearchAndRoute.xaml</DependentUpon>
    </Compile>
    <Compile Include="Samples\Search\OfflineGeocode\OfflineGeocode.xaml.cs">
      <DependentUpon>OfflineGeocode.xaml</DependentUpon>
    </Compile>
    <Compile Include="Samples\Search\ReverseGeocode\ReverseGeocode.xaml.cs">
      <DependentUpon>ReverseGeocode.xaml</DependentUpon>
    </Compile>
    <Compile Include="Samples\Data\EditFeatureAttachments\EditFeatureAttachments.xaml.cs">
      <DependentUpon>EditFeatureAttachments.xaml</DependentUpon>
    </Compile>
    <Compile Include="Samples\Geometry\Project\Project.xaml.cs">
      <DependentUpon>Project.xaml</DependentUpon>
    </Compile>
    <Compile Include="Samples\Layers\OpenStreetMapLayer\OpenStreetMapLayer.xaml.cs">
      <DependentUpon>OpenStreetMapLayer.xaml</DependentUpon>
    </Compile>
    <Compile Include="Samples\Map\ManageOperationalLayers\ManageOperationalLayers.xaml.cs">
      <DependentUpon>ManageOperationalLayers.xaml</DependentUpon>
    </Compile>
    <Compile Include="Samples\Data\UpdateAttributes\UpdateAttributes.xaml.cs">
      <DependentUpon>UpdateAttributes.xaml</DependentUpon>
    </Compile>
    <Compile Include="Samples\Data\UpdateGeometries\UpdateGeometries.xaml.cs">
      <DependentUpon>UpdateGeometries.xaml</DependentUpon>
    </Compile>
    <Compile Include="Samples\Data\AddFeatures\AddFeatures.xaml.cs">
      <DependentUpon>AddFeatures.xaml</DependentUpon>
    </Compile>
    <Compile Include="Samples\Data\DeleteFeatures\DeleteFeatures.xaml.cs">
      <DependentUpon>DeleteFeatures.xaml</DependentUpon>
    </Compile>
    <Compile Include="Samples\Symbology\SceneSymbols\SceneSymbols.xaml.cs">
      <DependentUpon>SceneSymbols.xaml</DependentUpon>
    </Compile>
    <Compile Include="Samples\Scene\TerrainExaggeration\TerrainExaggeration.xaml.cs">
      <DependentUpon>TerrainExaggeration.xaml</DependentUpon>
    </Compile>
    <Compile Include="Samples\Scene\ChangeAtmosphereEffect\ChangeAtmosphereEffect.xaml.cs">
      <DependentUpon>ChangeAtmosphereEffect.xaml</DependentUpon>
    </Compile>
    <Compile Include="Samples\GraphicsOverlay\ScenePropertiesExpressions\ScenePropertiesExpressions.xaml.cs">
      <DependentUpon>ScenePropertiesExpressions.xaml</DependentUpon>
    </Compile>
    <Compile Include="Samples\Geometry\SpatialOperations\SpatialOperations.xaml.cs">
      <DependentUpon>SpatialOperations.xaml</DependentUpon>
    </Compile>
    <Compile Include="Samples\MapView\IdentifyLayers\IdentifyLayers.xaml.cs">
      <DependentUpon>IdentifyLayers.xaml</DependentUpon>
    </Compile>
    <Compile Include="Samples\Layers\ListKmlContents\ListKmlContents.xaml.cs">
      <DependentUpon>ListKmlContents.xaml</DependentUpon>
    </Compile>
    <Compile Include="Samples\Layers\IdentifyKmlFeatures\IdentifyKmlFeatures.xaml.cs">
      <DependentUpon>IdentifyKmlFeatures.xaml</DependentUpon>
    </Compile>
    <Compile Include="Samples\Layers\DisplayKmlNetworkLinks\DisplayKmlNetworkLinks.xaml.cs">
      <DependentUpon>DisplayKmlNetworkLinks.xaml</DependentUpon>
    </Compile>
    <Compile Include="Samples\Layers\DisplayKml\DisplayKml.xaml.cs">
      <DependentUpon>DisplayKml.xaml</DependentUpon>
    </Compile>
    <Compile Include="Samples\Analysis\DistanceMeasurement\DistanceMeasurement.xaml.cs">
      <DependentUpon>DistanceMeasurement.xaml</DependentUpon>
    </Compile>
    <Compile Include="Samples\Analysis\LineOfSightGeoElement\LineOfSightGeoElement.xaml.cs">
      <DependentUpon>LineOfSightGeoElement.xaml</DependentUpon>
    </Compile>
    <Compile Include="Samples\Analysis\LineOfSightLocation\LineOfSightLocation.xaml.cs">
      <DependentUpon>LineOfSightLocation.xaml</DependentUpon>
    </Compile>
    <Compile Include="Samples\Analysis\QueryFeatureCountAndExtent\QueryFeatureCountAndExtent.xaml.cs">
      <DependentUpon>QueryFeatureCountAndExtent.xaml</DependentUpon>
    </Compile>
    <Compile Include="Samples\Analysis\ViewshedCamera\ViewshedCamera.xaml.cs">
      <DependentUpon>ViewshedCamera.xaml</DependentUpon>
    </Compile>
    <Compile Include="Samples\Analysis\ViewshedGeoElement\ViewshedGeoElement.xaml.cs">
      <DependentUpon>ViewshedGeoElement.xaml</DependentUpon>
    </Compile>
    <Compile Include="Samples\Analysis\ViewshedLocation\ViewshedLocation.xaml.cs">
      <DependentUpon>ViewshedLocation.xaml</DependentUpon>
    </Compile>
    <Compile Include="Samples\Data\EditAndSyncFeatures\EditAndSyncFeatures.xaml.cs">
      <DependentUpon>EditAndSyncFeatures.xaml</DependentUpon>
    </Compile>
    <Compile Include="Samples\Data\FeatureLayerGeodatabase\FeatureLayerGeodatabase.xaml.cs">
      <DependentUpon>FeatureLayerGeodatabase.xaml</DependentUpon>
    </Compile>
    <Compile Include="Samples\Data\FeatureLayerGeoPackage\FeatureLayerGeoPackage.xaml.cs">
      <DependentUpon>FeatureLayerGeoPackage.xaml</DependentUpon>
    </Compile>
    <Compile Include="Samples\Data\FeatureLayerQuery\FeatureLayerQuery.xaml.cs">
      <DependentUpon>FeatureLayerQuery.xaml</DependentUpon>
    </Compile>
    <Compile Include="Samples\Data\FeatureLayerShapefile\FeatureLayerShapefile.xaml.cs">
      <DependentUpon>FeatureLayerShapefile.xaml</DependentUpon>
    </Compile>
    <Compile Include="Samples\Data\GenerateGeodatabase\GenerateGeodatabase.xaml.cs">
      <DependentUpon>GenerateGeodatabase.xaml</DependentUpon>
    </Compile>
    <Compile Include="Samples\Data\GeodatabaseTransactions\GeodatabaseTransactions.xaml.cs">
      <DependentUpon>GeodatabaseTransactions.xaml</DependentUpon>
    </Compile>
    <Compile Include="Samples\Data\ListRelatedFeatures\ListRelatedFeatures.xaml.cs">
      <DependentUpon>ListRelatedFeatures.xaml</DependentUpon>
    </Compile>
    <Compile Include="Samples\Data\RasterLayerGeoPackage\RasterLayerGeoPackage.xaml.cs">
      <DependentUpon>RasterLayerGeoPackage.xaml</DependentUpon>
    </Compile>
    <Compile Include="Samples\Data\ReadGeoPackage\ReadGeoPackage.xaml.cs">
      <DependentUpon>ReadGeoPackage.xaml</DependentUpon>
    </Compile>
    <Compile Include="Samples\Data\ReadShapefileMetadata\ReadShapefileMetadata.xaml.cs">
      <DependentUpon>ReadShapefileMetadata.xaml</DependentUpon>
    </Compile>
    <Compile Include="Samples\Data\StatisticalQuery\StatisticalQuery.xaml.cs">
      <DependentUpon>StatisticalQuery.xaml</DependentUpon>
    </Compile>
    <Compile Include="Samples\Data\StatsQueryGroupAndSort\StatsQueryGroupAndSort.xaml.cs">
      <DependentUpon>StatsQueryGroupAndSort.xaml</DependentUpon>
    </Compile>
    <Compile Include="Samples\Data\SymbolizeShapefile\SymbolizeShapefile.xaml.cs">
      <DependentUpon>SymbolizeShapefile.xaml</DependentUpon>
    </Compile>
    <Compile Include="Samples\Geometry\DensifyAndGeneralize\DensifyAndGeneralize.xaml.cs">
      <DependentUpon>DensifyAndGeneralize.xaml</DependentUpon>
    </Compile>
    <Compile Include="Samples\Geometry\BufferList\BufferList.xaml.cs">
      <DependentUpon>BufferList.xaml</DependentUpon>
    </Compile>
    <Compile Include="Samples\Geometry\Buffer\Buffer.xaml.cs">
      <DependentUpon>Buffer.xaml</DependentUpon>
    </Compile>
    <Compile Include="Samples\Geometry\ClipGeometry\ClipGeometry.xaml.cs">
      <DependentUpon>ClipGeometry.xaml</DependentUpon>
    </Compile>
    <Compile Include="Samples\Geometry\ConvexHullList\ConvexHullList.xaml.cs">
      <DependentUpon>ConvexHullList.xaml</DependentUpon>
    </Compile>
    <Compile Include="Samples\Geometry\ConvexHull\ConvexHull.xaml.cs">
      <DependentUpon>ConvexHull.xaml</DependentUpon>
    </Compile>
    <Compile Include="Samples\Geometry\CutGeometry\CutGeometry.xaml.cs">
      <DependentUpon>CutGeometry.xaml</DependentUpon>
    </Compile>
    <Compile Include="Samples\Geometry\GeodesicOperations\GeodesicOperations.xaml.cs">
      <DependentUpon>GeodesicOperations.xaml</DependentUpon>
    </Compile>
    <Compile Include="Samples\Geometry\NearestVertex\NearestVertex.xaml.cs">
      <DependentUpon>NearestVertex.xaml</DependentUpon>
    </Compile>
    <Compile Include="Samples\Geometry\CreateGeometries\CreateGeometries.xaml.cs">
      <DependentUpon>CreateGeometries.xaml</DependentUpon>
    </Compile>
    <Compile Include="Samples\Geometry\ListTransformations\ListTransformations.xaml.cs">
      <DependentUpon>ListTransformations.xaml</DependentUpon>
    </Compile>
    <Compile Include="Samples\Geometry\ProjectWithSpecificTransformation\ProjectWithSpecificTransformation.xaml.cs">
      <DependentUpon>ProjectWithSpecificTransformation.xaml</DependentUpon>
    </Compile>
    <Compile Include="Samples\Geometry\SpatialRelationships\SpatialRelationships.xaml.cs">
      <DependentUpon>SpatialRelationships.xaml</DependentUpon>
    </Compile>
    <Compile Include="Samples\Geometry\FormatCoordinates\FormatCoordinates.xaml.cs">
      <DependentUpon>FormatCoordinates.xaml</DependentUpon>
    </Compile>
    <Compile Include="Samples\Geoprocessing\AnalyzeHotspots\AnalyzeHotspots.xaml.cs">
      <DependentUpon>AnalyzeHotspots.xaml</DependentUpon>
    </Compile>
    <Compile Include="Samples\Geoprocessing\AnalyzeViewshed\AnalyzeViewshed.xaml.cs">
      <DependentUpon>AnalyzeViewshed.xaml</DependentUpon>
    </Compile>
    <Compile Include="Samples\Geoprocessing\ListGeodatabaseVersions\ListGeodatabaseVersions.xaml.cs">
      <DependentUpon>ListGeodatabaseVersions.xaml</DependentUpon>
    </Compile>
    <Compile Include="Samples\GraphicsOverlay\AddGraphicsRenderer\AddGraphicsRenderer.xaml.cs">
      <DependentUpon>AddGraphicsRenderer.xaml</DependentUpon>
    </Compile>
    <Compile Include="Samples\GraphicsOverlay\AddGraphicsWithSymbols\AddGraphicsWithSymbols.xaml.cs">
      <DependentUpon>AddGraphicsWithSymbols.xaml</DependentUpon>
    </Compile>
    <Compile Include="Samples\GraphicsOverlay\Animate3DGraphic\Animate3DGraphic.xaml.cs">
      <DependentUpon>Animate3DGraphic.xaml</DependentUpon>
    </Compile>
    <Compile Include="Samples\GraphicsOverlay\IdentifyGraphics\IdentifyGraphics.xaml.cs">
      <DependentUpon>IdentifyGraphics.xaml</DependentUpon>
    </Compile>
    <Compile Include="Samples\GraphicsOverlay\SketchOnMap\SketchOnMap.xaml.cs">
      <DependentUpon>SketchOnMap.xaml</DependentUpon>
    </Compile>
    <Compile Include="Samples\GraphicsOverlay\SurfacePlacements\SurfacePlacements.xaml.cs">
      <DependentUpon>SurfacePlacements.xaml</DependentUpon>
    </Compile>
    <Compile Include="Samples\Hydrography\AddEncExchangeSet\AddEncExchangeSet.xaml.cs">
      <DependentUpon>AddEncExchangeSet.xaml</DependentUpon>
    </Compile>
    <Compile Include="Samples\Hydrography\ChangeEncDisplaySettings\ChangeEncDisplaySettings.xaml.cs">
      <DependentUpon>ChangeEncDisplaySettings.xaml</DependentUpon>
    </Compile>
    <Compile Include="Samples\Hydrography\SelectEncFeatures\SelectEncFeatures.xaml.cs">
      <DependentUpon>SelectEncFeatures.xaml</DependentUpon>
    </Compile>
    <Compile Include="Samples\Layers\ArcGISMapImageLayerUrl\ArcGISMapImageLayerUrl.xaml.cs">
      <DependentUpon>ArcGISMapImageLayerUrl.xaml</DependentUpon>
    </Compile>
    <Compile Include="Samples\Layers\ArcGISTiledLayerUrl\ArcGISTiledLayerUrl.xaml.cs">
      <DependentUpon>ArcGISTiledLayerUrl.xaml</DependentUpon>
    </Compile>
    <Compile Include="Samples\Layers\ArcGISVectorTiledLayerUrl\ArcGISVectorTiledLayerUrl.xaml.cs">
      <DependentUpon>ArcGISVectorTiledLayerUrl.xaml</DependentUpon>
    </Compile>
    <Compile Include="Samples\Layers\ChangeBlendRenderer\ChangeBlendRenderer.xaml.cs">
      <DependentUpon>ChangeBlendRenderer.xaml</DependentUpon>
    </Compile>
    <Compile Include="Samples\Layers\ChangeFeatureLayerRenderer\ChangeFeatureLayerRenderer.xaml.cs">
      <DependentUpon>ChangeFeatureLayerRenderer.xaml</DependentUpon>
    </Compile>
    <Compile Include="Samples\Layers\ChangeStretchRenderer\ChangeStretchRenderer.xaml.cs">
      <DependentUpon>ChangeStretchRenderer.xaml</DependentUpon>
    </Compile>
    <Compile Include="Samples\Layers\ChangeSublayerRenderer\ChangeSublayerRenderer.xaml.cs">
      <DependentUpon>ChangeSublayerRenderer.xaml</DependentUpon>
    </Compile>
    <Compile Include="Samples\Layers\ChangeSublayerVisibility\ChangeSublayerVisibility.xaml.cs">
      <DependentUpon>ChangeSublayerVisibility.xaml</DependentUpon>
    </Compile>
    <Compile Include="Samples\Layers\CreateFeatureCollectionLayer\CreateFeatureCollectionLayer.xaml.cs">
      <DependentUpon>CreateFeatureCollectionLayer.xaml</DependentUpon>
    </Compile>
    <Compile Include="Samples\Layers\DisplayScene\DisplayScene.xaml.cs">
      <DependentUpon>DisplayScene.xaml</DependentUpon>
    </Compile>
    <Compile Include="Samples\Layers\ExportTiles\ExportTiles.xaml.cs">
      <DependentUpon>ExportTiles.xaml</DependentUpon>
    </Compile>
    <Compile Include="Samples\Layers\FeatureCollectionLayerFromPortal\FeatureCollectionLayerFromPortal.xaml.cs">
      <DependentUpon>FeatureCollectionLayerFromPortal.xaml</DependentUpon>
    </Compile>
    <Compile Include="Samples\Layers\FeatureCollectionLayerFromQuery\FeatureCollectionLayerFromQuery.xaml.cs">
      <DependentUpon>FeatureCollectionLayerFromQuery.xaml</DependentUpon>
    </Compile>
    <Compile Include="Samples\Layers\FeatureLayerDefinitionExpression\FeatureLayerDefinitionExpression.xaml.cs">
      <DependentUpon>FeatureLayerDefinitionExpression.xaml</DependentUpon>
    </Compile>
    <Compile Include="Samples\Layers\FeatureLayerDictionaryRenderer\FeatureLayerDictionaryRenderer.xaml.cs">
      <DependentUpon>FeatureLayerDictionaryRenderer.xaml</DependentUpon>
    </Compile>
    <Compile Include="Samples\Layers\FeatureLayerRenderingModeMap\FeatureLayerRenderingModeMap.xaml.cs">
      <DependentUpon>FeatureLayerRenderingModeMap.xaml</DependentUpon>
    </Compile>
    <Compile Include="Samples\Layers\FeatureLayerRenderingModeScene\FeatureLayerRenderingModeScene.xaml.cs">
      <DependentUpon>FeatureLayerRenderingModeScene.xaml</DependentUpon>
    </Compile>
    <Compile Include="Samples\Layers\FeatureLayerSelection\FeatureLayerSelection.xaml.cs">
      <DependentUpon>FeatureLayerSelection.xaml</DependentUpon>
    </Compile>
    <Compile Include="Samples\Layers\FeatureLayerUrl\FeatureLayerUrl.xaml.cs">
      <DependentUpon>FeatureLayerUrl.xaml</DependentUpon>
    </Compile>
    <Compile Include="Samples\Layers\MapImageLayerTables\MapImageLayerTables.xaml.cs">
      <DependentUpon>MapImageLayerTables.xaml</DependentUpon>
    </Compile>
    <Compile Include="Samples\Layers\MapImageSublayerQuery\MapImageSublayerQuery.xaml.cs">
      <DependentUpon>MapImageSublayerQuery.xaml</DependentUpon>
    </Compile>
    <Compile Include="Samples\Layers\RasterHillshade\RasterHillshade.xaml.cs">
      <DependentUpon>RasterHillshade.xaml</DependentUpon>
    </Compile>
    <Compile Include="Samples\Layers\RasterLayerFile\RasterLayerFile.xaml.cs">
      <DependentUpon>RasterLayerFile.xaml</DependentUpon>
    </Compile>
    <Compile Include="Samples\Layers\RasterLayerImageServiceRaster\RasterLayerImageServiceRaster.xaml.cs">
      <DependentUpon>RasterLayerImageServiceRaster.xaml</DependentUpon>
    </Compile>
    <Compile Include="Samples\Layers\RasterLayerRasterFunction\RasterLayerRasterFunction.xaml.cs">
      <DependentUpon>RasterLayerRasterFunction.xaml</DependentUpon>
    </Compile>
    <Compile Include="Samples\Layers\RasterRenderingRule\RasterRenderingRule.xaml.cs">
      <DependentUpon>RasterRenderingRule.xaml</DependentUpon>
    </Compile>
    <Compile Include="Samples\Layers\RasterRgbRenderer\RasterRgbRenderer.xaml.cs">
      <DependentUpon>RasterRgbRenderer.xaml</DependentUpon>
    </Compile>
    <Compile Include="Samples\Layers\SceneLayerSelection\SceneLayerSelection.xaml.cs">
      <DependentUpon>SceneLayerSelection.xaml</DependentUpon>
    </Compile>
    <Compile Include="Samples\Layers\SceneLayerUrl\SceneLayerUrl.xaml.cs">
      <DependentUpon>SceneLayerUrl.xaml</DependentUpon>
    </Compile>
    <Compile Include="Samples\Layers\StyleWmsLayer\StyleWmsLayer.xaml.cs">
      <DependentUpon>StyleWmsLayer.xaml</DependentUpon>
    </Compile>
    <Compile Include="Samples\Layers\ShowLabelsOnLayer\ShowLabelsOnLayer.xaml.cs">
      <DependentUpon>ShowLabelsOnLayer.xaml</DependentUpon>
    </Compile>
    <Compile Include="Samples\Layers\TimeBasedQuery\TimeBasedQuery.xaml.cs">
      <DependentUpon>TimeBasedQuery.xaml</DependentUpon>
    </Compile>
    <Compile Include="Samples\Layers\LoadWebTiledLayer\LoadWebTiledLayer.xaml.cs">
      <DependentUpon>LoadWebTiledLayer.xaml</DependentUpon>
    </Compile>
    <Compile Include="Samples\Layers\WmsIdentify\WmsIdentify.xaml.cs">
      <DependentUpon>WmsIdentify.xaml</DependentUpon>
    </Compile>
    <Compile Include="Samples\Layers\WMSLayerUrl\WMSLayerUrl.xaml.cs">
      <DependentUpon>WmsLayerUrl.xaml</DependentUpon>
    </Compile>
    <Compile Include="Samples\Layers\WmsServiceCatalog\WmsServiceCatalog.xaml.cs">
      <DependentUpon>WmsServiceCatalog.xaml</DependentUpon>
    </Compile>
    <Compile Include="Samples\Layers\WMTSLayer\WMTSLayer.xaml.cs">
      <DependentUpon>WMTSLayer.xaml</DependentUpon>
    </Compile>
    <Compile Include="Samples\LocalServer\LocalServerFeatureLayer\LocalServerFeatureLayer.xaml.cs">
      <DependentUpon>LocalServerFeatureLayer.xaml</DependentUpon>
    </Compile>
    <Compile Include="Samples\LocalServer\LocalServerGeoprocessing\LocalServerGeoprocessing.xaml.cs">
      <DependentUpon>LocalServerGeoprocessing.xaml</DependentUpon>
    </Compile>
    <Compile Include="Samples\LocalServer\LocalServerMapImageLayer\LocalServerMapImageLayer.xaml.cs">
      <DependentUpon>LocalServerMapImageLayer.xaml</DependentUpon>
    </Compile>
    <Compile Include="Samples\LocalServer\LocalServerServices\LocalServerServices.xaml.cs">
      <DependentUpon>LocalServerServices.xaml</DependentUpon>
    </Compile>
    <Compile Include="Samples\Location\DisplayDeviceLocation\DisplayDeviceLocation.xaml.cs">
      <DependentUpon>DisplayDeviceLocation.xaml</DependentUpon>
    </Compile>
    <Compile Include="Samples\MapView\DisplayGrid\DisplayGrid.xaml.cs">
      <DependentUpon>DisplayGrid.xaml</DependentUpon>
    </Compile>
    <Compile Include="Samples\MapView\ChangeTimeExtent\ChangeTimeExtent.xaml.cs">
      <DependentUpon>ChangeTimeExtent.xaml</DependentUpon>
    </Compile>
    <Compile Include="Samples\MapView\ChangeViewpoint\ChangeViewpoint.xaml.cs">
      <DependentUpon>ChangeViewpoint.xaml</DependentUpon>
    </Compile>
    <Compile Include="Samples\MapView\DisplayDrawingStatus\DisplayDrawingStatus.xaml.cs">
      <DependentUpon>DisplayDrawingStatus.xaml</DependentUpon>
    </Compile>
    <Compile Include="Samples\MapView\DisplayLayerViewState\DisplayLayerViewState.xaml.cs">
      <DependentUpon>DisplayLayerViewState.xaml</DependentUpon>
    </Compile>
    <Compile Include="Samples\MapView\FeatureLayerTimeOffset\FeatureLayerTimeOffset.xaml.cs">
      <DependentUpon>FeatureLayerTimeOffset.xaml</DependentUpon>
    </Compile>
    <Compile Include="Samples\SceneView\GeoViewSync\GeoViewSync.xaml.cs">
      <DependentUpon>GeoViewSync.xaml</DependentUpon>
    </Compile>
    <Compile Include="Samples\MapView\MapRotation\MapRotation.xaml.cs">
      <DependentUpon>MapRotation.xaml</DependentUpon>
    </Compile>
    <Compile Include="Samples\MapView\ShowCallout\ShowCallout.xaml.cs">
      <DependentUpon>ShowCallout.xaml</DependentUpon>
    </Compile>
    <Compile Include="Samples\MapView\ShowMagnifier\ShowMagnifier.xaml.cs">
      <DependentUpon>ShowMagnifier.xaml</DependentUpon>
    </Compile>
    <Compile Include="Samples\MapView\TakeScreenshot\TakeScreenshot.xaml.cs">
      <DependentUpon>TakeScreenshot.xaml</DependentUpon>
    </Compile>
    <Compile Include="Samples\Map\AccessLoadStatus\AccessLoadStatus.xaml.cs">
      <DependentUpon>AccessLoadStatus.xaml</DependentUpon>
    </Compile>
    <Compile Include="Samples\Map\AuthorMap\AuthorMap.xaml.cs">
      <DependentUpon>AuthorMap.xaml</DependentUpon>
    </Compile>
    <Compile Include="Samples\Map\ChangeBasemap\ChangeBasemap.xaml.cs">
      <DependentUpon>ChangeBasemap.xaml</DependentUpon>
    </Compile>
    <Compile Include="Samples\Map\DisplayMap\DisplayMap.xaml.cs">
      <DependentUpon>DisplayMap.xaml</DependentUpon>
    </Compile>
    <Compile Include="Samples\Map\GenerateOfflineMap\GenerateOfflineMap.xaml.cs">
      <DependentUpon>GenerateOfflineMap.xaml</DependentUpon>
    </Compile>
    <Compile Include="Samples\Map\ManageBookmarks\ManageBookmarks.xaml.cs">
      <DependentUpon>ManageBookmarks.xaml</DependentUpon>
    </Compile>
    <Compile Include="Samples\Map\OpenMapURL\OpenMapURL.xaml.cs">
      <DependentUpon>OpenMapURL.xaml</DependentUpon>
    </Compile>
    <Compile Include="Samples\Map\OpenMobileMap\OpenMobileMap.xaml.cs">
      <DependentUpon>OpenMobileMap.xaml</DependentUpon>
    </Compile>
    <Compile Include="Samples\Scene\OpenScenePortalItem\OpenScenePortalItem.xaml.cs">
      <DependentUpon>OpenScenePortalItem.xaml</DependentUpon>
    </Compile>
    <Compile Include="Samples\Map\SearchPortalMaps\SearchPortalMaps.xaml.cs">
      <DependentUpon>SearchPortalMaps.xaml</DependentUpon>
    </Compile>
    <Compile Include="Samples\Map\SetInitialMapArea\SetInitialMapArea.xaml.cs">
      <DependentUpon>SetInitialMapArea.xaml</DependentUpon>
    </Compile>
    <Compile Include="Samples\Map\SetInitialMapLocation\SetInitialMapLocation.xaml.cs">
      <DependentUpon>SetInitialMapLocation.xaml</DependentUpon>
    </Compile>
    <Compile Include="Samples\Map\SetMapSpatialReference\SetMapSpatialReference.xaml.cs">
      <DependentUpon>SetMapSpatialReference.xaml</DependentUpon>
    </Compile>
    <Compile Include="Samples\Map\SetMinMaxScale\SetMinMaxScale.xaml.cs">
      <DependentUpon>SetMinMaxScale.xaml</DependentUpon>
    </Compile>
    <Compile Include="Samples\NetworkAnalysis\ClosestFacilityStatic\ClosestFacilityStatic.xaml.cs">
      <DependentUpon>ClosestFacilityStatic.xaml</DependentUpon>
    </Compile>
    <Compile Include="Samples\NetworkAnalysis\ClosestFacility\ClosestFacility.xaml.cs">
      <DependentUpon>ClosestFacility.xaml</DependentUpon>
    </Compile>
    <Compile Include="Samples\NetworkAnalysis\FindRoute\FindRoute.xaml.cs">
      <DependentUpon>FindRoute.xaml</DependentUpon>
    </Compile>
    <Compile Include="Samples\NetworkAnalysis\FindServiceArea\FindServiceArea.xaml.cs">
      <DependentUpon>FindServiceArea.xaml</DependentUpon>
    </Compile>
    <Compile Include="Samples\Search\FindAddress\FindAddress.xaml.cs">
      <DependentUpon>FindAddress.xaml</DependentUpon>
    </Compile>
    <Compile Include="Samples\Search\FindPlace\FindPlace.xaml.cs">
      <DependentUpon>FindPlace.xaml</DependentUpon>
    </Compile>
    <Compile Include="Samples\Security\IntegratedWindowsAuth\IntegratedWindowsAuth.xaml.cs">
      <DependentUpon>IntegratedWindowsAuth.xaml</DependentUpon>
    </Compile>
    <Compile Include="Samples\Security\IntegratedWindowsAuth\LoginWindow.xaml.cs">
      <DependentUpon>LoginWindow.xaml</DependentUpon>
    </Compile>
    <Compile Include="Samples\Security\OAuth\OAuth.xaml.cs">
      <DependentUpon>OAuth.xaml</DependentUpon>
    </Compile>
    <Compile Include="Samples\Security\TokenSecuredChallenge\TokenSecuredChallenge.xaml.cs">
      <DependentUpon>TokenSecuredChallenge.xaml</DependentUpon>
    </Compile>
    <Compile Include="Samples\Symbology\FeatureLayerExtrusion\FeatureLayerExtrusion.xaml.cs">
      <DependentUpon>FeatureLayerExtrusion.xaml</DependentUpon>
    </Compile>
    <Compile Include="Samples\Symbology\RenderPictureMarkers\RenderPictureMarkers.xaml.cs">
      <DependentUpon>RenderPictureMarkers.xaml</DependentUpon>
    </Compile>
    <Compile Include="Samples\Symbology\RenderSimpleMarkers\RenderSimpleMarkers.xaml.cs">
      <DependentUpon>RenderSimpleMarkers.xaml</DependentUpon>
    </Compile>
    <Compile Include="Samples\Symbology\RenderUniqueValues\RenderUniqueValues.xaml.cs">
      <DependentUpon>RenderUniqueValues.xaml</DependentUpon>
    </Compile>
    <Compile Include="Samples\Symbology\SimpleRenderers\SimpleRenderers.xaml.cs">
      <DependentUpon>SimpleRenderers.xaml</DependentUpon>
    </Compile>
    <Compile Include="Samples\Symbology\UseDistanceCompositeSym\UseDistanceCompositeSym.xaml.cs">
      <DependentUpon>UseDistanceCompositeSym.xaml</DependentUpon>
    </Compile>
    <Compile Include="ApiKeyPrompt.xaml.cs">
      <DependentUpon>ApiKeyPrompt.xaml</DependentUpon>
    </Compile>
  </ItemGroup>
  <ItemGroup>
    <!-- Sample XAML -->
<<<<<<< HEAD
    <Page Include="Samples\Symbology\RenderMultilayerSymbols\RenderMultilayerSymbols.xaml">
=======
    <Page Include="Samples\Symbology\SymbolStylesFromWebStyles\SymbolStylesFromWebStyles.xaml">
>>>>>>> 95a03165
      <Generator>MSBuild:Compile</Generator>
      <SubType>Designer</SubType>
    </Page>
    <Page Include="Samples\Data\ToggleBetweenFeatureRequestModes\ToggleBetweenFeatureRequestModes.xaml">
      <Generator>MSBuild:Compile</Generator>
      <SubType>Designer</SubType>
    </Page>
    <Page Include="Samples\UtilityNetwork\DisplayUtilityNetworkContainer\DisplayUtilityNetworkContainer.xaml">
      <Generator>MSBuild:Compile</Generator>
      <SubType>Designer</SubType>
    </Page>
    <Page Include="Samples\MapView\FilterByTimeExtent\FilterByTimeExtent.xaml">
      <Generator>MSBuild:Compile</Generator>
      <SubType>Designer</SubType>
    </Page>
    <Page Include="Samples\Map\DisplayOverviewMap\DisplayOverviewMap.xaml">
      <Generator>MSBuild:Compile</Generator>
      <SubType>Designer</SubType>
    </Page>
    <Page Include="Samples\Map\BrowseBuildingFloors\BrowseBuildingFloors.xaml">
      <Generator>MSBuild:Compile</Generator>
      <SubType>Designer</SubType>
    </Page>
    <Page Include="Samples\Location\LocationWithNMEA\LocationWithNMEA.xaml">
      <Generator>MSBuild:Compile</Generator>
      <SubType>Designer</SubType>
    </Page>
    <Page Include="Samples\Location\LocationDrivenGeotriggers\LocationDrivenGeotriggers.xaml">
      <Generator>MSBuild:Compile</Generator>
      <SubType>Designer</SubType>
    </Page>
    <Page Include="Samples\Layers\QueryCQLFilters\QueryCQLFilters.xaml">
      <Generator>MSBuild:Compile</Generator>
      <SubType>Designer</SubType>
    </Page>
    <Page Include="Samples\Layers\DisplayOACollection\DisplayOACollection.xaml">
      <Generator>MSBuild:Compile</Generator>
      <SubType>Designer</SubType>
    </Page>
    <Page Include="Samples\Layers\BrowseOAFeatureService\BrowseOAFeatureService.xaml">
      <Generator>MSBuild:Compile</Generator>
      <SubType>Designer</SubType>
    </Page>
    <Page Include="Samples\Data\EditBranchVersioning\EditBranchVersioning.xaml">
      <Generator>MSBuild:Compile</Generator>
      <SubType>Designer</SubType>
    </Page>
    <Page Include="Samples\Layers\ApplyMosaicRule\ApplyMosaicRule.xaml">
      <Generator>MSBuild:Compile</Generator>
      <SubType>Designer</SubType>
    </Page>
    <Page Include="Samples\Data\EditFeatureLinkedAnnotation\EditFeatureLinkedAnnotation.xaml">
      <Generator>MSBuild:Compile</Generator>
      <SubType>Designer</SubType>
    </Page>
    <Page Include="Samples\Layers\ShowPopup\ShowPopup.xaml">
      <Generator>MSBuild:Compile</Generator>
      <SubType>Designer</SubType>
    </Page>
    <Page Include="Samples\SceneView\AnimateImageOverlay\AnimateImageOverlay.xaml">
      <Generator>MSBuild:Compile</Generator>
      <SubType>Designer</SubType>
    </Page>
    <Page Include="Samples\Layers\IdentifyRasterCell\IdentifyRasterCell.xaml">
      <Generator>MSBuild:Compile</Generator>
      <SubType>Designer</SubType>
    </Page>
    <Page Include="Samples\UtilityNetwork\DisplayUtilityAssociations\DisplayUtilityAssociations.xaml">
      <Generator>MSBuild:Compile</Generator>
      <SubType>Designer</SubType>
    </Page>
    <Page Include="Samples\UtilityNetwork\PerformValveIsolationTrace\PerformValveIsolationTrace.xaml">
      <Generator>MSBuild:Compile</Generator>
      <SubType>Designer</SubType>
    </Page>
    <Page Include="Samples\UtilityNetwork\ConfigureSubnetworkTrace\ConfigureSubnetworkTrace.xaml">
      <Generator>MSBuild:Compile</Generator>
      <SubType>Designer</SubType>
    </Page>
    <Page Include="Samples\Layers\DisplaySubtypeFeatureLayer\DisplaySubtypeFeatureLayer.xaml">
      <Generator>MSBuild:Compile</Generator>
      <SubType>Designer</SubType>
    </Page>
    <Page Include="Samples\Layers\DisplayAnnotation\DisplayAnnotation.xaml">
      <Generator>MSBuild:Compile</Generator>
      <SubType>Designer</SubType>
    </Page>
    <Page Include="Samples\UtilityNetwork\TraceUtilityNetwork\TraceUtilityNetwork.xaml">
      <Generator>MSBuild:Compile</Generator>
      <SubType>Designer</SubType>
    </Page>
    <Page Include="Samples\NetworkAnalysis\NavigateRouteRerouting\NavigateRouteRerouting.xaml">
      <Generator>MSBuild:Compile</Generator>
      <SubType>Designer</SubType>
    </Page>
    <Page Include="Samples\Map\ApplyScheduledUpdates\ApplyScheduledUpdates.xaml">
      <Generator>MSBuild:Compile</Generator>
      <SubType>Designer</SubType>
    </Page>
    <Page Include="Samples\NetworkAnalysis\NavigateRoute\NavigateRoute.xaml">
      <Generator>MSBuild:Compile</Generator>
      <SubType>Designer</SubType>
    </Page>
    <Page Include="Samples\Layers\EditKmlGroundOverlay\EditKmlGroundOverlay.xaml">
      <Generator>MSBuild:Compile</Generator>
      <SubType>Designer</SubType>
    </Page>
    <Page Include="Samples\Symbology\CustomDictionaryStyle\CustomDictionaryStyle.xaml">
      <Generator>MSBuild:Compile</Generator>
      <SubType>Designer</SubType>
    </Page>
    <Page Include="Samples\Map\HonorMobileMapPackageExpiration\HonorMobileMapPackageExpiration.xaml">
      <Generator>MSBuild:Compile</Generator>
      <SubType>Designer</SubType>
    </Page>
    <Page Include="Samples\Layers\ControlAnnotationSublayerVisibility\ControlAnnotationSublayerVisibility.xaml">
      <Generator>MSBuild:Compile</Generator>
      <SubType>Designer</SubType>
    </Page>
    <Page Include="Samples\Layers\CreateAndSaveKmlFile\CreateAndSaveKmlFile.xaml">
      <Generator>MSBuild:Compile</Generator>
      <SubType>Designer</SubType>
    </Page>
    <Page Include="Samples\Layers\RasterColormapRenderer\RasterColormapRenderer.xaml">
      <Generator>MSBuild:Compile</Generator>
      <SubType>Designer</SubType>
    </Page>
    <Page Include="Samples\SceneView\ChooseCameraController\ChooseCameraController.xaml">
      <Generator>MSBuild:Compile</Generator>
      <SubType>Designer</SubType>
    </Page>
    <Page Include="Samples\Scene\GetElevationAtPoint\GetElevationAtPoint.xaml">
      <Generator>MSBuild:Compile</Generator>
      <SubType>Designer</SubType>
    </Page>
    <Page Include="Samples\Location\ShowLocationHistory\ShowLocationHistory.xaml">
      <Generator>MSBuild:Compile</Generator>
      <SubType>Designer</SubType>
    </Page>
    <Page Include="Samples\NetworkAnalysis\FindServiceAreasForMultipleFacilities\FindServiceAreasForMultipleFacilities.xaml">
      <Generator>MSBuild:Compile</Generator>
      <SubType>Designer</SubType>
    </Page>
    <Page Include="Samples\NetworkAnalysis\OfflineRouting\OfflineRouting.xaml">
      <Generator>MSBuild:Compile</Generator>
      <SubType>Designer</SubType>
    </Page>
    <Page Include="Samples\NetworkAnalysis\RouteAroundBarriers\RouteAroundBarriers.xaml">
      <Generator>MSBuild:Compile</Generator>
      <SubType>Designer</SubType>
    </Page>
    <Page Include="Samples\Security\CertificateAuthenticationWithPKI\CertificateAuthenticationWithPKI.xaml">
      <Generator>MSBuild:Compile</Generator>
      <SubType>Designer</SubType>
    </Page>
    <Page Include="Samples\Symbology\SymbolsFromMobileStyle\SymbolsFromMobileStyle.xaml">
      <Generator>MSBuild:Compile</Generator>
      <SubType>Designer</SubType>
    </Page>
    <Page Include="Samples\Map\DownloadPreplannedMap\DownloadPreplannedMap.xaml">
      <Generator>MSBuild:Compile</Generator>
      <SubType>Designer</SubType>
    </Page>
    <Page Include="Samples\Layers\GroupLayers\GroupLayers.xaml">
      <Generator>MSBuild:Compile</Generator>
      <SubType>Designer</SubType>
    </Page>
    <Page Include="Samples\Map\OfflineBasemapByReference\OfflineBasemapByReference.xaml">
      <Generator>MSBuild:Compile</Generator>
      <SubType>Designer</SubType>
    </Page>
    <Page Include="Samples\Layers\PlayKmlTours\PlayKmlTours.xaml">
      <Generator>MSBuild:Compile</Generator>
      <SubType>Designer</SubType>
    </Page>
    <Page Include="Samples\Scene\ViewContentBeneathSurface\ViewContentBeneathSurface.xaml">
      <Generator>MSBuild:Compile</Generator>
      <SubType>Designer</SubType>
    </Page>
    <Page Include="Samples\Layers\AddPointSceneLayer\AddPointSceneLayer.xaml">
      <Generator>MSBuild:Compile</Generator>
      <SubType>Designer</SubType>
    </Page>
    <Page Include="Samples\Map\GenerateOfflineMapWithOverrides\GenerateOfflineMapWithOverrides.xaml">
      <Generator>MSBuild:Compile</Generator>
      <SubType>Designer</SubType>
    </Page>
    <Page Include="Samples\Layers\WfsXmlQuery\WfsXmlQuery.xaml">
      <Generator>MSBuild:Compile</Generator>
      <SubType>Designer</SubType>
    </Page>
    <Page Include="Samples\Layers\DisplayWfs\DisplayWfs.xaml">
      <Generator>MSBuild:Compile</Generator>
      <SubType>Designer</SubType>
    </Page>
    <Page Include="Samples\Layers\BrowseWfsLayers\BrowseWfsLayers.xaml">
      <Generator>MSBuild:Compile</Generator>
      <SubType>Designer</SubType>
    </Page>
    <Page Include="Samples\Scene\OpenMobileScenePackage\OpenMobileScenePackage.xaml">
      <Generator>MSBuild:Compile</Generator>
      <SubType>Designer</SubType>
    </Page>
    <Page Include="Samples\Map\MapReferenceScale\MapReferenceScale.xaml">
      <Generator>MSBuild:Compile</Generator>
      <SubType>Designer</SubType>
    </Page>
    <Page Include="Samples\Scene\CreateTerrainSurfaceRaster\CreateTerrainSurfaceRaster.xaml">
      <Generator>MSBuild:Compile</Generator>
      <SubType>Designer</SubType>
    </Page>
    <Page Include="Samples\Scene\CreateTerrainSurfaceTilePackage\CreateTerrainSurfaceTilePackage.xaml">
      <Generator>MSBuild:Compile</Generator>
      <SubType>Designer</SubType>
    </Page>
    <Page Include="Samples\Data\ViewPointCloudDataOffline\ViewPointCloudDataOffline.xaml">
      <Generator>MSBuild:Compile</Generator>
      <SubType>Designer</SubType>
    </Page>
    <Page Include="Samples\Layers\AddAnIntegratedMeshLayer\AddAnIntegratedMeshLayer.xaml">
      <Generator>MSBuild:Compile</Generator>
      <SubType>Designer</SubType>
    </Page>
    <Page Include="Samples\GraphicsOverlay\DictionaryRendererGraphicsOverlay\DictionaryRendererGraphicsOverlay.xaml">
      <Generator>MSBuild:Compile</Generator>
      <SubType>Designer</SubType>
    </Page>
    <Page Include="Samples\Map\MobileMapSearchAndRoute\MobileMapSearchAndRoute.xaml">
      <Generator>MSBuild:Compile</Generator>
      <SubType>Designer</SubType>
    </Page>
    <Page Include="Samples\Search\OfflineGeocode\OfflineGeocode.xaml">
      <Generator>MSBuild:Compile</Generator>
      <SubType>Designer</SubType>
    </Page>
    <Page Include="Samples\Search\ReverseGeocode\ReverseGeocode.xaml">
      <Generator>MSBuild:Compile</Generator>
      <SubType>Designer</SubType>
    </Page>
    <Page Include="Samples\Data\EditFeatureAttachments\EditFeatureAttachments.xaml">
      <Generator>MSBuild:Compile</Generator>
      <SubType>Designer</SubType>
    </Page>
    <Page Include="Samples\Geometry\Project\Project.xaml">
      <Generator>MSBuild:Compile</Generator>
      <SubType>Designer</SubType>
    </Page>
    <Page Include="Samples\Layers\OpenStreetMapLayer\OpenStreetMapLayer.xaml">
      <Generator>MSBuild:Compile</Generator>
      <SubType>Designer</SubType>
    </Page>
    <Page Include="Samples\Map\ManageOperationalLayers\ManageOperationalLayers.xaml">
      <Generator>MSBuild:Compile</Generator>
      <SubType>Designer</SubType>
    </Page>
    <Page Include="Samples\Data\UpdateAttributes\UpdateAttributes.xaml">
      <Generator>MSBuild:Compile</Generator>
      <SubType>Designer</SubType>
    </Page>
    <Page Include="Samples\Data\UpdateGeometries\UpdateGeometries.xaml">
      <Generator>MSBuild:Compile</Generator>
      <SubType>Designer</SubType>
    </Page>
    <Page Include="Samples\Data\AddFeatures\AddFeatures.xaml">
      <Generator>MSBuild:Compile</Generator>
      <SubType>Designer</SubType>
    </Page>
    <Page Include="Samples\Data\DeleteFeatures\DeleteFeatures.xaml">
      <Generator>MSBuild:Compile</Generator>
      <SubType>Designer</SubType>
    </Page>
    <Page Include="Samples\Symbology\SceneSymbols\SceneSymbols.xaml">
      <Generator>MSBuild:Compile</Generator>
      <SubType>Designer</SubType>
    </Page>
    <Page Include="Samples\Scene\TerrainExaggeration\TerrainExaggeration.xaml">
      <Generator>MSBuild:Compile</Generator>
      <SubType>Designer</SubType>
    </Page>
    <Page Include="Samples\Scene\ChangeAtmosphereEffect\ChangeAtmosphereEffect.xaml">
      <Generator>MSBuild:Compile</Generator>
      <SubType>Designer</SubType>
    </Page>
    <Page Include="Samples\GraphicsOverlay\ScenePropertiesExpressions\ScenePropertiesExpressions.xaml">
      <Generator>MSBuild:Compile</Generator>
      <SubType>Designer</SubType>
    </Page>
    <Page Include="Samples\Geometry\SpatialOperations\SpatialOperations.xaml">
      <Generator>MSBuild:Compile</Generator>
      <SubType>Designer</SubType>
    </Page>
    <Page Include="Samples\MapView\IdentifyLayers\IdentifyLayers.xaml">
      <Generator>MSBuild:Compile</Generator>
      <SubType>Designer</SubType>
    </Page>
    <Page Include="Samples\Layers\ListKmlContents\ListKmlContents.xaml">
      <Generator>MSBuild:Compile</Generator>
      <SubType>Designer</SubType>
    </Page>
    <Page Include="Samples\Layers\IdentifyKmlFeatures\IdentifyKmlFeatures.xaml">
      <Generator>MSBuild:Compile</Generator>
      <SubType>Designer</SubType>
    </Page>
    <Page Include="Samples\Layers\DisplayKmlNetworkLinks\DisplayKmlNetworkLinks.xaml">
      <Generator>MSBuild:Compile</Generator>
      <SubType>Designer</SubType>
    </Page>
    <Page Include="Samples\Layers\DisplayKml\DisplayKml.xaml">
      <Generator>MSBuild:Compile</Generator>
      <SubType>Designer</SubType>
    </Page>
    <Page Include="Samples\Map\GenerateOfflineMap\GenerateOfflineMap.xaml">
      <Generator>MSBuild:Compile</Generator>
      <SubType>Designer</SubType>
    </Page>
    <Page Include="Samples\Scene\OpenScenePortalItem\OpenScenePortalItem.xaml">
      <Generator>MSBuild:Compile</Generator>
      <SubType>Designer</SubType>
    </Page>
    <Page Include="Samples\NetworkAnalysis\FindServiceArea\FindServiceArea.xaml">
      <SubType>Designer</SubType>
      <Generator>MSBuild:Compile</Generator>
    </Page>
    <Page Include="Samples\Analysis\DistanceMeasurement\DistanceMeasurement.xaml">
      <Generator>MSBuild:Compile</Generator>
      <SubType>Designer</SubType>
    </Page>
    <Page Include="Samples\Analysis\LineOfSightGeoElement\LineOfSightGeoElement.xaml">
      <Generator>MSBuild:Compile</Generator>
      <SubType>Designer</SubType>
    </Page>
    <Page Include="Samples\Analysis\LineOfSightLocation\LineOfSightLocation.xaml">
      <Generator>MSBuild:Compile</Generator>
      <SubType>Designer</SubType>
    </Page>
    <Page Include="Samples\Analysis\QueryFeatureCountAndExtent\QueryFeatureCountAndExtent.xaml">
      <Generator>MSBuild:Compile</Generator>
      <SubType>Designer</SubType>
    </Page>
    <Page Include="Samples\Analysis\ViewshedCamera\ViewshedCamera.xaml">
      <Generator>MSBuild:Compile</Generator>
      <SubType>Designer</SubType>
    </Page>
    <Page Include="Samples\Analysis\ViewshedGeoElement\ViewshedGeoElement.xaml">
      <Generator>MSBuild:Compile</Generator>
      <SubType>Designer</SubType>
    </Page>
    <Page Include="Samples\Analysis\ViewshedLocation\ViewshedLocation.xaml">
      <Generator>MSBuild:Compile</Generator>
      <SubType>Designer</SubType>
    </Page>
    <Page Include="Samples\Data\EditAndSyncFeatures\EditAndSyncFeatures.xaml">
      <Generator>MSBuild:Compile</Generator>
      <SubType>Designer</SubType>
    </Page>
    <Page Include="Samples\Data\FeatureLayerGeodatabase\FeatureLayerGeodatabase.xaml">
      <Generator>MSBuild:Compile</Generator>
      <SubType>Designer</SubType>
    </Page>
    <Page Include="Samples\Data\FeatureLayerGeoPackage\FeatureLayerGeoPackage.xaml">
      <Generator>MSBuild:Compile</Generator>
      <SubType>Designer</SubType>
    </Page>
    <Page Include="Samples\Data\FeatureLayerQuery\FeatureLayerQuery.xaml">
      <Generator>MSBuild:Compile</Generator>
      <SubType>Designer</SubType>
    </Page>
    <Page Include="Samples\Data\FeatureLayerShapefile\FeatureLayerShapefile.xaml">
      <Generator>MSBuild:Compile</Generator>
      <SubType>Designer</SubType>
    </Page>
    <Page Include="Samples\Data\GenerateGeodatabase\GenerateGeodatabase.xaml">
      <Generator>MSBuild:Compile</Generator>
      <SubType>Designer</SubType>
    </Page>
    <Page Include="Samples\Data\GeodatabaseTransactions\GeodatabaseTransactions.xaml">
      <Generator>MSBuild:Compile</Generator>
      <SubType>Designer</SubType>
    </Page>
    <Page Include="Samples\Data\ListRelatedFeatures\ListRelatedFeatures.xaml">
      <Generator>MSBuild:Compile</Generator>
      <SubType>Designer</SubType>
    </Page>
    <Page Include="Samples\Data\RasterLayerGeoPackage\RasterLayerGeoPackage.xaml">
      <Generator>MSBuild:Compile</Generator>
      <SubType>Designer</SubType>
    </Page>
    <Page Include="Samples\Data\ReadGeoPackage\ReadGeoPackage.xaml">
      <Generator>MSBuild:Compile</Generator>
      <SubType>Designer</SubType>
    </Page>
    <Page Include="Samples\Data\ReadShapefileMetadata\ReadShapefileMetadata.xaml">
      <Generator>MSBuild:Compile</Generator>
      <SubType>Designer</SubType>
    </Page>
    <Page Include="Samples\Data\StatisticalQuery\StatisticalQuery.xaml">
      <Generator>MSBuild:Compile</Generator>
      <SubType>Designer</SubType>
    </Page>
    <Page Include="Samples\Data\StatsQueryGroupAndSort\StatsQueryGroupAndSort.xaml">
      <Generator>MSBuild:Compile</Generator>
      <SubType>Designer</SubType>
    </Page>
    <Page Include="Samples\Data\SymbolizeShapefile\SymbolizeShapefile.xaml">
      <Generator>MSBuild:Compile</Generator>
      <SubType>Designer</SubType>
    </Page>
    <Page Include="Samples\Geometry\DensifyAndGeneralize\DensifyAndGeneralize.xaml">
      <Generator>MSBuild:Compile</Generator>
      <SubType>Designer</SubType>
    </Page>
    <Page Include="Samples\Geometry\BufferList\BufferList.xaml">
      <Generator>MSBuild:Compile</Generator>
      <SubType>Designer</SubType>
    </Page>
    <Page Include="Samples\Geometry\Buffer\Buffer.xaml">
      <Generator>MSBuild:Compile</Generator>
      <SubType>Designer</SubType>
    </Page>
    <Page Include="Samples\Geometry\ClipGeometry\ClipGeometry.xaml">
      <Generator>MSBuild:Compile</Generator>
      <SubType>Designer</SubType>
    </Page>
    <Page Include="Samples\Geometry\ConvexHullList\ConvexHullList.xaml">
      <Generator>MSBuild:Compile</Generator>
      <SubType>Designer</SubType>
    </Page>
    <Page Include="Samples\Geometry\ConvexHull\ConvexHull.xaml">
      <Generator>MSBuild:Compile</Generator>
      <SubType>Designer</SubType>
    </Page>
    <Page Include="Samples\Geometry\CutGeometry\CutGeometry.xaml">
      <Generator>MSBuild:Compile</Generator>
      <SubType>Designer</SubType>
    </Page>
    <Page Include="Samples\Geometry\GeodesicOperations\GeodesicOperations.xaml">
      <Generator>MSBuild:Compile</Generator>
      <SubType>Designer</SubType>
    </Page>
    <Page Include="Samples\Geometry\NearestVertex\NearestVertex.xaml">
      <Generator>MSBuild:Compile</Generator>
      <SubType>Designer</SubType>
    </Page>
    <Page Include="Samples\Geometry\CreateGeometries\CreateGeometries.xaml">
      <Generator>MSBuild:Compile</Generator>
      <SubType>Designer</SubType>
    </Page>
    <Page Include="Samples\Geometry\ListTransformations\ListTransformations.xaml">
      <Generator>MSBuild:Compile</Generator>
      <SubType>Designer</SubType>
    </Page>
    <Page Include="Samples\Geometry\ProjectWithSpecificTransformation\ProjectWithSpecificTransformation.xaml">
      <Generator>MSBuild:Compile</Generator>
      <SubType>Designer</SubType>
    </Page>
    <Page Include="Samples\Geometry\SpatialRelationships\SpatialRelationships.xaml">
      <Generator>MSBuild:Compile</Generator>
      <SubType>Designer</SubType>
    </Page>
    <Page Include="Samples\Geometry\FormatCoordinates\FormatCoordinates.xaml">
      <Generator>MSBuild:Compile</Generator>
      <SubType>Designer</SubType>
    </Page>
    <Page Include="Samples\Geoprocessing\AnalyzeHotspots\AnalyzeHotspots.xaml">
      <Generator>MSBuild:Compile</Generator>
      <SubType>Designer</SubType>
    </Page>
    <Page Include="Samples\Geoprocessing\AnalyzeViewshed\AnalyzeViewshed.xaml">
      <Generator>MSBuild:Compile</Generator>
      <SubType>Designer</SubType>
    </Page>
    <Page Include="Samples\Geoprocessing\ListGeodatabaseVersions\ListGeodatabaseVersions.xaml">
      <Generator>MSBuild:Compile</Generator>
      <SubType>Designer</SubType>
    </Page>
    <Page Include="Samples\GraphicsOverlay\AddGraphicsRenderer\AddGraphicsRenderer.xaml">
      <Generator>MSBuild:Compile</Generator>
      <SubType>Designer</SubType>
    </Page>
    <Page Include="Samples\GraphicsOverlay\AddGraphicsWithSymbols\AddGraphicsWithSymbols.xaml">
      <Generator>MSBuild:Compile</Generator>
      <SubType>Designer</SubType>
    </Page>
    <Page Include="Samples\GraphicsOverlay\Animate3DGraphic\Animate3DGraphic.xaml">
      <Generator>MSBuild:Compile</Generator>
      <SubType>Designer</SubType>
    </Page>
    <Page Include="Samples\GraphicsOverlay\IdentifyGraphics\IdentifyGraphics.xaml">
      <Generator>MSBuild:Compile</Generator>
      <SubType>Designer</SubType>
    </Page>
    <Page Include="Samples\GraphicsOverlay\SketchOnMap\SketchOnMap.xaml">
      <Generator>MSBuild:Compile</Generator>
      <SubType>Designer</SubType>
    </Page>
    <Page Include="Samples\GraphicsOverlay\SurfacePlacements\SurfacePlacements.xaml">
      <Generator>MSBuild:Compile</Generator>
      <SubType>Designer</SubType>
    </Page>
    <Page Include="Samples\Hydrography\AddEncExchangeSet\AddEncExchangeSet.xaml">
      <Generator>MSBuild:Compile</Generator>
      <SubType>Designer</SubType>
    </Page>
    <Page Include="Samples\Hydrography\ChangeEncDisplaySettings\ChangeEncDisplaySettings.xaml">
      <Generator>MSBuild:Compile</Generator>
      <SubType>Designer</SubType>
    </Page>
    <Page Include="Samples\Hydrography\SelectEncFeatures\SelectEncFeatures.xaml">
      <Generator>MSBuild:Compile</Generator>
      <SubType>Designer</SubType>
    </Page>
    <Page Include="Samples\Layers\ArcGISMapImageLayerUrl\ArcGISMapImageLayerUrl.xaml">
      <Generator>MSBuild:Compile</Generator>
      <SubType>Designer</SubType>
    </Page>
    <Page Include="Samples\Layers\ArcGISTiledLayerUrl\ArcGISTiledLayerUrl.xaml">
      <Generator>MSBuild:Compile</Generator>
      <SubType>Designer</SubType>
    </Page>
    <Page Include="Samples\Layers\ArcGISVectorTiledLayerUrl\ArcGISVectorTiledLayerUrl.xaml">
      <Generator>MSBuild:Compile</Generator>
      <SubType>Designer</SubType>
    </Page>
    <Page Include="Samples\Layers\ChangeBlendRenderer\ChangeBlendRenderer.xaml">
      <Generator>MSBuild:Compile</Generator>
      <SubType>Designer</SubType>
    </Page>
    <Page Include="Samples\Layers\ChangeFeatureLayerRenderer\ChangeFeatureLayerRenderer.xaml">
      <Generator>MSBuild:Compile</Generator>
      <SubType>Designer</SubType>
    </Page>
    <Page Include="Samples\Layers\ChangeStretchRenderer\ChangeStretchRenderer.xaml">
      <Generator>MSBuild:Compile</Generator>
      <SubType>Designer</SubType>
    </Page>
    <Page Include="Samples\Layers\ChangeSublayerRenderer\ChangeSublayerRenderer.xaml">
      <Generator>MSBuild:Compile</Generator>
      <SubType>Designer</SubType>
    </Page>
    <Page Include="Samples\Layers\ChangeSublayerVisibility\ChangeSublayerVisibility.xaml">
      <Generator>MSBuild:Compile</Generator>
      <SubType>Designer</SubType>
    </Page>
    <Page Include="Samples\Layers\CreateFeatureCollectionLayer\CreateFeatureCollectionLayer.xaml">
      <Generator>MSBuild:Compile</Generator>
      <SubType>Designer</SubType>
    </Page>
    <Page Include="Samples\Layers\DisplayScene\DisplayScene.xaml">
      <Generator>MSBuild:Compile</Generator>
      <SubType>Designer</SubType>
    </Page>
    <Page Include="Samples\Layers\ExportTiles\ExportTiles.xaml">
      <Generator>MSBuild:Compile</Generator>
      <SubType>Designer</SubType>
    </Page>
    <Page Include="Samples\Layers\FeatureCollectionLayerFromPortal\FeatureCollectionLayerFromPortal.xaml">
      <Generator>MSBuild:Compile</Generator>
      <SubType>Designer</SubType>
    </Page>
    <Page Include="Samples\Layers\FeatureCollectionLayerFromQuery\FeatureCollectionLayerFromQuery.xaml">
      <Generator>MSBuild:Compile</Generator>
      <SubType>Designer</SubType>
    </Page>
    <Page Include="Samples\Layers\FeatureLayerDefinitionExpression\FeatureLayerDefinitionExpression.xaml">
      <Generator>MSBuild:Compile</Generator>
      <SubType>Designer</SubType>
    </Page>
    <Page Include="Samples\Layers\FeatureLayerDictionaryRenderer\FeatureLayerDictionaryRenderer.xaml">
      <Generator>MSBuild:Compile</Generator>
      <SubType>Designer</SubType>
    </Page>
    <Page Include="Samples\Layers\FeatureLayerRenderingModeMap\FeatureLayerRenderingModeMap.xaml">
      <Generator>MSBuild:Compile</Generator>
      <SubType>Designer</SubType>
    </Page>
    <Page Include="Samples\Layers\FeatureLayerRenderingModeScene\FeatureLayerRenderingModeScene.xaml">
      <Generator>MSBuild:Compile</Generator>
      <SubType>Designer</SubType>
    </Page>
    <Page Include="Samples\Layers\FeatureLayerSelection\FeatureLayerSelection.xaml">
      <Generator>MSBuild:Compile</Generator>
      <SubType>Designer</SubType>
    </Page>
    <Page Include="Samples\Layers\FeatureLayerUrl\FeatureLayerUrl.xaml">
      <Generator>MSBuild:Compile</Generator>
      <SubType>Designer</SubType>
    </Page>
    <Page Include="Samples\Layers\MapImageLayerTables\MapImageLayerTables.xaml">
      <Generator>MSBuild:Compile</Generator>
      <SubType>Designer</SubType>
    </Page>
    <Page Include="Samples\Layers\MapImageSublayerQuery\MapImageSublayerQuery.xaml">
      <Generator>MSBuild:Compile</Generator>
      <SubType>Designer</SubType>
    </Page>
    <Page Include="Samples\Layers\RasterHillshade\RasterHillshade.xaml">
      <Generator>MSBuild:Compile</Generator>
      <SubType>Designer</SubType>
    </Page>
    <Page Include="Samples\Layers\RasterLayerFile\RasterLayerFile.xaml">
      <Generator>MSBuild:Compile</Generator>
      <SubType>Designer</SubType>
    </Page>
    <Page Include="Samples\Layers\RasterLayerImageServiceRaster\RasterLayerImageServiceRaster.xaml">
      <Generator>MSBuild:Compile</Generator>
      <SubType>Designer</SubType>
    </Page>
    <Page Include="Samples\Layers\RasterLayerRasterFunction\RasterLayerRasterFunction.xaml">
      <Generator>MSBuild:Compile</Generator>
      <SubType>Designer</SubType>
    </Page>
    <Page Include="Samples\Layers\RasterRenderingRule\RasterRenderingRule.xaml">
      <Generator>MSBuild:Compile</Generator>
      <SubType>Designer</SubType>
    </Page>
    <Page Include="Samples\Layers\RasterRgbRenderer\RasterRgbRenderer.xaml">
      <Generator>MSBuild:Compile</Generator>
      <SubType>Designer</SubType>
    </Page>
    <Page Include="Samples\Layers\SceneLayerSelection\SceneLayerSelection.xaml">
      <Generator>MSBuild:Compile</Generator>
      <SubType>Designer</SubType>
    </Page>
    <Page Include="Samples\Layers\SceneLayerUrl\SceneLayerUrl.xaml">
      <Generator>MSBuild:Compile</Generator>
      <SubType>Designer</SubType>
    </Page>
    <Page Include="Samples\Layers\StyleWmsLayer\StyleWmsLayer.xaml">
      <Generator>MSBuild:Compile</Generator>
      <SubType>Designer</SubType>
    </Page>
    <Page Include="Samples\Layers\ShowLabelsOnLayer\ShowLabelsOnLayer.xaml">
      <Generator>MSBuild:Compile</Generator>
      <SubType>Designer</SubType>
    </Page>
    <Page Include="Samples\Layers\TimeBasedQuery\TimeBasedQuery.xaml">
      <Generator>MSBuild:Compile</Generator>
      <SubType>Designer</SubType>
    </Page>
    <Page Include="Samples\Layers\LoadWebTiledLayer\LoadWebTiledLayer.xaml">
      <Generator>MSBuild:Compile</Generator>
      <SubType>Designer</SubType>
    </Page>
    <Page Include="Samples\Layers\WmsIdentify\WmsIdentify.xaml">
      <Generator>MSBuild:Compile</Generator>
      <SubType>Designer</SubType>
    </Page>
    <Page Include="Samples\Layers\WMSLayerUrl\WmsLayerUrl.xaml">
      <Generator>MSBuild:Compile</Generator>
      <SubType>Designer</SubType>
    </Page>
    <Page Include="Samples\Layers\WmsServiceCatalog\WmsServiceCatalog.xaml">
      <Generator>MSBuild:Compile</Generator>
      <SubType>Designer</SubType>
    </Page>
    <Page Include="Samples\Layers\WMTSLayer\WMTSLayer.xaml">
      <Generator>MSBuild:Compile</Generator>
      <SubType>Designer</SubType>
    </Page>
    <Page Include="Samples\LocalServer\LocalServerFeatureLayer\LocalServerFeatureLayer.xaml">
      <Generator>MSBuild:Compile</Generator>
      <SubType>Designer</SubType>
    </Page>
    <Page Include="Samples\LocalServer\LocalServerGeoprocessing\LocalServerGeoprocessing.xaml">
      <Generator>MSBuild:Compile</Generator>
      <SubType>Designer</SubType>
    </Page>
    <Page Include="Samples\LocalServer\LocalServerMapImageLayer\LocalServerMapImageLayer.xaml">
      <Generator>MSBuild:Compile</Generator>
      <SubType>Designer</SubType>
    </Page>
    <Page Include="Samples\LocalServer\LocalServerServices\LocalServerServices.xaml">
      <Generator>MSBuild:Compile</Generator>
      <SubType>Designer</SubType>
    </Page>
    <Page Include="Samples\Location\DisplayDeviceLocation\DisplayDeviceLocation.xaml">
      <Generator>MSBuild:Compile</Generator>
      <SubType>Designer</SubType>
    </Page>
    <Page Include="Samples\MapView\DisplayGrid\DisplayGrid.xaml">
      <Generator>MSBuild:Compile</Generator>
      <SubType>Designer</SubType>
    </Page>
    <Page Include="Samples\MapView\ChangeTimeExtent\ChangeTimeExtent.xaml">
      <Generator>MSBuild:Compile</Generator>
      <SubType>Designer</SubType>
    </Page>
    <Page Include="Samples\MapView\ChangeViewpoint\ChangeViewpoint.xaml">
      <Generator>MSBuild:Compile</Generator>
      <SubType>Designer</SubType>
    </Page>
    <Page Include="Samples\MapView\DisplayDrawingStatus\DisplayDrawingStatus.xaml">
      <Generator>MSBuild:Compile</Generator>
      <SubType>Designer</SubType>
    </Page>
    <Page Include="Samples\MapView\DisplayLayerViewState\DisplayLayerViewState.xaml">
      <Generator>MSBuild:Compile</Generator>
      <SubType>Designer</SubType>
    </Page>
    <Page Include="Samples\MapView\FeatureLayerTimeOffset\FeatureLayerTimeOffset.xaml">
      <Generator>MSBuild:Compile</Generator>
      <SubType>Designer</SubType>
    </Page>
    <Page Include="Samples\SceneView\GeoViewSync\GeoViewSync.xaml">
      <Generator>MSBuild:Compile</Generator>
      <SubType>Designer</SubType>
    </Page>
    <Page Include="Samples\MapView\MapRotation\MapRotation.xaml">
      <Generator>MSBuild:Compile</Generator>
      <SubType>Designer</SubType>
    </Page>
    <Page Include="Samples\MapView\ShowCallout\ShowCallout.xaml">
      <Generator>MSBuild:Compile</Generator>
      <SubType>Designer</SubType>
    </Page>
    <Page Include="Samples\MapView\ShowMagnifier\ShowMagnifier.xaml">
      <Generator>MSBuild:Compile</Generator>
      <SubType>Designer</SubType>
    </Page>
    <Page Include="Samples\MapView\TakeScreenshot\TakeScreenshot.xaml">
      <Generator>MSBuild:Compile</Generator>
      <SubType>Designer</SubType>
    </Page>
    <Page Include="Samples\Map\AccessLoadStatus\AccessLoadStatus.xaml">
      <Generator>MSBuild:Compile</Generator>
      <SubType>Designer</SubType>
    </Page>
    <Page Include="Samples\Map\AuthorMap\AuthorMap.xaml">
      <Generator>MSBuild:Compile</Generator>
      <SubType>Designer</SubType>
    </Page>
    <Page Include="Samples\Map\ChangeBasemap\ChangeBasemap.xaml">
      <Generator>MSBuild:Compile</Generator>
      <SubType>Designer</SubType>
    </Page>
    <Page Include="Samples\Map\DisplayMap\DisplayMap.xaml">
      <Generator>MSBuild:Compile</Generator>
      <SubType>Designer</SubType>
    </Page>
    <Page Include="Samples\Map\ManageBookmarks\ManageBookmarks.xaml">
      <Generator>MSBuild:Compile</Generator>
      <SubType>Designer</SubType>
    </Page>
    <Page Include="Samples\Map\OpenMapURL\OpenMapURL.xaml">
      <Generator>MSBuild:Compile</Generator>
      <SubType>Designer</SubType>
    </Page>
    <Page Include="Samples\Map\OpenMobileMap\OpenMobileMap.xaml">
      <Generator>MSBuild:Compile</Generator>
      <SubType>Designer</SubType>
    </Page>
    <Page Include="Samples\Map\SearchPortalMaps\SearchPortalMaps.xaml">
      <Generator>MSBuild:Compile</Generator>
      <SubType>Designer</SubType>
    </Page>
    <Page Include="Samples\Map\SetInitialMapArea\SetInitialMapArea.xaml">
      <Generator>MSBuild:Compile</Generator>
      <SubType>Designer</SubType>
    </Page>
    <Page Include="Samples\Map\SetInitialMapLocation\SetInitialMapLocation.xaml">
      <Generator>MSBuild:Compile</Generator>
      <SubType>Designer</SubType>
    </Page>
    <Page Include="Samples\Map\SetMapSpatialReference\SetMapSpatialReference.xaml">
      <Generator>MSBuild:Compile</Generator>
      <SubType>Designer</SubType>
    </Page>
    <Page Include="Samples\Map\SetMinMaxScale\SetMinMaxScale.xaml">
      <Generator>MSBuild:Compile</Generator>
      <SubType>Designer</SubType>
    </Page>
    <Page Include="Samples\NetworkAnalysis\ClosestFacilityStatic\ClosestFacilityStatic.xaml">
      <Generator>MSBuild:Compile</Generator>
      <SubType>Designer</SubType>
    </Page>
    <Page Include="Samples\NetworkAnalysis\ClosestFacility\ClosestFacility.xaml">
      <Generator>MSBuild:Compile</Generator>
      <SubType>Designer</SubType>
    </Page>
    <Page Include="Samples\NetworkAnalysis\FindRoute\FindRoute.xaml">
      <Generator>MSBuild:Compile</Generator>
      <SubType>Designer</SubType>
    </Page>
    <Page Include="Samples\Search\FindAddress\FindAddress.xaml">
      <Generator>MSBuild:Compile</Generator>
      <SubType>Designer</SubType>
    </Page>
    <Page Include="Samples\Search\FindPlace\FindPlace.xaml">
      <Generator>MSBuild:Compile</Generator>
      <SubType>Designer</SubType>
    </Page>
    <Page Include="Samples\Security\IntegratedWindowsAuth\IntegratedWindowsAuth.xaml">
      <Generator>MSBuild:Compile</Generator>
      <SubType>Designer</SubType>
    </Page>
    <Page Include="Samples\Security\IntegratedWindowsAuth\LoginWindow.xaml">
      <Generator>MSBuild:Compile</Generator>
      <SubType>Designer</SubType>
    </Page>
    <Page Include="Samples\Security\OAuth\OAuth.xaml">
      <Generator>MSBuild:Compile</Generator>
      <SubType>Designer</SubType>
    </Page>
    <Page Include="Samples\Security\TokenSecuredChallenge\TokenSecuredChallenge.xaml">
      <Generator>MSBuild:Compile</Generator>
      <SubType>Designer</SubType>
    </Page>
    <Page Include="Samples\Symbology\FeatureLayerExtrusion\FeatureLayerExtrusion.xaml">
      <Generator>MSBuild:Compile</Generator>
      <SubType>Designer</SubType>
    </Page>
    <Page Include="Samples\Symbology\RenderPictureMarkers\RenderPictureMarkers.xaml">
      <Generator>MSBuild:Compile</Generator>
      <SubType>Designer</SubType>
    </Page>
    <Page Include="Samples\Symbology\RenderSimpleMarkers\RenderSimpleMarkers.xaml">
      <Generator>MSBuild:Compile</Generator>
      <SubType>Designer</SubType>
    </Page>
    <Page Include="Samples\Symbology\RenderUniqueValues\RenderUniqueValues.xaml">
      <Generator>MSBuild:Compile</Generator>
      <SubType>Designer</SubType>
    </Page>
    <Page Include="Samples\Symbology\SimpleRenderers\SimpleRenderers.xaml">
      <Generator>MSBuild:Compile</Generator>
      <SubType>Designer</SubType>
    </Page>
    <Page Include="Samples\Symbology\UseDistanceCompositeSym\UseDistanceCompositeSym.xaml">
      <Generator>MSBuild:Compile</Generator>
      <SubType>Designer</SubType>
    </Page>
    <Page Include="SettingsWindow.xaml">
      <SubType>Designer</SubType>
      <Generator>MSBuild:Compile</Generator>
    </Page>
    <Page Include="WaitPage.xaml">
      <SubType>Designer</SubType>
      <Generator>MSBuild:Compile</Generator>
    </Page>
    <Page Include="ApiKeyPrompt.xaml">
      <SubType>Designer</SubType>
      <Generator>MSBuild:Compile</Generator>
    </Page>
  </ItemGroup>
  <ItemGroup>
    <!-- Screenshots -->
<<<<<<< HEAD
    <Content Include="Samples\Symbology\RenderMultilayerSymbols\RenderMultilayerSymbols.jpg">
=======
    <Content Include="Samples\Symbology\SymbolStylesFromWebStyles\SymbolStylesFromWebStyles.jpg">
>>>>>>> 95a03165
      <CopyToOutputDirectory>PreserveNewest</CopyToOutputDirectory>
    </Content>
    <Content Include="Samples\Data\ToggleBetweenFeatureRequestModes\ToggleBetweenFeatureRequestModes.jpg">
      <CopyToOutputDirectory>PreserveNewest</CopyToOutputDirectory>
    </Content>
    <Content Include="Samples\UtilityNetwork\DisplayUtilityNetworkContainer\DisplayUtilityNetworkContainer.jpg">
      <CopyToOutputDirectory>PreserveNewest</CopyToOutputDirectory>
    </Content>
    <Content Include="Samples\MapView\FilterByTimeExtent\FilterByTimeExtent.jpg">
      <CopyToOutputDirectory>PreserveNewest</CopyToOutputDirectory>
    </Content>
    <Content Include="Samples\Map\DisplayOverviewMap\DisplayOverviewMap.jpg">
      <CopyToOutputDirectory>PreserveNewest</CopyToOutputDirectory>
    </Content>
    <Content Include="Samples\Map\BrowseBuildingFloors\BrowseBuildingFloors.jpg">
      <CopyToOutputDirectory>PreserveNewest</CopyToOutputDirectory>
    </Content>
    <Content Include="Samples\Location\LocationWithNMEA\LocationWithNMEA.jpg">
      <CopyToOutputDirectory>PreserveNewest</CopyToOutputDirectory>
    </Content>
    <Content Include="Samples\Location\LocationDrivenGeotriggers\LocationDrivenGeotriggers.jpg">
      <CopyToOutputDirectory>PreserveNewest</CopyToOutputDirectory>
    </Content>
    <Content Include="Samples\Layers\QueryCQLFilters\QueryCQLFilters.jpg">
      <CopyToOutputDirectory>PreserveNewest</CopyToOutputDirectory>
    </Content>
    <Content Include="Samples\Layers\DisplayOACollection\DisplayOACollection.jpg">
      <CopyToOutputDirectory>PreserveNewest</CopyToOutputDirectory>
    </Content>
    <Content Include="Samples\Layers\BrowseOAFeatureService\BrowseOAFeatureService.jpg">
      <CopyToOutputDirectory>PreserveNewest</CopyToOutputDirectory>
    </Content>
    <Content Include="Samples\Data\EditBranchVersioning\EditBranchVersioning.jpg">
      <CopyToOutputDirectory>PreserveNewest</CopyToOutputDirectory>
    </Content>
    <Content Include="Samples\Layers\ApplyMosaicRule\ApplyMosaicRule.jpg">
      <CopyToOutputDirectory>PreserveNewest</CopyToOutputDirectory>
    </Content>
    <Content Include="Samples\Data\EditFeatureLinkedAnnotation\EditFeatureLinkedAnnotation.jpg">
      <CopyToOutputDirectory>PreserveNewest</CopyToOutputDirectory>
    </Content>
    <Content Include="Samples\Layers\ShowPopup\ShowPopup.jpg">
      <CopyToOutputDirectory>PreserveNewest</CopyToOutputDirectory>
    </Content>
    <Content Include="Samples\SceneView\AnimateImageOverlay\AnimateImageOverlay.jpg">
      <CopyToOutputDirectory>PreserveNewest</CopyToOutputDirectory>
    </Content>
    <Content Include="Samples\Layers\IdentifyRasterCell\IdentifyRasterCell.jpg">
      <CopyToOutputDirectory>PreserveNewest</CopyToOutputDirectory>
    </Content>
    <Content Include="Samples\UtilityNetwork\DisplayUtilityAssociations\DisplayUtilityAssociations.jpg">
      <CopyToOutputDirectory>PreserveNewest</CopyToOutputDirectory>
    </Content>
    <Content Include="Samples\UtilityNetwork\PerformValveIsolationTrace\PerformValveIsolationTrace.jpg">
      <CopyToOutputDirectory>PreserveNewest</CopyToOutputDirectory>
    </Content>
    <Content Include="Samples\UtilityNetwork\ConfigureSubnetworkTrace\ConfigureSubnetworkTrace.jpg">
      <CopyToOutputDirectory>PreserveNewest</CopyToOutputDirectory>
    </Content>
    <Content Include="Samples\Layers\DisplaySubtypeFeatureLayer\DisplaySubtypeFeatureLayer.jpg">
      <CopyToOutputDirectory>PreserveNewest</CopyToOutputDirectory>
    </Content>
    <Content Include="Samples\Layers\DisplayAnnotation\DisplayAnnotation.jpg">
      <CopyToOutputDirectory>PreserveNewest</CopyToOutputDirectory>
    </Content>
    <Content Include="Samples\UtilityNetwork\TraceUtilityNetwork\TraceUtilityNetwork.jpg">
      <CopyToOutputDirectory>PreserveNewest</CopyToOutputDirectory>
    </Content>
    <Content Include="Samples\NetworkAnalysis\NavigateRouteRerouting\NavigateRouteRerouting.jpg">
      <CopyToOutputDirectory>PreserveNewest</CopyToOutputDirectory>
    </Content>
    <Content Include="Samples\Map\ApplyScheduledUpdates\ApplyScheduledUpdates.jpg">
      <CopyToOutputDirectory>PreserveNewest</CopyToOutputDirectory>
    </Content>
    <Content Include="Samples\NetworkAnalysis\NavigateRoute\NavigateRoute.jpg">
      <CopyToOutputDirectory>PreserveNewest</CopyToOutputDirectory>
    </Content>
    <Content Include="Samples\Layers\EditKmlGroundOverlay\EditKmlGroundOverlay.jpg">
      <CopyToOutputDirectory>PreserveNewest</CopyToOutputDirectory>
    </Content>
    <Content Include="Samples\Symbology\CustomDictionaryStyle\CustomDictionaryStyle.jpg">
      <CopyToOutputDirectory>PreserveNewest</CopyToOutputDirectory>
    </Content>
    <Content Include="Samples\Map\HonorMobileMapPackageExpiration\HonorMobileMapPackageExpiration.jpg">
      <CopyToOutputDirectory>PreserveNewest</CopyToOutputDirectory>
    </Content>
    <Content Include="Samples\Layers\ControlAnnotationSublayerVisibility\ControlAnnotationSublayerVisibility.jpg">
      <CopyToOutputDirectory>PreserveNewest</CopyToOutputDirectory>
    </Content>
    <Content Include="Samples\Layers\CreateAndSaveKmlFile\CreateAndSaveKmlFile.jpg">
      <CopyToOutputDirectory>PreserveNewest</CopyToOutputDirectory>
    </Content>
    <Content Include="Samples\Layers\RasterColormapRenderer\RasterColormapRenderer.jpg">
      <CopyToOutputDirectory>PreserveNewest</CopyToOutputDirectory>
    </Content>
    <Content Include="Samples\SceneView\ChooseCameraController\ChooseCameraController.jpg">
      <CopyToOutputDirectory>PreserveNewest</CopyToOutputDirectory>
    </Content>
    <Content Include="Samples\Scene\GetElevationAtPoint\GetElevationAtPoint.jpg">
      <CopyToOutputDirectory>PreserveNewest</CopyToOutputDirectory>
    </Content>
    <Content Include="Samples\Location\ShowLocationHistory\ShowLocationHistory.jpg">
      <CopyToOutputDirectory>PreserveNewest</CopyToOutputDirectory>
    </Content>
    <Content Include="Samples\NetworkAnalysis\FindServiceAreasForMultipleFacilities\FindServiceAreasForMultipleFacilities.jpg">
      <CopyToOutputDirectory>PreserveNewest</CopyToOutputDirectory>
    </Content>
    <Content Include="Samples\NetworkAnalysis\OfflineRouting\OfflineRouting.jpg">
      <CopyToOutputDirectory>PreserveNewest</CopyToOutputDirectory>
    </Content>
    <Content Include="Samples\NetworkAnalysis\RouteAroundBarriers\RouteAroundBarriers.jpg">
      <CopyToOutputDirectory>PreserveNewest</CopyToOutputDirectory>
    </Content>
    <Content Include="Samples\Security\CertificateAuthenticationWithPKI\CertificateAuthenticationWithPKI.jpg">
      <CopyToOutputDirectory>PreserveNewest</CopyToOutputDirectory>
    </Content>
    <Content Include="Samples\Symbology\SymbolsFromMobileStyle\SymbolsFromMobileStyle.jpg">
      <CopyToOutputDirectory>PreserveNewest</CopyToOutputDirectory>
    </Content>
    <Content Include="Samples\Map\DownloadPreplannedMap\DownloadPreplannedMap.jpg">
      <CopyToOutputDirectory>PreserveNewest</CopyToOutputDirectory>
    </Content>
    <Content Include="Samples\Layers\GroupLayers\GroupLayers.jpg">
      <CopyToOutputDirectory>PreserveNewest</CopyToOutputDirectory>
    </Content>
    <Content Include="Samples\Map\OfflineBasemapByReference\OfflineBasemapByReference.jpg">
      <CopyToOutputDirectory>PreserveNewest</CopyToOutputDirectory>
    </Content>
    <Content Include="Samples\Layers\PlayKmlTours\PlayKmlTours.jpg">
      <CopyToOutputDirectory>PreserveNewest</CopyToOutputDirectory>
    </Content>
    <Content Include="Samples\Scene\ViewContentBeneathSurface\ViewContentBeneathSurface.jpg">
      <CopyToOutputDirectory>PreserveNewest</CopyToOutputDirectory>
    </Content>
    <Content Include="Samples\Layers\AddPointSceneLayer\AddPointSceneLayer.jpg">
      <CopyToOutputDirectory>PreserveNewest</CopyToOutputDirectory>
    </Content>
    <Content Include="Samples\Map\GenerateOfflineMapWithOverrides\GenerateOfflineMapWithOverrides.jpg">
      <CopyToOutputDirectory>PreserveNewest</CopyToOutputDirectory>
    </Content>
    <Content Include="Samples\Layers\WfsXmlQuery\WfsXmlQuery.jpg">
      <CopyToOutputDirectory>PreserveNewest</CopyToOutputDirectory>
    </Content>
    <Content Include="Samples\Layers\DisplayWfs\DisplayWfs.jpg">
      <CopyToOutputDirectory>PreserveNewest</CopyToOutputDirectory>
    </Content>
    <Content Include="Samples\Layers\BrowseWfsLayers\BrowseWfsLayers.jpg">
      <CopyToOutputDirectory>PreserveNewest</CopyToOutputDirectory>
    </Content>
    <Content Include="Samples\Scene\OpenMobileScenePackage\OpenMobileScenePackage.jpg">
      <CopyToOutputDirectory>PreserveNewest</CopyToOutputDirectory>
    </Content>
    <Content Include="Samples\Map\MapReferenceScale\MapReferenceScale.jpg">
      <CopyToOutputDirectory>PreserveNewest</CopyToOutputDirectory>
    </Content>
    <Content Include="Samples\Scene\CreateTerrainSurfaceRaster\CreateTerrainSurfaceRaster.jpg">
      <CopyToOutputDirectory>PreserveNewest</CopyToOutputDirectory>
    </Content>
    <Content Include="Samples\Scene\CreateTerrainSurfaceTilePackage\CreateTerrainSurfaceTilePackage.jpg">
      <CopyToOutputDirectory>PreserveNewest</CopyToOutputDirectory>
    </Content>
    <Content Include="Samples\Data\ViewPointCloudDataOffline\ViewPointCloudDataOffline.jpg">
      <CopyToOutputDirectory>PreserveNewest</CopyToOutputDirectory>
    </Content>
    <Content Include="Samples\Layers\AddAnIntegratedMeshLayer\AddAnIntegratedMeshLayer.jpg">
      <CopyToOutputDirectory>PreserveNewest</CopyToOutputDirectory>
    </Content>
    <Content Include="Samples\GraphicsOverlay\DictionaryRendererGraphicsOverlay\DictionaryRendererGraphicsOverlay.jpg">
      <CopyToOutputDirectory>PreserveNewest</CopyToOutputDirectory>
    </Content>
    <Resource Include="Resources\routingSymbol.png" />
    <Resource Include="Resources\files-48.png" />
    <Content Include="Samples\Map\MobileMapSearchAndRoute\MobileMapSearchAndRoute.jpg">
      <CopyToOutputDirectory>PreserveNewest</CopyToOutputDirectory>
    </Content>
    <Content Include="Samples\Search\OfflineGeocode\OfflineGeocode.jpg">
      <CopyToOutputDirectory>PreserveNewest</CopyToOutputDirectory>
    </Content>
    <Content Include="Samples\Search\ReverseGeocode\ReverseGeocode.jpg">
      <CopyToOutputDirectory>PreserveNewest</CopyToOutputDirectory>
    </Content>
    <Content Include="Samples\Data\EditFeatureAttachments\EditFeatureAttachments.jpg">
      <CopyToOutputDirectory>PreserveNewest</CopyToOutputDirectory>
    </Content>
    <Content Include="Samples\Geometry\Project\Project.jpg">
      <CopyToOutputDirectory>PreserveNewest</CopyToOutputDirectory>
    </Content>
    <Content Include="Samples\Layers\OpenStreetMapLayer\OpenStreetMapLayer.jpg">
      <CopyToOutputDirectory>PreserveNewest</CopyToOutputDirectory>
    </Content>
    <Content Include="Samples\Map\ManageOperationalLayers\ManageOperationalLayers.jpg">
      <CopyToOutputDirectory>PreserveNewest</CopyToOutputDirectory>
    </Content>
    <Content Include="Samples\Data\UpdateAttributes\UpdateAttributes.jpg">
      <CopyToOutputDirectory>PreserveNewest</CopyToOutputDirectory>
    </Content>
    <Content Include="Samples\Data\UpdateGeometries\UpdateGeometries.jpg">
      <CopyToOutputDirectory>PreserveNewest</CopyToOutputDirectory>
    </Content>
    <Content Include="Samples\Data\AddFeatures\AddFeatures.jpg">
      <CopyToOutputDirectory>PreserveNewest</CopyToOutputDirectory>
    </Content>
    <Content Include="Samples\Data\DeleteFeatures\DeleteFeatures.jpg">
      <CopyToOutputDirectory>PreserveNewest</CopyToOutputDirectory>
    </Content>
    <Content Include="Samples\Symbology\SceneSymbols\SceneSymbols.jpg">
      <CopyToOutputDirectory>PreserveNewest</CopyToOutputDirectory>
    </Content>
    <Content Include="Samples\Scene\TerrainExaggeration\TerrainExaggeration.jpg">
      <CopyToOutputDirectory>PreserveNewest</CopyToOutputDirectory>
    </Content>
    <Content Include="Samples\Scene\ChangeAtmosphereEffect\ChangeAtmosphereEffect.jpg">
      <CopyToOutputDirectory>PreserveNewest</CopyToOutputDirectory>
    </Content>
    <Content Include="Samples\GraphicsOverlay\ScenePropertiesExpressions\ScenePropertiesExpressions.jpg">
      <CopyToOutputDirectory>PreserveNewest</CopyToOutputDirectory>
    </Content>
    <Content Include="Samples\Geometry\SpatialOperations\SpatialOperations.jpg">
      <CopyToOutputDirectory>PreserveNewest</CopyToOutputDirectory>
    </Content>
    <Content Include="Samples\MapView\IdentifyLayers\IdentifyLayers.jpg">
      <CopyToOutputDirectory>PreserveNewest</CopyToOutputDirectory>
    </Content>
    <Content Include="Samples\Layers\ListKmlContents\ListKmlContents.jpg">
      <CopyToOutputDirectory>PreserveNewest</CopyToOutputDirectory>
    </Content>
    <Content Include="Samples\Layers\IdentifyKmlFeatures\IdentifyKmlFeatures.jpg">
      <CopyToOutputDirectory>PreserveNewest</CopyToOutputDirectory>
    </Content>
    <Content Include="Samples\Layers\DisplayKmlNetworkLinks\DisplayKmlNetworkLinks.jpg">
      <CopyToOutputDirectory>PreserveNewest</CopyToOutputDirectory>
    </Content>
    <Content Include="Samples\Layers\DisplayKml\DisplayKml.jpg">
      <CopyToOutputDirectory>PreserveNewest</CopyToOutputDirectory>
    </Content>
    <Content Include="Resources\github-markdown.css">
      <CopyToOutputDirectory>PreserveNewest</CopyToOutputDirectory>
    </Content>
    <Content Include="Samples\Analysis\DistanceMeasurement\DistanceMeasurement.jpg">
      <CopyToOutputDirectory>PreserveNewest</CopyToOutputDirectory>
    </Content>
    <Content Include="Samples\Analysis\LineOfSightGeoElement\LineOfSightGeoElement.jpg">
      <CopyToOutputDirectory>PreserveNewest</CopyToOutputDirectory>
    </Content>
    <Content Include="Samples\Analysis\LineOfSightLocation\LineOfSightLocation.jpg">
      <CopyToOutputDirectory>PreserveNewest</CopyToOutputDirectory>
    </Content>
    <Content Include="Samples\Analysis\QueryFeatureCountAndExtent\QueryFeatureCountAndExtent.jpg">
      <CopyToOutputDirectory>PreserveNewest</CopyToOutputDirectory>
    </Content>
    <Content Include="Samples\Analysis\ViewshedCamera\ViewshedCamera.jpg">
      <CopyToOutputDirectory>PreserveNewest</CopyToOutputDirectory>
    </Content>
    <Content Include="Samples\Analysis\ViewshedGeoElement\ViewshedGeoElement.jpg">
      <CopyToOutputDirectory>PreserveNewest</CopyToOutputDirectory>
    </Content>
    <Content Include="Samples\Analysis\ViewshedLocation\ViewshedLocation.jpg">
      <CopyToOutputDirectory>PreserveNewest</CopyToOutputDirectory>
    </Content>
    <Content Include="Samples\Data\EditAndSyncFeatures\EditAndSyncFeatures.jpg">
      <CopyToOutputDirectory>PreserveNewest</CopyToOutputDirectory>
    </Content>
    <Content Include="Samples\Data\FeatureLayerGeodatabase\FeatureLayerGeodatabase.jpg">
      <CopyToOutputDirectory>PreserveNewest</CopyToOutputDirectory>
    </Content>
    <Content Include="Samples\Data\FeatureLayerGeoPackage\FeatureLayerGeoPackage.jpg">
      <CopyToOutputDirectory>PreserveNewest</CopyToOutputDirectory>
    </Content>
    <Content Include="Samples\Data\FeatureLayerQuery\FeatureLayerQuery.jpg">
      <CopyToOutputDirectory>PreserveNewest</CopyToOutputDirectory>
    </Content>
    <Content Include="Samples\Data\FeatureLayerShapefile\FeatureLayerShapefile.jpg">
      <CopyToOutputDirectory>PreserveNewest</CopyToOutputDirectory>
    </Content>
    <Content Include="Samples\Data\GenerateGeodatabase\GenerateGeodatabase.jpg">
      <CopyToOutputDirectory>PreserveNewest</CopyToOutputDirectory>
    </Content>
    <Content Include="Samples\Data\GeodatabaseTransactions\GeodatabaseTransactions.jpg">
      <CopyToOutputDirectory>PreserveNewest</CopyToOutputDirectory>
    </Content>
    <Content Include="Samples\Data\ListRelatedFeatures\ListRelatedFeatures.jpg">
      <CopyToOutputDirectory>PreserveNewest</CopyToOutputDirectory>
    </Content>
    <Content Include="Samples\Data\RasterLayerGeoPackage\RasterLayerGeoPackage.jpg">
      <CopyToOutputDirectory>PreserveNewest</CopyToOutputDirectory>
    </Content>
    <Content Include="Samples\Data\ReadGeoPackage\ReadGeoPackage.jpg">
      <CopyToOutputDirectory>PreserveNewest</CopyToOutputDirectory>
    </Content>
    <Content Include="Samples\Data\ReadShapefileMetadata\ReadShapefileMetadata.jpg">
      <CopyToOutputDirectory>PreserveNewest</CopyToOutputDirectory>
    </Content>
    <Content Include="Samples\Data\StatisticalQuery\StatisticalQuery.jpg">
      <CopyToOutputDirectory>PreserveNewest</CopyToOutputDirectory>
    </Content>
    <Content Include="Samples\Data\StatsQueryGroupAndSort\StatsQueryGroupAndSort.jpg">
      <CopyToOutputDirectory>PreserveNewest</CopyToOutputDirectory>
    </Content>
    <Content Include="Samples\Data\SymbolizeShapefile\SymbolizeShapefile.jpg">
      <CopyToOutputDirectory>PreserveNewest</CopyToOutputDirectory>
    </Content>
    <Content Include="Samples\Geometry\DensifyAndGeneralize\DensifyAndGeneralize.jpg">
      <CopyToOutputDirectory>PreserveNewest</CopyToOutputDirectory>
    </Content>
    <Content Include="Samples\Geometry\BufferList\BufferList.jpg">
      <CopyToOutputDirectory>PreserveNewest</CopyToOutputDirectory>
    </Content>
    <Content Include="Samples\Geometry\Buffer\Buffer.jpg">
      <CopyToOutputDirectory>PreserveNewest</CopyToOutputDirectory>
    </Content>
    <Content Include="Samples\Geometry\ClipGeometry\ClipGeometry.jpg">
      <CopyToOutputDirectory>PreserveNewest</CopyToOutputDirectory>
    </Content>
    <Content Include="Samples\Geometry\ConvexHullList\ConvexHullList.jpg">
      <CopyToOutputDirectory>PreserveNewest</CopyToOutputDirectory>
    </Content>
    <Content Include="Samples\Geometry\ConvexHull\ConvexHull.jpg">
      <CopyToOutputDirectory>PreserveNewest</CopyToOutputDirectory>
    </Content>
    <Content Include="Samples\Geometry\CutGeometry\CutGeometry.jpg">
      <CopyToOutputDirectory>PreserveNewest</CopyToOutputDirectory>
    </Content>
    <Content Include="Samples\Geometry\GeodesicOperations\GeodesicOperations.jpg">
      <CopyToOutputDirectory>PreserveNewest</CopyToOutputDirectory>
    </Content>
    <Content Include="Samples\Geometry\NearestVertex\NearestVertex.jpg">
      <CopyToOutputDirectory>PreserveNewest</CopyToOutputDirectory>
    </Content>
    <Content Include="Samples\Geometry\CreateGeometries\CreateGeometries.jpg">
      <CopyToOutputDirectory>PreserveNewest</CopyToOutputDirectory>
    </Content>
    <Content Include="Samples\Geometry\ListTransformations\ListTransformations.jpg">
      <CopyToOutputDirectory>PreserveNewest</CopyToOutputDirectory>
    </Content>
    <Content Include="Samples\Geometry\ProjectWithSpecificTransformation\ProjectWithSpecificTransformation.jpg">
      <CopyToOutputDirectory>PreserveNewest</CopyToOutputDirectory>
    </Content>
    <Content Include="Samples\Geometry\SpatialRelationships\SpatialRelationships.jpg">
      <CopyToOutputDirectory>PreserveNewest</CopyToOutputDirectory>
    </Content>
    <Content Include="Samples\Geometry\FormatCoordinates\FormatCoordinates.jpg">
      <CopyToOutputDirectory>PreserveNewest</CopyToOutputDirectory>
    </Content>
    <Content Include="Samples\Geoprocessing\AnalyzeHotspots\AnalyzeHotspots.jpg">
      <CopyToOutputDirectory>PreserveNewest</CopyToOutputDirectory>
    </Content>
    <Content Include="Samples\Geoprocessing\AnalyzeViewshed\AnalyzeViewshed.jpg">
      <CopyToOutputDirectory>PreserveNewest</CopyToOutputDirectory>
    </Content>
    <Content Include="Samples\Geoprocessing\ListGeodatabaseVersions\ListGeodatabaseVersions.jpg">
      <CopyToOutputDirectory>PreserveNewest</CopyToOutputDirectory>
    </Content>
    <Content Include="Samples\GraphicsOverlay\AddGraphicsRenderer\AddGraphicsRenderer.jpg">
      <CopyToOutputDirectory>PreserveNewest</CopyToOutputDirectory>
    </Content>
    <Content Include="Samples\GraphicsOverlay\AddGraphicsWithSymbols\AddGraphicsWithSymbols.jpg">
      <CopyToOutputDirectory>PreserveNewest</CopyToOutputDirectory>
    </Content>
    <Content Include="Samples\GraphicsOverlay\Animate3DGraphic\Animate3DGraphic.jpg">
      <CopyToOutputDirectory>PreserveNewest</CopyToOutputDirectory>
    </Content>
    <Content Include="Samples\GraphicsOverlay\IdentifyGraphics\IdentifyGraphics.jpg">
      <CopyToOutputDirectory>PreserveNewest</CopyToOutputDirectory>
    </Content>
    <Content Include="Samples\GraphicsOverlay\SketchOnMap\SketchOnMap.jpg">
      <CopyToOutputDirectory>PreserveNewest</CopyToOutputDirectory>
    </Content>
    <Content Include="Samples\GraphicsOverlay\SurfacePlacements\SurfacePlacements.jpg">
      <CopyToOutputDirectory>PreserveNewest</CopyToOutputDirectory>
    </Content>
    <Content Include="Samples\Hydrography\AddEncExchangeSet\AddEncExchangeSet.jpg">
      <CopyToOutputDirectory>PreserveNewest</CopyToOutputDirectory>
    </Content>
    <Content Include="Samples\Hydrography\ChangeEncDisplaySettings\ChangeEncDisplaySettings.jpg">
      <CopyToOutputDirectory>PreserveNewest</CopyToOutputDirectory>
    </Content>
    <Content Include="Samples\Hydrography\SelectEncFeatures\SelectEncFeatures.jpg">
      <CopyToOutputDirectory>PreserveNewest</CopyToOutputDirectory>
    </Content>
    <Content Include="Samples\Layers\ArcGISMapImageLayerUrl\ArcGISMapImageLayerUrl.jpg">
      <CopyToOutputDirectory>PreserveNewest</CopyToOutputDirectory>
    </Content>
    <Content Include="Samples\Layers\ArcGISTiledLayerUrl\ArcGISTiledLayerUrl.jpg">
      <CopyToOutputDirectory>PreserveNewest</CopyToOutputDirectory>
    </Content>
    <Content Include="Samples\Layers\ArcGISVectorTiledLayerUrl\ArcGISVectorTiledLayerUrl.jpg">
      <CopyToOutputDirectory>PreserveNewest</CopyToOutputDirectory>
    </Content>
    <Content Include="Samples\Layers\ChangeBlendRenderer\ChangeBlendRenderer.jpg">
      <CopyToOutputDirectory>PreserveNewest</CopyToOutputDirectory>
    </Content>
    <Content Include="Samples\Layers\ChangeFeatureLayerRenderer\ChangeFeatureLayerRenderer.jpg">
      <CopyToOutputDirectory>PreserveNewest</CopyToOutputDirectory>
    </Content>
    <Content Include="Samples\Layers\ChangeStretchRenderer\ChangeStretchRenderer.jpg">
      <CopyToOutputDirectory>PreserveNewest</CopyToOutputDirectory>
    </Content>
    <Content Include="Samples\Layers\ChangeSublayerRenderer\ChangeSublayerRenderer.jpg">
      <CopyToOutputDirectory>PreserveNewest</CopyToOutputDirectory>
    </Content>
    <Content Include="Samples\Layers\ChangeSublayerVisibility\ChangeSublayerVisibility.jpg">
      <CopyToOutputDirectory>PreserveNewest</CopyToOutputDirectory>
    </Content>
    <Content Include="Samples\Layers\CreateFeatureCollectionLayer\CreateFeatureCollectionLayer.jpg">
      <CopyToOutputDirectory>PreserveNewest</CopyToOutputDirectory>
    </Content>
    <Content Include="Samples\Layers\DisplayScene\DisplayScene.jpg">
      <CopyToOutputDirectory>PreserveNewest</CopyToOutputDirectory>
    </Content>
    <Content Include="Samples\Layers\ExportTiles\ExportTiles.jpg">
      <CopyToOutputDirectory>PreserveNewest</CopyToOutputDirectory>
    </Content>
    <Content Include="Samples\Layers\FeatureCollectionLayerFromPortal\FeatureCollectionLayerFromPortal.jpg">
      <CopyToOutputDirectory>PreserveNewest</CopyToOutputDirectory>
    </Content>
    <Content Include="Samples\Layers\FeatureCollectionLayerFromQuery\FeatureCollectionLayerFromQuery.jpg">
      <CopyToOutputDirectory>PreserveNewest</CopyToOutputDirectory>
    </Content>
    <Content Include="Samples\Layers\FeatureLayerDefinitionExpression\FeatureLayerDefinitionExpression.jpg">
      <CopyToOutputDirectory>PreserveNewest</CopyToOutputDirectory>
    </Content>
    <Content Include="Samples\Layers\FeatureLayerDictionaryRenderer\FeatureLayerDictionaryRenderer.jpg">
      <CopyToOutputDirectory>PreserveNewest</CopyToOutputDirectory>
    </Content>
    <Content Include="Samples\Layers\FeatureLayerRenderingModeMap\FeatureLayerRenderingModeMap.jpg">
      <CopyToOutputDirectory>PreserveNewest</CopyToOutputDirectory>
    </Content>
    <Content Include="Samples\Layers\FeatureLayerRenderingModeScene\FeatureLayerRenderingModeScene.jpg">
      <CopyToOutputDirectory>PreserveNewest</CopyToOutputDirectory>
    </Content>
    <Content Include="Samples\Layers\FeatureLayerSelection\FeatureLayerSelection.jpg">
      <CopyToOutputDirectory>PreserveNewest</CopyToOutputDirectory>
    </Content>
    <Content Include="Samples\Layers\FeatureLayerUrl\FeatureLayerUrl.jpg">
      <CopyToOutputDirectory>PreserveNewest</CopyToOutputDirectory>
    </Content>
    <Content Include="Samples\Layers\MapImageLayerTables\MapImageLayerTables.jpg">
      <CopyToOutputDirectory>PreserveNewest</CopyToOutputDirectory>
    </Content>
    <Content Include="Samples\Layers\MapImageSublayerQuery\MapImageSublayerQuery.jpg">
      <CopyToOutputDirectory>PreserveNewest</CopyToOutputDirectory>
    </Content>
    <Content Include="Samples\Layers\RasterHillshade\RasterHillshade.jpg">
      <CopyToOutputDirectory>PreserveNewest</CopyToOutputDirectory>
    </Content>
    <Content Include="Samples\Layers\RasterLayerFile\RasterLayerFile.jpg">
      <CopyToOutputDirectory>PreserveNewest</CopyToOutputDirectory>
    </Content>
    <Content Include="Samples\Layers\RasterLayerImageServiceRaster\RasterLayerImageServiceRaster.jpg">
      <CopyToOutputDirectory>PreserveNewest</CopyToOutputDirectory>
    </Content>
    <Content Include="Samples\Layers\RasterLayerRasterFunction\RasterLayerRasterFunction.jpg">
      <CopyToOutputDirectory>PreserveNewest</CopyToOutputDirectory>
    </Content>
    <Content Include="Samples\Layers\RasterRenderingRule\RasterRenderingRule.jpg">
      <CopyToOutputDirectory>PreserveNewest</CopyToOutputDirectory>
    </Content>
    <Content Include="Samples\Layers\RasterRgbRenderer\RasterRgbRenderer.jpg">
      <CopyToOutputDirectory>PreserveNewest</CopyToOutputDirectory>
    </Content>
    <Content Include="Samples\Layers\SceneLayerSelection\SceneLayerSelection.jpg">
      <CopyToOutputDirectory>PreserveNewest</CopyToOutputDirectory>
    </Content>
    <Content Include="Samples\Layers\SceneLayerUrl\SceneLayerUrl.jpg">
      <CopyToOutputDirectory>PreserveNewest</CopyToOutputDirectory>
    </Content>
    <Content Include="Samples\Layers\StyleWmsLayer\StyleWmsLayer.jpg">
      <CopyToOutputDirectory>PreserveNewest</CopyToOutputDirectory>
    </Content>
    <Content Include="Samples\Layers\ShowLabelsOnLayer\ShowLabelsOnLayer.jpg">
      <CopyToOutputDirectory>PreserveNewest</CopyToOutputDirectory>
    </Content>
    <Content Include="Samples\Layers\TimeBasedQuery\TimeBasedQuery.jpg">
      <CopyToOutputDirectory>PreserveNewest</CopyToOutputDirectory>
    </Content>
    <Content Include="Samples\Layers\LoadWebTiledLayer\LoadWebTiledLayer.jpg">
      <CopyToOutputDirectory>PreserveNewest</CopyToOutputDirectory>
    </Content>
    <Content Include="Samples\Layers\WmsIdentify\WmsIdentify.jpg">
      <CopyToOutputDirectory>PreserveNewest</CopyToOutputDirectory>
    </Content>
    <Content Include="Samples\Layers\WMSLayerUrl\WMSLayerUrl.jpg">
      <CopyToOutputDirectory>PreserveNewest</CopyToOutputDirectory>
    </Content>
    <Content Include="Samples\Layers\WmsServiceCatalog\WmsServiceCatalog.jpg">
      <CopyToOutputDirectory>PreserveNewest</CopyToOutputDirectory>
    </Content>
    <Content Include="Samples\Layers\WMTSLayer\WMTSLayer.jpg">
      <CopyToOutputDirectory>PreserveNewest</CopyToOutputDirectory>
    </Content>
    <Content Include="Samples\LocalServer\LocalServerFeatureLayer\LocalServerFeatureLayer.jpg">
      <CopyToOutputDirectory>PreserveNewest</CopyToOutputDirectory>
    </Content>
    <Content Include="Samples\LocalServer\LocalServerGeoprocessing\LocalServerGeoprocessing.jpg">
      <CopyToOutputDirectory>PreserveNewest</CopyToOutputDirectory>
    </Content>
    <Content Include="Samples\LocalServer\LocalServerMapImageLayer\LocalServerMapImageLayer.jpg">
      <CopyToOutputDirectory>PreserveNewest</CopyToOutputDirectory>
    </Content>
    <Content Include="Samples\LocalServer\LocalServerServices\LocalServerServices.jpg">
      <CopyToOutputDirectory>PreserveNewest</CopyToOutputDirectory>
    </Content>
    <Content Include="Samples\Location\DisplayDeviceLocation\DisplayDeviceLocation.jpg">
      <CopyToOutputDirectory>PreserveNewest</CopyToOutputDirectory>
    </Content>
    <Content Include="Samples\MapView\DisplayGrid\DisplayGrid.jpg">
      <CopyToOutputDirectory>PreserveNewest</CopyToOutputDirectory>
    </Content>
    <Content Include="Samples\MapView\ChangeTimeExtent\ChangeTimeExtent.jpg">
      <CopyToOutputDirectory>PreserveNewest</CopyToOutputDirectory>
    </Content>
    <Content Include="Samples\MapView\ChangeViewpoint\ChangeViewpoint.jpg">
      <CopyToOutputDirectory>PreserveNewest</CopyToOutputDirectory>
    </Content>
    <Content Include="Samples\MapView\DisplayDrawingStatus\DisplayDrawingStatus.jpg">
      <CopyToOutputDirectory>PreserveNewest</CopyToOutputDirectory>
    </Content>
    <Content Include="Samples\MapView\DisplayLayerViewState\DisplayLayerViewState.jpg">
      <CopyToOutputDirectory>PreserveNewest</CopyToOutputDirectory>
    </Content>
    <Content Include="Samples\MapView\FeatureLayerTimeOffset\FeatureLayerTimeOffset.jpg">
      <CopyToOutputDirectory>PreserveNewest</CopyToOutputDirectory>
    </Content>
    <Content Include="Samples\SceneView\GeoViewSync\GeoViewSync.jpg">
      <CopyToOutputDirectory>PreserveNewest</CopyToOutputDirectory>
    </Content>
    <Content Include="Samples\MapView\MapRotation\MapRotation.jpg">
      <CopyToOutputDirectory>PreserveNewest</CopyToOutputDirectory>
    </Content>
    <Content Include="Samples\MapView\ShowCallout\ShowCallout.jpg">
      <CopyToOutputDirectory>PreserveNewest</CopyToOutputDirectory>
    </Content>
    <Content Include="Samples\MapView\ShowMagnifier\ShowMagnifier.jpg">
      <CopyToOutputDirectory>PreserveNewest</CopyToOutputDirectory>
    </Content>
    <Content Include="Samples\MapView\TakeScreenshot\TakeScreenshot.jpg">
      <CopyToOutputDirectory>PreserveNewest</CopyToOutputDirectory>
    </Content>
    <Content Include="Samples\Map\AccessLoadStatus\AccessLoadStatus.jpg">
      <CopyToOutputDirectory>PreserveNewest</CopyToOutputDirectory>
    </Content>
    <Content Include="Samples\Map\AuthorMap\AuthorMap.jpg">
      <CopyToOutputDirectory>PreserveNewest</CopyToOutputDirectory>
    </Content>
    <Content Include="Samples\Map\ChangeBasemap\ChangeBasemap.jpg">
      <CopyToOutputDirectory>PreserveNewest</CopyToOutputDirectory>
    </Content>
    <Content Include="Samples\Map\DisplayMap\DisplayMap.jpg">
      <CopyToOutputDirectory>PreserveNewest</CopyToOutputDirectory>
    </Content>
    <Content Include="Samples\Map\GenerateOfflineMap\GenerateOfflineMap.jpg">
      <CopyToOutputDirectory>PreserveNewest</CopyToOutputDirectory>
    </Content>
    <Content Include="Samples\Map\ManageBookmarks\ManageBookmarks.jpg">
      <CopyToOutputDirectory>PreserveNewest</CopyToOutputDirectory>
    </Content>
    <Content Include="Samples\Map\OpenMapURL\OpenMapURL.jpg">
      <CopyToOutputDirectory>PreserveNewest</CopyToOutputDirectory>
    </Content>
    <Content Include="Samples\Map\OpenMobileMap\OpenMobileMap.jpg">
      <CopyToOutputDirectory>PreserveNewest</CopyToOutputDirectory>
    </Content>
    <Content Include="Samples\Scene\OpenScenePortalItem\OpenScenePortalItem.jpg">
      <CopyToOutputDirectory>PreserveNewest</CopyToOutputDirectory>
    </Content>
    <Content Include="Samples\Map\SearchPortalMaps\SearchPortalMaps.jpg">
      <CopyToOutputDirectory>PreserveNewest</CopyToOutputDirectory>
    </Content>
    <Content Include="Samples\Map\SetInitialMapArea\SetInitialMapArea.jpg">
      <CopyToOutputDirectory>PreserveNewest</CopyToOutputDirectory>
    </Content>
    <Content Include="Samples\Map\SetInitialMapLocation\SetInitialMapLocation.jpg">
      <CopyToOutputDirectory>PreserveNewest</CopyToOutputDirectory>
    </Content>
    <Content Include="Samples\Map\SetMapSpatialReference\SetMapSpatialReference.jpg">
      <CopyToOutputDirectory>PreserveNewest</CopyToOutputDirectory>
    </Content>
    <Content Include="Samples\Map\SetMinMaxScale\SetMinMaxScale.jpg">
      <CopyToOutputDirectory>PreserveNewest</CopyToOutputDirectory>
    </Content>
    <Content Include="Samples\NetworkAnalysis\ClosestFacilityStatic\ClosestFacilityStatic.jpg">
      <CopyToOutputDirectory>PreserveNewest</CopyToOutputDirectory>
    </Content>
    <Content Include="Samples\NetworkAnalysis\ClosestFacility\ClosestFacility.jpg">
      <CopyToOutputDirectory>PreserveNewest</CopyToOutputDirectory>
    </Content>
    <Content Include="Samples\NetworkAnalysis\FindRoute\FindRoute.jpg">
      <CopyToOutputDirectory>PreserveNewest</CopyToOutputDirectory>
    </Content>
    <Content Include="Samples\NetworkAnalysis\FindServiceArea\FindServiceArea.jpg">
      <CopyToOutputDirectory>PreserveNewest</CopyToOutputDirectory>
    </Content>
    <Content Include="Samples\Search\FindAddress\FindAddress.jpg">
      <CopyToOutputDirectory>PreserveNewest</CopyToOutputDirectory>
    </Content>
    <Content Include="Samples\Search\FindPlace\FindPlace.jpg">
      <CopyToOutputDirectory>PreserveNewest</CopyToOutputDirectory>
    </Content>
    <Content Include="Samples\Security\IntegratedWindowsAuth\IntegratedWindowsAuth.jpg">
      <CopyToOutputDirectory>PreserveNewest</CopyToOutputDirectory>
    </Content>
    <Content Include="Samples\Security\OAuth\OAuth.jpg">
      <CopyToOutputDirectory>PreserveNewest</CopyToOutputDirectory>
    </Content>
    <Content Include="Samples\Security\TokenSecuredChallenge\TokenSecuredChallenge.jpg">
      <CopyToOutputDirectory>PreserveNewest</CopyToOutputDirectory>
    </Content>
    <Content Include="Samples\Symbology\FeatureLayerExtrusion\FeatureLayerExtrusion.jpg">
      <CopyToOutputDirectory>PreserveNewest</CopyToOutputDirectory>
    </Content>
    <Content Include="Samples\Symbology\RenderPictureMarkers\RenderPictureMarkers.jpg">
      <CopyToOutputDirectory>PreserveNewest</CopyToOutputDirectory>
    </Content>
    <Content Include="Samples\Symbology\RenderSimpleMarkers\RenderSimpleMarkers.jpg">
      <CopyToOutputDirectory>PreserveNewest</CopyToOutputDirectory>
    </Content>
    <Content Include="Samples\Symbology\RenderUniqueValues\RenderUniqueValues.jpg">
      <CopyToOutputDirectory>PreserveNewest</CopyToOutputDirectory>
    </Content>
    <Content Include="Samples\Symbology\SimpleRenderers\SimpleRenderers.jpg">
      <CopyToOutputDirectory>PreserveNewest</CopyToOutputDirectory>
    </Content>
    <Content Include="Samples\Symbology\UseDistanceCompositeSym\UseDistanceCompositeSym.jpg">
      <CopyToOutputDirectory>PreserveNewest</CopyToOutputDirectory>
    </Content>
  </ItemGroup>
  <!-- Sample Viewer code (not samples) -->
  <ItemGroup>
    <Resource Include="Resources\ic_menu_closeclear_light.png" />
    <Resource Include="Resources\ic_menu_find_light.png" />
    <Resource Include="Resources\ic_menu_settings_dark.png" />
    <Page Include="Controls\SearchTextBox.xaml">
      <SubType>Designer</SubType>
      <Generator>MSBuild:Compile</Generator>
    </Page>
    <ApplicationDefinition Include="App.xaml">
      <Generator>MSBuild:Compile</Generator>
      <SubType>Designer</SubType>
    </ApplicationDefinition>
    <Compile Include="ErrorPage.xaml.cs">
      <DependentUpon>ErrorPage.xaml</DependentUpon>
    </Compile>
    <Compile Include="Helpers\ToTreeViewItem.cs" />
    <Compile Include="SettingsWindow.xaml.cs">
      <DependentUpon>SettingsWindow.xaml</DependentUpon>
    </Compile>
    <Compile Include="WaitPage.xaml.cs">
      <DependentUpon>WaitPage.xaml</DependentUpon>
    </Compile>
    <Page Include="Description.xaml">
      <Generator>MSBuild:Compile</Generator>
      <SubType>Designer</SubType>
    </Page>
    <Page Include="ErrorPage.xaml">
      <SubType>Designer</SubType>
      <Generator>MSBuild:Compile</Generator>
    </Page>
    <Page Include="MainWindow.xaml">
      <Generator>MSBuild:Compile</Generator>
      <SubType>Designer</SubType>
    </Page>
    <Compile Include="App.xaml.cs">
      <DependentUpon>App.xaml</DependentUpon>
      <SubType>Code</SubType>
    </Compile>
    <Compile Include="Controls\SearchTextBox.xaml.cs">
      <DependentUpon>SearchTextBox.xaml</DependentUpon>
    </Compile>
    <Compile Include="Converters\TreeViewLeftMarginMultiplierConverter.cs">
      <CopyToOutputDirectory>PreserveNewest</CopyToOutputDirectory>
    </Compile>
    <Compile Include="Helpers\TreeViewItemExtensions.cs" />
    <Compile Include="Converters\NullToVisibilityConverter.cs">
      <CopyToOutputDirectory>PreserveNewest</CopyToOutputDirectory>
    </Compile>
    <Compile Include="Converters\SampleToBitmapConverter.cs">
      <CopyToOutputDirectory>PreserveNewest</CopyToOutputDirectory>
    </Compile>
    <Compile Include="Description.xaml.cs">
      <DependentUpon>Description.xaml</DependentUpon>
    </Compile>
    <Compile Include="MainWindow.xaml.cs">
      <DependentUpon>MainWindow.xaml</DependentUpon>
      <SubType>Code</SubType>
    </Compile>
    <Page Include="Resources\LoadingSpinner.xaml">
      <Generator>MSBuild:Compile</Generator>
      <SubType>Designer</SubType>
    </Page>
    <Page Include="Resources\ControlStyles.xaml">
      <Generator>MSBuild:Compile</Generator>
      <SubType>Designer</SubType>
    </Page>
    <Compile Include="Properties\AssemblyInfo.cs">
      <SubType>Code</SubType>
    </Compile>
    <Compile Include="Properties\Resources.Designer.cs">
      <AutoGen>True</AutoGen>
      <DesignTime>True</DesignTime>
      <DependentUpon>Resources.resx</DependentUpon>
    </Compile>
    <Compile Include="Properties\Settings.Designer.cs">
      <AutoGen>True</AutoGen>
      <DependentUpon>Settings.settings</DependentUpon>
      <DesignTimeSharedInput>True</DesignTimeSharedInput>
    </Compile>
  </ItemGroup>
  <!-- Source Code Viewer -->
  <ItemGroup>
    <Content Include="Resources\SyntaxHighlighting\highlight.css">
      <CopyToOutputDirectory>PreserveNewest</CopyToOutputDirectory>
    </Content>
    <Content Include="Resources\SyntaxHighlighting\highlight.pack.js">
      <CopyToOutputDirectory>PreserveNewest</CopyToOutputDirectory>
    </Content>
    <Compile Include="SourceCodeViewer.xaml.cs">
      <DependentUpon>SourceCodeViewer.xaml</DependentUpon>
    </Compile>
    <Page Include="SourceCodeViewer.xaml">
      <Generator>MSBuild:Compile</Generator>
      <SubType>Designer</SubType>
    </Page>
  </ItemGroup>
  <ItemGroup>
    <PackageReference Include="Esri.ArcGISRuntime.Hydrography">
      <Version>100.14.0</Version>
    </PackageReference>
    <PackageReference Include="Esri.ArcGISRuntime.LocalServices">
      <Version>100.12.0</Version>
    </PackageReference>
    <PackageReference Include="Esri.ArcGISRuntime.Toolkit">
      <Version>100.14.0</Version>
    </PackageReference>
    <PackageReference Include="Esri.ArcGISRuntime.WPF">
      <Version>100.14.0</Version>
    </PackageReference>
    <PackageReference Include="MarkedNet">
      <Version>2.1.4</Version>
    </PackageReference>
  </ItemGroup>
  <!-- Imports -->
  <Import Project="..\..\ArcGISRuntime.Samples.Shared\ArcGISRuntime.Samples.Shared.projitems" Label="Shared" />
  <Import Project="$(MSBuildToolsPath)\Microsoft.CSharp.targets" />
  <Import Project="SourceViewer.targets" />
  <Import Project="readme.targets" />
</Project><|MERGE_RESOLUTION|>--- conflicted
+++ resolved
@@ -148,13 +148,11 @@
   </ItemGroup>
   <ItemGroup>
     <!-- Sample Code -->
-<<<<<<< HEAD
     <Compile Include="Samples\Symbology\RenderMultilayerSymbols\RenderMultilayerSymbols.xaml.cs">
       <DependentUpon>RenderMultilayerSymbols.xaml</DependentUpon>
-=======
+    </Compile>
     <Compile Include="Samples\Symbology\SymbolStylesFromWebStyles\SymbolStylesFromWebStyles.xaml.cs">
       <DependentUpon>SymbolStylesFromWebStyles.xaml</DependentUpon>
->>>>>>> 95a03165
     </Compile>
     <Compile Include="Samples\Data\ToggleBetweenFeatureRequestModes\ToggleBetweenFeatureRequestModes.xaml.cs">
       <DependentUpon>ToggleBetweenFeatureRequestModes.xaml</DependentUpon>
@@ -788,11 +786,11 @@
   </ItemGroup>
   <ItemGroup>
     <!-- Sample XAML -->
-<<<<<<< HEAD
     <Page Include="Samples\Symbology\RenderMultilayerSymbols\RenderMultilayerSymbols.xaml">
-=======
+      <Generator>MSBuild:Compile</Generator>
+      <SubType>Designer</SubType>
+    </Page>
     <Page Include="Samples\Symbology\SymbolStylesFromWebStyles\SymbolStylesFromWebStyles.xaml">
->>>>>>> 95a03165
       <Generator>MSBuild:Compile</Generator>
       <SubType>Designer</SubType>
     </Page>
@@ -1639,11 +1637,10 @@
   </ItemGroup>
   <ItemGroup>
     <!-- Screenshots -->
-<<<<<<< HEAD
     <Content Include="Samples\Symbology\RenderMultilayerSymbols\RenderMultilayerSymbols.jpg">
-=======
+      <CopyToOutputDirectory>PreserveNewest</CopyToOutputDirectory>
+    </Content>
     <Content Include="Samples\Symbology\SymbolStylesFromWebStyles\SymbolStylesFromWebStyles.jpg">
->>>>>>> 95a03165
       <CopyToOutputDirectory>PreserveNewest</CopyToOutputDirectory>
     </Content>
     <Content Include="Samples\Data\ToggleBetweenFeatureRequestModes\ToggleBetweenFeatureRequestModes.jpg">
