﻿<?xml version="1.0" encoding="utf-8"?>
<Project ToolsVersion="14.0" DefaultTargets="Build" xmlns="http://schemas.microsoft.com/developer/msbuild/2003">
  <Import Project="$(MSBuildExtensionsPath)\$(MSBuildToolsVersion)\Microsoft.Common.props" Condition="Exists('$(MSBuildExtensionsPath)\$(MSBuildToolsVersion)\Microsoft.Common.props')" />
  <!-- Build Configurations -->
  <PropertyGroup>
    <Configuration Condition=" '$(Configuration)' == '' ">Debug</Configuration>
    <Platform Condition=" '$(Platform)' == '' ">AnyCPU</Platform>
    <ProjectGuid>{5278F66E-D41F-45D2-8327-25EA13A11618}</ProjectGuid>
    <ArcGISLocalServerIgnoreMissingComponent>True</ArcGISLocalServerIgnoreMissingComponent>
    <OutputType>WinExe</OutputType>
    <AppDesignerFolder>Properties</AppDesignerFolder>
    <RootNamespace>ArcGISRuntime</RootNamespace>
    <AssemblyName>ArcGISRuntime</AssemblyName>
    <TargetFrameworkVersion>v4.6.1</TargetFrameworkVersion>
    <FileAlignment>512</FileAlignment>
    <ProjectTypeGuids>{60dc8134-eba5-43b8-bcc9-bb4bc16c2548};{FAE04EC0-301F-11D3-BF4B-00C04F79EFBC}</ProjectTypeGuids>
    <WarningLevel>4</WarningLevel>
    <AutoGenerateBindingRedirects>true</AutoGenerateBindingRedirects>
    <TargetFrameworkProfile />
    <NuGetPackageImportStamp>
    </NuGetPackageImportStamp>
  </PropertyGroup>
  <PropertyGroup Condition=" '$(Configuration)|$(Platform)' == 'Debug|AnyCPU' ">
    <PlatformTarget>AnyCPU</PlatformTarget>
    <DebugSymbols>true</DebugSymbols>
    <DebugType>full</DebugType>
    <Optimize>false</Optimize>
    <OutputPath>..\..\..\output\WPF\debug\</OutputPath>
    <DefineConstants>DEBUG;TRACE</DefineConstants>
    <ErrorReport>prompt</ErrorReport>
    <WarningLevel>4</WarningLevel>
    <Prefer32Bit>false</Prefer32Bit>
    <LangVersion>7</LangVersion>
  </PropertyGroup>
  <PropertyGroup Condition=" '$(Configuration)|$(Platform)' == 'Release|AnyCPU' ">
    <PlatformTarget>AnyCPU</PlatformTarget>
    <DebugType>pdbonly</DebugType>
    <Optimize>true</Optimize>
    <OutputPath>..\..\..\output\WPF\release\</OutputPath>
    <DefineConstants>TRACE</DefineConstants>
    <ErrorReport>prompt</ErrorReport>
    <WarningLevel>4</WarningLevel>
    <LangVersion>7</LangVersion>
    <Prefer32Bit>false</Prefer32Bit>
  </PropertyGroup>
  <PropertyGroup>
    <ApplicationIcon>Assets\ApplicationIcons\windows-desktop-256.ico</ApplicationIcon>
  </PropertyGroup>
  <PropertyGroup Condition="'$(Configuration)|$(Platform)' == 'Debug|x64'">
    <DebugSymbols>true</DebugSymbols>
    <OutputPath>bin\x64\Debug\</OutputPath>
    <DefineConstants>DEBUG;TRACE</DefineConstants>
    <DebugType>full</DebugType>
    <PlatformTarget>x64</PlatformTarget>
    <LangVersion>7</LangVersion>
    <ErrorReport>prompt</ErrorReport>
    <CodeAnalysisRuleSet>MinimumRecommendedRules.ruleset</CodeAnalysisRuleSet>
  </PropertyGroup>
  <PropertyGroup Condition="'$(Configuration)|$(Platform)' == 'Release|x64'">
    <OutputPath>bin\x64\Release\</OutputPath>
    <DefineConstants>TRACE</DefineConstants>
    <Optimize>true</Optimize>
    <DebugType>pdbonly</DebugType>
    <PlatformTarget>x64</PlatformTarget>
    <LangVersion>7</LangVersion>
    <ErrorReport>prompt</ErrorReport>
    <CodeAnalysisRuleSet>MinimumRecommendedRules.ruleset</CodeAnalysisRuleSet>
    <Prefer32Bit>true</Prefer32Bit>
  </PropertyGroup>
  <PropertyGroup Condition="'$(Configuration)|$(Platform)' == 'Debug|x86'">
    <DebugSymbols>true</DebugSymbols>
    <OutputPath>bin\x86\Debug\</OutputPath>
    <DefineConstants>DEBUG;TRACE</DefineConstants>
    <DebugType>full</DebugType>
    <PlatformTarget>x86</PlatformTarget>
    <LangVersion>7</LangVersion>
    <ErrorReport>prompt</ErrorReport>
    <CodeAnalysisRuleSet>MinimumRecommendedRules.ruleset</CodeAnalysisRuleSet>
  </PropertyGroup>
  <PropertyGroup Condition="'$(Configuration)|$(Platform)' == 'Release|x86'">
    <OutputPath>bin\x86\Release\</OutputPath>
    <DefineConstants>TRACE</DefineConstants>
    <Optimize>true</Optimize>
    <DebugType>pdbonly</DebugType>
    <PlatformTarget>x86</PlatformTarget>
    <LangVersion>7</LangVersion>
    <ErrorReport>prompt</ErrorReport>
    <CodeAnalysisRuleSet>MinimumRecommendedRules.ruleset</CodeAnalysisRuleSet>
    <Prefer32Bit>true</Prefer32Bit>
  </PropertyGroup>
  <!-- References -->
  <ItemGroup>
    <Reference Include="System" />
    <Reference Include="System.Data" />
    <Reference Include="System.Drawing" />
    <Reference Include="System.IO.Compression" />
    <Reference Include="System.IO.Compression.FileSystem" />
    <Reference Include="System.Runtime.Serialization" />
    <Reference Include="System.Security" />
    <Reference Include="System.Xml" />
    <Reference Include="Microsoft.CSharp" />
    <Reference Include="System.Core" />
    <Reference Include="System.Xml.Linq" />
    <Reference Include="System.Data.DataSetExtensions" />
    <Reference Include="System.Net.Http" />
    <Reference Include="System.Xaml">
      <RequiredTargetFramework>4.0</RequiredTargetFramework>
    </Reference>
    <Reference Include="WindowsBase" />
    <Reference Include="PresentationCore" />
    <Reference Include="PresentationFramework" />
  </ItemGroup>
  <!-- Resources -->
  <ItemGroup>
    <None Include="ArcGISLocalServer_100.5.AGSDeployment" />
    <None Include="Readme.md" />
    <Content Include="Resources\hide-header.css">
      <CopyToOutputDirectory>PreserveNewest</CopyToOutputDirectory>
    </Content>
    <Content Include="Resources\licenses.md">
      <CopyToOutputDirectory>PreserveNewest</CopyToOutputDirectory>
    </Content>
    <Resource Include="Assets\ApplicationIcons\windows-desktop-128.png" />
    <Resource Include="Assets\ApplicationIcons\windows-desktop-16.png" />
    <Resource Include="Assets\ApplicationIcons\windows-desktop-256.ico" />
    <Resource Include="Assets\ApplicationIcons\windows-desktop-256.png" />
    <Resource Include="Assets\ApplicationIcons\windows-desktop-32.png" />
    <Resource Include="Assets\ApplicationIcons\windows-desktop-48.png" />
    <Resource Include="Assets\banner-background-blue.png" />
    <None Include="Properties\Settings.settings">
      <Generator>SettingsSingleFileGenerator</Generator>
      <LastGenOutput>Settings.Designer.cs</LastGenOutput>
    </None>
    <AppDesigner Include="Properties\" />
    <None Include="App.config" />
    <Resource Include="Assets\appbar.layout.collapse.left.variant.png" />
    <Resource Include="Assets\appbar.layout.expand.right.variant.png" />
    <Resource Include="Assets\appbar.window.maximize.png" />
    <EmbeddedResource Include="Properties\Resources.resx">
      <Generator>ResXFileCodeGenerator</Generator>
      <LastGenOutput>Resources.Designer.cs</LastGenOutput>
    </EmbeddedResource>
    <EmbeddedResource Include="Resources\PictureMarkerSymbols\pin_star_blue.png" />
    <EmbeddedResource Include="Resources\PictureMarkerSymbols\pin_blue.png" />
  </ItemGroup>
  <ItemGroup>
    <!-- Sample Code -->
    <Compile Include="Samples\Layers\CreateAndSaveKmlFile\CreateAndSaveKmlFile.xaml.cs">
      <DependentUpon>CreateAndSaveKmlFile.xaml</DependentUpon>
    </Compile>
    <Compile Include="Samples\Layers\RasterColormapRenderer\RasterColormapRenderer.xaml.cs">
      <DependentUpon>RasterColormapRenderer.xaml</DependentUpon>
    </Compile>
    <Compile Include="Samples\MapView\ChooseCameraController\ChooseCameraController.xaml.cs">
      <DependentUpon>ChooseCameraController.xaml</DependentUpon>
    </Compile>
    <Compile Include="Samples\Map\GetElevationAtPoint\GetElevationAtPoint.xaml.cs">
      <DependentUpon>GetElevationAtPoint.xaml</DependentUpon>
    </Compile>
    <Compile Include="Samples\Location\ShowLocationHistory\FakeLocationDataSource.cs" />
    <Compile Include="Samples\Location\ShowLocationHistory\ShowLocationHistory.xaml.cs">
      <DependentUpon>ShowLocationHistory.xaml</DependentUpon>
    </Compile>
    <Compile Include="Samples\Map\MobileMapSearchAndRoute\ItemToImageSourceConverter.cs" />
    <Compile Include="Samples\Map\MobileMapSearchAndRoute\NullToVisibilityConverter.cs" />
    <Compile Include="Samples\Network Analysis\FindServiceAreasForMultipleFacilities\FindServiceAreasForMultipleFacilities.xaml.cs">
      <DependentUpon>FindServiceAreasForMultipleFacilities.xaml</DependentUpon>
    </Compile>
    <Compile Include="Samples\Network Analysis\OfflineRouting\OfflineRouting.xaml.cs">
      <DependentUpon>OfflineRouting.xaml</DependentUpon>
    </Compile>
    <Compile Include="Samples\Network Analysis\RouteAroundBarriers\RouteAroundBarriers.xaml.cs">
      <DependentUpon>RouteAroundBarriers.xaml</DependentUpon>
    </Compile>
    <Compile Include="Samples\Security\CertificateAuthenticationWithPKI\CertificateAuthenticationWithPKI.xaml.cs">
      <DependentUpon>CertificateAuthenticationWithPKI.xaml</DependentUpon>
    </Compile>
    <Compile Include="Samples\Symbology\SymbolsFromMobileStyle\SymbolsFromMobileStyle.xaml.cs">
      <DependentUpon>SymbolsFromMobileStyle.xaml</DependentUpon>
    </Compile>
    <Compile Include="Samples\Map\DownloadPreplannedMap\DownloadPreplannedMap.xaml.cs">
      <DependentUpon>DownloadPreplannedMap.xaml</DependentUpon>
    </Compile>
    <Compile Include="Samples\Layers\GroupLayers\GroupLayers.xaml.cs">
      <DependentUpon>GroupLayers.xaml</DependentUpon>
    </Compile>
    <Compile Include="Samples\Map\OfflineBasemapByReference\OfflineBasemapByReference.xaml.cs">
      <DependentUpon>OfflineBasemapByReference.xaml</DependentUpon>
    </Compile>
    <Compile Include="Samples\Layers\PlayKmlTours\PlayKmlTours.xaml.cs">
      <DependentUpon>PlayKmlTours.xaml</DependentUpon>
    </Compile>
    <Compile Include="Samples\Map\ViewContentBeneathSurface\ViewContentBeneathSurface.xaml.cs">
      <DependentUpon>ViewContentBeneathSurface.xaml</DependentUpon>
    </Compile>
    <Compile Include="Samples\Layers\AddPointSceneLayer\AddPointSceneLayer.xaml.cs">
      <DependentUpon>AddPointSceneLayer.xaml</DependentUpon>
    </Compile>
    <Compile Include="Samples\Map\GenerateOfflineMapWithOverrides\GenerateOfflineMapWithOverrides.xaml.cs">
      <DependentUpon>GenerateOfflineMapWithOverrides.xaml</DependentUpon>
    </Compile>
    <Compile Include="Samples\Layers\WfsXmlQuery\WfsXmlQuery.xaml.cs">
      <DependentUpon>WfsXmlQuery.xaml</DependentUpon>
    </Compile>
    <Compile Include="Samples\Layers\DisplayWfs\DisplayWfs.xaml.cs">
      <DependentUpon>DisplayWfs.xaml</DependentUpon>
    </Compile>
    <Compile Include="Samples\Layers\BrowseWfsLayers\BrowseWfsLayers.xaml.cs">
      <DependentUpon>BrowseWfsLayers.xaml</DependentUpon>
    </Compile>
    <Compile Include="Samples\Map\OpenMobileScenePackage\OpenMobileScenePackage.xaml.cs">
      <DependentUpon>OpenMobileScenePackage.xaml</DependentUpon>
    </Compile>
    <Compile Include="Samples\Map\MapReferenceScale\MapReferenceScale.xaml.cs">
      <DependentUpon>MapReferenceScale.xaml</DependentUpon>
    </Compile>
    <Compile Include="Samples\Map\CreateTerrainSurfaceFromRaster\CreateTerrainSurfaceFromRaster.xaml.cs">
      <DependentUpon>CreateTerrainSurfaceFromRaster.xaml</DependentUpon>
    </Compile>
    <Compile Include="Samples\Map\CreateTerrainSurfaceFromTilePackage\CreateTerrainSurfaceFromTilePackage.xaml.cs">
      <DependentUpon>CreateTerrainSurfaceFromTilePackage.xaml</DependentUpon>
    </Compile>
    <Compile Include="Samples\Data\ViewPointCloudDataOffline\ViewPointCloudDataOffline.xaml.cs">
      <DependentUpon>ViewPointCloudDataOffline.xaml</DependentUpon>
    </Compile>
    <Compile Include="Samples\Layers\AddAnIntegratedMeshLayer\AddAnIntegratedMeshLayer.xaml.cs">
      <DependentUpon>AddAnIntegratedMeshLayer.xaml</DependentUpon>
    </Compile>
    <Compile Include="Samples\GraphicsOverlay\DictionaryRendererGraphicsOverlay\DictionaryRendererGraphicsOverlay.xaml.cs">
      <DependentUpon>DictionaryRendererGraphicsOverlay.xaml</DependentUpon>
    </Compile>
    <Compile Include="Converters\ItemToImageSourceConverter.cs" />
    <Compile Include="Samples\Map\MobileMapSearchAndRoute\MobileMapSearchAndRoute.xaml.cs">
      <DependentUpon>MobileMapSearchAndRoute.xaml</DependentUpon>
    </Compile>
    <Compile Include="Samples\Search\OfflineGeocode\OfflineGeocode.xaml.cs">
      <DependentUpon>OfflineGeocode.xaml</DependentUpon>
    </Compile>
    <Compile Include="Samples\Search\ReverseGeocode\ReverseGeocode.xaml.cs">
      <DependentUpon>ReverseGeocode.xaml</DependentUpon>
    </Compile>
    <Compile Include="Samples\Data\EditFeatureAttachments\EditFeatureAttachments.xaml.cs">
      <DependentUpon>EditFeatureAttachments.xaml</DependentUpon>
    </Compile>
    <Compile Include="Samples\Geometry\Project\Project.xaml.cs">
      <DependentUpon>Project.xaml</DependentUpon>
    </Compile>
    <Compile Include="Samples\Layers\OpenStreetMapLayer\OpenStreetMapLayer.xaml.cs">
      <DependentUpon>OpenStreetMapLayer.xaml</DependentUpon>
    </Compile>
    <Compile Include="Samples\Map\ManageOperationalLayers\ManageOperationalLayers.xaml.cs">
      <DependentUpon>ManageOperationalLayers.xaml</DependentUpon>
    </Compile>
    <Compile Include="Samples\Data\UpdateAttributes\UpdateAttributes.xaml.cs">
      <DependentUpon>UpdateAttributes.xaml</DependentUpon>
    </Compile>
    <Compile Include="Samples\Data\UpdateGeometries\UpdateGeometries.xaml.cs">
      <DependentUpon>UpdateGeometries.xaml</DependentUpon>
    </Compile>
    <Compile Include="Samples\Data\AddFeatures\AddFeatures.xaml.cs">
      <DependentUpon>AddFeatures.xaml</DependentUpon>
    </Compile>
    <Compile Include="Samples\Data\DeleteFeatures\DeleteFeatures.xaml.cs">
      <DependentUpon>DeleteFeatures.xaml</DependentUpon>
    </Compile>
    <Compile Include="Samples\Symbology\SceneSymbols\SceneSymbols.xaml.cs">
      <DependentUpon>SceneSymbols.xaml</DependentUpon>
    </Compile>
    <Compile Include="Samples\Map\TerrainExaggeration\TerrainExaggeration.xaml.cs">
      <DependentUpon>TerrainExaggeration.xaml</DependentUpon>
    </Compile>
    <Compile Include="Samples\Map\ChangeAtmosphereEffect\ChangeAtmosphereEffect.xaml.cs">
      <DependentUpon>ChangeAtmosphereEffect.xaml</DependentUpon>
    </Compile>
    <Compile Include="Samples\GraphicsOverlay\ScenePropertiesExpressions\ScenePropertiesExpressions.xaml.cs">
      <DependentUpon>ScenePropertiesExpressions.xaml</DependentUpon>
    </Compile>
    <Compile Include="Samples\Geometry\SpatialOperations\SpatialOperations.xaml.cs">
      <DependentUpon>SpatialOperations.xaml</DependentUpon>
    </Compile>
    <Compile Include="Samples\MapView\IdentifyLayers\IdentifyLayers.xaml.cs">
      <DependentUpon>IdentifyLayers.xaml</DependentUpon>
    </Compile>
    <Compile Include="Samples\Layers\ListKmlContents\ListKmlContents.xaml.cs">
      <DependentUpon>ListKmlContents.xaml</DependentUpon>
    </Compile>
    <Compile Include="Samples\Layers\IdentifyKmlFeatures\IdentifyKmlFeatures.xaml.cs">
      <DependentUpon>IdentifyKmlFeatures.xaml</DependentUpon>
    </Compile>
    <Compile Include="Samples\Layers\DisplayKmlNetworkLinks\DisplayKmlNetworkLinks.xaml.cs">
      <DependentUpon>DisplayKmlNetworkLinks.xaml</DependentUpon>
    </Compile>
    <Compile Include="Samples\Layers\DisplayKml\DisplayKml.xaml.cs">
      <DependentUpon>DisplayKml.xaml</DependentUpon>
    </Compile>
    <Compile Include="Samples\Analysis\DistanceMeasurement\DistanceMeasurement.xaml.cs">
      <DependentUpon>DistanceMeasurement.xaml</DependentUpon>
    </Compile>
    <Compile Include="Samples\Analysis\LineOfSightGeoElement\LineOfSightGeoElement.xaml.cs">
      <DependentUpon>LineOfSightGeoElement.xaml</DependentUpon>
    </Compile>
    <Compile Include="Samples\Analysis\LineOfSightLocation\LineOfSightLocation.xaml.cs">
      <DependentUpon>LineOfSightLocation.xaml</DependentUpon>
    </Compile>
    <Compile Include="Samples\Analysis\QueryFeatureCountAndExtent\QueryFeatureCountAndExtent.xaml.cs">
      <DependentUpon>QueryFeatureCountAndExtent.xaml</DependentUpon>
    </Compile>
    <Compile Include="Samples\Analysis\ViewshedCamera\ViewshedCamera.xaml.cs">
      <DependentUpon>ViewshedCamera.xaml</DependentUpon>
    </Compile>
    <Compile Include="Samples\Analysis\ViewshedGeoElement\ViewshedGeoElement.xaml.cs">
      <DependentUpon>ViewshedGeoElement.xaml</DependentUpon>
    </Compile>
    <Compile Include="Samples\Analysis\ViewshedLocation\ViewshedLocation.xaml.cs">
      <DependentUpon>ViewshedLocation.xaml</DependentUpon>
    </Compile>
    <Compile Include="Samples\Data\EditAndSyncFeatures\EditAndSyncFeatures.xaml.cs">
      <DependentUpon>EditAndSyncFeatures.xaml</DependentUpon>
    </Compile>
    <Compile Include="Samples\Data\FeatureLayerGeodatabase\FeatureLayerGeodatabase.xaml.cs">
      <DependentUpon>FeatureLayerGeodatabase.xaml</DependentUpon>
    </Compile>
    <Compile Include="Samples\Data\FeatureLayerGeoPackage\FeatureLayerGeoPackage.xaml.cs">
      <DependentUpon>FeatureLayerGeoPackage.xaml</DependentUpon>
    </Compile>
    <Compile Include="Samples\Data\FeatureLayerQuery\FeatureLayerQuery.xaml.cs">
      <DependentUpon>FeatureLayerQuery.xaml</DependentUpon>
    </Compile>
    <Compile Include="Samples\Data\FeatureLayerShapefile\FeatureLayerShapefile.xaml.cs">
      <DependentUpon>FeatureLayerShapefile.xaml</DependentUpon>
    </Compile>
    <Compile Include="Samples\Data\GenerateGeodatabase\GenerateGeodatabase.xaml.cs">
      <DependentUpon>GenerateGeodatabase.xaml</DependentUpon>
    </Compile>
    <Compile Include="Samples\Data\GeodatabaseTransactions\GeodatabaseTransactions.xaml.cs">
      <DependentUpon>GeodatabaseTransactions.xaml</DependentUpon>
    </Compile>
    <Compile Include="Samples\Data\ListRelatedFeatures\ListRelatedFeatures.xaml.cs">
      <DependentUpon>ListRelatedFeatures.xaml</DependentUpon>
    </Compile>
    <Compile Include="Samples\Data\RasterLayerGeoPackage\RasterLayerGeoPackage.xaml.cs">
      <DependentUpon>RasterLayerGeoPackage.xaml</DependentUpon>
    </Compile>
    <Compile Include="Samples\Data\ReadGeoPackage\ReadGeoPackage.xaml.cs">
      <DependentUpon>ReadGeoPackage.xaml</DependentUpon>
    </Compile>
    <Compile Include="Samples\Data\ReadShapefileMetadata\ReadShapefileMetadata.xaml.cs">
      <DependentUpon>ReadShapefileMetadata.xaml</DependentUpon>
    </Compile>
    <Compile Include="Samples\Data\ServiceFeatureTableCache\ServiceFeatureTableCache.xaml.cs">
      <DependentUpon>ServiceFeatureTableCache.xaml</DependentUpon>
    </Compile>
    <Compile Include="Samples\Data\ServiceFeatureTableManualCache\ServiceFeatureTableManualCache.xaml.cs">
      <DependentUpon>ServiceFeatureTableManualCache.xaml</DependentUpon>
    </Compile>
    <Compile Include="Samples\Data\ServiceFeatureTableNoCache\ServiceFeatureTableNoCache.xaml.cs">
      <DependentUpon>ServiceFeatureTableNoCache.xaml</DependentUpon>
    </Compile>
    <Compile Include="Samples\Data\StatisticalQuery\StatisticalQuery.xaml.cs">
      <DependentUpon>StatisticalQuery.xaml</DependentUpon>
    </Compile>
    <Compile Include="Samples\Data\StatsQueryGroupAndSort\StatsQueryGroupAndSort.xaml.cs">
      <DependentUpon>StatsQueryGroupAndSort.xaml</DependentUpon>
    </Compile>
    <Compile Include="Samples\Data\SymbolizeShapefile\SymbolizeShapefile.xaml.cs">
      <DependentUpon>SymbolizeShapefile.xaml</DependentUpon>
    </Compile>
    <Compile Include="Samples\Geometry\DensifyAndGeneralize\DensifyAndGeneralize.xaml.cs">
      <DependentUpon>DensifyAndGeneralize.xaml</DependentUpon>
    </Compile>
    <Compile Include="Samples\Geometry\BufferList\BufferList.xaml.cs">
      <DependentUpon>BufferList.xaml</DependentUpon>
    </Compile>
    <Compile Include="Samples\Geometry\Buffer\Buffer.xaml.cs">
      <DependentUpon>Buffer.xaml</DependentUpon>
    </Compile>
    <Compile Include="Samples\Geometry\ClipGeometry\ClipGeometry.xaml.cs">
      <DependentUpon>ClipGeometry.xaml</DependentUpon>
    </Compile>
    <Compile Include="Samples\Geometry\ConvexHullList\ConvexHullList.xaml.cs">
      <DependentUpon>ConvexHullList.xaml</DependentUpon>
    </Compile>
    <Compile Include="Samples\Geometry\ConvexHull\ConvexHull.xaml.cs">
      <DependentUpon>ConvexHull.xaml</DependentUpon>
    </Compile>
    <Compile Include="Samples\Geometry\CutGeometry\CutGeometry.xaml.cs">
      <DependentUpon>CutGeometry.xaml</DependentUpon>
    </Compile>
    <Compile Include="Samples\Geometry\GeodesicOperations\GeodesicOperations.xaml.cs">
      <DependentUpon>GeodesicOperations.xaml</DependentUpon>
    </Compile>
    <Compile Include="Samples\Geometry\NearestVertex\NearestVertex.xaml.cs">
      <DependentUpon>NearestVertex.xaml</DependentUpon>
    </Compile>
    <Compile Include="Samples\Geometry\CreateGeometries\CreateGeometries.xaml.cs">
      <DependentUpon>CreateGeometries.xaml</DependentUpon>
    </Compile>
    <Compile Include="Samples\Geometry\ListTransformations\ListTransformations.xaml.cs">
      <DependentUpon>ListTransformations.xaml</DependentUpon>
    </Compile>
    <Compile Include="Samples\Geometry\ProjectWithSpecificTransformation\ProjectWithSpecificTransformation.xaml.cs">
      <DependentUpon>ProjectWithSpecificTransformation.xaml</DependentUpon>
    </Compile>
    <Compile Include="Samples\Geometry\SpatialRelationships\SpatialRelationships.xaml.cs">
      <DependentUpon>SpatialRelationships.xaml</DependentUpon>
    </Compile>
    <Compile Include="Samples\Geometry\FormatCoordinates\FormatCoordinates.xaml.cs">
      <DependentUpon>FormatCoordinates.xaml</DependentUpon>
    </Compile>
    <Compile Include="Samples\Geoprocessing\AnalyzeHotspots\AnalyzeHotspots.xaml.cs">
      <DependentUpon>AnalyzeHotspots.xaml</DependentUpon>
    </Compile>
    <Compile Include="Samples\Geoprocessing\AnalyzeViewshed\AnalyzeViewshed.xaml.cs">
      <DependentUpon>AnalyzeViewshed.xaml</DependentUpon>
    </Compile>
    <Compile Include="Samples\Geoprocessing\ListGeodatabaseVersions\ListGeodatabaseVersions.xaml.cs">
      <DependentUpon>ListGeodatabaseVersions.xaml</DependentUpon>
    </Compile>
    <Compile Include="Samples\GraphicsOverlay\AddGraphicsRenderer\AddGraphicsRenderer.xaml.cs">
      <DependentUpon>AddGraphicsRenderer.xaml</DependentUpon>
    </Compile>
    <Compile Include="Samples\GraphicsOverlay\AddGraphicsWithSymbols\AddGraphicsWithSymbols.xaml.cs">
      <DependentUpon>AddGraphicsWithSymbols.xaml</DependentUpon>
    </Compile>
    <Compile Include="Samples\GraphicsOverlay\Animate3DGraphic\Animate3DGraphic.xaml.cs">
      <DependentUpon>Animate3DGraphic.xaml</DependentUpon>
    </Compile>
    <Compile Include="Samples\GraphicsOverlay\IdentifyGraphics\IdentifyGraphics.xaml.cs">
      <DependentUpon>IdentifyGraphics.xaml</DependentUpon>
    </Compile>
    <Compile Include="Samples\GraphicsOverlay\SketchOnMap\SketchOnMap.xaml.cs">
      <DependentUpon>SketchOnMap.xaml</DependentUpon>
    </Compile>
    <Compile Include="Samples\GraphicsOverlay\SurfacePlacements\SurfacePlacements.xaml.cs">
      <DependentUpon>SurfacePlacements.xaml</DependentUpon>
    </Compile>
    <Compile Include="Samples\Hydrography\AddEncExchangeSet\AddEncExchangeSet.xaml.cs">
      <DependentUpon>AddEncExchangeSet.xaml</DependentUpon>
    </Compile>
    <Compile Include="Samples\Hydrography\ChangeEncDisplaySettings\ChangeEncDisplaySettings.xaml.cs">
      <DependentUpon>ChangeEncDisplaySettings.xaml</DependentUpon>
    </Compile>
    <Compile Include="Samples\Hydrography\SelectEncFeatures\SelectEncFeatures.xaml.cs">
      <DependentUpon>SelectEncFeatures.xaml</DependentUpon>
    </Compile>
    <Compile Include="Samples\Layers\ArcGISMapImageLayerUrl\ArcGISMapImageLayerUrl.xaml.cs">
      <DependentUpon>ArcGISMapImageLayerUrl.xaml</DependentUpon>
    </Compile>
    <Compile Include="Samples\Layers\ArcGISTiledLayerUrl\ArcGISTiledLayerUrl.xaml.cs">
      <DependentUpon>ArcGISTiledLayerUrl.xaml</DependentUpon>
    </Compile>
    <Compile Include="Samples\Layers\ArcGISVectorTiledLayerUrl\ArcGISVectorTiledLayerUrl.xaml.cs">
      <DependentUpon>ArcGISVectorTiledLayerUrl.xaml</DependentUpon>
    </Compile>
    <Compile Include="Samples\Layers\ChangeBlendRenderer\ChangeBlendRenderer.xaml.cs">
      <DependentUpon>ChangeBlendRenderer.xaml</DependentUpon>
    </Compile>
    <Compile Include="Samples\Layers\ChangeFeatureLayerRenderer\ChangeFeatureLayerRenderer.xaml.cs">
      <DependentUpon>ChangeFeatureLayerRenderer.xaml</DependentUpon>
    </Compile>
    <Compile Include="Samples\Layers\ChangeStretchRenderer\ChangeStretchRenderer.xaml.cs">
      <DependentUpon>ChangeStretchRenderer.xaml</DependentUpon>
    </Compile>
    <Compile Include="Samples\Layers\ChangeSublayerRenderer\ChangeSublayerRenderer.xaml.cs">
      <DependentUpon>ChangeSublayerRenderer.xaml</DependentUpon>
    </Compile>
    <Compile Include="Samples\Layers\ChangeSublayerVisibility\ChangeSublayerVisibility.xaml.cs">
      <DependentUpon>ChangeSublayerVisibility.xaml</DependentUpon>
    </Compile>
    <Compile Include="Samples\Layers\CreateFeatureCollectionLayer\CreateFeatureCollectionLayer.xaml.cs">
      <DependentUpon>CreateFeatureCollectionLayer.xaml</DependentUpon>
    </Compile>
    <Compile Include="Samples\Layers\DisplayScene\DisplayScene.xaml.cs">
      <DependentUpon>DisplayScene.xaml</DependentUpon>
    </Compile>
    <Compile Include="Samples\Layers\ExportTiles\ExportTiles.xaml.cs">
      <DependentUpon>ExportTiles.xaml</DependentUpon>
    </Compile>
    <Compile Include="Samples\Layers\FeatureCollectionLayerFromPortal\FeatureCollectionLayerFromPortal.xaml.cs">
      <DependentUpon>FeatureCollectionLayerFromPortal.xaml</DependentUpon>
    </Compile>
    <Compile Include="Samples\Layers\FeatureCollectionLayerFromQuery\FeatureCollectionLayerFromQuery.xaml.cs">
      <DependentUpon>FeatureCollectionLayerFromQuery.xaml</DependentUpon>
    </Compile>
    <Compile Include="Samples\Layers\FeatureLayerDefinitionExpression\FeatureLayerDefinitionExpression.xaml.cs">
      <DependentUpon>FeatureLayerDefinitionExpression.xaml</DependentUpon>
    </Compile>
    <Compile Include="Samples\Layers\FeatureLayerDictionaryRenderer\FeatureLayerDictionaryRenderer.xaml.cs">
      <DependentUpon>FeatureLayerDictionaryRenderer.xaml</DependentUpon>
    </Compile>
    <Compile Include="Samples\Layers\FeatureLayerRenderingModeMap\FeatureLayerRenderingModeMap.xaml.cs">
      <DependentUpon>FeatureLayerRenderingModeMap.xaml</DependentUpon>
    </Compile>
    <Compile Include="Samples\Layers\FeatureLayerRenderingModeScene\FeatureLayerRenderingModeScene.xaml.cs">
      <DependentUpon>FeatureLayerRenderingModeScene.xaml</DependentUpon>
    </Compile>
    <Compile Include="Samples\Layers\FeatureLayerSelection\FeatureLayerSelection.xaml.cs">
      <DependentUpon>FeatureLayerSelection.xaml</DependentUpon>
    </Compile>
    <Compile Include="Samples\Layers\FeatureLayerUrl\FeatureLayerUrl.xaml.cs">
      <DependentUpon>FeatureLayerUrl.xaml</DependentUpon>
    </Compile>
    <Compile Include="Samples\Layers\MapImageLayerTables\MapImageLayerTables.xaml.cs">
      <DependentUpon>MapImageLayerTables.xaml</DependentUpon>
    </Compile>
    <Compile Include="Samples\Layers\MapImageSublayerQuery\MapImageSublayerQuery.xaml.cs">
      <DependentUpon>MapImageSublayerQuery.xaml</DependentUpon>
    </Compile>
    <Compile Include="Samples\Layers\RasterHillshade\RasterHillshade.xaml.cs">
      <DependentUpon>RasterHillshade.xaml</DependentUpon>
    </Compile>
    <Compile Include="Samples\Layers\RasterLayerFile\RasterLayerFile.xaml.cs">
      <DependentUpon>RasterLayerFile.xaml</DependentUpon>
    </Compile>
    <Compile Include="Samples\Layers\RasterLayerImageServiceRaster\RasterLayerImageServiceRaster.xaml.cs">
      <DependentUpon>RasterLayerImageServiceRaster.xaml</DependentUpon>
    </Compile>
    <Compile Include="Samples\Layers\RasterLayerRasterFunction\RasterLayerRasterFunction.xaml.cs">
      <DependentUpon>RasterLayerRasterFunction.xaml</DependentUpon>
    </Compile>
    <Compile Include="Samples\Layers\RasterRenderingRule\RasterRenderingRule.xaml.cs">
      <DependentUpon>RasterRenderingRule.xaml</DependentUpon>
    </Compile>
    <Compile Include="Samples\Layers\RasterRgbRenderer\RasterRgbRenderer.xaml.cs">
      <DependentUpon>RasterRgbRenderer.xaml</DependentUpon>
    </Compile>
    <Compile Include="Samples\Layers\SceneLayerSelection\SceneLayerSelection.xaml.cs">
      <DependentUpon>SceneLayerSelection.xaml</DependentUpon>
    </Compile>
    <Compile Include="Samples\Layers\SceneLayerUrl\SceneLayerUrl.xaml.cs">
      <DependentUpon>SceneLayerUrl.xaml</DependentUpon>
    </Compile>
    <Compile Include="Samples\Layers\StyleWmsLayer\StyleWmsLayer.xaml.cs">
      <DependentUpon>StyleWmsLayer.xaml</DependentUpon>
    </Compile>
    <Compile Include="Samples\Layers\ShowLabelsOnLayer\ShowLabelsOnLayer.xaml.cs">
      <DependentUpon>ShowLabelsOnLayer.xaml</DependentUpon>
    </Compile>
    <Compile Include="Samples\Layers\TimeBasedQuery\TimeBasedQuery.xaml.cs">
      <DependentUpon>TimeBasedQuery.xaml</DependentUpon>
    </Compile>
    <Compile Include="Samples\Layers\LoadWebTiledLayer\LoadWebTiledLayer.xaml.cs">
      <DependentUpon>LoadWebTiledLayer.xaml</DependentUpon>
    </Compile>
    <Compile Include="Samples\Layers\WmsIdentify\WmsIdentify.xaml.cs">
      <DependentUpon>WmsIdentify.xaml</DependentUpon>
    </Compile>
    <Compile Include="Samples\Layers\WMSLayerUrl\WMSLayerUrl.xaml.cs">
      <DependentUpon>WmsLayerUrl.xaml</DependentUpon>
    </Compile>
    <Compile Include="Samples\Layers\WmsServiceCatalog\WmsServiceCatalog.xaml.cs">
      <DependentUpon>WmsServiceCatalog.xaml</DependentUpon>
    </Compile>
    <Compile Include="Samples\Layers\WMTSLayer\WMTSLayer.xaml.cs">
      <DependentUpon>WMTSLayer.xaml</DependentUpon>
    </Compile>
    <Compile Include="Samples\Local Server\DynamicWorkspaceRaster\DynamicWorkspaceRaster.xaml.cs">
      <DependentUpon>DynamicWorkspaceRaster.xaml</DependentUpon>
    </Compile>
    <Compile Include="Samples\Local Server\DynamicWorkspaceShapefile\DynamicWorkspaceShapefile.xaml.cs">
      <DependentUpon>DynamicWorkspaceShapefile.xaml</DependentUpon>
    </Compile>
    <Compile Include="Samples\Local Server\LocalServerFeatureLayer\LocalServerFeatureLayer.xaml.cs">
      <DependentUpon>LocalServerFeatureLayer.xaml</DependentUpon>
    </Compile>
    <Compile Include="Samples\Local Server\LocalServerGeoprocessing\LocalServerGeoprocessing.xaml.cs">
      <DependentUpon>LocalServerGeoprocessing.xaml</DependentUpon>
    </Compile>
    <Compile Include="Samples\Local Server\LocalServerMapImageLayer\LocalServerMapImageLayer.xaml.cs">
      <DependentUpon>LocalServerMapImageLayer.xaml</DependentUpon>
    </Compile>
    <Compile Include="Samples\Local Server\LocalServerServices\LocalServerServices.xaml.cs">
      <DependentUpon>LocalServerServices.xaml</DependentUpon>
    </Compile>
    <Compile Include="Samples\Location\DisplayDeviceLocation\DisplayDeviceLocation.xaml.cs">
      <DependentUpon>DisplayDeviceLocation.xaml</DependentUpon>
    </Compile>
    <Compile Include="Samples\MapView\DisplayGrid\DisplayGrid.xaml.cs">
      <DependentUpon>DisplayGrid.xaml</DependentUpon>
    </Compile>
    <Compile Include="Samples\MapView\ChangeTimeExtent\ChangeTimeExtent.xaml.cs">
      <DependentUpon>ChangeTimeExtent.xaml</DependentUpon>
    </Compile>
    <Compile Include="Samples\MapView\ChangeViewpoint\ChangeViewpoint.xaml.cs">
      <DependentUpon>ChangeViewpoint.xaml</DependentUpon>
    </Compile>
    <Compile Include="Samples\MapView\DisplayDrawingStatus\DisplayDrawingStatus.xaml.cs">
      <DependentUpon>DisplayDrawingStatus.xaml</DependentUpon>
    </Compile>
    <Compile Include="Samples\MapView\DisplayLayerViewState\DisplayLayerViewState.xaml.cs">
      <DependentUpon>DisplayLayerViewState.xaml</DependentUpon>
    </Compile>
    <Compile Include="Samples\MapView\FeatureLayerTimeOffset\FeatureLayerTimeOffset.xaml.cs">
      <DependentUpon>FeatureLayerTimeOffset.xaml</DependentUpon>
    </Compile>
    <Compile Include="Samples\MapView\GeoViewSync\GeoViewSync.xaml.cs">
      <DependentUpon>GeoViewSync.xaml</DependentUpon>
    </Compile>
    <Compile Include="Samples\MapView\MapRotation\MapRotation.xaml.cs">
      <DependentUpon>MapRotation.xaml</DependentUpon>
    </Compile>
    <Compile Include="Samples\MapView\ShowCallout\ShowCallout.xaml.cs">
      <DependentUpon>ShowCallout.xaml</DependentUpon>
    </Compile>
    <Compile Include="Samples\MapView\ShowMagnifier\ShowMagnifier.xaml.cs">
      <DependentUpon>ShowMagnifier.xaml</DependentUpon>
    </Compile>
    <Compile Include="Samples\MapView\TakeScreenshot\TakeScreenshot.xaml.cs">
      <DependentUpon>TakeScreenshot.xaml</DependentUpon>
    </Compile>
    <Compile Include="Samples\Map\AccessLoadStatus\AccessLoadStatus.xaml.cs">
      <DependentUpon>AccessLoadStatus.xaml</DependentUpon>
    </Compile>
    <Compile Include="Samples\Map\AuthorMap\AuthorMap.xaml.cs">
      <DependentUpon>AuthorMap.xaml</DependentUpon>
    </Compile>
    <Compile Include="Samples\Map\ChangeBasemap\ChangeBasemap.xaml.cs">
      <DependentUpon>ChangeBasemap.xaml</DependentUpon>
    </Compile>
    <Compile Include="Samples\Map\DisplayMap\DisplayMap.xaml.cs">
      <DependentUpon>DisplayMap.xaml</DependentUpon>
    </Compile>
    <Compile Include="Samples\Map\GenerateOfflineMap\GenerateOfflineMap.xaml.cs">
      <DependentUpon>GenerateOfflineMap.xaml</DependentUpon>
    </Compile>
    <Compile Include="Samples\Map\ManageBookmarks\ManageBookmarks.xaml.cs">
      <DependentUpon>ManageBookmarks.xaml</DependentUpon>
    </Compile>
    <Compile Include="Samples\Map\OpenMapURL\OpenMapURL.xaml.cs">
      <DependentUpon>OpenMapURL.xaml</DependentUpon>
    </Compile>
    <Compile Include="Samples\Map\OpenMobileMap\OpenMobileMap.xaml.cs">
      <DependentUpon>OpenMobileMap.xaml</DependentUpon>
    </Compile>
    <Compile Include="Samples\Map\OpenScene\OpenScene.xaml.cs">
      <DependentUpon>OpenScene.xaml</DependentUpon>
    </Compile>
    <Compile Include="Samples\Map\SearchPortalMaps\SearchPortalMaps.xaml.cs">
      <DependentUpon>SearchPortalMaps.xaml</DependentUpon>
    </Compile>
    <Compile Include="Samples\Map\SetInitialMapArea\SetInitialMapArea.xaml.cs">
      <DependentUpon>SetInitialMapArea.xaml</DependentUpon>
    </Compile>
    <Compile Include="Samples\Map\SetInitialMapLocation\SetInitialMapLocation.xaml.cs">
      <DependentUpon>SetInitialMapLocation.xaml</DependentUpon>
    </Compile>
    <Compile Include="Samples\Map\SetMapSpatialReference\SetMapSpatialReference.xaml.cs">
      <DependentUpon>SetMapSpatialReference.xaml</DependentUpon>
    </Compile>
    <Compile Include="Samples\Map\SetMinMaxScale\SetMinMaxScale.xaml.cs">
      <DependentUpon>SetMinMaxScale.xaml</DependentUpon>
    </Compile>
    <Compile Include="Samples\Network Analysis\ClosestFacilityStatic\ClosestFacilityStatic.xaml.cs">
      <DependentUpon>ClosestFacilityStatic.xaml</DependentUpon>
    </Compile>
    <Compile Include="Samples\Network Analysis\ClosestFacility\ClosestFacility.xaml.cs">
      <DependentUpon>ClosestFacility.xaml</DependentUpon>
    </Compile>
    <Compile Include="Samples\Network Analysis\FindRoute\FindRoute.xaml.cs">
      <DependentUpon>FindRoute.xaml</DependentUpon>
    </Compile>
    <Compile Include="Samples\Network Analysis\FindServiceArea\FindServiceArea.xaml.cs">
      <DependentUpon>FindServiceArea.xaml</DependentUpon>
    </Compile>
    <Compile Include="Samples\Search\FindAddress\FindAddress.xaml.cs">
      <DependentUpon>FindAddress.xaml</DependentUpon>
    </Compile>
    <Compile Include="Samples\Search\FindPlace\FindPlace.xaml.cs">
      <DependentUpon>FindPlace.xaml</DependentUpon>
    </Compile>
    <Compile Include="Samples\Security\IntegratedWindowsAuth\IntegratedWindowsAuth.xaml.cs">
      <DependentUpon>IntegratedWindowsAuth.xaml</DependentUpon>
    </Compile>
    <Compile Include="Samples\Security\IntegratedWindowsAuth\LoginWindow.xaml.cs">
      <DependentUpon>LoginWindow.xaml</DependentUpon>
    </Compile>
    <Compile Include="Samples\Security\OAuth\OAuth.xaml.cs">
      <DependentUpon>OAuth.xaml</DependentUpon>
    </Compile>
    <Compile Include="Samples\Security\TokenSecuredChallenge\TokenSecuredChallenge.xaml.cs">
      <DependentUpon>TokenSecuredChallenge.xaml</DependentUpon>
    </Compile>
    <Compile Include="Samples\Symbology\FeatureLayerExtrusion\FeatureLayerExtrusion.xaml.cs">
      <DependentUpon>FeatureLayerExtrusion.xaml</DependentUpon>
    </Compile>
    <Compile Include="Samples\Symbology\RenderPictureMarkers\RenderPictureMarkers.xaml.cs">
      <DependentUpon>RenderPictureMarkers.xaml</DependentUpon>
    </Compile>
    <Compile Include="Samples\Symbology\RenderSimpleMarkers\RenderSimpleMarkers.xaml.cs">
      <DependentUpon>RenderSimpleMarkers.xaml</DependentUpon>
    </Compile>
    <Compile Include="Samples\Symbology\RenderUniqueValues\RenderUniqueValues.xaml.cs">
      <DependentUpon>RenderUniqueValues.xaml</DependentUpon>
    </Compile>
    <Compile Include="Samples\Symbology\SimpleRenderers\SimpleRenderers.xaml.cs">
      <DependentUpon>SimpleRenderers.xaml</DependentUpon>
    </Compile>
    <Compile Include="Samples\Symbology\UseDistanceCompositeSym\UseDistanceCompositeSym.xaml.cs">
      <DependentUpon>UseDistanceCompositeSym.xaml</DependentUpon>
    </Compile>
  </ItemGroup>
  <ItemGroup>
    <!-- Sample XAML -->
    <Page Include="Samples\Layers\CreateAndSaveKmlFile\CreateAndSaveKmlFile.xaml">
      <Generator>MSBuild:Compile</Generator>
      <SubType>Designer</SubType>
    </Page>
    <Page Include="Samples\Layers\RasterColormapRenderer\RasterColormapRenderer.xaml">
      <Generator>MSBuild:Compile</Generator>
      <SubType>Designer</SubType>
    </Page>
    <Page Include="Samples\MapView\ChooseCameraController\ChooseCameraController.xaml">
      <Generator>MSBuild:Compile</Generator>
      <SubType>Designer</SubType>
    </Page>
    <Page Include="Samples\Map\GetElevationAtPoint\GetElevationAtPoint.xaml">
      <Generator>MSBuild:Compile</Generator>
      <SubType>Designer</SubType>
    </Page>
    <Page Include="Samples\Location\ShowLocationHistory\ShowLocationHistory.xaml">
      <Generator>MSBuild:Compile</Generator>
      <SubType>Designer</SubType>
    </Page>
    <Page Include="Samples\Network Analysis\FindServiceAreasForMultipleFacilities\FindServiceAreasForMultipleFacilities.xaml">
      <Generator>MSBuild:Compile</Generator>
      <SubType>Designer</SubType>
    </Page>
    <Page Include="Samples\Network Analysis\OfflineRouting\OfflineRouting.xaml">
      <Generator>MSBuild:Compile</Generator>
      <SubType>Designer</SubType>
    </Page>
    <Page Include="Samples\Network Analysis\RouteAroundBarriers\RouteAroundBarriers.xaml">
      <Generator>MSBuild:Compile</Generator>
      <SubType>Designer</SubType>
    </Page>
    <Page Include="Samples\Security\CertificateAuthenticationWithPKI\CertificateAuthenticationWithPKI.xaml">
      <Generator>MSBuild:Compile</Generator>
      <SubType>Designer</SubType>
    </Page>
    <Page Include="Samples\Symbology\SymbolsFromMobileStyle\SymbolsFromMobileStyle.xaml">
      <Generator>MSBuild:Compile</Generator>
      <SubType>Designer</SubType>
    </Page>
    <Page Include="Samples\Map\DownloadPreplannedMap\DownloadPreplannedMap.xaml">
      <Generator>MSBuild:Compile</Generator>
      <SubType>Designer</SubType>
    </Page>
    <Page Include="Samples\Layers\GroupLayers\GroupLayers.xaml">
      <Generator>MSBuild:Compile</Generator>
      <SubType>Designer</SubType>
    </Page>
    <Page Include="Samples\Map\OfflineBasemapByReference\OfflineBasemapByReference.xaml">
      <Generator>MSBuild:Compile</Generator>
      <SubType>Designer</SubType>
    </Page>
    <Page Include="Samples\Layers\PlayKmlTours\PlayKmlTours.xaml">
      <Generator>MSBuild:Compile</Generator>
      <SubType>Designer</SubType>
    </Page>
    <Page Include="Samples\Map\ViewContentBeneathSurface\ViewContentBeneathSurface.xaml">
      <Generator>MSBuild:Compile</Generator>
      <SubType>Designer</SubType>
    </Page>
    <Page Include="Samples\Layers\AddPointSceneLayer\AddPointSceneLayer.xaml">
      <Generator>MSBuild:Compile</Generator>
      <SubType>Designer</SubType>
    </Page>
    <Page Include="Samples\Map\GenerateOfflineMapWithOverrides\GenerateOfflineMapWithOverrides.xaml">
      <Generator>MSBuild:Compile</Generator>
      <SubType>Designer</SubType>
    </Page>
    <Page Include="Samples\Layers\WfsXmlQuery\WfsXmlQuery.xaml">
      <Generator>MSBuild:Compile</Generator>
      <SubType>Designer</SubType>
    </Page>
    <Page Include="Samples\Layers\DisplayWfs\DisplayWfs.xaml">
      <Generator>MSBuild:Compile</Generator>
      <SubType>Designer</SubType>
    </Page>
    <Page Include="Samples\Layers\BrowseWfsLayers\BrowseWfsLayers.xaml">
      <Generator>MSBuild:Compile</Generator>
      <SubType>Designer</SubType>
    </Page>
    <Page Include="Samples\Map\OpenMobileScenePackage\OpenMobileScenePackage.xaml">
      <Generator>MSBuild:Compile</Generator>
      <SubType>Designer</SubType>
    </Page>
    <Page Include="Samples\Map\MapReferenceScale\MapReferenceScale.xaml">
      <Generator>MSBuild:Compile</Generator>
      <SubType>Designer</SubType>
    </Page>
    <Page Include="Samples\Map\CreateTerrainSurfaceFromRaster\CreateTerrainSurfaceFromRaster.xaml">
      <Generator>MSBuild:Compile</Generator>
      <SubType>Designer</SubType>
    </Page>
    <Page Include="Samples\Map\CreateTerrainSurfaceFromTilePackage\CreateTerrainSurfaceFromTilePackage.xaml">
      <Generator>MSBuild:Compile</Generator>
      <SubType>Designer</SubType>
    </Page>
    <Page Include="Samples\Data\ViewPointCloudDataOffline\ViewPointCloudDataOffline.xaml">
      <Generator>MSBuild:Compile</Generator>
      <SubType>Designer</SubType>
    </Page>
    <Page Include="Samples\Layers\AddAnIntegratedMeshLayer\AddAnIntegratedMeshLayer.xaml">
      <Generator>MSBuild:Compile</Generator>
      <SubType>Designer</SubType>
    </Page>
    <Page Include="Samples\GraphicsOverlay\DictionaryRendererGraphicsOverlay\DictionaryRendererGraphicsOverlay.xaml">
      <Generator>MSBuild:Compile</Generator>
      <SubType>Designer</SubType>
    </Page>
    <Page Include="Samples\Map\MobileMapSearchAndRoute\MobileMapSearchAndRoute.xaml">
      <Generator>MSBuild:Compile</Generator>
      <SubType>Designer</SubType>
    </Page>
    <Page Include="Samples\Search\OfflineGeocode\OfflineGeocode.xaml">
      <Generator>MSBuild:Compile</Generator>
      <SubType>Designer</SubType>
    </Page>
    <Page Include="Samples\Search\ReverseGeocode\ReverseGeocode.xaml">
      <Generator>MSBuild:Compile</Generator>
      <SubType>Designer</SubType>
    </Page>
    <Page Include="Samples\Data\EditFeatureAttachments\EditFeatureAttachments.xaml">
      <Generator>MSBuild:Compile</Generator>
      <SubType>Designer</SubType>
    </Page>
    <Page Include="Samples\Geometry\Project\Project.xaml">
      <Generator>MSBuild:Compile</Generator>
      <SubType>Designer</SubType>
    </Page>
    <Page Include="Samples\Layers\OpenStreetMapLayer\OpenStreetMapLayer.xaml">
      <Generator>MSBuild:Compile</Generator>
      <SubType>Designer</SubType>
    </Page>
    <Page Include="Samples\Map\ManageOperationalLayers\ManageOperationalLayers.xaml">
      <Generator>MSBuild:Compile</Generator>
      <SubType>Designer</SubType>
    </Page>
    <Page Include="Samples\Data\UpdateAttributes\UpdateAttributes.xaml">
      <Generator>MSBuild:Compile</Generator>
      <SubType>Designer</SubType>
    </Page>
    <Page Include="Samples\Data\UpdateGeometries\UpdateGeometries.xaml">
      <Generator>MSBuild:Compile</Generator>
      <SubType>Designer</SubType>
    </Page>
    <Page Include="Samples\Data\AddFeatures\AddFeatures.xaml">
      <Generator>MSBuild:Compile</Generator>
      <SubType>Designer</SubType>
    </Page>
    <Page Include="Samples\Data\DeleteFeatures\DeleteFeatures.xaml">
      <Generator>MSBuild:Compile</Generator>
      <SubType>Designer</SubType>
    </Page>
    <Page Include="Samples\Symbology\SceneSymbols\SceneSymbols.xaml">
      <Generator>MSBuild:Compile</Generator>
      <SubType>Designer</SubType>
    </Page>
    <Page Include="Samples\Map\TerrainExaggeration\TerrainExaggeration.xaml">
      <Generator>MSBuild:Compile</Generator>
      <SubType>Designer</SubType>
    </Page>
    <Page Include="Samples\Map\ChangeAtmosphereEffect\ChangeAtmosphereEffect.xaml">
      <Generator>MSBuild:Compile</Generator>
      <SubType>Designer</SubType>
    </Page>
    <Page Include="Samples\GraphicsOverlay\ScenePropertiesExpressions\ScenePropertiesExpressions.xaml">
      <Generator>MSBuild:Compile</Generator>
      <SubType>Designer</SubType>
    </Page>
    <Page Include="Samples\Geometry\SpatialOperations\SpatialOperations.xaml">
      <Generator>MSBuild:Compile</Generator>
      <SubType>Designer</SubType>
    </Page>
    <Page Include="Samples\MapView\IdentifyLayers\IdentifyLayers.xaml">
      <Generator>MSBuild:Compile</Generator>
      <SubType>Designer</SubType>
    </Page>
    <Page Include="Samples\Layers\ListKmlContents\ListKmlContents.xaml">
      <Generator>MSBuild:Compile</Generator>
      <SubType>Designer</SubType>
    </Page>
    <Page Include="Samples\Layers\IdentifyKmlFeatures\IdentifyKmlFeatures.xaml">
      <Generator>MSBuild:Compile</Generator>
      <SubType>Designer</SubType>
    </Page>
    <Page Include="Samples\Layers\DisplayKmlNetworkLinks\DisplayKmlNetworkLinks.xaml">
      <Generator>MSBuild:Compile</Generator>
      <SubType>Designer</SubType>
    </Page>
    <Page Include="Samples\Layers\DisplayKml\DisplayKml.xaml">
      <Generator>MSBuild:Compile</Generator>
      <SubType>Designer</SubType>
    </Page>
    <Page Include="Samples\Map\GenerateOfflineMap\GenerateOfflineMap.xaml">
      <Generator>MSBuild:Compile</Generator>
      <SubType>Designer</SubType>
    </Page>
    <Page Include="Samples\Map\OpenScene\OpenScene.xaml">
      <Generator>MSBuild:Compile</Generator>
      <SubType>Designer</SubType>
    </Page>
    <Page Include="Samples\Network Analysis\FindServiceArea\FindServiceArea.xaml">
      <SubType>Designer</SubType>
      <Generator>MSBuild:Compile</Generator>
    </Page>
    <Page Include="Samples\Analysis\DistanceMeasurement\DistanceMeasurement.xaml">
      <Generator>MSBuild:Compile</Generator>
      <SubType>Designer</SubType>
    </Page>
    <Page Include="Samples\Analysis\LineOfSightGeoElement\LineOfSightGeoElement.xaml">
      <Generator>MSBuild:Compile</Generator>
      <SubType>Designer</SubType>
    </Page>
    <Page Include="Samples\Analysis\LineOfSightLocation\LineOfSightLocation.xaml">
      <Generator>MSBuild:Compile</Generator>
      <SubType>Designer</SubType>
    </Page>
    <Page Include="Samples\Analysis\QueryFeatureCountAndExtent\QueryFeatureCountAndExtent.xaml">
      <Generator>MSBuild:Compile</Generator>
      <SubType>Designer</SubType>
    </Page>
    <Page Include="Samples\Analysis\ViewshedCamera\ViewshedCamera.xaml">
      <Generator>MSBuild:Compile</Generator>
      <SubType>Designer</SubType>
    </Page>
    <Page Include="Samples\Analysis\ViewshedGeoElement\ViewshedGeoElement.xaml">
      <Generator>MSBuild:Compile</Generator>
      <SubType>Designer</SubType>
    </Page>
    <Page Include="Samples\Analysis\ViewshedLocation\ViewshedLocation.xaml">
      <Generator>MSBuild:Compile</Generator>
      <SubType>Designer</SubType>
    </Page>
    <Page Include="Samples\Data\EditAndSyncFeatures\EditAndSyncFeatures.xaml">
      <Generator>MSBuild:Compile</Generator>
      <SubType>Designer</SubType>
    </Page>
    <Page Include="Samples\Data\FeatureLayerGeodatabase\FeatureLayerGeodatabase.xaml">
      <Generator>MSBuild:Compile</Generator>
      <SubType>Designer</SubType>
    </Page>
    <Page Include="Samples\Data\FeatureLayerGeoPackage\FeatureLayerGeoPackage.xaml">
      <Generator>MSBuild:Compile</Generator>
      <SubType>Designer</SubType>
    </Page>
    <Page Include="Samples\Data\FeatureLayerQuery\FeatureLayerQuery.xaml">
      <Generator>MSBuild:Compile</Generator>
      <SubType>Designer</SubType>
    </Page>
    <Page Include="Samples\Data\FeatureLayerShapefile\FeatureLayerShapefile.xaml">
      <Generator>MSBuild:Compile</Generator>
      <SubType>Designer</SubType>
    </Page>
    <Page Include="Samples\Data\GenerateGeodatabase\GenerateGeodatabase.xaml">
      <Generator>MSBuild:Compile</Generator>
      <SubType>Designer</SubType>
    </Page>
    <Page Include="Samples\Data\GeodatabaseTransactions\GeodatabaseTransactions.xaml">
      <Generator>MSBuild:Compile</Generator>
      <SubType>Designer</SubType>
    </Page>
    <Page Include="Samples\Data\ListRelatedFeatures\ListRelatedFeatures.xaml">
      <Generator>MSBuild:Compile</Generator>
      <SubType>Designer</SubType>
    </Page>
    <Page Include="Samples\Data\RasterLayerGeoPackage\RasterLayerGeoPackage.xaml">
      <Generator>MSBuild:Compile</Generator>
      <SubType>Designer</SubType>
    </Page>
    <Page Include="Samples\Data\ReadGeoPackage\ReadGeoPackage.xaml">
      <Generator>MSBuild:Compile</Generator>
      <SubType>Designer</SubType>
    </Page>
    <Page Include="Samples\Data\ReadShapefileMetadata\ReadShapefileMetadata.xaml">
      <Generator>MSBuild:Compile</Generator>
      <SubType>Designer</SubType>
    </Page>
    <Page Include="Samples\Data\ServiceFeatureTableCache\ServiceFeatureTableCache.xaml">
      <Generator>MSBuild:Compile</Generator>
      <SubType>Designer</SubType>
    </Page>
    <Page Include="Samples\Data\ServiceFeatureTableManualCache\ServiceFeatureTableManualCache.xaml">
      <Generator>MSBuild:Compile</Generator>
      <SubType>Designer</SubType>
    </Page>
    <Page Include="Samples\Data\ServiceFeatureTableNoCache\ServiceFeatureTableNoCache.xaml">
      <Generator>MSBuild:Compile</Generator>
      <SubType>Designer</SubType>
    </Page>
    <Page Include="Samples\Data\StatisticalQuery\StatisticalQuery.xaml">
      <Generator>MSBuild:Compile</Generator>
      <SubType>Designer</SubType>
    </Page>
    <Page Include="Samples\Data\StatsQueryGroupAndSort\StatsQueryGroupAndSort.xaml">
      <Generator>MSBuild:Compile</Generator>
      <SubType>Designer</SubType>
    </Page>
    <Page Include="Samples\Data\SymbolizeShapefile\SymbolizeShapefile.xaml">
      <Generator>MSBuild:Compile</Generator>
      <SubType>Designer</SubType>
    </Page>
    <Page Include="Samples\Geometry\DensifyAndGeneralize\DensifyAndGeneralize.xaml">
      <Generator>MSBuild:Compile</Generator>
      <SubType>Designer</SubType>
    </Page>
    <Page Include="Samples\Geometry\BufferList\BufferList.xaml">
      <Generator>MSBuild:Compile</Generator>
      <SubType>Designer</SubType>
    </Page>
    <Page Include="Samples\Geometry\Buffer\Buffer.xaml">
      <Generator>MSBuild:Compile</Generator>
      <SubType>Designer</SubType>
    </Page>
    <Page Include="Samples\Geometry\ClipGeometry\ClipGeometry.xaml">
      <Generator>MSBuild:Compile</Generator>
      <SubType>Designer</SubType>
    </Page>
    <Page Include="Samples\Geometry\ConvexHullList\ConvexHullList.xaml">
      <Generator>MSBuild:Compile</Generator>
      <SubType>Designer</SubType>
    </Page>
    <Page Include="Samples\Geometry\ConvexHull\ConvexHull.xaml">
      <Generator>MSBuild:Compile</Generator>
      <SubType>Designer</SubType>
    </Page>
    <Page Include="Samples\Geometry\CutGeometry\CutGeometry.xaml">
      <Generator>MSBuild:Compile</Generator>
      <SubType>Designer</SubType>
    </Page>
    <Page Include="Samples\Geometry\GeodesicOperations\GeodesicOperations.xaml">
      <Generator>MSBuild:Compile</Generator>
      <SubType>Designer</SubType>
    </Page>
    <Page Include="Samples\Geometry\NearestVertex\NearestVertex.xaml">
      <Generator>MSBuild:Compile</Generator>
      <SubType>Designer</SubType>
    </Page>
    <Page Include="Samples\Geometry\CreateGeometries\CreateGeometries.xaml">
      <Generator>MSBuild:Compile</Generator>
      <SubType>Designer</SubType>
    </Page>
    <Page Include="Samples\Geometry\ListTransformations\ListTransformations.xaml">
      <Generator>MSBuild:Compile</Generator>
      <SubType>Designer</SubType>
    </Page>
    <Page Include="Samples\Geometry\ProjectWithSpecificTransformation\ProjectWithSpecificTransformation.xaml">
      <Generator>MSBuild:Compile</Generator>
      <SubType>Designer</SubType>
    </Page>
    <Page Include="Samples\Geometry\SpatialRelationships\SpatialRelationships.xaml">
      <Generator>MSBuild:Compile</Generator>
      <SubType>Designer</SubType>
    </Page>
    <Page Include="Samples\Geometry\FormatCoordinates\FormatCoordinates.xaml">
      <Generator>MSBuild:Compile</Generator>
      <SubType>Designer</SubType>
    </Page>
    <Page Include="Samples\Geoprocessing\AnalyzeHotspots\AnalyzeHotspots.xaml">
      <Generator>MSBuild:Compile</Generator>
      <SubType>Designer</SubType>
    </Page>
    <Page Include="Samples\Geoprocessing\AnalyzeViewshed\AnalyzeViewshed.xaml">
      <Generator>MSBuild:Compile</Generator>
      <SubType>Designer</SubType>
    </Page>
    <Page Include="Samples\Geoprocessing\ListGeodatabaseVersions\ListGeodatabaseVersions.xaml">
      <Generator>MSBuild:Compile</Generator>
      <SubType>Designer</SubType>
    </Page>
    <Page Include="Samples\GraphicsOverlay\AddGraphicsRenderer\AddGraphicsRenderer.xaml">
      <Generator>MSBuild:Compile</Generator>
      <SubType>Designer</SubType>
    </Page>
    <Page Include="Samples\GraphicsOverlay\AddGraphicsWithSymbols\AddGraphicsWithSymbols.xaml">
      <Generator>MSBuild:Compile</Generator>
      <SubType>Designer</SubType>
    </Page>
    <Page Include="Samples\GraphicsOverlay\Animate3DGraphic\Animate3DGraphic.xaml">
      <Generator>MSBuild:Compile</Generator>
      <SubType>Designer</SubType>
    </Page>
    <Page Include="Samples\GraphicsOverlay\IdentifyGraphics\IdentifyGraphics.xaml">
      <Generator>MSBuild:Compile</Generator>
      <SubType>Designer</SubType>
    </Page>
    <Page Include="Samples\GraphicsOverlay\SketchOnMap\SketchOnMap.xaml">
      <Generator>MSBuild:Compile</Generator>
      <SubType>Designer</SubType>
    </Page>
    <Page Include="Samples\GraphicsOverlay\SurfacePlacements\SurfacePlacements.xaml">
      <Generator>MSBuild:Compile</Generator>
      <SubType>Designer</SubType>
    </Page>
    <Page Include="Samples\Hydrography\AddEncExchangeSet\AddEncExchangeSet.xaml">
      <Generator>MSBuild:Compile</Generator>
      <SubType>Designer</SubType>
    </Page>
    <Page Include="Samples\Hydrography\ChangeEncDisplaySettings\ChangeEncDisplaySettings.xaml">
      <Generator>MSBuild:Compile</Generator>
      <SubType>Designer</SubType>
    </Page>
    <Page Include="Samples\Hydrography\SelectEncFeatures\SelectEncFeatures.xaml">
      <Generator>MSBuild:Compile</Generator>
      <SubType>Designer</SubType>
    </Page>
    <Page Include="Samples\Layers\ArcGISMapImageLayerUrl\ArcGISMapImageLayerUrl.xaml">
      <Generator>MSBuild:Compile</Generator>
      <SubType>Designer</SubType>
    </Page>
    <Page Include="Samples\Layers\ArcGISTiledLayerUrl\ArcGISTiledLayerUrl.xaml">
      <Generator>MSBuild:Compile</Generator>
      <SubType>Designer</SubType>
    </Page>
    <Page Include="Samples\Layers\ArcGISVectorTiledLayerUrl\ArcGISVectorTiledLayerUrl.xaml">
      <Generator>MSBuild:Compile</Generator>
      <SubType>Designer</SubType>
    </Page>
    <Page Include="Samples\Layers\ChangeBlendRenderer\ChangeBlendRenderer.xaml">
      <Generator>MSBuild:Compile</Generator>
      <SubType>Designer</SubType>
    </Page>
    <Page Include="Samples\Layers\ChangeFeatureLayerRenderer\ChangeFeatureLayerRenderer.xaml">
      <Generator>MSBuild:Compile</Generator>
      <SubType>Designer</SubType>
    </Page>
    <Page Include="Samples\Layers\ChangeStretchRenderer\ChangeStretchRenderer.xaml">
      <Generator>MSBuild:Compile</Generator>
      <SubType>Designer</SubType>
    </Page>
    <Page Include="Samples\Layers\ChangeSublayerRenderer\ChangeSublayerRenderer.xaml">
      <Generator>MSBuild:Compile</Generator>
      <SubType>Designer</SubType>
    </Page>
    <Page Include="Samples\Layers\ChangeSublayerVisibility\ChangeSublayerVisibility.xaml">
      <Generator>MSBuild:Compile</Generator>
      <SubType>Designer</SubType>
    </Page>
    <Page Include="Samples\Layers\CreateFeatureCollectionLayer\CreateFeatureCollectionLayer.xaml">
      <Generator>MSBuild:Compile</Generator>
      <SubType>Designer</SubType>
    </Page>
    <Page Include="Samples\Layers\DisplayScene\DisplayScene.xaml">
      <Generator>MSBuild:Compile</Generator>
      <SubType>Designer</SubType>
    </Page>
    <Page Include="Samples\Layers\ExportTiles\ExportTiles.xaml">
      <Generator>MSBuild:Compile</Generator>
      <SubType>Designer</SubType>
    </Page>
    <Page Include="Samples\Layers\FeatureCollectionLayerFromPortal\FeatureCollectionLayerFromPortal.xaml">
      <Generator>MSBuild:Compile</Generator>
      <SubType>Designer</SubType>
    </Page>
    <Page Include="Samples\Layers\FeatureCollectionLayerFromQuery\FeatureCollectionLayerFromQuery.xaml">
      <Generator>MSBuild:Compile</Generator>
      <SubType>Designer</SubType>
    </Page>
    <Page Include="Samples\Layers\FeatureLayerDefinitionExpression\FeatureLayerDefinitionExpression.xaml">
      <Generator>MSBuild:Compile</Generator>
      <SubType>Designer</SubType>
    </Page>
    <Page Include="Samples\Layers\FeatureLayerDictionaryRenderer\FeatureLayerDictionaryRenderer.xaml">
      <Generator>MSBuild:Compile</Generator>
      <SubType>Designer</SubType>
    </Page>
    <Page Include="Samples\Layers\FeatureLayerRenderingModeMap\FeatureLayerRenderingModeMap.xaml">
      <Generator>MSBuild:Compile</Generator>
      <SubType>Designer</SubType>
    </Page>
    <Page Include="Samples\Layers\FeatureLayerRenderingModeScene\FeatureLayerRenderingModeScene.xaml">
      <Generator>MSBuild:Compile</Generator>
      <SubType>Designer</SubType>
    </Page>
    <Page Include="Samples\Layers\FeatureLayerSelection\FeatureLayerSelection.xaml">
      <Generator>MSBuild:Compile</Generator>
      <SubType>Designer</SubType>
    </Page>
    <Page Include="Samples\Layers\FeatureLayerUrl\FeatureLayerUrl.xaml">
      <Generator>MSBuild:Compile</Generator>
      <SubType>Designer</SubType>
    </Page>
    <Page Include="Samples\Layers\MapImageLayerTables\MapImageLayerTables.xaml">
      <Generator>MSBuild:Compile</Generator>
      <SubType>Designer</SubType>
    </Page>
    <Page Include="Samples\Layers\MapImageSublayerQuery\MapImageSublayerQuery.xaml">
      <Generator>MSBuild:Compile</Generator>
      <SubType>Designer</SubType>
    </Page>
    <Page Include="Samples\Layers\RasterHillshade\RasterHillshade.xaml">
      <Generator>MSBuild:Compile</Generator>
      <SubType>Designer</SubType>
    </Page>
    <Page Include="Samples\Layers\RasterLayerFile\RasterLayerFile.xaml">
      <Generator>MSBuild:Compile</Generator>
      <SubType>Designer</SubType>
    </Page>
    <Page Include="Samples\Layers\RasterLayerImageServiceRaster\RasterLayerImageServiceRaster.xaml">
      <Generator>MSBuild:Compile</Generator>
      <SubType>Designer</SubType>
    </Page>
    <Page Include="Samples\Layers\RasterLayerRasterFunction\RasterLayerRasterFunction.xaml">
      <Generator>MSBuild:Compile</Generator>
      <SubType>Designer</SubType>
    </Page>
    <Page Include="Samples\Layers\RasterRenderingRule\RasterRenderingRule.xaml">
      <Generator>MSBuild:Compile</Generator>
      <SubType>Designer</SubType>
    </Page>
    <Page Include="Samples\Layers\RasterRgbRenderer\RasterRgbRenderer.xaml">
      <Generator>MSBuild:Compile</Generator>
      <SubType>Designer</SubType>
    </Page>
    <Page Include="Samples\Layers\SceneLayerSelection\SceneLayerSelection.xaml">
      <Generator>MSBuild:Compile</Generator>
      <SubType>Designer</SubType>
    </Page>
    <Page Include="Samples\Layers\SceneLayerUrl\SceneLayerUrl.xaml">
      <Generator>MSBuild:Compile</Generator>
      <SubType>Designer</SubType>
    </Page>
    <Page Include="Samples\Layers\StyleWmsLayer\StyleWmsLayer.xaml">
      <Generator>MSBuild:Compile</Generator>
      <SubType>Designer</SubType>
    </Page>
    <Page Include="Samples\Layers\ShowLabelsOnLayer\ShowLabelsOnLayer.xaml">
      <Generator>MSBuild:Compile</Generator>
      <SubType>Designer</SubType>
    </Page>
    <Page Include="Samples\Layers\TimeBasedQuery\TimeBasedQuery.xaml">
      <Generator>MSBuild:Compile</Generator>
      <SubType>Designer</SubType>
    </Page>
    <Page Include="Samples\Layers\LoadWebTiledLayer\LoadWebTiledLayer.xaml">
      <Generator>MSBuild:Compile</Generator>
      <SubType>Designer</SubType>
    </Page>
    <Page Include="Samples\Layers\WmsIdentify\WmsIdentify.xaml">
      <Generator>MSBuild:Compile</Generator>
      <SubType>Designer</SubType>
    </Page>
    <Page Include="Samples\Layers\WMSLayerUrl\WmsLayerUrl.xaml">
      <Generator>MSBuild:Compile</Generator>
      <SubType>Designer</SubType>
    </Page>
    <Page Include="Samples\Layers\WmsServiceCatalog\WmsServiceCatalog.xaml">
      <Generator>MSBuild:Compile</Generator>
      <SubType>Designer</SubType>
    </Page>
    <Page Include="Samples\Layers\WMTSLayer\WMTSLayer.xaml">
      <Generator>MSBuild:Compile</Generator>
      <SubType>Designer</SubType>
    </Page>
    <Page Include="Samples\Local Server\DynamicWorkspaceRaster\DynamicWorkspaceRaster.xaml">
      <Generator>MSBuild:Compile</Generator>
      <SubType>Designer</SubType>
    </Page>
    <Page Include="Samples\Local Server\DynamicWorkspaceShapefile\DynamicWorkspaceShapefile.xaml">
      <Generator>MSBuild:Compile</Generator>
      <SubType>Designer</SubType>
    </Page>
    <Page Include="Samples\Local Server\LocalServerFeatureLayer\LocalServerFeatureLayer.xaml">
      <Generator>MSBuild:Compile</Generator>
      <SubType>Designer</SubType>
    </Page>
    <Page Include="Samples\Local Server\LocalServerGeoprocessing\LocalServerGeoprocessing.xaml">
      <Generator>MSBuild:Compile</Generator>
      <SubType>Designer</SubType>
    </Page>
    <Page Include="Samples\Local Server\LocalServerMapImageLayer\LocalServerMapImageLayer.xaml">
      <Generator>MSBuild:Compile</Generator>
      <SubType>Designer</SubType>
    </Page>
    <Page Include="Samples\Local Server\LocalServerServices\LocalServerServices.xaml">
      <Generator>MSBuild:Compile</Generator>
      <SubType>Designer</SubType>
    </Page>
    <Page Include="Samples\Location\DisplayDeviceLocation\DisplayDeviceLocation.xaml">
      <Generator>MSBuild:Compile</Generator>
      <SubType>Designer</SubType>
    </Page>
    <Page Include="Samples\MapView\DisplayGrid\DisplayGrid.xaml">
      <Generator>MSBuild:Compile</Generator>
      <SubType>Designer</SubType>
    </Page>
    <Page Include="Samples\MapView\ChangeTimeExtent\ChangeTimeExtent.xaml">
      <Generator>MSBuild:Compile</Generator>
      <SubType>Designer</SubType>
    </Page>
    <Page Include="Samples\MapView\ChangeViewpoint\ChangeViewpoint.xaml">
      <Generator>MSBuild:Compile</Generator>
      <SubType>Designer</SubType>
    </Page>
    <Page Include="Samples\MapView\DisplayDrawingStatus\DisplayDrawingStatus.xaml">
      <Generator>MSBuild:Compile</Generator>
      <SubType>Designer</SubType>
    </Page>
    <Page Include="Samples\MapView\DisplayLayerViewState\DisplayLayerViewState.xaml">
      <Generator>MSBuild:Compile</Generator>
      <SubType>Designer</SubType>
    </Page>
    <Page Include="Samples\MapView\FeatureLayerTimeOffset\FeatureLayerTimeOffset.xaml">
      <Generator>MSBuild:Compile</Generator>
      <SubType>Designer</SubType>
    </Page>
    <Page Include="Samples\MapView\GeoViewSync\GeoViewSync.xaml">
      <Generator>MSBuild:Compile</Generator>
      <SubType>Designer</SubType>
    </Page>
    <Page Include="Samples\MapView\MapRotation\MapRotation.xaml">
      <Generator>MSBuild:Compile</Generator>
      <SubType>Designer</SubType>
    </Page>
    <Page Include="Samples\MapView\ShowCallout\ShowCallout.xaml">
      <Generator>MSBuild:Compile</Generator>
      <SubType>Designer</SubType>
    </Page>
    <Page Include="Samples\MapView\ShowMagnifier\ShowMagnifier.xaml">
      <Generator>MSBuild:Compile</Generator>
      <SubType>Designer</SubType>
    </Page>
    <Page Include="Samples\MapView\TakeScreenshot\TakeScreenshot.xaml">
      <Generator>MSBuild:Compile</Generator>
      <SubType>Designer</SubType>
    </Page>
    <Page Include="Samples\Map\AccessLoadStatus\AccessLoadStatus.xaml">
      <Generator>MSBuild:Compile</Generator>
      <SubType>Designer</SubType>
    </Page>
    <Page Include="Samples\Map\AuthorMap\AuthorMap.xaml">
      <Generator>MSBuild:Compile</Generator>
      <SubType>Designer</SubType>
    </Page>
    <Page Include="Samples\Map\ChangeBasemap\ChangeBasemap.xaml">
      <Generator>MSBuild:Compile</Generator>
      <SubType>Designer</SubType>
    </Page>
    <Page Include="Samples\Map\DisplayMap\DisplayMap.xaml">
      <Generator>MSBuild:Compile</Generator>
      <SubType>Designer</SubType>
    </Page>
    <Page Include="Samples\Map\ManageBookmarks\ManageBookmarks.xaml">
      <Generator>MSBuild:Compile</Generator>
      <SubType>Designer</SubType>
    </Page>
    <Page Include="Samples\Map\OpenMapURL\OpenMapURL.xaml">
      <Generator>MSBuild:Compile</Generator>
      <SubType>Designer</SubType>
    </Page>
    <Page Include="Samples\Map\OpenMobileMap\OpenMobileMap.xaml">
      <Generator>MSBuild:Compile</Generator>
      <SubType>Designer</SubType>
    </Page>
    <Page Include="Samples\Map\SearchPortalMaps\SearchPortalMaps.xaml">
      <Generator>MSBuild:Compile</Generator>
      <SubType>Designer</SubType>
    </Page>
    <Page Include="Samples\Map\SetInitialMapArea\SetInitialMapArea.xaml">
      <Generator>MSBuild:Compile</Generator>
      <SubType>Designer</SubType>
    </Page>
    <Page Include="Samples\Map\SetInitialMapLocation\SetInitialMapLocation.xaml">
      <Generator>MSBuild:Compile</Generator>
      <SubType>Designer</SubType>
    </Page>
    <Page Include="Samples\Map\SetMapSpatialReference\SetMapSpatialReference.xaml">
      <Generator>MSBuild:Compile</Generator>
      <SubType>Designer</SubType>
    </Page>
    <Page Include="Samples\Map\SetMinMaxScale\SetMinMaxScale.xaml">
      <Generator>MSBuild:Compile</Generator>
      <SubType>Designer</SubType>
    </Page>
    <Page Include="Samples\Network Analysis\ClosestFacilityStatic\ClosestFacilityStatic.xaml">
      <Generator>MSBuild:Compile</Generator>
      <SubType>Designer</SubType>
    </Page>
    <Page Include="Samples\Network Analysis\ClosestFacility\ClosestFacility.xaml">
      <Generator>MSBuild:Compile</Generator>
      <SubType>Designer</SubType>
    </Page>
    <Page Include="Samples\Network Analysis\FindRoute\FindRoute.xaml">
      <Generator>MSBuild:Compile</Generator>
      <SubType>Designer</SubType>
    </Page>
    <Page Include="Samples\Search\FindAddress\FindAddress.xaml">
      <Generator>MSBuild:Compile</Generator>
      <SubType>Designer</SubType>
    </Page>
    <Page Include="Samples\Search\FindPlace\FindPlace.xaml">
      <Generator>MSBuild:Compile</Generator>
      <SubType>Designer</SubType>
    </Page>
    <Page Include="Samples\Security\IntegratedWindowsAuth\IntegratedWindowsAuth.xaml">
      <Generator>MSBuild:Compile</Generator>
      <SubType>Designer</SubType>
    </Page>
    <Page Include="Samples\Security\IntegratedWindowsAuth\LoginWindow.xaml">
      <Generator>MSBuild:Compile</Generator>
      <SubType>Designer</SubType>
    </Page>
    <Page Include="Samples\Security\OAuth\OAuth.xaml">
      <Generator>MSBuild:Compile</Generator>
      <SubType>Designer</SubType>
    </Page>
    <Page Include="Samples\Security\TokenSecuredChallenge\TokenSecuredChallenge.xaml">
      <Generator>MSBuild:Compile</Generator>
      <SubType>Designer</SubType>
    </Page>
    <Page Include="Samples\Symbology\FeatureLayerExtrusion\FeatureLayerExtrusion.xaml">
      <Generator>MSBuild:Compile</Generator>
      <SubType>Designer</SubType>
    </Page>
    <Page Include="Samples\Symbology\RenderPictureMarkers\RenderPictureMarkers.xaml">
      <Generator>MSBuild:Compile</Generator>
      <SubType>Designer</SubType>
    </Page>
    <Page Include="Samples\Symbology\RenderSimpleMarkers\RenderSimpleMarkers.xaml">
      <Generator>MSBuild:Compile</Generator>
      <SubType>Designer</SubType>
    </Page>
    <Page Include="Samples\Symbology\RenderUniqueValues\RenderUniqueValues.xaml">
      <Generator>MSBuild:Compile</Generator>
      <SubType>Designer</SubType>
    </Page>
    <Page Include="Samples\Symbology\SimpleRenderers\SimpleRenderers.xaml">
      <Generator>MSBuild:Compile</Generator>
      <SubType>Designer</SubType>
    </Page>
    <Page Include="Samples\Symbology\UseDistanceCompositeSym\UseDistanceCompositeSym.xaml">
      <Generator>MSBuild:Compile</Generator>
      <SubType>Designer</SubType>
    </Page>
    <Page Include="SettingsWindow.xaml">
      <SubType>Designer</SubType>
      <Generator>MSBuild:Compile</Generator>
    </Page>
    <Page Include="WaitPage.xaml">
      <SubType>Designer</SubType>
      <Generator>MSBuild:Compile</Generator>
    </Page>
  </ItemGroup>
  <ItemGroup>
    <!-- Screenshots -->
    <Content Include="Samples\Layers\CreateAndSaveKmlFile\CreateAndSaveKmlFile.jpg">
      <CopyToOutputDirectory>PreserveNewest</CopyToOutputDirectory>
    </Content>
    <Content Include="Samples\Layers\RasterColormapRenderer\RasterColormapRenderer.jpg">
      <CopyToOutputDirectory>PreserveNewest</CopyToOutputDirectory>
    </Content>
    <Content Include="Samples\MapView\ChooseCameraController\ChooseCameraController.jpg">
      <CopyToOutputDirectory>PreserveNewest</CopyToOutputDirectory>
    </Content>
    <Content Include="Samples\Map\GetElevationAtPoint\GetElevationAtPoint.jpg">
      <CopyToOutputDirectory>PreserveNewest</CopyToOutputDirectory>
    </Content>
    <Content Include="Samples\Location\ShowLocationHistory\ShowLocationHistory.jpg">
      <CopyToOutputDirectory>PreserveNewest</CopyToOutputDirectory>
    </Content>
    <Content Include="Samples\Network Analysis\FindServiceAreasForMultipleFacilities\FindServiceAreasForMultipleFacilities.jpg">
      <CopyToOutputDirectory>PreserveNewest</CopyToOutputDirectory>
    </Content>
    <Content Include="Samples\Network Analysis\OfflineRouting\OfflineRouting.jpg">
      <CopyToOutputDirectory>PreserveNewest</CopyToOutputDirectory>
    </Content>
    <Content Include="Samples\Network Analysis\RouteAroundBarriers\RouteAroundBarriers.jpg">
      <CopyToOutputDirectory>PreserveNewest</CopyToOutputDirectory>
    </Content>
    <Content Include="Samples\Security\CertificateAuthenticationWithPKI\CertificateAuthenticationWithPKI.jpg">
      <CopyToOutputDirectory>PreserveNewest</CopyToOutputDirectory>
    </Content>
    <Content Include="Samples\Symbology\SymbolsFromMobileStyle\SymbolsFromMobileStyle.jpg">
      <CopyToOutputDirectory>PreserveNewest</CopyToOutputDirectory>
    </Content>
    <Content Include="Samples\Map\DownloadPreplannedMap\DownloadPreplannedMap.jpg">
      <CopyToOutputDirectory>PreserveNewest</CopyToOutputDirectory>
    </Content>
    <Content Include="Samples\Layers\GroupLayers\GroupLayers.jpg">
      <CopyToOutputDirectory>PreserveNewest</CopyToOutputDirectory>
    </Content>
    <Content Include="Samples\Map\OfflineBasemapByReference\OfflineBasemapByReference.jpg">
      <CopyToOutputDirectory>PreserveNewest</CopyToOutputDirectory>
    </Content>
    <Content Include="Samples\Layers\PlayKmlTours\PlayKmlTours.jpg">
      <CopyToOutputDirectory>PreserveNewest</CopyToOutputDirectory>
    </Content>
    <Content Include="Samples\Map\ViewContentBeneathSurface\ViewContentBeneathSurface.jpg">
      <CopyToOutputDirectory>PreserveNewest</CopyToOutputDirectory>
    </Content>
    <Content Include="Samples\Layers\AddPointSceneLayer\AddPointSceneLayer.jpg">
      <CopyToOutputDirectory>PreserveNewest</CopyToOutputDirectory>
    </Content>
    <Content Include="Samples\Map\GenerateOfflineMapWithOverrides\GenerateOfflineMapWithOverrides.jpg">
      <CopyToOutputDirectory>PreserveNewest</CopyToOutputDirectory>
    </Content>
    <Content Include="Samples\Layers\WfsXmlQuery\WfsXmlQuery.jpg">
      <CopyToOutputDirectory>PreserveNewest</CopyToOutputDirectory>
    </Content>
    <Content Include="Samples\Layers\DisplayWfs\DisplayWfs.jpg">
      <CopyToOutputDirectory>PreserveNewest</CopyToOutputDirectory>
    </Content>
    <Content Include="Samples\Layers\BrowseWfsLayers\BrowseWfsLayers.jpg">
      <CopyToOutputDirectory>PreserveNewest</CopyToOutputDirectory>
    </Content>
    <Content Include="Samples\Map\OpenMobileScenePackage\OpenMobileScenePackage.jpg">
      <CopyToOutputDirectory>PreserveNewest</CopyToOutputDirectory>
    </Content>
    <Content Include="Samples\Map\MapReferenceScale\MapReferenceScale.jpg">
      <CopyToOutputDirectory>PreserveNewest</CopyToOutputDirectory>
    </Content>
    <Content Include="Samples\Map\CreateTerrainSurfaceFromRaster\CreateTerrainSurfaceFromRaster.jpg">
      <CopyToOutputDirectory>PreserveNewest</CopyToOutputDirectory>
    </Content>
    <Content Include="Samples\Map\CreateTerrainSurfaceFromTilePackage\CreateTerrainSurfaceFromTilePackage.jpg">
      <CopyToOutputDirectory>PreserveNewest</CopyToOutputDirectory>
    </Content>
    <Content Include="Samples\Data\ViewPointCloudDataOffline\ViewPointCloudDataOffline.jpg">
      <CopyToOutputDirectory>PreserveNewest</CopyToOutputDirectory>
    </Content>
    <Content Include="Samples\Layers\AddAnIntegratedMeshLayer\AddAnIntegratedMeshLayer.jpg">
      <CopyToOutputDirectory>PreserveNewest</CopyToOutputDirectory>
    </Content>
    <Content Include="Samples\GraphicsOverlay\DictionaryRendererGraphicsOverlay\DictionaryRendererGraphicsOverlay.jpg">
      <CopyToOutputDirectory>PreserveNewest</CopyToOutputDirectory>
    </Content>
    <Resource Include="Resources\routingSymbol.png" />
    <Resource Include="Resources\files-48.png" />
    <Content Include="Samples\Map\MobileMapSearchAndRoute\MobileMapSearchAndRoute.jpg">
      <CopyToOutputDirectory>PreserveNewest</CopyToOutputDirectory>
    </Content>
    <Content Include="Samples\Search\OfflineGeocode\OfflineGeocode.jpg">
      <CopyToOutputDirectory>PreserveNewest</CopyToOutputDirectory>
    </Content>
    <Content Include="Samples\Search\ReverseGeocode\ReverseGeocode.jpg">
      <CopyToOutputDirectory>PreserveNewest</CopyToOutputDirectory>
    </Content>
    <Content Include="Samples\Data\EditFeatureAttachments\EditFeatureAttachments.jpg">
      <CopyToOutputDirectory>PreserveNewest</CopyToOutputDirectory>
    </Content>
    <Content Include="Samples\Geometry\Project\Project.jpg">
      <CopyToOutputDirectory>PreserveNewest</CopyToOutputDirectory>
    </Content>
    <Content Include="Samples\Layers\OpenStreetMapLayer\OpenStreetMapLayer.jpg">
      <CopyToOutputDirectory>PreserveNewest</CopyToOutputDirectory>
    </Content>
    <Content Include="Samples\Map\ManageOperationalLayers\ManageOperationalLayers.jpg">
      <CopyToOutputDirectory>PreserveNewest</CopyToOutputDirectory>
    </Content>
    <Content Include="Samples\Data\UpdateAttributes\UpdateAttributes.jpg">
      <CopyToOutputDirectory>PreserveNewest</CopyToOutputDirectory>
    </Content>
    <Content Include="Samples\Data\UpdateGeometries\UpdateGeometries.jpg">
      <CopyToOutputDirectory>PreserveNewest</CopyToOutputDirectory>
    </Content>
    <Content Include="Samples\Data\AddFeatures\AddFeatures.jpg">
      <CopyToOutputDirectory>PreserveNewest</CopyToOutputDirectory>
    </Content>
    <Content Include="Samples\Data\DeleteFeatures\DeleteFeatures.jpg">
      <CopyToOutputDirectory>PreserveNewest</CopyToOutputDirectory>
    </Content>
    <Content Include="Samples\Symbology\SceneSymbols\SceneSymbols.jpg">
      <CopyToOutputDirectory>PreserveNewest</CopyToOutputDirectory>
    </Content>
    <Content Include="Samples\Map\TerrainExaggeration\TerrainExaggeration.jpg">
      <CopyToOutputDirectory>PreserveNewest</CopyToOutputDirectory>
    </Content>
    <Content Include="Samples\Map\ChangeAtmosphereEffect\ChangeAtmosphereEffect.jpg">
      <CopyToOutputDirectory>PreserveNewest</CopyToOutputDirectory>
    </Content>
    <Content Include="Samples\GraphicsOverlay\ScenePropertiesExpressions\ScenePropertiesExpressions.jpg">
      <CopyToOutputDirectory>PreserveNewest</CopyToOutputDirectory>
    </Content>
    <Content Include="Samples\Geometry\SpatialOperations\SpatialOperations.jpg">
      <CopyToOutputDirectory>PreserveNewest</CopyToOutputDirectory>
    </Content>
    <Content Include="Samples\MapView\IdentifyLayers\IdentifyLayers.jpg">
      <CopyToOutputDirectory>PreserveNewest</CopyToOutputDirectory>
    </Content>
    <Content Include="Samples\Layers\ListKmlContents\ListKmlContents.jpg">
      <CopyToOutputDirectory>PreserveNewest</CopyToOutputDirectory>
    </Content>
    <Content Include="Samples\Layers\IdentifyKmlFeatures\IdentifyKmlFeatures.jpg">
      <CopyToOutputDirectory>PreserveNewest</CopyToOutputDirectory>
    </Content>
    <Content Include="Samples\Layers\DisplayKmlNetworkLinks\DisplayKmlNetworkLinks.jpg">
      <CopyToOutputDirectory>PreserveNewest</CopyToOutputDirectory>
    </Content>
    <Content Include="Samples\Layers\DisplayKml\DisplayKml.jpg">
      <CopyToOutputDirectory>PreserveNewest</CopyToOutputDirectory>
    </Content>
    <Content Include="Resources\github-markdown.css">
      <CopyToOutputDirectory>PreserveNewest</CopyToOutputDirectory>
    </Content>
    <Content Include="Samples\Analysis\DistanceMeasurement\DistanceMeasurement.jpg">
      <CopyToOutputDirectory>PreserveNewest</CopyToOutputDirectory>
    </Content>
    <Content Include="Samples\Analysis\LineOfSightGeoElement\LineOfSightGeoElement.jpg">
      <CopyToOutputDirectory>PreserveNewest</CopyToOutputDirectory>
    </Content>
    <Content Include="Samples\Analysis\LineOfSightLocation\LineOfSightLocation.jpg">
      <CopyToOutputDirectory>PreserveNewest</CopyToOutputDirectory>
    </Content>
    <Content Include="Samples\Analysis\QueryFeatureCountAndExtent\QueryFeatureCountAndExtent.jpg">
      <CopyToOutputDirectory>PreserveNewest</CopyToOutputDirectory>
    </Content>
    <Content Include="Samples\Analysis\ViewshedCamera\ViewshedCamera.jpg">
      <CopyToOutputDirectory>PreserveNewest</CopyToOutputDirectory>
    </Content>
    <Content Include="Samples\Analysis\ViewshedGeoElement\ViewshedGeoElement.jpg">
      <CopyToOutputDirectory>PreserveNewest</CopyToOutputDirectory>
    </Content>
    <Content Include="Samples\Analysis\ViewshedLocation\ViewshedLocation.jpg">
      <CopyToOutputDirectory>PreserveNewest</CopyToOutputDirectory>
    </Content>
    <Content Include="Samples\Data\EditAndSyncFeatures\EditAndSyncFeatures.jpg">
      <CopyToOutputDirectory>PreserveNewest</CopyToOutputDirectory>
    </Content>
    <Content Include="Samples\Data\FeatureLayerGeodatabase\FeatureLayerGeodatabase.jpg">
      <CopyToOutputDirectory>PreserveNewest</CopyToOutputDirectory>
    </Content>
    <Content Include="Samples\Data\FeatureLayerGeoPackage\FeatureLayerGeoPackage.jpg">
      <CopyToOutputDirectory>PreserveNewest</CopyToOutputDirectory>
    </Content>
    <Content Include="Samples\Data\FeatureLayerQuery\FeatureLayerQuery.jpg">
      <CopyToOutputDirectory>PreserveNewest</CopyToOutputDirectory>
    </Content>
    <Content Include="Samples\Data\FeatureLayerShapefile\FeatureLayerShapefile.jpg">
      <CopyToOutputDirectory>PreserveNewest</CopyToOutputDirectory>
    </Content>
    <Content Include="Samples\Data\GenerateGeodatabase\GenerateGeodatabase.jpg">
      <CopyToOutputDirectory>PreserveNewest</CopyToOutputDirectory>
    </Content>
    <Content Include="Samples\Data\GeodatabaseTransactions\GeodatabaseTransactions.jpg">
      <CopyToOutputDirectory>PreserveNewest</CopyToOutputDirectory>
    </Content>
    <Content Include="Samples\Data\ListRelatedFeatures\ListRelatedFeatures.jpg">
      <CopyToOutputDirectory>PreserveNewest</CopyToOutputDirectory>
    </Content>
    <Content Include="Samples\Data\RasterLayerGeoPackage\RasterLayerGeoPackage.jpg">
      <CopyToOutputDirectory>PreserveNewest</CopyToOutputDirectory>
    </Content>
    <Content Include="Samples\Data\ReadGeoPackage\ReadGeoPackage.jpg">
      <CopyToOutputDirectory>PreserveNewest</CopyToOutputDirectory>
    </Content>
    <Content Include="Samples\Data\ReadShapefileMetadata\ReadShapefileMetadata.jpg">
      <CopyToOutputDirectory>PreserveNewest</CopyToOutputDirectory>
    </Content>
    <Content Include="Samples\Data\ServiceFeatureTableCache\ServiceFeatureTableCache.jpg">
      <CopyToOutputDirectory>PreserveNewest</CopyToOutputDirectory>
    </Content>
    <Content Include="Samples\Data\ServiceFeatureTableManualCache\ServiceFeatureTableManualCache.jpg">
      <CopyToOutputDirectory>PreserveNewest</CopyToOutputDirectory>
    </Content>
    <Content Include="Samples\Data\ServiceFeatureTableNoCache\ServiceFeatureTableNoCache.jpg">
      <CopyToOutputDirectory>PreserveNewest</CopyToOutputDirectory>
    </Content>
    <Content Include="Samples\Data\StatisticalQuery\StatisticalQuery.jpg">
      <CopyToOutputDirectory>PreserveNewest</CopyToOutputDirectory>
    </Content>
    <Content Include="Samples\Data\StatsQueryGroupAndSort\StatsQueryGroupAndSort.jpg">
      <CopyToOutputDirectory>PreserveNewest</CopyToOutputDirectory>
    </Content>
    <Content Include="Samples\Data\SymbolizeShapefile\SymbolizeShapefile.jpg">
      <CopyToOutputDirectory>PreserveNewest</CopyToOutputDirectory>
    </Content>
    <Content Include="Samples\Geometry\DensifyAndGeneralize\DensifyAndGeneralize.jpg">
      <CopyToOutputDirectory>PreserveNewest</CopyToOutputDirectory>
    </Content>
    <Content Include="Samples\Geometry\BufferList\BufferList.jpg">
      <CopyToOutputDirectory>PreserveNewest</CopyToOutputDirectory>
    </Content>
    <Content Include="Samples\Geometry\Buffer\Buffer.jpg">
      <CopyToOutputDirectory>PreserveNewest</CopyToOutputDirectory>
    </Content>
    <Content Include="Samples\Geometry\ClipGeometry\ClipGeometry.jpg">
      <CopyToOutputDirectory>PreserveNewest</CopyToOutputDirectory>
    </Content>
    <Content Include="Samples\Geometry\ConvexHullList\ConvexHullList.jpg">
      <CopyToOutputDirectory>PreserveNewest</CopyToOutputDirectory>
    </Content>
    <Content Include="Samples\Geometry\ConvexHull\ConvexHull.jpg">
      <CopyToOutputDirectory>PreserveNewest</CopyToOutputDirectory>
    </Content>
    <Content Include="Samples\Geometry\CutGeometry\CutGeometry.jpg">
      <CopyToOutputDirectory>PreserveNewest</CopyToOutputDirectory>
    </Content>
    <Content Include="Samples\Geometry\GeodesicOperations\GeodesicOperations.jpg">
      <CopyToOutputDirectory>PreserveNewest</CopyToOutputDirectory>
    </Content>
    <Content Include="Samples\Geometry\NearestVertex\NearestVertex.jpg">
      <CopyToOutputDirectory>PreserveNewest</CopyToOutputDirectory>
    </Content>
    <Content Include="Samples\Geometry\CreateGeometries\CreateGeometries.jpg">
      <CopyToOutputDirectory>PreserveNewest</CopyToOutputDirectory>
    </Content>
    <Content Include="Samples\Geometry\ListTransformations\ListTransformations.jpg">
      <CopyToOutputDirectory>PreserveNewest</CopyToOutputDirectory>
    </Content>
    <Content Include="Samples\Geometry\ProjectWithSpecificTransformation\ProjectWithSpecificTransformation.jpg">
      <CopyToOutputDirectory>PreserveNewest</CopyToOutputDirectory>
    </Content>
    <Content Include="Samples\Geometry\SpatialRelationships\SpatialRelationships.jpg">
      <CopyToOutputDirectory>PreserveNewest</CopyToOutputDirectory>
    </Content>
    <Content Include="Samples\Geometry\FormatCoordinates\FormatCoordinates.jpg">
      <CopyToOutputDirectory>PreserveNewest</CopyToOutputDirectory>
    </Content>
    <Content Include="Samples\Geoprocessing\AnalyzeHotspots\AnalyzeHotspots.jpg">
      <CopyToOutputDirectory>PreserveNewest</CopyToOutputDirectory>
    </Content>
    <Content Include="Samples\Geoprocessing\AnalyzeViewshed\AnalyzeViewshed.jpg">
      <CopyToOutputDirectory>PreserveNewest</CopyToOutputDirectory>
    </Content>
    <Content Include="Samples\Geoprocessing\ListGeodatabaseVersions\ListGeodatabaseVersions.jpg">
      <CopyToOutputDirectory>PreserveNewest</CopyToOutputDirectory>
    </Content>
    <Content Include="Samples\GraphicsOverlay\AddGraphicsRenderer\AddGraphicsRenderer.jpg">
      <CopyToOutputDirectory>PreserveNewest</CopyToOutputDirectory>
    </Content>
    <Content Include="Samples\GraphicsOverlay\AddGraphicsWithSymbols\AddGraphicsWithSymbols.jpg">
      <CopyToOutputDirectory>PreserveNewest</CopyToOutputDirectory>
    </Content>
    <Content Include="Samples\GraphicsOverlay\Animate3DGraphic\Animate3DGraphic.jpg">
      <CopyToOutputDirectory>PreserveNewest</CopyToOutputDirectory>
    </Content>
    <Content Include="Samples\GraphicsOverlay\IdentifyGraphics\IdentifyGraphics.jpg">
      <CopyToOutputDirectory>PreserveNewest</CopyToOutputDirectory>
    </Content>
    <Content Include="Samples\GraphicsOverlay\SketchOnMap\SketchOnMap.jpg">
      <CopyToOutputDirectory>PreserveNewest</CopyToOutputDirectory>
    </Content>
    <Content Include="Samples\GraphicsOverlay\SurfacePlacements\SurfacePlacements.jpg">
      <CopyToOutputDirectory>PreserveNewest</CopyToOutputDirectory>
    </Content>
    <Content Include="Samples\Hydrography\AddEncExchangeSet\AddEncExchangeSet.jpg">
      <CopyToOutputDirectory>PreserveNewest</CopyToOutputDirectory>
    </Content>
    <Content Include="Samples\Hydrography\ChangeEncDisplaySettings\ChangeEncDisplaySettings.jpg">
      <CopyToOutputDirectory>PreserveNewest</CopyToOutputDirectory>
    </Content>
    <Content Include="Samples\Hydrography\SelectEncFeatures\SelectEncFeatures.jpg">
      <CopyToOutputDirectory>PreserveNewest</CopyToOutputDirectory>
    </Content>
    <Content Include="Samples\Layers\ArcGISMapImageLayerUrl\ArcGISMapImageLayerUrl.jpg">
      <CopyToOutputDirectory>PreserveNewest</CopyToOutputDirectory>
    </Content>
    <Content Include="Samples\Layers\ArcGISTiledLayerUrl\ArcGISTiledLayerUrl.jpg">
      <CopyToOutputDirectory>PreserveNewest</CopyToOutputDirectory>
    </Content>
    <Content Include="Samples\Layers\ArcGISVectorTiledLayerUrl\ArcGISVectorTiledLayerUrl.jpg">
      <CopyToOutputDirectory>PreserveNewest</CopyToOutputDirectory>
    </Content>
    <Content Include="Samples\Layers\ChangeBlendRenderer\ChangeBlendRenderer.jpg">
      <CopyToOutputDirectory>PreserveNewest</CopyToOutputDirectory>
    </Content>
    <Content Include="Samples\Layers\ChangeFeatureLayerRenderer\ChangeFeatureLayerRenderer.jpg">
      <CopyToOutputDirectory>PreserveNewest</CopyToOutputDirectory>
    </Content>
    <Content Include="Samples\Layers\ChangeStretchRenderer\ChangeStretchRenderer.jpg">
      <CopyToOutputDirectory>PreserveNewest</CopyToOutputDirectory>
    </Content>
    <Content Include="Samples\Layers\ChangeSublayerRenderer\ChangeSublayerRenderer.jpg">
      <CopyToOutputDirectory>PreserveNewest</CopyToOutputDirectory>
    </Content>
    <Content Include="Samples\Layers\ChangeSublayerVisibility\ChangeSublayerVisibility.jpg">
      <CopyToOutputDirectory>PreserveNewest</CopyToOutputDirectory>
    </Content>
    <Content Include="Samples\Layers\CreateFeatureCollectionLayer\CreateFeatureCollectionLayer.jpg">
      <CopyToOutputDirectory>PreserveNewest</CopyToOutputDirectory>
    </Content>
    <Content Include="Samples\Layers\DisplayScene\DisplayScene.jpg">
      <CopyToOutputDirectory>PreserveNewest</CopyToOutputDirectory>
    </Content>
    <Content Include="Samples\Layers\ExportTiles\ExportTiles.jpg">
      <CopyToOutputDirectory>PreserveNewest</CopyToOutputDirectory>
    </Content>
    <Content Include="Samples\Layers\FeatureCollectionLayerFromPortal\FeatureCollectionLayerFromPortal.jpg">
      <CopyToOutputDirectory>PreserveNewest</CopyToOutputDirectory>
    </Content>
    <Content Include="Samples\Layers\FeatureCollectionLayerFromQuery\FeatureCollectionLayerFromQuery.jpg">
      <CopyToOutputDirectory>PreserveNewest</CopyToOutputDirectory>
    </Content>
    <Content Include="Samples\Layers\FeatureLayerDefinitionExpression\FeatureLayerDefinitionExpression.jpg">
      <CopyToOutputDirectory>PreserveNewest</CopyToOutputDirectory>
    </Content>
    <Content Include="Samples\Layers\FeatureLayerDictionaryRenderer\FeatureLayerDictionaryRenderer.jpg">
      <CopyToOutputDirectory>PreserveNewest</CopyToOutputDirectory>
    </Content>
    <Content Include="Samples\Layers\FeatureLayerRenderingModeMap\FeatureLayerRenderingModeMap.jpg">
      <CopyToOutputDirectory>PreserveNewest</CopyToOutputDirectory>
    </Content>
    <Content Include="Samples\Layers\FeatureLayerRenderingModeScene\FeatureLayerRenderingModeScene.jpg">
      <CopyToOutputDirectory>PreserveNewest</CopyToOutputDirectory>
    </Content>
    <Content Include="Samples\Layers\FeatureLayerSelection\FeatureLayerSelection.jpg">
      <CopyToOutputDirectory>PreserveNewest</CopyToOutputDirectory>
    </Content>
    <Content Include="Samples\Layers\FeatureLayerUrl\FeatureLayerUrl.jpg">
      <CopyToOutputDirectory>PreserveNewest</CopyToOutputDirectory>
    </Content>
    <Content Include="Samples\Layers\MapImageLayerTables\MapImageLayerTables.jpg">
      <CopyToOutputDirectory>PreserveNewest</CopyToOutputDirectory>
    </Content>
    <Content Include="Samples\Layers\MapImageSublayerQuery\MapImageSublayerQuery.jpg">
      <CopyToOutputDirectory>PreserveNewest</CopyToOutputDirectory>
    </Content>
    <Content Include="Samples\Layers\RasterHillshade\RasterHillshade.jpg">
      <CopyToOutputDirectory>PreserveNewest</CopyToOutputDirectory>
    </Content>
    <Content Include="Samples\Layers\RasterLayerFile\RasterLayerFile.jpg">
      <CopyToOutputDirectory>PreserveNewest</CopyToOutputDirectory>
    </Content>
    <Content Include="Samples\Layers\RasterLayerImageServiceRaster\RasterLayerImageServiceRaster.jpg">
      <CopyToOutputDirectory>PreserveNewest</CopyToOutputDirectory>
    </Content>
    <Content Include="Samples\Layers\RasterLayerRasterFunction\RasterLayerRasterFunction.jpg">
      <CopyToOutputDirectory>PreserveNewest</CopyToOutputDirectory>
    </Content>
    <Content Include="Samples\Layers\RasterRenderingRule\RasterRenderingRule.jpg">
      <CopyToOutputDirectory>PreserveNewest</CopyToOutputDirectory>
    </Content>
    <Content Include="Samples\Layers\RasterRgbRenderer\RasterRgbRenderer.jpg">
      <CopyToOutputDirectory>PreserveNewest</CopyToOutputDirectory>
    </Content>
    <Content Include="Samples\Layers\SceneLayerSelection\SceneLayerSelection.jpg">
      <CopyToOutputDirectory>PreserveNewest</CopyToOutputDirectory>
    </Content>
    <Content Include="Samples\Layers\SceneLayerUrl\SceneLayerUrl.jpg">
      <CopyToOutputDirectory>PreserveNewest</CopyToOutputDirectory>
    </Content>
    <Content Include="Samples\Layers\StyleWmsLayer\StyleWmsLayer.jpg">
      <CopyToOutputDirectory>PreserveNewest</CopyToOutputDirectory>
    </Content>
    <Content Include="Samples\Layers\ShowLabelsOnLayer\ShowLabelsOnLayer.jpg">
      <CopyToOutputDirectory>PreserveNewest</CopyToOutputDirectory>
    </Content>
    <Content Include="Samples\Layers\TimeBasedQuery\TimeBasedQuery.jpg">
      <CopyToOutputDirectory>PreserveNewest</CopyToOutputDirectory>
    </Content>
    <Content Include="Samples\Layers\LoadWebTiledLayer\LoadWebTiledLayer.jpg">
      <CopyToOutputDirectory>PreserveNewest</CopyToOutputDirectory>
    </Content>
    <Content Include="Samples\Layers\WmsIdentify\WmsIdentify.jpg">
      <CopyToOutputDirectory>PreserveNewest</CopyToOutputDirectory>
    </Content>
    <Content Include="Samples\Layers\WMSLayerUrl\WMSLayerUrl.jpg">
      <CopyToOutputDirectory>PreserveNewest</CopyToOutputDirectory>
    </Content>
    <Content Include="Samples\Layers\WmsServiceCatalog\WmsServiceCatalog.jpg">
      <CopyToOutputDirectory>PreserveNewest</CopyToOutputDirectory>
    </Content>
    <Content Include="Samples\Layers\WMTSLayer\WMTSLayer.jpg">
      <CopyToOutputDirectory>PreserveNewest</CopyToOutputDirectory>
    </Content>
    <Content Include="Samples\Local Server\DynamicWorkspaceRaster\DynamicWorkspaceRaster.jpg">
      <CopyToOutputDirectory>PreserveNewest</CopyToOutputDirectory>
    </Content>
    <Content Include="Samples\Local Server\DynamicWorkspaceShapefile\DynamicWorkspaceShapefile.jpg">
      <CopyToOutputDirectory>PreserveNewest</CopyToOutputDirectory>
    </Content>
    <Content Include="Samples\Local Server\LocalServerFeatureLayer\LocalServerFeatureLayer.jpg">
      <CopyToOutputDirectory>PreserveNewest</CopyToOutputDirectory>
    </Content>
    <Content Include="Samples\Local Server\LocalServerGeoprocessing\LocalServerGeoprocessing.jpg">
      <CopyToOutputDirectory>PreserveNewest</CopyToOutputDirectory>
    </Content>
    <Content Include="Samples\Local Server\LocalServerMapImageLayer\LocalServerMapImageLayer.jpg">
      <CopyToOutputDirectory>PreserveNewest</CopyToOutputDirectory>
    </Content>
    <Content Include="Samples\Local Server\LocalServerServices\LocalServerServices.jpg">
      <CopyToOutputDirectory>PreserveNewest</CopyToOutputDirectory>
    </Content>
    <Content Include="Samples\Location\DisplayDeviceLocation\DisplayDeviceLocation.jpg">
      <CopyToOutputDirectory>PreserveNewest</CopyToOutputDirectory>
    </Content>
    <Content Include="Samples\MapView\DisplayGrid\DisplayGrid.jpg">
      <CopyToOutputDirectory>PreserveNewest</CopyToOutputDirectory>
    </Content>
    <Content Include="Samples\MapView\ChangeTimeExtent\ChangeTimeExtent.jpg">
      <CopyToOutputDirectory>PreserveNewest</CopyToOutputDirectory>
    </Content>
    <Content Include="Samples\MapView\ChangeViewpoint\ChangeViewpoint.jpg">
      <CopyToOutputDirectory>PreserveNewest</CopyToOutputDirectory>
    </Content>
    <Content Include="Samples\MapView\DisplayDrawingStatus\DisplayDrawingStatus.jpg">
      <CopyToOutputDirectory>PreserveNewest</CopyToOutputDirectory>
    </Content>
    <Content Include="Samples\MapView\DisplayLayerViewState\DisplayLayerViewState.jpg">
      <CopyToOutputDirectory>PreserveNewest</CopyToOutputDirectory>
    </Content>
    <Content Include="Samples\MapView\FeatureLayerTimeOffset\FeatureLayerTimeOffset.jpg">
      <CopyToOutputDirectory>PreserveNewest</CopyToOutputDirectory>
    </Content>
    <Content Include="Samples\MapView\GeoViewSync\GeoViewSync.jpg">
      <CopyToOutputDirectory>PreserveNewest</CopyToOutputDirectory>
    </Content>
    <Content Include="Samples\MapView\MapRotation\MapRotation.jpg">
      <CopyToOutputDirectory>PreserveNewest</CopyToOutputDirectory>
    </Content>
    <Content Include="Samples\MapView\ShowCallout\ShowCallout.jpg">
      <CopyToOutputDirectory>PreserveNewest</CopyToOutputDirectory>
    </Content>
    <Content Include="Samples\MapView\ShowMagnifier\ShowMagnifier.jpg">
      <CopyToOutputDirectory>PreserveNewest</CopyToOutputDirectory>
    </Content>
    <Content Include="Samples\MapView\TakeScreenshot\TakeScreenshot.jpg">
      <CopyToOutputDirectory>PreserveNewest</CopyToOutputDirectory>
    </Content>
    <Content Include="Samples\Map\AccessLoadStatus\AccessLoadStatus.jpg">
      <CopyToOutputDirectory>PreserveNewest</CopyToOutputDirectory>
    </Content>
    <Content Include="Samples\Map\AuthorMap\AuthorMap.jpg">
      <CopyToOutputDirectory>PreserveNewest</CopyToOutputDirectory>
    </Content>
    <Content Include="Samples\Map\ChangeBasemap\ChangeBasemap.jpg">
      <CopyToOutputDirectory>PreserveNewest</CopyToOutputDirectory>
    </Content>
    <Content Include="Samples\Map\DisplayMap\DisplayMap.jpg">
      <CopyToOutputDirectory>PreserveNewest</CopyToOutputDirectory>
    </Content>
    <Content Include="Samples\Map\GenerateOfflineMap\GenerateOfflineMap.jpg">
      <CopyToOutputDirectory>PreserveNewest</CopyToOutputDirectory>
    </Content>
    <Content Include="Samples\Map\ManageBookmarks\ManageBookmarks.jpg">
      <CopyToOutputDirectory>PreserveNewest</CopyToOutputDirectory>
    </Content>
    <Content Include="Samples\Map\OpenMapURL\OpenMapURL.jpg">
      <CopyToOutputDirectory>PreserveNewest</CopyToOutputDirectory>
    </Content>
    <Content Include="Samples\Map\OpenMobileMap\OpenMobileMap.jpg">
      <CopyToOutputDirectory>PreserveNewest</CopyToOutputDirectory>
    </Content>
    <Content Include="Samples\Map\OpenScene\OpenScene.jpg">
      <CopyToOutputDirectory>PreserveNewest</CopyToOutputDirectory>
    </Content>
    <Content Include="Samples\Map\SearchPortalMaps\SearchPortalMaps.jpg">
      <CopyToOutputDirectory>PreserveNewest</CopyToOutputDirectory>
    </Content>
    <Content Include="Samples\Map\SetInitialMapArea\SetInitialMapArea.jpg">
      <CopyToOutputDirectory>PreserveNewest</CopyToOutputDirectory>
    </Content>
    <Content Include="Samples\Map\SetInitialMapLocation\SetInitialMapLocation.jpg">
      <CopyToOutputDirectory>PreserveNewest</CopyToOutputDirectory>
    </Content>
    <Content Include="Samples\Map\SetMapSpatialReference\SetMapSpatialReference.jpg">
      <CopyToOutputDirectory>PreserveNewest</CopyToOutputDirectory>
    </Content>
    <Content Include="Samples\Map\SetMinMaxScale\SetMinMaxScale.jpg">
      <CopyToOutputDirectory>PreserveNewest</CopyToOutputDirectory>
    </Content>
    <Content Include="Samples\Network Analysis\ClosestFacilityStatic\ClosestFacilityStatic.jpg">
      <CopyToOutputDirectory>PreserveNewest</CopyToOutputDirectory>
    </Content>
    <Content Include="Samples\Network Analysis\ClosestFacility\ClosestFacility.jpg">
      <CopyToOutputDirectory>PreserveNewest</CopyToOutputDirectory>
    </Content>
    <Content Include="Samples\Network Analysis\FindRoute\FindRoute.jpg">
      <CopyToOutputDirectory>PreserveNewest</CopyToOutputDirectory>
    </Content>
    <Content Include="Samples\Network Analysis\FindServiceArea\FindServiceArea.jpg">
      <CopyToOutputDirectory>PreserveNewest</CopyToOutputDirectory>
    </Content>
    <Content Include="Samples\Search\FindAddress\FindAddress.jpg">
      <CopyToOutputDirectory>PreserveNewest</CopyToOutputDirectory>
    </Content>
    <Content Include="Samples\Search\FindPlace\FindPlace.jpg">
      <CopyToOutputDirectory>PreserveNewest</CopyToOutputDirectory>
    </Content>
    <Content Include="Samples\Security\IntegratedWindowsAuth\IntegratedWindowsAuth.jpg">
      <CopyToOutputDirectory>PreserveNewest</CopyToOutputDirectory>
    </Content>
    <Content Include="Samples\Security\OAuth\OAuth.jpg">
      <CopyToOutputDirectory>PreserveNewest</CopyToOutputDirectory>
    </Content>
    <Content Include="Samples\Security\TokenSecuredChallenge\TokenSecuredChallenge.jpg">
      <CopyToOutputDirectory>PreserveNewest</CopyToOutputDirectory>
    </Content>
    <Content Include="Samples\Symbology\FeatureLayerExtrusion\FeatureLayerExtrusion.jpg">
      <CopyToOutputDirectory>PreserveNewest</CopyToOutputDirectory>
    </Content>
    <Content Include="Samples\Symbology\RenderPictureMarkers\RenderPictureMarkers.jpg">
      <CopyToOutputDirectory>PreserveNewest</CopyToOutputDirectory>
    </Content>
    <Content Include="Samples\Symbology\RenderSimpleMarkers\RenderSimpleMarkers.jpg">
      <CopyToOutputDirectory>PreserveNewest</CopyToOutputDirectory>
    </Content>
    <Content Include="Samples\Symbology\RenderUniqueValues\RenderUniqueValues.jpg">
      <CopyToOutputDirectory>PreserveNewest</CopyToOutputDirectory>
    </Content>
    <Content Include="Samples\Symbology\SimpleRenderers\SimpleRenderers.jpg">
      <CopyToOutputDirectory>PreserveNewest</CopyToOutputDirectory>
    </Content>
    <Content Include="Samples\Symbology\UseDistanceCompositeSym\UseDistanceCompositeSym.jpg">
      <CopyToOutputDirectory>PreserveNewest</CopyToOutputDirectory>
    </Content>
  </ItemGroup>
  <!-- Sample Viewer code (not samples) -->
  <ItemGroup>
    <Resource Include="Resources\ic_menu_closeclear_light.png" />
    <Resource Include="Resources\ic_menu_find_light.png" />
    <Resource Include="Resources\ic_menu_settings_dark.png" />
    <Page Include="Controls\SearchTextBox.xaml">
      <SubType>Designer</SubType>
      <Generator>MSBuild:Compile</Generator>
    </Page>
    <ApplicationDefinition Include="App.xaml">
      <Generator>MSBuild:Compile</Generator>
      <SubType>Designer</SubType>
    </ApplicationDefinition>
    <Compile Include="ErrorPage.xaml.cs">
      <DependentUpon>ErrorPage.xaml</DependentUpon>
    </Compile>
    <Compile Include="Helpers\ToTreeViewItem.cs" />
    <Compile Include="SettingsWindow.xaml.cs">
      <DependentUpon>SettingsWindow.xaml</DependentUpon>
    </Compile>
    <Compile Include="WaitPage.xaml.cs">
      <DependentUpon>WaitPage.xaml</DependentUpon>
    </Compile>
    <Page Include="Description.xaml">
      <Generator>MSBuild:Compile</Generator>
      <SubType>Designer</SubType>
    </Page>
    <Page Include="ErrorPage.xaml">
      <SubType>Designer</SubType>
      <Generator>MSBuild:Compile</Generator>
    </Page>
    <Page Include="MainWindow.xaml">
      <Generator>MSBuild:Compile</Generator>
      <SubType>Designer</SubType>
    </Page>
    <Compile Include="App.xaml.cs">
      <DependentUpon>App.xaml</DependentUpon>
      <SubType>Code</SubType>
    </Compile>
    <Compile Include="Controls\SearchTextBox.xaml.cs">
      <DependentUpon>SearchTextBox.xaml</DependentUpon>
    </Compile>
    <Compile Include="Converters\TreeViewLeftMarginMultiplierConverter.cs" />
    <Compile Include="Helpers\TreeViewItemExtensions.cs" />
    <Compile Include="Converters\NullToVisibilityConverter.cs" />
    <Compile Include="Converters\SampleToBitmapConverter.cs" />
    <Compile Include="Description.xaml.cs">
      <DependentUpon>Description.xaml</DependentUpon>
    </Compile>
    <Compile Include="MainWindow.xaml.cs">
      <DependentUpon>MainWindow.xaml</DependentUpon>
      <SubType>Code</SubType>
    </Compile>
    <Page Include="Resources\LoadingSpinner.xaml">
      <Generator>MSBuild:Compile</Generator>
      <SubType>Designer</SubType>
    </Page>
    <Page Include="Resources\ControlStyles.xaml">
      <Generator>MSBuild:Compile</Generator>
      <SubType>Designer</SubType>
    </Page>
    <Compile Include="Properties\AssemblyInfo.cs">
      <SubType>Code</SubType>
    </Compile>
    <Compile Include="Properties\Resources.Designer.cs">
      <AutoGen>True</AutoGen>
      <DesignTime>True</DesignTime>
      <DependentUpon>Resources.resx</DependentUpon>
    </Compile>
    <Compile Include="Properties\Settings.Designer.cs">
      <AutoGen>True</AutoGen>
      <DependentUpon>Settings.settings</DependentUpon>
      <DesignTimeSharedInput>True</DesignTimeSharedInput>
    </Compile>
  </ItemGroup>
  <!-- Source Code Viewer -->
  <ItemGroup>
    <Content Include="Resources\SyntaxHighlighting\highlight.css">
      <CopyToOutputDirectory>PreserveNewest</CopyToOutputDirectory>
    </Content>
    <Content Include="Resources\SyntaxHighlighting\highlight.pack.js">
      <CopyToOutputDirectory>PreserveNewest</CopyToOutputDirectory>
    </Content>
    <Compile Include="SourceCodeViewer.xaml.cs">
      <DependentUpon>SourceCodeViewer.xaml</DependentUpon>
    </Compile>
    <Page Include="SourceCodeViewer.xaml">
      <Generator>MSBuild:Compile</Generator>
      <SubType>Designer</SubType>
    </Page>
  </ItemGroup>
  <ItemGroup>
    <PackageReference Include="Esri.ArcGISRuntime.Hydrography">
      <Version>100.6.0</Version>
    </PackageReference>
    <PackageReference Include="Esri.ArcGISRuntime.LocalServices">
      <Version>100.5.0</Version>
    </PackageReference>
    <PackageReference Include="Esri.ArcGISRuntime.WPF">
<<<<<<< HEAD
      <Version>100.6.0-daily2504</Version>
=======
      <Version>100.6.0</Version>
>>>>>>> 254414ce
    </PackageReference>
    <PackageReference Include="MarkedNet">
      <Version>2.1.2</Version>
    </PackageReference>
  </ItemGroup>
  <!-- Imports -->
  <Import Project="..\..\ArcGISRuntime.Samples.Shared\ArcGISRuntime.Samples.Shared.projitems" Label="Shared" />
  <Import Project="$(MSBuildToolsPath)\Microsoft.CSharp.targets" />
  <Import Project="SourceViewer.targets" />
  <Import Project="readme.targets" />
</Project><|MERGE_RESOLUTION|>--- conflicted
+++ resolved
@@ -2095,11 +2095,7 @@
       <Version>100.5.0</Version>
     </PackageReference>
     <PackageReference Include="Esri.ArcGISRuntime.WPF">
-<<<<<<< HEAD
-      <Version>100.6.0-daily2504</Version>
-=======
       <Version>100.6.0</Version>
->>>>>>> 254414ce
     </PackageReference>
     <PackageReference Include="MarkedNet">
       <Version>2.1.2</Version>
