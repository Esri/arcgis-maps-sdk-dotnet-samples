﻿<?xml version="1.0" encoding="utf-8"?>
<Project ToolsVersion="14.0" DefaultTargets="Build" xmlns="http://schemas.microsoft.com/developer/msbuild/2003">
  <Import Project="$(MSBuildExtensionsPath)\$(MSBuildToolsVersion)\Microsoft.Common.props" Condition="Exists('$(MSBuildExtensionsPath)\$(MSBuildToolsVersion)\Microsoft.Common.props')" />
  <!-- Build Configurations -->
  <PropertyGroup>
    <Configuration Condition=" '$(Configuration)' == '' ">Debug</Configuration>
    <Platform Condition=" '$(Platform)' == '' ">AnyCPU</Platform>
    <ProjectGuid>{5278F66E-D41F-45D2-8327-25EA13A11618}</ProjectGuid>
    <ArcGISLocalServerIgnoreMissingComponent>True</ArcGISLocalServerIgnoreMissingComponent>
    <OutputType>WinExe</OutputType>
    <AppDesignerFolder>Properties</AppDesignerFolder>
    <RootNamespace>ArcGISRuntime</RootNamespace>
    <AssemblyName>ArcGISRuntime</AssemblyName>
    <TargetFrameworkVersion>v4.6.1</TargetFrameworkVersion>
    <FileAlignment>512</FileAlignment>
    <ProjectTypeGuids>{60dc8134-eba5-43b8-bcc9-bb4bc16c2548};{FAE04EC0-301F-11D3-BF4B-00C04F79EFBC}</ProjectTypeGuids>
    <WarningLevel>4</WarningLevel>
    <AutoGenerateBindingRedirects>true</AutoGenerateBindingRedirects>
    <TargetFrameworkProfile />
    <NuGetPackageImportStamp>
    </NuGetPackageImportStamp>
  </PropertyGroup>
  <PropertyGroup Condition=" '$(Configuration)|$(Platform)' == 'Debug|AnyCPU' ">
    <PlatformTarget>AnyCPU</PlatformTarget>
    <DebugSymbols>true</DebugSymbols>
    <DebugType>full</DebugType>
    <Optimize>false</Optimize>
    <OutputPath>..\..\..\output\WPF\debug\</OutputPath>
    <DefineConstants>DEBUG;TRACE</DefineConstants>
    <ErrorReport>prompt</ErrorReport>
    <WarningLevel>4</WarningLevel>
    <Prefer32Bit>false</Prefer32Bit>
    <LangVersion>7</LangVersion>
  </PropertyGroup>
  <PropertyGroup Condition=" '$(Configuration)|$(Platform)' == 'Release|AnyCPU' ">
    <PlatformTarget>AnyCPU</PlatformTarget>
    <DebugType>pdbonly</DebugType>
    <Optimize>true</Optimize>
    <OutputPath>..\..\..\output\WPF\release\</OutputPath>
    <DefineConstants>TRACE</DefineConstants>
    <ErrorReport>prompt</ErrorReport>
    <WarningLevel>4</WarningLevel>
    <LangVersion>7</LangVersion>
<<<<<<< HEAD
=======
    <Prefer32Bit>false</Prefer32Bit>
>>>>>>> 15ec602f
  </PropertyGroup>
  <PropertyGroup>
    <ApplicationIcon>Assets\ApplicationIcons\windows-desktop-256.ico</ApplicationIcon>
  </PropertyGroup>
  <PropertyGroup Condition="'$(Configuration)|$(Platform)' == 'Debug|x64'">
    <DebugSymbols>true</DebugSymbols>
    <OutputPath>bin\x64\Debug\</OutputPath>
    <DefineConstants>DEBUG;TRACE</DefineConstants>
    <DebugType>full</DebugType>
    <PlatformTarget>x64</PlatformTarget>
    <LangVersion>7</LangVersion>
    <ErrorReport>prompt</ErrorReport>
    <CodeAnalysisRuleSet>MinimumRecommendedRules.ruleset</CodeAnalysisRuleSet>
  </PropertyGroup>
  <PropertyGroup Condition="'$(Configuration)|$(Platform)' == 'Release|x64'">
    <OutputPath>bin\x64\Release\</OutputPath>
    <DefineConstants>TRACE</DefineConstants>
    <Optimize>true</Optimize>
    <DebugType>pdbonly</DebugType>
    <PlatformTarget>x64</PlatformTarget>
    <LangVersion>7</LangVersion>
    <ErrorReport>prompt</ErrorReport>
    <CodeAnalysisRuleSet>MinimumRecommendedRules.ruleset</CodeAnalysisRuleSet>
    <Prefer32Bit>true</Prefer32Bit>
  </PropertyGroup>
  <PropertyGroup Condition="'$(Configuration)|$(Platform)' == 'Debug|x86'">
    <DebugSymbols>true</DebugSymbols>
    <OutputPath>bin\x86\Debug\</OutputPath>
    <DefineConstants>DEBUG;TRACE</DefineConstants>
    <DebugType>full</DebugType>
    <PlatformTarget>x86</PlatformTarget>
    <LangVersion>7</LangVersion>
    <ErrorReport>prompt</ErrorReport>
    <CodeAnalysisRuleSet>MinimumRecommendedRules.ruleset</CodeAnalysisRuleSet>
  </PropertyGroup>
  <PropertyGroup Condition="'$(Configuration)|$(Platform)' == 'Release|x86'">
    <OutputPath>bin\x86\Release\</OutputPath>
    <DefineConstants>TRACE</DefineConstants>
    <Optimize>true</Optimize>
    <DebugType>pdbonly</DebugType>
    <PlatformTarget>x86</PlatformTarget>
    <LangVersion>7</LangVersion>
    <ErrorReport>prompt</ErrorReport>
    <CodeAnalysisRuleSet>MinimumRecommendedRules.ruleset</CodeAnalysisRuleSet>
    <Prefer32Bit>true</Prefer32Bit>
  </PropertyGroup>
  <!-- References -->
  <ItemGroup>
    <Reference Include="System" />
    <Reference Include="System.Data" />
    <Reference Include="System.Drawing" />
    <Reference Include="System.IO.Compression" />
    <Reference Include="System.IO.Compression.FileSystem" />
    <Reference Include="System.Runtime.Serialization" />
    <Reference Include="System.Security" />
    <Reference Include="System.Xml" />
    <Reference Include="Microsoft.CSharp" />
    <Reference Include="System.Core" />
    <Reference Include="System.Xml.Linq" />
    <Reference Include="System.Data.DataSetExtensions" />
    <Reference Include="System.Net.Http" />
    <Reference Include="System.Xaml">
      <RequiredTargetFramework>4.0</RequiredTargetFramework>
    </Reference>
    <Reference Include="WindowsBase" />
    <Reference Include="PresentationCore" />
    <Reference Include="PresentationFramework" />
  </ItemGroup>
  <!-- Resources -->
  <ItemGroup>
    <None Include="ArcGISLocalServer_100.5.AGSDeployment" />
    <None Include="Readme.md" />
    <Content Include="Resources\hide-header.css">
      <CopyToOutputDirectory>PreserveNewest</CopyToOutputDirectory>
    </Content>
    <Content Include="Resources\licenses.md">
      <CopyToOutputDirectory>PreserveNewest</CopyToOutputDirectory>
    </Content>
    <Resource Include="Assets\ApplicationIcons\windows-desktop-128.png" />
    <Resource Include="Assets\ApplicationIcons\windows-desktop-16.png" />
    <Resource Include="Assets\ApplicationIcons\windows-desktop-256.ico" />
    <Resource Include="Assets\ApplicationIcons\windows-desktop-256.png" />
    <Resource Include="Assets\ApplicationIcons\windows-desktop-32.png" />
    <Resource Include="Assets\ApplicationIcons\windows-desktop-48.png" />
    <Resource Include="Assets\banner-background-blue.png" />
    <None Include="Properties\Settings.settings">
      <Generator>SettingsSingleFileGenerator</Generator>
      <LastGenOutput>Settings.Designer.cs</LastGenOutput>
    </None>
    <AppDesigner Include="Properties\" />
    <None Include="App.config" />
    <Resource Include="Assets\appbar.layout.collapse.left.variant.png" />
    <Resource Include="Assets\appbar.layout.expand.right.variant.png" />
    <Resource Include="Assets\appbar.window.maximize.png" />
    <EmbeddedResource Include="Properties\Resources.resx">
      <Generator>ResXFileCodeGenerator</Generator>
      <LastGenOutput>Resources.Designer.cs</LastGenOutput>
    </EmbeddedResource>
    <EmbeddedResource Include="Resources\PictureMarkerSymbols\pin_star_blue.png" />
    <EmbeddedResource Include="Resources\PictureMarkerSymbols\pin_blue.png" />
  </ItemGroup>
  <ItemGroup>
    <!-- Sample Code -->
<<<<<<< HEAD
=======
    <Compile Include="Samples\Layers\RasterColormapRenderer\RasterColormapRenderer.xaml.cs">
      <DependentUpon>RasterColormapRenderer.xaml</DependentUpon>
    </Compile>
    <Compile Include="Samples\MapView\ChooseCameraController\ChooseCameraController.xaml.cs">
      <DependentUpon>ChooseCameraController.xaml</DependentUpon>
    </Compile>
    <Compile Include="Samples\Map\GetElevationAtPoint\GetElevationAtPoint.xaml.cs">
      <DependentUpon>GetElevationAtPoint.xaml</DependentUpon>
    </Compile>
    <Compile Include="Samples\Location\ShowLocationHistory\FakeLocationDataSource.cs" />
    <Compile Include="Samples\Location\ShowLocationHistory\ShowLocationHistory.xaml.cs">
      <DependentUpon>ShowLocationHistory.xaml</DependentUpon>
    </Compile>
    <Compile Include="Samples\Map\MobileMapSearchAndRoute\ItemToImageSourceConverter.cs" />
    <Compile Include="Samples\Map\MobileMapSearchAndRoute\NullToVisibilityConverter.cs" />
    <Compile Include="Samples\Network Analysis\FindServiceAreasForMultipleFacilities\FindServiceAreasForMultipleFacilities.xaml.cs">
      <DependentUpon>FindServiceAreasForMultipleFacilities.xaml</DependentUpon>
    </Compile>
    <Compile Include="Samples\Network Analysis\OfflineRouting\OfflineRouting.xaml.cs">
      <DependentUpon>OfflineRouting.xaml</DependentUpon>
    </Compile>
    <Compile Include="Samples\Network Analysis\RouteAroundBarriers\RouteAroundBarriers.xaml.cs">
      <DependentUpon>RouteAroundBarriers.xaml</DependentUpon>
    </Compile>
    <Compile Include="Samples\Security\CertificateAuthenticationWithPKI\CertificateAuthenticationWithPKI.xaml.cs">
      <DependentUpon>CertificateAuthenticationWithPKI.xaml</DependentUpon>
    </Compile>
    <Compile Include="Samples\Symbology\SymbolsFromMobileStyle\SymbolsFromMobileStyle.xaml.cs">
      <DependentUpon>SymbolsFromMobileStyle.xaml</DependentUpon>
    </Compile>
>>>>>>> 15ec602f
    <Compile Include="Samples\Map\DownloadPreplannedMap\DownloadPreplannedMap.xaml.cs">
      <DependentUpon>DownloadPreplannedMap.xaml</DependentUpon>
    </Compile>
    <Compile Include="Samples\Layers\GroupLayers\GroupLayers.xaml.cs">
      <DependentUpon>GroupLayers.xaml</DependentUpon>
    </Compile>
    <Compile Include="Samples\Map\OfflineBasemapByReference\OfflineBasemapByReference.xaml.cs">
      <DependentUpon>OfflineBasemapByReference.xaml</DependentUpon>
    </Compile>
    <Compile Include="Samples\Layers\PlayKmlTours\PlayKmlTours.xaml.cs">
      <DependentUpon>PlayKmlTours.xaml</DependentUpon>
    </Compile>
    <Compile Include="Samples\Map\ViewContentBeneathSurface\ViewContentBeneathSurface.xaml.cs">
      <DependentUpon>ViewContentBeneathSurface.xaml</DependentUpon>
    </Compile>
    <Compile Include="Samples\Layers\AddPointSceneLayer\AddPointSceneLayer.xaml.cs">
      <DependentUpon>AddPointSceneLayer.xaml</DependentUpon>
    </Compile>
    <Compile Include="Samples\Map\GenerateOfflineMapWithOverrides\GenerateOfflineMapWithOverrides.xaml.cs">
      <DependentUpon>GenerateOfflineMapWithOverrides.xaml</DependentUpon>
    </Compile>
    <Compile Include="Samples\Layers\WfsXmlQuery\WfsXmlQuery.xaml.cs">
      <DependentUpon>WfsXmlQuery.xaml</DependentUpon>
    </Compile>
    <Compile Include="Samples\Layers\DisplayWfs\DisplayWfs.xaml.cs">
      <DependentUpon>DisplayWfs.xaml</DependentUpon>
    </Compile>
    <Compile Include="Samples\Layers\BrowseWfsLayers\BrowseWfsLayers.xaml.cs">
      <DependentUpon>BrowseWfsLayers.xaml</DependentUpon>
    </Compile>
    <Compile Include="Samples\Map\OpenMobileScenePackage\OpenMobileScenePackage.xaml.cs">
      <DependentUpon>OpenMobileScenePackage.xaml</DependentUpon>
    </Compile>
    <Compile Include="Samples\Map\MapReferenceScale\MapReferenceScale.xaml.cs">
      <DependentUpon>MapReferenceScale.xaml</DependentUpon>
    </Compile>
    <Compile Include="Samples\Map\CreateTerrainSurfaceFromRaster\CreateTerrainSurfaceFromRaster.xaml.cs">
      <DependentUpon>CreateTerrainSurfaceFromRaster.xaml</DependentUpon>
    </Compile>
    <Compile Include="Samples\Map\CreateTerrainSurfaceFromTilePackage\CreateTerrainSurfaceFromTilePackage.xaml.cs">
      <DependentUpon>CreateTerrainSurfaceFromTilePackage.xaml</DependentUpon>
    </Compile>
    <Compile Include="Samples\Data\ViewPointCloudDataOffline\ViewPointCloudDataOffline.xaml.cs">
      <DependentUpon>ViewPointCloudDataOffline.xaml</DependentUpon>
    </Compile>
    <Compile Include="Samples\Layers\AddAnIntegratedMeshLayer\AddAnIntegratedMeshLayer.xaml.cs">
      <DependentUpon>AddAnIntegratedMeshLayer.xaml</DependentUpon>
    </Compile>
    <Compile Include="Samples\GraphicsOverlay\DictionaryRendererGraphicsOverlay\DictionaryRendererGraphicsOverlay.xaml.cs">
      <DependentUpon>DictionaryRendererGraphicsOverlay.xaml</DependentUpon>
    </Compile>
    <Compile Include="Converters\ItemToImageSourceConverter.cs" />
    <Compile Include="Samples\Map\MobileMapSearchAndRoute\MobileMapSearchAndRoute.xaml.cs">
      <DependentUpon>MobileMapSearchAndRoute.xaml</DependentUpon>
    </Compile>
    <Compile Include="Samples\Search\OfflineGeocode\OfflineGeocode.xaml.cs">
      <DependentUpon>OfflineGeocode.xaml</DependentUpon>
    </Compile>
    <Compile Include="Samples\Search\ReverseGeocode\ReverseGeocode.xaml.cs">
      <DependentUpon>ReverseGeocode.xaml</DependentUpon>
    </Compile>
    <Compile Include="Samples\Data\EditFeatureAttachments\EditFeatureAttachments.xaml.cs">
      <DependentUpon>EditFeatureAttachments.xaml</DependentUpon>
    </Compile>
    <Compile Include="Samples\Geometry\Project\Project.xaml.cs">
      <DependentUpon>Project.xaml</DependentUpon>
    </Compile>
    <Compile Include="Samples\Layers\OpenStreetMapLayer\OpenStreetMapLayer.xaml.cs">
      <DependentUpon>OpenStreetMapLayer.xaml</DependentUpon>
    </Compile>
    <Compile Include="Samples\Map\ManageOperationalLayers\ManageOperationalLayers.xaml.cs">
      <DependentUpon>ManageOperationalLayers.xaml</DependentUpon>
    </Compile>
    <Compile Include="Samples\Data\UpdateAttributes\UpdateAttributes.xaml.cs">
      <DependentUpon>UpdateAttributes.xaml</DependentUpon>
    </Compile>
    <Compile Include="Samples\Data\UpdateGeometries\UpdateGeometries.xaml.cs">
      <DependentUpon>UpdateGeometries.xaml</DependentUpon>
    </Compile>
    <Compile Include="Samples\Data\AddFeatures\AddFeatures.xaml.cs">
      <DependentUpon>AddFeatures.xaml</DependentUpon>
    </Compile>
    <Compile Include="Samples\Data\DeleteFeatures\DeleteFeatures.xaml.cs">
      <DependentUpon>DeleteFeatures.xaml</DependentUpon>
    </Compile>
    <Compile Include="Samples\Symbology\SceneSymbols\SceneSymbols.xaml.cs">
      <DependentUpon>SceneSymbols.xaml</DependentUpon>
    </Compile>
    <Compile Include="Samples\Map\TerrainExaggeration\TerrainExaggeration.xaml.cs">
      <DependentUpon>TerrainExaggeration.xaml</DependentUpon>
    </Compile>
    <Compile Include="Samples\Map\ChangeAtmosphereEffect\ChangeAtmosphereEffect.xaml.cs">
      <DependentUpon>ChangeAtmosphereEffect.xaml</DependentUpon>
    </Compile>
    <Compile Include="Samples\GraphicsOverlay\ScenePropertiesExpressions\ScenePropertiesExpressions.xaml.cs">
      <DependentUpon>ScenePropertiesExpressions.xaml</DependentUpon>
    </Compile>
    <Compile Include="Samples\Geometry\SpatialOperations\SpatialOperations.xaml.cs">
      <DependentUpon>SpatialOperations.xaml</DependentUpon>
    </Compile>
    <Compile Include="Samples\MapView\IdentifyLayers\IdentifyLayers.xaml.cs">
      <DependentUpon>IdentifyLayers.xaml</DependentUpon>
    </Compile>
    <Compile Include="Samples\Layers\ListKmlContents\ListKmlContents.xaml.cs">
      <DependentUpon>ListKmlContents.xaml</DependentUpon>
    </Compile>
    <Compile Include="Samples\Layers\IdentifyKmlFeatures\IdentifyKmlFeatures.xaml.cs">
      <DependentUpon>IdentifyKmlFeatures.xaml</DependentUpon>
    </Compile>
    <Compile Include="Samples\Layers\DisplayKmlNetworkLinks\DisplayKmlNetworkLinks.xaml.cs">
      <DependentUpon>DisplayKmlNetworkLinks.xaml</DependentUpon>
    </Compile>
    <Compile Include="Samples\Layers\DisplayKml\DisplayKml.xaml.cs">
      <DependentUpon>DisplayKml.xaml</DependentUpon>
    </Compile>
    <Compile Include="Samples\Analysis\DistanceMeasurement\DistanceMeasurement.xaml.cs">
      <DependentUpon>DistanceMeasurement.xaml</DependentUpon>
    </Compile>
    <Compile Include="Samples\Analysis\LineOfSightGeoElement\LineOfSightGeoElement.xaml.cs">
      <DependentUpon>LineOfSightGeoElement.xaml</DependentUpon>
    </Compile>
    <Compile Include="Samples\Analysis\LineOfSightLocation\LineOfSightLocation.xaml.cs">
      <DependentUpon>LineOfSightLocation.xaml</DependentUpon>
    </Compile>
    <Compile Include="Samples\Analysis\QueryFeatureCountAndExtent\QueryFeatureCountAndExtent.xaml.cs">
      <DependentUpon>QueryFeatureCountAndExtent.xaml</DependentUpon>
    </Compile>
    <Compile Include="Samples\Analysis\ViewshedCamera\ViewshedCamera.xaml.cs">
      <DependentUpon>ViewshedCamera.xaml</DependentUpon>
    </Compile>
    <Compile Include="Samples\Analysis\ViewshedGeoElement\ViewshedGeoElement.xaml.cs">
      <DependentUpon>ViewshedGeoElement.xaml</DependentUpon>
    </Compile>
    <Compile Include="Samples\Analysis\ViewshedLocation\ViewshedLocation.xaml.cs">
      <DependentUpon>ViewshedLocation.xaml</DependentUpon>
    </Compile>
    <Compile Include="Samples\Data\EditAndSyncFeatures\EditAndSyncFeatures.xaml.cs">
      <DependentUpon>EditAndSyncFeatures.xaml</DependentUpon>
    </Compile>
    <Compile Include="Samples\Data\FeatureLayerGeodatabase\FeatureLayerGeodatabase.xaml.cs">
      <DependentUpon>FeatureLayerGeodatabase.xaml</DependentUpon>
    </Compile>
    <Compile Include="Samples\Data\FeatureLayerGeoPackage\FeatureLayerGeoPackage.xaml.cs">
      <DependentUpon>FeatureLayerGeoPackage.xaml</DependentUpon>
    </Compile>
    <Compile Include="Samples\Data\FeatureLayerQuery\FeatureLayerQuery.xaml.cs">
      <DependentUpon>FeatureLayerQuery.xaml</DependentUpon>
    </Compile>
    <Compile Include="Samples\Data\FeatureLayerShapefile\FeatureLayerShapefile.xaml.cs">
      <DependentUpon>FeatureLayerShapefile.xaml</DependentUpon>
    </Compile>
    <Compile Include="Samples\Data\GenerateGeodatabase\GenerateGeodatabase.xaml.cs">
      <DependentUpon>GenerateGeodatabase.xaml</DependentUpon>
    </Compile>
    <Compile Include="Samples\Data\GeodatabaseTransactions\GeodatabaseTransactions.xaml.cs">
      <DependentUpon>GeodatabaseTransactions.xaml</DependentUpon>
    </Compile>
    <Compile Include="Samples\Data\ListRelatedFeatures\ListRelatedFeatures.xaml.cs">
      <DependentUpon>ListRelatedFeatures.xaml</DependentUpon>
    </Compile>
    <Compile Include="Samples\Data\RasterLayerGeoPackage\RasterLayerGeoPackage.xaml.cs">
      <DependentUpon>RasterLayerGeoPackage.xaml</DependentUpon>
    </Compile>
    <Compile Include="Samples\Data\ReadGeoPackage\ReadGeoPackage.xaml.cs">
      <DependentUpon>ReadGeoPackage.xaml</DependentUpon>
    </Compile>
    <Compile Include="Samples\Data\ReadShapefileMetadata\ReadShapefileMetadata.xaml.cs">
      <DependentUpon>ReadShapefileMetadata.xaml</DependentUpon>
    </Compile>
    <Compile Include="Samples\Data\ServiceFeatureTableCache\ServiceFeatureTableCache.xaml.cs">
      <DependentUpon>ServiceFeatureTableCache.xaml</DependentUpon>
    </Compile>
    <Compile Include="Samples\Data\ServiceFeatureTableManualCache\ServiceFeatureTableManualCache.xaml.cs">
      <DependentUpon>ServiceFeatureTableManualCache.xaml</DependentUpon>
    </Compile>
    <Compile Include="Samples\Data\ServiceFeatureTableNoCache\ServiceFeatureTableNoCache.xaml.cs">
      <DependentUpon>ServiceFeatureTableNoCache.xaml</DependentUpon>
    </Compile>
    <Compile Include="Samples\Data\StatisticalQuery\StatisticalQuery.xaml.cs">
      <DependentUpon>StatisticalQuery.xaml</DependentUpon>
    </Compile>
    <Compile Include="Samples\Data\StatsQueryGroupAndSort\StatsQueryGroupAndSort.xaml.cs">
      <DependentUpon>StatsQueryGroupAndSort.xaml</DependentUpon>
    </Compile>
    <Compile Include="Samples\Data\SymbolizeShapefile\SymbolizeShapefile.xaml.cs">
      <DependentUpon>SymbolizeShapefile.xaml</DependentUpon>
    </Compile>
    <Compile Include="Samples\Geometry\DensifyAndGeneralize\DensifyAndGeneralize.xaml.cs">
      <DependentUpon>DensifyAndGeneralize.xaml</DependentUpon>
    </Compile>
    <Compile Include="Samples\Geometry\BufferList\BufferList.xaml.cs">
      <DependentUpon>BufferList.xaml</DependentUpon>
    </Compile>
    <Compile Include="Samples\Geometry\Buffer\Buffer.xaml.cs">
      <DependentUpon>Buffer.xaml</DependentUpon>
    </Compile>
    <Compile Include="Samples\Geometry\ClipGeometry\ClipGeometry.xaml.cs">
      <DependentUpon>ClipGeometry.xaml</DependentUpon>
    </Compile>
    <Compile Include="Samples\Geometry\ConvexHullList\ConvexHullList.xaml.cs">
      <DependentUpon>ConvexHullList.xaml</DependentUpon>
    </Compile>
    <Compile Include="Samples\Geometry\ConvexHull\ConvexHull.xaml.cs">
      <DependentUpon>ConvexHull.xaml</DependentUpon>
    </Compile>
    <Compile Include="Samples\Geometry\CutGeometry\CutGeometry.xaml.cs">
      <DependentUpon>CutGeometry.xaml</DependentUpon>
    </Compile>
    <Compile Include="Samples\Geometry\GeodesicOperations\GeodesicOperations.xaml.cs">
      <DependentUpon>GeodesicOperations.xaml</DependentUpon>
    </Compile>
    <Compile Include="Samples\Geometry\NearestVertex\NearestVertex.xaml.cs">
      <DependentUpon>NearestVertex.xaml</DependentUpon>
    </Compile>
    <Compile Include="Samples\Geometry\CreateGeometries\CreateGeometries.xaml.cs">
      <DependentUpon>CreateGeometries.xaml</DependentUpon>
    </Compile>
    <Compile Include="Samples\Geometry\ListTransformations\ListTransformations.xaml.cs">
      <DependentUpon>ListTransformations.xaml</DependentUpon>
    </Compile>
    <Compile Include="Samples\Geometry\ProjectWithSpecificTransformation\ProjectWithSpecificTransformation.xaml.cs">
      <DependentUpon>ProjectWithSpecificTransformation.xaml</DependentUpon>
    </Compile>
    <Compile Include="Samples\Geometry\SpatialRelationships\SpatialRelationships.xaml.cs">
      <DependentUpon>SpatialRelationships.xaml</DependentUpon>
    </Compile>
    <Compile Include="Samples\Geometry\FormatCoordinates\FormatCoordinates.xaml.cs">
      <DependentUpon>FormatCoordinates.xaml</DependentUpon>
    </Compile>
    <Compile Include="Samples\Geoprocessing\AnalyzeHotspots\AnalyzeHotspots.xaml.cs">
      <DependentUpon>AnalyzeHotspots.xaml</DependentUpon>
    </Compile>
    <Compile Include="Samples\Geoprocessing\AnalyzeViewshed\AnalyzeViewshed.xaml.cs">
      <DependentUpon>AnalyzeViewshed.xaml</DependentUpon>
    </Compile>
    <Compile Include="Samples\Geoprocessing\ListGeodatabaseVersions\ListGeodatabaseVersions.xaml.cs">
      <DependentUpon>ListGeodatabaseVersions.xaml</DependentUpon>
    </Compile>
    <Compile Include="Samples\GraphicsOverlay\AddGraphicsRenderer\AddGraphicsRenderer.xaml.cs">
      <DependentUpon>AddGraphicsRenderer.xaml</DependentUpon>
    </Compile>
    <Compile Include="Samples\GraphicsOverlay\AddGraphicsWithSymbols\AddGraphicsWithSymbols.xaml.cs">
      <DependentUpon>AddGraphicsWithSymbols.xaml</DependentUpon>
    </Compile>
    <Compile Include="Samples\GraphicsOverlay\Animate3DGraphic\Animate3DGraphic.xaml.cs">
      <DependentUpon>Animate3DGraphic.xaml</DependentUpon>
    </Compile>
    <Compile Include="Samples\GraphicsOverlay\IdentifyGraphics\IdentifyGraphics.xaml.cs">
      <DependentUpon>IdentifyGraphics.xaml</DependentUpon>
    </Compile>
    <Compile Include="Samples\GraphicsOverlay\SketchOnMap\SketchOnMap.xaml.cs">
      <DependentUpon>SketchOnMap.xaml</DependentUpon>
    </Compile>
    <Compile Include="Samples\GraphicsOverlay\SurfacePlacements\SurfacePlacements.xaml.cs">
      <DependentUpon>SurfacePlacements.xaml</DependentUpon>
    </Compile>
    <Compile Include="Samples\Hydrography\AddEncExchangeSet\AddEncExchangeSet.xaml.cs">
      <DependentUpon>AddEncExchangeSet.xaml</DependentUpon>
    </Compile>
    <Compile Include="Samples\Hydrography\ChangeEncDisplaySettings\ChangeEncDisplaySettings.xaml.cs">
      <DependentUpon>ChangeEncDisplaySettings.xaml</DependentUpon>
    </Compile>
    <Compile Include="Samples\Hydrography\SelectEncFeatures\SelectEncFeatures.xaml.cs">
      <DependentUpon>SelectEncFeatures.xaml</DependentUpon>
    </Compile>
    <Compile Include="Samples\Layers\ArcGISMapImageLayerUrl\ArcGISMapImageLayerUrl.xaml.cs">
      <DependentUpon>ArcGISMapImageLayerUrl.xaml</DependentUpon>
    </Compile>
    <Compile Include="Samples\Layers\ArcGISTiledLayerUrl\ArcGISTiledLayerUrl.xaml.cs">
      <DependentUpon>ArcGISTiledLayerUrl.xaml</DependentUpon>
    </Compile>
    <Compile Include="Samples\Layers\ArcGISVectorTiledLayerUrl\ArcGISVectorTiledLayerUrl.xaml.cs">
      <DependentUpon>ArcGISVectorTiledLayerUrl.xaml</DependentUpon>
    </Compile>
    <Compile Include="Samples\Layers\ChangeBlendRenderer\ChangeBlendRenderer.xaml.cs">
      <DependentUpon>ChangeBlendRenderer.xaml</DependentUpon>
    </Compile>
    <Compile Include="Samples\Layers\ChangeFeatureLayerRenderer\ChangeFeatureLayerRenderer.xaml.cs">
      <DependentUpon>ChangeFeatureLayerRenderer.xaml</DependentUpon>
    </Compile>
    <Compile Include="Samples\Layers\ChangeStretchRenderer\ChangeStretchRenderer.xaml.cs">
      <DependentUpon>ChangeStretchRenderer.xaml</DependentUpon>
    </Compile>
    <Compile Include="Samples\Layers\ChangeSublayerRenderer\ChangeSublayerRenderer.xaml.cs">
      <DependentUpon>ChangeSublayerRenderer.xaml</DependentUpon>
    </Compile>
    <Compile Include="Samples\Layers\ChangeSublayerVisibility\ChangeSublayerVisibility.xaml.cs">
      <DependentUpon>ChangeSublayerVisibility.xaml</DependentUpon>
    </Compile>
    <Compile Include="Samples\Layers\CreateFeatureCollectionLayer\CreateFeatureCollectionLayer.xaml.cs">
      <DependentUpon>CreateFeatureCollectionLayer.xaml</DependentUpon>
    </Compile>
    <Compile Include="Samples\Layers\DisplayScene\DisplayScene.xaml.cs">
      <DependentUpon>DisplayScene.xaml</DependentUpon>
    </Compile>
    <Compile Include="Samples\Layers\ExportTiles\ExportTiles.xaml.cs">
      <DependentUpon>ExportTiles.xaml</DependentUpon>
    </Compile>
    <Compile Include="Samples\Layers\FeatureCollectionLayerFromPortal\FeatureCollectionLayerFromPortal.xaml.cs">
      <DependentUpon>FeatureCollectionLayerFromPortal.xaml</DependentUpon>
    </Compile>
    <Compile Include="Samples\Layers\FeatureCollectionLayerFromQuery\FeatureCollectionLayerFromQuery.xaml.cs">
      <DependentUpon>FeatureCollectionLayerFromQuery.xaml</DependentUpon>
    </Compile>
    <Compile Include="Samples\Layers\FeatureLayerDefinitionExpression\FeatureLayerDefinitionExpression.xaml.cs">
      <DependentUpon>FeatureLayerDefinitionExpression.xaml</DependentUpon>
    </Compile>
    <Compile Include="Samples\Layers\FeatureLayerDictionaryRenderer\FeatureLayerDictionaryRenderer.xaml.cs">
      <DependentUpon>FeatureLayerDictionaryRenderer.xaml</DependentUpon>
    </Compile>
    <Compile Include="Samples\Layers\FeatureLayerRenderingModeMap\FeatureLayerRenderingModeMap.xaml.cs">
      <DependentUpon>FeatureLayerRenderingModeMap.xaml</DependentUpon>
    </Compile>
    <Compile Include="Samples\Layers\FeatureLayerRenderingModeScene\FeatureLayerRenderingModeScene.xaml.cs">
      <DependentUpon>FeatureLayerRenderingModeScene.xaml</DependentUpon>
    </Compile>
    <Compile Include="Samples\Layers\FeatureLayerSelection\FeatureLayerSelection.xaml.cs">
      <DependentUpon>FeatureLayerSelection.xaml</DependentUpon>
    </Compile>
    <Compile Include="Samples\Layers\FeatureLayerUrl\FeatureLayerUrl.xaml.cs">
      <DependentUpon>FeatureLayerUrl.xaml</DependentUpon>
    </Compile>
    <Compile Include="Samples\Layers\MapImageLayerTables\MapImageLayerTables.xaml.cs">
      <DependentUpon>MapImageLayerTables.xaml</DependentUpon>
    </Compile>
    <Compile Include="Samples\Layers\MapImageSublayerQuery\MapImageSublayerQuery.xaml.cs">
      <DependentUpon>MapImageSublayerQuery.xaml</DependentUpon>
    </Compile>
    <Compile Include="Samples\Layers\RasterHillshade\RasterHillshade.xaml.cs">
      <DependentUpon>RasterHillshade.xaml</DependentUpon>
    </Compile>
    <Compile Include="Samples\Layers\RasterLayerFile\RasterLayerFile.xaml.cs">
      <DependentUpon>RasterLayerFile.xaml</DependentUpon>
    </Compile>
    <Compile Include="Samples\Layers\RasterLayerImageServiceRaster\RasterLayerImageServiceRaster.xaml.cs">
      <DependentUpon>RasterLayerImageServiceRaster.xaml</DependentUpon>
    </Compile>
    <Compile Include="Samples\Layers\RasterLayerRasterFunction\RasterLayerRasterFunction.xaml.cs">
      <DependentUpon>RasterLayerRasterFunction.xaml</DependentUpon>
    </Compile>
    <Compile Include="Samples\Layers\RasterRenderingRule\RasterRenderingRule.xaml.cs">
      <DependentUpon>RasterRenderingRule.xaml</DependentUpon>
    </Compile>
    <Compile Include="Samples\Layers\RasterRgbRenderer\RasterRgbRenderer.xaml.cs">
      <DependentUpon>RasterRgbRenderer.xaml</DependentUpon>
    </Compile>
    <Compile Include="Samples\Layers\SceneLayerSelection\SceneLayerSelection.xaml.cs">
      <DependentUpon>SceneLayerSelection.xaml</DependentUpon>
    </Compile>
    <Compile Include="Samples\Layers\SceneLayerUrl\SceneLayerUrl.xaml.cs">
      <DependentUpon>SceneLayerUrl.xaml</DependentUpon>
    </Compile>
    <Compile Include="Samples\Layers\StyleWmsLayer\StyleWmsLayer.xaml.cs">
      <DependentUpon>StyleWmsLayer.xaml</DependentUpon>
    </Compile>
    <Compile Include="Samples\Layers\ShowLabelsOnLayer\ShowLabelsOnLayer.xaml.cs">
      <DependentUpon>ShowLabelsOnLayer.xaml</DependentUpon>
    </Compile>
    <Compile Include="Samples\Layers\TimeBasedQuery\TimeBasedQuery.xaml.cs">
      <DependentUpon>TimeBasedQuery.xaml</DependentUpon>
    </Compile>
    <Compile Include="Samples\Layers\LoadWebTiledLayer\LoadWebTiledLayer.xaml.cs">
      <DependentUpon>LoadWebTiledLayer.xaml</DependentUpon>
    </Compile>
    <Compile Include="Samples\Layers\WmsIdentify\WmsIdentify.xaml.cs">
      <DependentUpon>WmsIdentify.xaml</DependentUpon>
    </Compile>
    <Compile Include="Samples\Layers\WMSLayerUrl\WMSLayerUrl.xaml.cs">
      <DependentUpon>WmsLayerUrl.xaml</DependentUpon>
    </Compile>
    <Compile Include="Samples\Layers\WmsServiceCatalog\WmsServiceCatalog.xaml.cs">
      <DependentUpon>WmsServiceCatalog.xaml</DependentUpon>
    </Compile>
    <Compile Include="Samples\Layers\WMTSLayer\WMTSLayer.xaml.cs">
      <DependentUpon>WMTSLayer.xaml</DependentUpon>
    </Compile>
    <Compile Include="Samples\Local Server\DynamicWorkspaceRaster\DynamicWorkspaceRaster.xaml.cs">
      <DependentUpon>DynamicWorkspaceRaster.xaml</DependentUpon>
    </Compile>
    <Compile Include="Samples\Local Server\DynamicWorkspaceShapefile\DynamicWorkspaceShapefile.xaml.cs">
      <DependentUpon>DynamicWorkspaceShapefile.xaml</DependentUpon>
    </Compile>
    <Compile Include="Samples\Local Server\LocalServerFeatureLayer\LocalServerFeatureLayer.xaml.cs">
      <DependentUpon>LocalServerFeatureLayer.xaml</DependentUpon>
    </Compile>
    <Compile Include="Samples\Local Server\LocalServerGeoprocessing\LocalServerGeoprocessing.xaml.cs">
      <DependentUpon>LocalServerGeoprocessing.xaml</DependentUpon>
    </Compile>
    <Compile Include="Samples\Local Server\LocalServerMapImageLayer\LocalServerMapImageLayer.xaml.cs">
      <DependentUpon>LocalServerMapImageLayer.xaml</DependentUpon>
    </Compile>
    <Compile Include="Samples\Local Server\LocalServerServices\LocalServerServices.xaml.cs">
      <DependentUpon>LocalServerServices.xaml</DependentUpon>
    </Compile>
    <Compile Include="Samples\Location\DisplayDeviceLocation\DisplayDeviceLocation.xaml.cs">
      <DependentUpon>DisplayDeviceLocation.xaml</DependentUpon>
    </Compile>
    <Compile Include="Samples\MapView\DisplayGrid\DisplayGrid.xaml.cs">
      <DependentUpon>DisplayGrid.xaml</DependentUpon>
    </Compile>
    <Compile Include="Samples\MapView\ChangeTimeExtent\ChangeTimeExtent.xaml.cs">
      <DependentUpon>ChangeTimeExtent.xaml</DependentUpon>
    </Compile>
    <Compile Include="Samples\MapView\ChangeViewpoint\ChangeViewpoint.xaml.cs">
      <DependentUpon>ChangeViewpoint.xaml</DependentUpon>
    </Compile>
    <Compile Include="Samples\MapView\DisplayDrawingStatus\DisplayDrawingStatus.xaml.cs">
      <DependentUpon>DisplayDrawingStatus.xaml</DependentUpon>
    </Compile>
    <Compile Include="Samples\MapView\DisplayLayerViewState\DisplayLayerViewState.xaml.cs">
      <DependentUpon>DisplayLayerViewState.xaml</DependentUpon>
    </Compile>
    <Compile Include="Samples\MapView\FeatureLayerTimeOffset\FeatureLayerTimeOffset.xaml.cs">
      <DependentUpon>FeatureLayerTimeOffset.xaml</DependentUpon>
    </Compile>
    <Compile Include="Samples\MapView\GeoViewSync\GeoViewSync.xaml.cs">
      <DependentUpon>GeoViewSync.xaml</DependentUpon>
    </Compile>
    <Compile Include="Samples\MapView\MapRotation\MapRotation.xaml.cs">
      <DependentUpon>MapRotation.xaml</DependentUpon>
    </Compile>
    <Compile Include="Samples\MapView\ShowCallout\ShowCallout.xaml.cs">
      <DependentUpon>ShowCallout.xaml</DependentUpon>
    </Compile>
    <Compile Include="Samples\MapView\ShowMagnifier\ShowMagnifier.xaml.cs">
      <DependentUpon>ShowMagnifier.xaml</DependentUpon>
    </Compile>
    <Compile Include="Samples\MapView\TakeScreenshot\TakeScreenshot.xaml.cs">
      <DependentUpon>TakeScreenshot.xaml</DependentUpon>
    </Compile>
    <Compile Include="Samples\Map\AccessLoadStatus\AccessLoadStatus.xaml.cs">
      <DependentUpon>AccessLoadStatus.xaml</DependentUpon>
    </Compile>
    <Compile Include="Samples\Map\AuthorMap\AuthorMap.xaml.cs">
      <DependentUpon>AuthorMap.xaml</DependentUpon>
    </Compile>
    <Compile Include="Samples\Map\ChangeBasemap\ChangeBasemap.xaml.cs">
      <DependentUpon>ChangeBasemap.xaml</DependentUpon>
    </Compile>
    <Compile Include="Samples\Map\DisplayMap\DisplayMap.xaml.cs">
      <DependentUpon>DisplayMap.xaml</DependentUpon>
    </Compile>
    <Compile Include="Samples\Map\GenerateOfflineMap\GenerateOfflineMap.xaml.cs">
      <DependentUpon>GenerateOfflineMap.xaml</DependentUpon>
    </Compile>
    <Compile Include="Samples\Map\ManageBookmarks\ManageBookmarks.xaml.cs">
      <DependentUpon>ManageBookmarks.xaml</DependentUpon>
    </Compile>
    <Compile Include="Samples\Map\OpenMapURL\OpenMapURL.xaml.cs">
      <DependentUpon>OpenMapURL.xaml</DependentUpon>
    </Compile>
    <Compile Include="Samples\Map\OpenMobileMap\OpenMobileMap.xaml.cs">
      <DependentUpon>OpenMobileMap.xaml</DependentUpon>
    </Compile>
    <Compile Include="Samples\Map\OpenScene\OpenScene.xaml.cs">
      <DependentUpon>OpenScene.xaml</DependentUpon>
    </Compile>
    <Compile Include="Samples\Map\SearchPortalMaps\SearchPortalMaps.xaml.cs">
      <DependentUpon>SearchPortalMaps.xaml</DependentUpon>
    </Compile>
    <Compile Include="Samples\Map\SetInitialMapArea\SetInitialMapArea.xaml.cs">
      <DependentUpon>SetInitialMapArea.xaml</DependentUpon>
    </Compile>
    <Compile Include="Samples\Map\SetInitialMapLocation\SetInitialMapLocation.xaml.cs">
      <DependentUpon>SetInitialMapLocation.xaml</DependentUpon>
    </Compile>
    <Compile Include="Samples\Map\SetMapSpatialReference\SetMapSpatialReference.xaml.cs">
      <DependentUpon>SetMapSpatialReference.xaml</DependentUpon>
    </Compile>
    <Compile Include="Samples\Map\SetMinMaxScale\SetMinMaxScale.xaml.cs">
      <DependentUpon>SetMinMaxScale.xaml</DependentUpon>
    </Compile>
    <Compile Include="Samples\Network Analysis\ClosestFacilityStatic\ClosestFacilityStatic.xaml.cs">
      <DependentUpon>ClosestFacilityStatic.xaml</DependentUpon>
    </Compile>
    <Compile Include="Samples\Network Analysis\ClosestFacility\ClosestFacility.xaml.cs">
      <DependentUpon>ClosestFacility.xaml</DependentUpon>
    </Compile>
    <Compile Include="Samples\Network Analysis\FindRoute\FindRoute.xaml.cs">
      <DependentUpon>FindRoute.xaml</DependentUpon>
    </Compile>
    <Compile Include="Samples\Network Analysis\FindServiceArea\FindServiceArea.xaml.cs">
      <DependentUpon>FindServiceArea.xaml</DependentUpon>
    </Compile>
    <Compile Include="Samples\Search\FindAddress\FindAddress.xaml.cs">
      <DependentUpon>FindAddress.xaml</DependentUpon>
    </Compile>
    <Compile Include="Samples\Search\FindPlace\FindPlace.xaml.cs">
      <DependentUpon>FindPlace.xaml</DependentUpon>
    </Compile>
    <Compile Include="Samples\Security\IntegratedWindowsAuth\IntegratedWindowsAuth.xaml.cs">
      <DependentUpon>IntegratedWindowsAuth.xaml</DependentUpon>
    </Compile>
    <Compile Include="Samples\Security\IntegratedWindowsAuth\LoginWindow.xaml.cs">
      <DependentUpon>LoginWindow.xaml</DependentUpon>
    </Compile>
    <Compile Include="Samples\Security\OAuth\OAuth.xaml.cs">
      <DependentUpon>OAuth.xaml</DependentUpon>
    </Compile>
    <Compile Include="Samples\Security\TokenSecuredChallenge\TokenSecuredChallenge.xaml.cs">
      <DependentUpon>TokenSecuredChallenge.xaml</DependentUpon>
    </Compile>
    <Compile Include="Samples\Symbology\FeatureLayerExtrusion\FeatureLayerExtrusion.xaml.cs">
      <DependentUpon>FeatureLayerExtrusion.xaml</DependentUpon>
    </Compile>
    <Compile Include="Samples\Symbology\RenderPictureMarkers\RenderPictureMarkers.xaml.cs">
      <DependentUpon>RenderPictureMarkers.xaml</DependentUpon>
    </Compile>
    <Compile Include="Samples\Symbology\RenderSimpleMarkers\RenderSimpleMarkers.xaml.cs">
      <DependentUpon>RenderSimpleMarkers.xaml</DependentUpon>
    </Compile>
    <Compile Include="Samples\Symbology\RenderUniqueValues\RenderUniqueValues.xaml.cs">
      <DependentUpon>RenderUniqueValues.xaml</DependentUpon>
    </Compile>
    <Compile Include="Samples\Symbology\SimpleRenderers\SimpleRenderers.xaml.cs">
      <DependentUpon>SimpleRenderers.xaml</DependentUpon>
    </Compile>
    <Compile Include="Samples\Symbology\UseDistanceCompositeSym\UseDistanceCompositeSym.xaml.cs">
      <DependentUpon>UseDistanceCompositeSym.xaml</DependentUpon>
    </Compile>
  </ItemGroup>
  <ItemGroup>
    <!-- Sample XAML -->
<<<<<<< HEAD
=======
    <Page Include="Samples\Layers\RasterColormapRenderer\RasterColormapRenderer.xaml">
      <Generator>MSBuild:Compile</Generator>
      <SubType>Designer</SubType>
    </Page>
    <Page Include="Samples\MapView\ChooseCameraController\ChooseCameraController.xaml">
      <Generator>MSBuild:Compile</Generator>
      <SubType>Designer</SubType>
    </Page>
    <Page Include="Samples\Map\GetElevationAtPoint\GetElevationAtPoint.xaml">
      <Generator>MSBuild:Compile</Generator>
      <SubType>Designer</SubType>
    </Page>
    <Page Include="Samples\Location\ShowLocationHistory\ShowLocationHistory.xaml">
      <Generator>MSBuild:Compile</Generator>
      <SubType>Designer</SubType>
    </Page>
    <Page Include="Samples\Network Analysis\FindServiceAreasForMultipleFacilities\FindServiceAreasForMultipleFacilities.xaml">
      <Generator>MSBuild:Compile</Generator>
      <SubType>Designer</SubType>
    </Page>
    <Page Include="Samples\Network Analysis\OfflineRouting\OfflineRouting.xaml">
      <Generator>MSBuild:Compile</Generator>
      <SubType>Designer</SubType>
    </Page>
    <Page Include="Samples\Network Analysis\RouteAroundBarriers\RouteAroundBarriers.xaml">
      <Generator>MSBuild:Compile</Generator>
      <SubType>Designer</SubType>
    </Page>
    <Page Include="Samples\Security\CertificateAuthenticationWithPKI\CertificateAuthenticationWithPKI.xaml">
      <Generator>MSBuild:Compile</Generator>
      <SubType>Designer</SubType>
    </Page>
    <Page Include="Samples\Symbology\SymbolsFromMobileStyle\SymbolsFromMobileStyle.xaml">
      <Generator>MSBuild:Compile</Generator>
      <SubType>Designer</SubType>
    </Page>
>>>>>>> 15ec602f
    <Page Include="Samples\Map\DownloadPreplannedMap\DownloadPreplannedMap.xaml">
      <Generator>MSBuild:Compile</Generator>
      <SubType>Designer</SubType>
    </Page>
    <Page Include="Samples\Layers\GroupLayers\GroupLayers.xaml">
      <Generator>MSBuild:Compile</Generator>
      <SubType>Designer</SubType>
    </Page>
    <Page Include="Samples\Map\OfflineBasemapByReference\OfflineBasemapByReference.xaml">
      <Generator>MSBuild:Compile</Generator>
      <SubType>Designer</SubType>
    </Page>
    <Page Include="Samples\Layers\PlayKmlTours\PlayKmlTours.xaml">
      <Generator>MSBuild:Compile</Generator>
      <SubType>Designer</SubType>
    </Page>
    <Page Include="Samples\Map\ViewContentBeneathSurface\ViewContentBeneathSurface.xaml">
      <Generator>MSBuild:Compile</Generator>
      <SubType>Designer</SubType>
    </Page>
    <Page Include="Samples\Layers\AddPointSceneLayer\AddPointSceneLayer.xaml">
      <Generator>MSBuild:Compile</Generator>
      <SubType>Designer</SubType>
    </Page>
    <Page Include="Samples\Map\GenerateOfflineMapWithOverrides\GenerateOfflineMapWithOverrides.xaml">
      <Generator>MSBuild:Compile</Generator>
      <SubType>Designer</SubType>
    </Page>
    <Page Include="Samples\Layers\WfsXmlQuery\WfsXmlQuery.xaml">
      <Generator>MSBuild:Compile</Generator>
      <SubType>Designer</SubType>
    </Page>
    <Page Include="Samples\Layers\DisplayWfs\DisplayWfs.xaml">
      <Generator>MSBuild:Compile</Generator>
      <SubType>Designer</SubType>
    </Page>
    <Page Include="Samples\Layers\BrowseWfsLayers\BrowseWfsLayers.xaml">
      <Generator>MSBuild:Compile</Generator>
      <SubType>Designer</SubType>
    </Page>
    <Page Include="Samples\Map\OpenMobileScenePackage\OpenMobileScenePackage.xaml">
      <Generator>MSBuild:Compile</Generator>
      <SubType>Designer</SubType>
    </Page>
    <Page Include="Samples\Map\MapReferenceScale\MapReferenceScale.xaml">
      <Generator>MSBuild:Compile</Generator>
      <SubType>Designer</SubType>
    </Page>
    <Page Include="Samples\Map\CreateTerrainSurfaceFromRaster\CreateTerrainSurfaceFromRaster.xaml">
      <Generator>MSBuild:Compile</Generator>
      <SubType>Designer</SubType>
    </Page>
    <Page Include="Samples\Map\CreateTerrainSurfaceFromTilePackage\CreateTerrainSurfaceFromTilePackage.xaml">
      <Generator>MSBuild:Compile</Generator>
      <SubType>Designer</SubType>
    </Page>
    <Page Include="Samples\Data\ViewPointCloudDataOffline\ViewPointCloudDataOffline.xaml">
      <Generator>MSBuild:Compile</Generator>
      <SubType>Designer</SubType>
    </Page>
    <Page Include="Samples\Layers\AddAnIntegratedMeshLayer\AddAnIntegratedMeshLayer.xaml">
      <Generator>MSBuild:Compile</Generator>
      <SubType>Designer</SubType>
    </Page>
    <Page Include="Samples\GraphicsOverlay\DictionaryRendererGraphicsOverlay\DictionaryRendererGraphicsOverlay.xaml">
      <Generator>MSBuild:Compile</Generator>
      <SubType>Designer</SubType>
    </Page>
    <Page Include="Samples\Map\MobileMapSearchAndRoute\MobileMapSearchAndRoute.xaml">
      <Generator>MSBuild:Compile</Generator>
      <SubType>Designer</SubType>
    </Page>
    <Page Include="Samples\Search\OfflineGeocode\OfflineGeocode.xaml">
      <Generator>MSBuild:Compile</Generator>
      <SubType>Designer</SubType>
    </Page>
    <Page Include="Samples\Search\ReverseGeocode\ReverseGeocode.xaml">
      <Generator>MSBuild:Compile</Generator>
      <SubType>Designer</SubType>
    </Page>
    <Page Include="Samples\Data\EditFeatureAttachments\EditFeatureAttachments.xaml">
      <Generator>MSBuild:Compile</Generator>
      <SubType>Designer</SubType>
    </Page>
    <Page Include="Samples\Geometry\Project\Project.xaml">
      <Generator>MSBuild:Compile</Generator>
      <SubType>Designer</SubType>
    </Page>
    <Page Include="Samples\Layers\OpenStreetMapLayer\OpenStreetMapLayer.xaml">
      <Generator>MSBuild:Compile</Generator>
      <SubType>Designer</SubType>
    </Page>
    <Page Include="Samples\Map\ManageOperationalLayers\ManageOperationalLayers.xaml">
      <Generator>MSBuild:Compile</Generator>
      <SubType>Designer</SubType>
    </Page>
    <Page Include="Samples\Data\UpdateAttributes\UpdateAttributes.xaml">
      <Generator>MSBuild:Compile</Generator>
      <SubType>Designer</SubType>
    </Page>
    <Page Include="Samples\Data\UpdateGeometries\UpdateGeometries.xaml">
      <Generator>MSBuild:Compile</Generator>
      <SubType>Designer</SubType>
    </Page>
    <Page Include="Samples\Data\AddFeatures\AddFeatures.xaml">
      <Generator>MSBuild:Compile</Generator>
      <SubType>Designer</SubType>
    </Page>
    <Page Include="Samples\Data\DeleteFeatures\DeleteFeatures.xaml">
      <Generator>MSBuild:Compile</Generator>
      <SubType>Designer</SubType>
    </Page>
    <Page Include="Samples\Symbology\SceneSymbols\SceneSymbols.xaml">
      <Generator>MSBuild:Compile</Generator>
      <SubType>Designer</SubType>
    </Page>
    <Page Include="Samples\Map\TerrainExaggeration\TerrainExaggeration.xaml">
      <Generator>MSBuild:Compile</Generator>
      <SubType>Designer</SubType>
    </Page>
    <Page Include="Samples\Map\ChangeAtmosphereEffect\ChangeAtmosphereEffect.xaml">
      <Generator>MSBuild:Compile</Generator>
      <SubType>Designer</SubType>
    </Page>
    <Page Include="Samples\GraphicsOverlay\ScenePropertiesExpressions\ScenePropertiesExpressions.xaml">
      <Generator>MSBuild:Compile</Generator>
      <SubType>Designer</SubType>
    </Page>
    <Page Include="Samples\Geometry\SpatialOperations\SpatialOperations.xaml">
      <Generator>MSBuild:Compile</Generator>
      <SubType>Designer</SubType>
    </Page>
    <Page Include="Samples\MapView\IdentifyLayers\IdentifyLayers.xaml">
      <Generator>MSBuild:Compile</Generator>
      <SubType>Designer</SubType>
    </Page>
    <Page Include="Samples\Layers\ListKmlContents\ListKmlContents.xaml">
      <Generator>MSBuild:Compile</Generator>
      <SubType>Designer</SubType>
    </Page>
    <Page Include="Samples\Layers\IdentifyKmlFeatures\IdentifyKmlFeatures.xaml">
      <Generator>MSBuild:Compile</Generator>
      <SubType>Designer</SubType>
    </Page>
    <Page Include="Samples\Layers\DisplayKmlNetworkLinks\DisplayKmlNetworkLinks.xaml">
      <Generator>MSBuild:Compile</Generator>
      <SubType>Designer</SubType>
    </Page>
    <Page Include="Samples\Layers\DisplayKml\DisplayKml.xaml">
      <Generator>MSBuild:Compile</Generator>
      <SubType>Designer</SubType>
    </Page>
    <Page Include="Samples\Map\GenerateOfflineMap\GenerateOfflineMap.xaml">
      <Generator>MSBuild:Compile</Generator>
      <SubType>Designer</SubType>
    </Page>
    <Page Include="Samples\Map\OpenScene\OpenScene.xaml">
      <Generator>MSBuild:Compile</Generator>
      <SubType>Designer</SubType>
    </Page>
    <Page Include="Samples\Network Analysis\FindServiceArea\FindServiceArea.xaml">
      <SubType>Designer</SubType>
      <Generator>MSBuild:Compile</Generator>
    </Page>
    <Page Include="Samples\Analysis\DistanceMeasurement\DistanceMeasurement.xaml">
      <Generator>MSBuild:Compile</Generator>
      <SubType>Designer</SubType>
    </Page>
    <Page Include="Samples\Analysis\LineOfSightGeoElement\LineOfSightGeoElement.xaml">
      <Generator>MSBuild:Compile</Generator>
      <SubType>Designer</SubType>
    </Page>
    <Page Include="Samples\Analysis\LineOfSightLocation\LineOfSightLocation.xaml">
      <Generator>MSBuild:Compile</Generator>
      <SubType>Designer</SubType>
    </Page>
    <Page Include="Samples\Analysis\QueryFeatureCountAndExtent\QueryFeatureCountAndExtent.xaml">
      <Generator>MSBuild:Compile</Generator>
      <SubType>Designer</SubType>
    </Page>
    <Page Include="Samples\Analysis\ViewshedCamera\ViewshedCamera.xaml">
      <Generator>MSBuild:Compile</Generator>
      <SubType>Designer</SubType>
    </Page>
    <Page Include="Samples\Analysis\ViewshedGeoElement\ViewshedGeoElement.xaml">
      <Generator>MSBuild:Compile</Generator>
      <SubType>Designer</SubType>
    </Page>
    <Page Include="Samples\Analysis\ViewshedLocation\ViewshedLocation.xaml">
      <Generator>MSBuild:Compile</Generator>
      <SubType>Designer</SubType>
    </Page>
    <Page Include="Samples\Data\EditAndSyncFeatures\EditAndSyncFeatures.xaml">
      <Generator>MSBuild:Compile</Generator>
      <SubType>Designer</SubType>
    </Page>
    <Page Include="Samples\Data\FeatureLayerGeodatabase\FeatureLayerGeodatabase.xaml">
      <Generator>MSBuild:Compile</Generator>
      <SubType>Designer</SubType>
    </Page>
    <Page Include="Samples\Data\FeatureLayerGeoPackage\FeatureLayerGeoPackage.xaml">
      <Generator>MSBuild:Compile</Generator>
      <SubType>Designer</SubType>
    </Page>
    <Page Include="Samples\Data\FeatureLayerQuery\FeatureLayerQuery.xaml">
      <Generator>MSBuild:Compile</Generator>
      <SubType>Designer</SubType>
    </Page>
    <Page Include="Samples\Data\FeatureLayerShapefile\FeatureLayerShapefile.xaml">
      <Generator>MSBuild:Compile</Generator>
      <SubType>Designer</SubType>
    </Page>
    <Page Include="Samples\Data\GenerateGeodatabase\GenerateGeodatabase.xaml">
      <Generator>MSBuild:Compile</Generator>
      <SubType>Designer</SubType>
    </Page>
    <Page Include="Samples\Data\GeodatabaseTransactions\GeodatabaseTransactions.xaml">
      <Generator>MSBuild:Compile</Generator>
      <SubType>Designer</SubType>
    </Page>
    <Page Include="Samples\Data\ListRelatedFeatures\ListRelatedFeatures.xaml">
      <Generator>MSBuild:Compile</Generator>
      <SubType>Designer</SubType>
    </Page>
    <Page Include="Samples\Data\RasterLayerGeoPackage\RasterLayerGeoPackage.xaml">
      <Generator>MSBuild:Compile</Generator>
      <SubType>Designer</SubType>
    </Page>
    <Page Include="Samples\Data\ReadGeoPackage\ReadGeoPackage.xaml">
      <Generator>MSBuild:Compile</Generator>
      <SubType>Designer</SubType>
    </Page>
    <Page Include="Samples\Data\ReadShapefileMetadata\ReadShapefileMetadata.xaml">
      <Generator>MSBuild:Compile</Generator>
      <SubType>Designer</SubType>
    </Page>
    <Page Include="Samples\Data\ServiceFeatureTableCache\ServiceFeatureTableCache.xaml">
      <Generator>MSBuild:Compile</Generator>
      <SubType>Designer</SubType>
    </Page>
    <Page Include="Samples\Data\ServiceFeatureTableManualCache\ServiceFeatureTableManualCache.xaml">
      <Generator>MSBuild:Compile</Generator>
      <SubType>Designer</SubType>
    </Page>
    <Page Include="Samples\Data\ServiceFeatureTableNoCache\ServiceFeatureTableNoCache.xaml">
      <Generator>MSBuild:Compile</Generator>
      <SubType>Designer</SubType>
    </Page>
    <Page Include="Samples\Data\StatisticalQuery\StatisticalQuery.xaml">
      <Generator>MSBuild:Compile</Generator>
      <SubType>Designer</SubType>
    </Page>
    <Page Include="Samples\Data\StatsQueryGroupAndSort\StatsQueryGroupAndSort.xaml">
      <Generator>MSBuild:Compile</Generator>
      <SubType>Designer</SubType>
    </Page>
    <Page Include="Samples\Data\SymbolizeShapefile\SymbolizeShapefile.xaml">
      <Generator>MSBuild:Compile</Generator>
      <SubType>Designer</SubType>
    </Page>
    <Page Include="Samples\Geometry\DensifyAndGeneralize\DensifyAndGeneralize.xaml">
      <Generator>MSBuild:Compile</Generator>
      <SubType>Designer</SubType>
    </Page>
    <Page Include="Samples\Geometry\BufferList\BufferList.xaml">
      <Generator>MSBuild:Compile</Generator>
      <SubType>Designer</SubType>
    </Page>
    <Page Include="Samples\Geometry\Buffer\Buffer.xaml">
      <Generator>MSBuild:Compile</Generator>
      <SubType>Designer</SubType>
    </Page>
    <Page Include="Samples\Geometry\ClipGeometry\ClipGeometry.xaml">
      <Generator>MSBuild:Compile</Generator>
      <SubType>Designer</SubType>
    </Page>
    <Page Include="Samples\Geometry\ConvexHullList\ConvexHullList.xaml">
      <Generator>MSBuild:Compile</Generator>
      <SubType>Designer</SubType>
    </Page>
    <Page Include="Samples\Geometry\ConvexHull\ConvexHull.xaml">
      <Generator>MSBuild:Compile</Generator>
      <SubType>Designer</SubType>
    </Page>
    <Page Include="Samples\Geometry\CutGeometry\CutGeometry.xaml">
      <Generator>MSBuild:Compile</Generator>
      <SubType>Designer</SubType>
    </Page>
    <Page Include="Samples\Geometry\GeodesicOperations\GeodesicOperations.xaml">
      <Generator>MSBuild:Compile</Generator>
      <SubType>Designer</SubType>
    </Page>
    <Page Include="Samples\Geometry\NearestVertex\NearestVertex.xaml">
      <Generator>MSBuild:Compile</Generator>
      <SubType>Designer</SubType>
    </Page>
    <Page Include="Samples\Geometry\CreateGeometries\CreateGeometries.xaml">
      <Generator>MSBuild:Compile</Generator>
      <SubType>Designer</SubType>
    </Page>
    <Page Include="Samples\Geometry\ListTransformations\ListTransformations.xaml">
      <Generator>MSBuild:Compile</Generator>
      <SubType>Designer</SubType>
    </Page>
    <Page Include="Samples\Geometry\ProjectWithSpecificTransformation\ProjectWithSpecificTransformation.xaml">
      <Generator>MSBuild:Compile</Generator>
      <SubType>Designer</SubType>
    </Page>
    <Page Include="Samples\Geometry\SpatialRelationships\SpatialRelationships.xaml">
      <Generator>MSBuild:Compile</Generator>
      <SubType>Designer</SubType>
    </Page>
    <Page Include="Samples\Geometry\FormatCoordinates\FormatCoordinates.xaml">
      <Generator>MSBuild:Compile</Generator>
      <SubType>Designer</SubType>
    </Page>
    <Page Include="Samples\Geoprocessing\AnalyzeHotspots\AnalyzeHotspots.xaml">
      <Generator>MSBuild:Compile</Generator>
      <SubType>Designer</SubType>
    </Page>
    <Page Include="Samples\Geoprocessing\AnalyzeViewshed\AnalyzeViewshed.xaml">
      <Generator>MSBuild:Compile</Generator>
      <SubType>Designer</SubType>
    </Page>
    <Page Include="Samples\Geoprocessing\ListGeodatabaseVersions\ListGeodatabaseVersions.xaml">
      <Generator>MSBuild:Compile</Generator>
      <SubType>Designer</SubType>
    </Page>
    <Page Include="Samples\GraphicsOverlay\AddGraphicsRenderer\AddGraphicsRenderer.xaml">
      <Generator>MSBuild:Compile</Generator>
      <SubType>Designer</SubType>
    </Page>
    <Page Include="Samples\GraphicsOverlay\AddGraphicsWithSymbols\AddGraphicsWithSymbols.xaml">
      <Generator>MSBuild:Compile</Generator>
      <SubType>Designer</SubType>
    </Page>
    <Page Include="Samples\GraphicsOverlay\Animate3DGraphic\Animate3DGraphic.xaml">
      <Generator>MSBuild:Compile</Generator>
      <SubType>Designer</SubType>
    </Page>
    <Page Include="Samples\GraphicsOverlay\IdentifyGraphics\IdentifyGraphics.xaml">
      <Generator>MSBuild:Compile</Generator>
      <SubType>Designer</SubType>
    </Page>
    <Page Include="Samples\GraphicsOverlay\SketchOnMap\SketchOnMap.xaml">
      <Generator>MSBuild:Compile</Generator>
      <SubType>Designer</SubType>
    </Page>
    <Page Include="Samples\GraphicsOverlay\SurfacePlacements\SurfacePlacements.xaml">
      <Generator>MSBuild:Compile</Generator>
      <SubType>Designer</SubType>
    </Page>
    <Page Include="Samples\Hydrography\AddEncExchangeSet\AddEncExchangeSet.xaml">
      <Generator>MSBuild:Compile</Generator>
      <SubType>Designer</SubType>
    </Page>
    <Page Include="Samples\Hydrography\ChangeEncDisplaySettings\ChangeEncDisplaySettings.xaml">
      <Generator>MSBuild:Compile</Generator>
      <SubType>Designer</SubType>
    </Page>
    <Page Include="Samples\Hydrography\SelectEncFeatures\SelectEncFeatures.xaml">
      <Generator>MSBuild:Compile</Generator>
      <SubType>Designer</SubType>
    </Page>
    <Page Include="Samples\Layers\ArcGISMapImageLayerUrl\ArcGISMapImageLayerUrl.xaml">
      <Generator>MSBuild:Compile</Generator>
      <SubType>Designer</SubType>
    </Page>
    <Page Include="Samples\Layers\ArcGISTiledLayerUrl\ArcGISTiledLayerUrl.xaml">
      <Generator>MSBuild:Compile</Generator>
      <SubType>Designer</SubType>
    </Page>
    <Page Include="Samples\Layers\ArcGISVectorTiledLayerUrl\ArcGISVectorTiledLayerUrl.xaml">
      <Generator>MSBuild:Compile</Generator>
      <SubType>Designer</SubType>
    </Page>
    <Page Include="Samples\Layers\ChangeBlendRenderer\ChangeBlendRenderer.xaml">
      <Generator>MSBuild:Compile</Generator>
      <SubType>Designer</SubType>
    </Page>
    <Page Include="Samples\Layers\ChangeFeatureLayerRenderer\ChangeFeatureLayerRenderer.xaml">
      <Generator>MSBuild:Compile</Generator>
      <SubType>Designer</SubType>
    </Page>
    <Page Include="Samples\Layers\ChangeStretchRenderer\ChangeStretchRenderer.xaml">
      <Generator>MSBuild:Compile</Generator>
      <SubType>Designer</SubType>
    </Page>
    <Page Include="Samples\Layers\ChangeSublayerRenderer\ChangeSublayerRenderer.xaml">
      <Generator>MSBuild:Compile</Generator>
      <SubType>Designer</SubType>
    </Page>
    <Page Include="Samples\Layers\ChangeSublayerVisibility\ChangeSublayerVisibility.xaml">
      <Generator>MSBuild:Compile</Generator>
      <SubType>Designer</SubType>
    </Page>
    <Page Include="Samples\Layers\CreateFeatureCollectionLayer\CreateFeatureCollectionLayer.xaml">
      <Generator>MSBuild:Compile</Generator>
      <SubType>Designer</SubType>
    </Page>
    <Page Include="Samples\Layers\DisplayScene\DisplayScene.xaml">
      <Generator>MSBuild:Compile</Generator>
      <SubType>Designer</SubType>
    </Page>
    <Page Include="Samples\Layers\ExportTiles\ExportTiles.xaml">
      <Generator>MSBuild:Compile</Generator>
      <SubType>Designer</SubType>
    </Page>
    <Page Include="Samples\Layers\FeatureCollectionLayerFromPortal\FeatureCollectionLayerFromPortal.xaml">
      <Generator>MSBuild:Compile</Generator>
      <SubType>Designer</SubType>
    </Page>
    <Page Include="Samples\Layers\FeatureCollectionLayerFromQuery\FeatureCollectionLayerFromQuery.xaml">
      <Generator>MSBuild:Compile</Generator>
      <SubType>Designer</SubType>
    </Page>
    <Page Include="Samples\Layers\FeatureLayerDefinitionExpression\FeatureLayerDefinitionExpression.xaml">
      <Generator>MSBuild:Compile</Generator>
      <SubType>Designer</SubType>
    </Page>
    <Page Include="Samples\Layers\FeatureLayerDictionaryRenderer\FeatureLayerDictionaryRenderer.xaml">
      <Generator>MSBuild:Compile</Generator>
      <SubType>Designer</SubType>
    </Page>
    <Page Include="Samples\Layers\FeatureLayerRenderingModeMap\FeatureLayerRenderingModeMap.xaml">
      <Generator>MSBuild:Compile</Generator>
      <SubType>Designer</SubType>
    </Page>
    <Page Include="Samples\Layers\FeatureLayerRenderingModeScene\FeatureLayerRenderingModeScene.xaml">
      <Generator>MSBuild:Compile</Generator>
      <SubType>Designer</SubType>
    </Page>
    <Page Include="Samples\Layers\FeatureLayerSelection\FeatureLayerSelection.xaml">
      <Generator>MSBuild:Compile</Generator>
      <SubType>Designer</SubType>
    </Page>
    <Page Include="Samples\Layers\FeatureLayerUrl\FeatureLayerUrl.xaml">
      <Generator>MSBuild:Compile</Generator>
      <SubType>Designer</SubType>
    </Page>
    <Page Include="Samples\Layers\MapImageLayerTables\MapImageLayerTables.xaml">
      <Generator>MSBuild:Compile</Generator>
      <SubType>Designer</SubType>
    </Page>
    <Page Include="Samples\Layers\MapImageSublayerQuery\MapImageSublayerQuery.xaml">
      <Generator>MSBuild:Compile</Generator>
      <SubType>Designer</SubType>
    </Page>
    <Page Include="Samples\Layers\RasterHillshade\RasterHillshade.xaml">
      <Generator>MSBuild:Compile</Generator>
      <SubType>Designer</SubType>
    </Page>
    <Page Include="Samples\Layers\RasterLayerFile\RasterLayerFile.xaml">
      <Generator>MSBuild:Compile</Generator>
      <SubType>Designer</SubType>
    </Page>
    <Page Include="Samples\Layers\RasterLayerImageServiceRaster\RasterLayerImageServiceRaster.xaml">
      <Generator>MSBuild:Compile</Generator>
      <SubType>Designer</SubType>
    </Page>
    <Page Include="Samples\Layers\RasterLayerRasterFunction\RasterLayerRasterFunction.xaml">
      <Generator>MSBuild:Compile</Generator>
      <SubType>Designer</SubType>
    </Page>
    <Page Include="Samples\Layers\RasterRenderingRule\RasterRenderingRule.xaml">
      <Generator>MSBuild:Compile</Generator>
      <SubType>Designer</SubType>
    </Page>
    <Page Include="Samples\Layers\RasterRgbRenderer\RasterRgbRenderer.xaml">
      <Generator>MSBuild:Compile</Generator>
      <SubType>Designer</SubType>
    </Page>
    <Page Include="Samples\Layers\SceneLayerSelection\SceneLayerSelection.xaml">
      <Generator>MSBuild:Compile</Generator>
      <SubType>Designer</SubType>
    </Page>
    <Page Include="Samples\Layers\SceneLayerUrl\SceneLayerUrl.xaml">
      <Generator>MSBuild:Compile</Generator>
      <SubType>Designer</SubType>
    </Page>
    <Page Include="Samples\Layers\StyleWmsLayer\StyleWmsLayer.xaml">
      <Generator>MSBuild:Compile</Generator>
      <SubType>Designer</SubType>
    </Page>
    <Page Include="Samples\Layers\ShowLabelsOnLayer\ShowLabelsOnLayer.xaml">
      <Generator>MSBuild:Compile</Generator>
      <SubType>Designer</SubType>
    </Page>
    <Page Include="Samples\Layers\TimeBasedQuery\TimeBasedQuery.xaml">
      <Generator>MSBuild:Compile</Generator>
      <SubType>Designer</SubType>
    </Page>
    <Page Include="Samples\Layers\LoadWebTiledLayer\LoadWebTiledLayer.xaml">
      <Generator>MSBuild:Compile</Generator>
      <SubType>Designer</SubType>
    </Page>
    <Page Include="Samples\Layers\WmsIdentify\WmsIdentify.xaml">
      <Generator>MSBuild:Compile</Generator>
      <SubType>Designer</SubType>
    </Page>
    <Page Include="Samples\Layers\WMSLayerUrl\WmsLayerUrl.xaml">
      <Generator>MSBuild:Compile</Generator>
      <SubType>Designer</SubType>
    </Page>
    <Page Include="Samples\Layers\WmsServiceCatalog\WmsServiceCatalog.xaml">
      <Generator>MSBuild:Compile</Generator>
      <SubType>Designer</SubType>
    </Page>
    <Page Include="Samples\Layers\WMTSLayer\WMTSLayer.xaml">
      <Generator>MSBuild:Compile</Generator>
      <SubType>Designer</SubType>
    </Page>
    <Page Include="Samples\Local Server\DynamicWorkspaceRaster\DynamicWorkspaceRaster.xaml">
      <Generator>MSBuild:Compile</Generator>
      <SubType>Designer</SubType>
    </Page>
    <Page Include="Samples\Local Server\DynamicWorkspaceShapefile\DynamicWorkspaceShapefile.xaml">
      <Generator>MSBuild:Compile</Generator>
      <SubType>Designer</SubType>
    </Page>
    <Page Include="Samples\Local Server\LocalServerFeatureLayer\LocalServerFeatureLayer.xaml">
      <Generator>MSBuild:Compile</Generator>
      <SubType>Designer</SubType>
    </Page>
    <Page Include="Samples\Local Server\LocalServerGeoprocessing\LocalServerGeoprocessing.xaml">
      <Generator>MSBuild:Compile</Generator>
      <SubType>Designer</SubType>
    </Page>
    <Page Include="Samples\Local Server\LocalServerMapImageLayer\LocalServerMapImageLayer.xaml">
      <Generator>MSBuild:Compile</Generator>
      <SubType>Designer</SubType>
    </Page>
    <Page Include="Samples\Local Server\LocalServerServices\LocalServerServices.xaml">
      <Generator>MSBuild:Compile</Generator>
      <SubType>Designer</SubType>
    </Page>
    <Page Include="Samples\Location\DisplayDeviceLocation\DisplayDeviceLocation.xaml">
      <Generator>MSBuild:Compile</Generator>
      <SubType>Designer</SubType>
    </Page>
    <Page Include="Samples\MapView\DisplayGrid\DisplayGrid.xaml">
      <Generator>MSBuild:Compile</Generator>
      <SubType>Designer</SubType>
    </Page>
    <Page Include="Samples\MapView\ChangeTimeExtent\ChangeTimeExtent.xaml">
      <Generator>MSBuild:Compile</Generator>
      <SubType>Designer</SubType>
    </Page>
    <Page Include="Samples\MapView\ChangeViewpoint\ChangeViewpoint.xaml">
      <Generator>MSBuild:Compile</Generator>
      <SubType>Designer</SubType>
    </Page>
    <Page Include="Samples\MapView\DisplayDrawingStatus\DisplayDrawingStatus.xaml">
      <Generator>MSBuild:Compile</Generator>
      <SubType>Designer</SubType>
    </Page>
    <Page Include="Samples\MapView\DisplayLayerViewState\DisplayLayerViewState.xaml">
      <Generator>MSBuild:Compile</Generator>
      <SubType>Designer</SubType>
    </Page>
    <Page Include="Samples\MapView\FeatureLayerTimeOffset\FeatureLayerTimeOffset.xaml">
      <Generator>MSBuild:Compile</Generator>
      <SubType>Designer</SubType>
    </Page>
    <Page Include="Samples\MapView\GeoViewSync\GeoViewSync.xaml">
      <Generator>MSBuild:Compile</Generator>
      <SubType>Designer</SubType>
    </Page>
    <Page Include="Samples\MapView\MapRotation\MapRotation.xaml">
      <Generator>MSBuild:Compile</Generator>
      <SubType>Designer</SubType>
    </Page>
    <Page Include="Samples\MapView\ShowCallout\ShowCallout.xaml">
      <Generator>MSBuild:Compile</Generator>
      <SubType>Designer</SubType>
    </Page>
    <Page Include="Samples\MapView\ShowMagnifier\ShowMagnifier.xaml">
      <Generator>MSBuild:Compile</Generator>
      <SubType>Designer</SubType>
    </Page>
    <Page Include="Samples\MapView\TakeScreenshot\TakeScreenshot.xaml">
      <Generator>MSBuild:Compile</Generator>
      <SubType>Designer</SubType>
    </Page>
    <Page Include="Samples\Map\AccessLoadStatus\AccessLoadStatus.xaml">
      <Generator>MSBuild:Compile</Generator>
      <SubType>Designer</SubType>
    </Page>
    <Page Include="Samples\Map\AuthorMap\AuthorMap.xaml">
      <Generator>MSBuild:Compile</Generator>
      <SubType>Designer</SubType>
    </Page>
    <Page Include="Samples\Map\ChangeBasemap\ChangeBasemap.xaml">
      <Generator>MSBuild:Compile</Generator>
      <SubType>Designer</SubType>
    </Page>
    <Page Include="Samples\Map\DisplayMap\DisplayMap.xaml">
      <Generator>MSBuild:Compile</Generator>
      <SubType>Designer</SubType>
    </Page>
    <Page Include="Samples\Map\ManageBookmarks\ManageBookmarks.xaml">
      <Generator>MSBuild:Compile</Generator>
      <SubType>Designer</SubType>
    </Page>
    <Page Include="Samples\Map\OpenMapURL\OpenMapURL.xaml">
      <Generator>MSBuild:Compile</Generator>
      <SubType>Designer</SubType>
    </Page>
    <Page Include="Samples\Map\OpenMobileMap\OpenMobileMap.xaml">
      <Generator>MSBuild:Compile</Generator>
      <SubType>Designer</SubType>
    </Page>
    <Page Include="Samples\Map\SearchPortalMaps\SearchPortalMaps.xaml">
      <Generator>MSBuild:Compile</Generator>
      <SubType>Designer</SubType>
    </Page>
    <Page Include="Samples\Map\SetInitialMapArea\SetInitialMapArea.xaml">
      <Generator>MSBuild:Compile</Generator>
      <SubType>Designer</SubType>
    </Page>
    <Page Include="Samples\Map\SetInitialMapLocation\SetInitialMapLocation.xaml">
      <Generator>MSBuild:Compile</Generator>
      <SubType>Designer</SubType>
    </Page>
    <Page Include="Samples\Map\SetMapSpatialReference\SetMapSpatialReference.xaml">
      <Generator>MSBuild:Compile</Generator>
      <SubType>Designer</SubType>
    </Page>
    <Page Include="Samples\Map\SetMinMaxScale\SetMinMaxScale.xaml">
      <Generator>MSBuild:Compile</Generator>
      <SubType>Designer</SubType>
    </Page>
    <Page Include="Samples\Network Analysis\ClosestFacilityStatic\ClosestFacilityStatic.xaml">
      <Generator>MSBuild:Compile</Generator>
      <SubType>Designer</SubType>
    </Page>
    <Page Include="Samples\Network Analysis\ClosestFacility\ClosestFacility.xaml">
      <Generator>MSBuild:Compile</Generator>
      <SubType>Designer</SubType>
    </Page>
    <Page Include="Samples\Network Analysis\FindRoute\FindRoute.xaml">
      <Generator>MSBuild:Compile</Generator>
      <SubType>Designer</SubType>
    </Page>
    <Page Include="Samples\Search\FindAddress\FindAddress.xaml">
      <Generator>MSBuild:Compile</Generator>
      <SubType>Designer</SubType>
    </Page>
    <Page Include="Samples\Search\FindPlace\FindPlace.xaml">
      <Generator>MSBuild:Compile</Generator>
      <SubType>Designer</SubType>
    </Page>
    <Page Include="Samples\Security\IntegratedWindowsAuth\IntegratedWindowsAuth.xaml">
      <Generator>MSBuild:Compile</Generator>
      <SubType>Designer</SubType>
    </Page>
    <Page Include="Samples\Security\IntegratedWindowsAuth\LoginWindow.xaml">
      <Generator>MSBuild:Compile</Generator>
      <SubType>Designer</SubType>
    </Page>
    <Page Include="Samples\Security\OAuth\OAuth.xaml">
      <Generator>MSBuild:Compile</Generator>
      <SubType>Designer</SubType>
    </Page>
    <Page Include="Samples\Security\TokenSecuredChallenge\TokenSecuredChallenge.xaml">
      <Generator>MSBuild:Compile</Generator>
      <SubType>Designer</SubType>
    </Page>
    <Page Include="Samples\Symbology\FeatureLayerExtrusion\FeatureLayerExtrusion.xaml">
      <Generator>MSBuild:Compile</Generator>
      <SubType>Designer</SubType>
    </Page>
    <Page Include="Samples\Symbology\RenderPictureMarkers\RenderPictureMarkers.xaml">
      <Generator>MSBuild:Compile</Generator>
      <SubType>Designer</SubType>
    </Page>
    <Page Include="Samples\Symbology\RenderSimpleMarkers\RenderSimpleMarkers.xaml">
      <Generator>MSBuild:Compile</Generator>
      <SubType>Designer</SubType>
    </Page>
    <Page Include="Samples\Symbology\RenderUniqueValues\RenderUniqueValues.xaml">
      <Generator>MSBuild:Compile</Generator>
      <SubType>Designer</SubType>
    </Page>
    <Page Include="Samples\Symbology\SimpleRenderers\SimpleRenderers.xaml">
      <Generator>MSBuild:Compile</Generator>
      <SubType>Designer</SubType>
    </Page>
    <Page Include="Samples\Symbology\UseDistanceCompositeSym\UseDistanceCompositeSym.xaml">
      <Generator>MSBuild:Compile</Generator>
      <SubType>Designer</SubType>
    </Page>
    <Page Include="SettingsWindow.xaml">
      <SubType>Designer</SubType>
      <Generator>MSBuild:Compile</Generator>
    </Page>
    <Page Include="WaitPage.xaml">
      <SubType>Designer</SubType>
      <Generator>MSBuild:Compile</Generator>
    </Page>
  </ItemGroup>
  <ItemGroup>
    <!-- Screenshots -->
<<<<<<< HEAD
=======
    <Content Include="Samples\Layers\RasterColormapRenderer\RasterColormapRenderer.jpg">
      <CopyToOutputDirectory>PreserveNewest</CopyToOutputDirectory>
    </Content>
    <Content Include="Samples\MapView\ChooseCameraController\ChooseCameraController.jpg">
      <CopyToOutputDirectory>PreserveNewest</CopyToOutputDirectory>
    </Content>
    <Content Include="Samples\Map\GetElevationAtPoint\GetElevationAtPoint.jpg">
      <CopyToOutputDirectory>PreserveNewest</CopyToOutputDirectory>
    </Content>
    <Content Include="Samples\Location\ShowLocationHistory\ShowLocationHistory.jpg">
      <CopyToOutputDirectory>PreserveNewest</CopyToOutputDirectory>
    </Content>
    <Content Include="Samples\Network Analysis\FindServiceAreasForMultipleFacilities\FindServiceAreasForMultipleFacilities.jpg">
      <CopyToOutputDirectory>PreserveNewest</CopyToOutputDirectory>
    </Content>
    <Content Include="Samples\Network Analysis\OfflineRouting\OfflineRouting.jpg">
      <CopyToOutputDirectory>PreserveNewest</CopyToOutputDirectory>
    </Content>
    <Content Include="Samples\Network Analysis\RouteAroundBarriers\RouteAroundBarriers.jpg">
      <CopyToOutputDirectory>PreserveNewest</CopyToOutputDirectory>
    </Content>
    <Content Include="Samples\Security\CertificateAuthenticationWithPKI\CertificateAuthenticationWithPKI.jpg">
      <CopyToOutputDirectory>PreserveNewest</CopyToOutputDirectory>
    </Content>
    <Content Include="Samples\Symbology\SymbolsFromMobileStyle\SymbolsFromMobileStyle.jpg">
      <CopyToOutputDirectory>PreserveNewest</CopyToOutputDirectory>
    </Content>
>>>>>>> 15ec602f
    <Content Include="Samples\Map\DownloadPreplannedMap\DownloadPreplannedMap.jpg">
      <CopyToOutputDirectory>PreserveNewest</CopyToOutputDirectory>
    </Content>
    <Content Include="Samples\Layers\GroupLayers\GroupLayers.jpg">
      <CopyToOutputDirectory>PreserveNewest</CopyToOutputDirectory>
    </Content>
    <Content Include="Samples\Map\OfflineBasemapByReference\OfflineBasemapByReference.jpg">
      <CopyToOutputDirectory>PreserveNewest</CopyToOutputDirectory>
    </Content>
    <Content Include="Samples\Layers\PlayKmlTours\PlayKmlTours.jpg">
      <CopyToOutputDirectory>PreserveNewest</CopyToOutputDirectory>
    </Content>
    <Content Include="Samples\Map\ViewContentBeneathSurface\ViewContentBeneathSurface.jpg">
      <CopyToOutputDirectory>PreserveNewest</CopyToOutputDirectory>
    </Content>
    <Content Include="Samples\Layers\AddPointSceneLayer\AddPointSceneLayer.jpg">
      <CopyToOutputDirectory>PreserveNewest</CopyToOutputDirectory>
    </Content>
    <Content Include="Samples\Map\GenerateOfflineMapWithOverrides\GenerateOfflineMapWithOverrides.jpg">
      <CopyToOutputDirectory>PreserveNewest</CopyToOutputDirectory>
    </Content>
    <Content Include="Samples\Layers\WfsXmlQuery\WfsXmlQuery.jpg">
      <CopyToOutputDirectory>PreserveNewest</CopyToOutputDirectory>
    </Content>
    <Content Include="Samples\Layers\DisplayWfs\DisplayWfs.jpg">
      <CopyToOutputDirectory>PreserveNewest</CopyToOutputDirectory>
    </Content>
    <Content Include="Samples\Layers\BrowseWfsLayers\BrowseWfsLayers.jpg">
      <CopyToOutputDirectory>PreserveNewest</CopyToOutputDirectory>
    </Content>
    <Content Include="Samples\Map\OpenMobileScenePackage\OpenMobileScenePackage.jpg">
      <CopyToOutputDirectory>PreserveNewest</CopyToOutputDirectory>
    </Content>
    <Content Include="Samples\Map\MapReferenceScale\MapReferenceScale.jpg">
      <CopyToOutputDirectory>PreserveNewest</CopyToOutputDirectory>
    </Content>
    <Content Include="Samples\Map\CreateTerrainSurfaceFromRaster\CreateTerrainSurfaceFromRaster.jpg">
      <CopyToOutputDirectory>PreserveNewest</CopyToOutputDirectory>
    </Content>
    <Content Include="Samples\Map\CreateTerrainSurfaceFromTilePackage\CreateTerrainSurfaceFromTilePackage.jpg">
      <CopyToOutputDirectory>PreserveNewest</CopyToOutputDirectory>
    </Content>
    <Content Include="Samples\Data\ViewPointCloudDataOffline\ViewPointCloudDataOffline.jpg">
      <CopyToOutputDirectory>PreserveNewest</CopyToOutputDirectory>
    </Content>
    <Content Include="Samples\Layers\AddAnIntegratedMeshLayer\AddAnIntegratedMeshLayer.jpg">
      <CopyToOutputDirectory>PreserveNewest</CopyToOutputDirectory>
    </Content>
    <Content Include="Samples\GraphicsOverlay\DictionaryRendererGraphicsOverlay\DictionaryRendererGraphicsOverlay.jpg">
      <CopyToOutputDirectory>PreserveNewest</CopyToOutputDirectory>
    </Content>
    <Resource Include="Resources\routingSymbol.png" />
    <Resource Include="Resources\files-48.png" />
    <Content Include="Samples\Map\MobileMapSearchAndRoute\MobileMapSearchAndRoute.jpg">
      <CopyToOutputDirectory>PreserveNewest</CopyToOutputDirectory>
    </Content>
    <Content Include="Samples\Search\OfflineGeocode\OfflineGeocode.jpg">
      <CopyToOutputDirectory>PreserveNewest</CopyToOutputDirectory>
    </Content>
    <Content Include="Samples\Search\ReverseGeocode\ReverseGeocode.jpg">
      <CopyToOutputDirectory>PreserveNewest</CopyToOutputDirectory>
    </Content>
    <Content Include="Samples\Data\EditFeatureAttachments\EditFeatureAttachments.jpg">
      <CopyToOutputDirectory>PreserveNewest</CopyToOutputDirectory>
    </Content>
    <Content Include="Samples\Geometry\Project\Project.jpg">
      <CopyToOutputDirectory>PreserveNewest</CopyToOutputDirectory>
    </Content>
    <Content Include="Samples\Layers\OpenStreetMapLayer\OpenStreetMapLayer.jpg">
      <CopyToOutputDirectory>PreserveNewest</CopyToOutputDirectory>
    </Content>
    <Content Include="Samples\Map\ManageOperationalLayers\ManageOperationalLayers.jpg">
      <CopyToOutputDirectory>PreserveNewest</CopyToOutputDirectory>
    </Content>
    <Content Include="Samples\Data\UpdateAttributes\UpdateAttributes.jpg">
      <CopyToOutputDirectory>PreserveNewest</CopyToOutputDirectory>
    </Content>
    <Content Include="Samples\Data\UpdateGeometries\UpdateGeometries.jpg">
      <CopyToOutputDirectory>PreserveNewest</CopyToOutputDirectory>
    </Content>
    <Content Include="Samples\Data\AddFeatures\AddFeatures.jpg">
      <CopyToOutputDirectory>PreserveNewest</CopyToOutputDirectory>
    </Content>
    <Content Include="Samples\Data\DeleteFeatures\DeleteFeatures.jpg">
      <CopyToOutputDirectory>PreserveNewest</CopyToOutputDirectory>
    </Content>
    <Content Include="Samples\Symbology\SceneSymbols\SceneSymbols.jpg">
      <CopyToOutputDirectory>PreserveNewest</CopyToOutputDirectory>
    </Content>
    <Content Include="Samples\Map\TerrainExaggeration\TerrainExaggeration.jpg">
      <CopyToOutputDirectory>PreserveNewest</CopyToOutputDirectory>
    </Content>
    <Content Include="Samples\Map\ChangeAtmosphereEffect\ChangeAtmosphereEffect.jpg">
      <CopyToOutputDirectory>PreserveNewest</CopyToOutputDirectory>
    </Content>
    <Content Include="Samples\GraphicsOverlay\ScenePropertiesExpressions\ScenePropertiesExpressions.jpg">
      <CopyToOutputDirectory>PreserveNewest</CopyToOutputDirectory>
    </Content>
    <Content Include="Samples\Geometry\SpatialOperations\SpatialOperations.jpg">
      <CopyToOutputDirectory>PreserveNewest</CopyToOutputDirectory>
    </Content>
    <Content Include="Samples\MapView\IdentifyLayers\IdentifyLayers.jpg">
      <CopyToOutputDirectory>PreserveNewest</CopyToOutputDirectory>
    </Content>
    <Content Include="Samples\Layers\ListKmlContents\ListKmlContents.jpg">
      <CopyToOutputDirectory>PreserveNewest</CopyToOutputDirectory>
    </Content>
    <Content Include="Samples\Layers\IdentifyKmlFeatures\IdentifyKmlFeatures.jpg">
      <CopyToOutputDirectory>PreserveNewest</CopyToOutputDirectory>
    </Content>
    <Content Include="Samples\Layers\DisplayKmlNetworkLinks\DisplayKmlNetworkLinks.jpg">
      <CopyToOutputDirectory>PreserveNewest</CopyToOutputDirectory>
    </Content>
    <Content Include="Samples\Layers\DisplayKml\DisplayKml.jpg">
      <CopyToOutputDirectory>PreserveNewest</CopyToOutputDirectory>
    </Content>
    <Content Include="Resources\github-markdown.css">
      <CopyToOutputDirectory>PreserveNewest</CopyToOutputDirectory>
    </Content>
    <Content Include="Samples\Analysis\DistanceMeasurement\DistanceMeasurement.jpg">
      <CopyToOutputDirectory>PreserveNewest</CopyToOutputDirectory>
    </Content>
    <Content Include="Samples\Analysis\LineOfSightGeoElement\LineOfSightGeoElement.jpg">
      <CopyToOutputDirectory>PreserveNewest</CopyToOutputDirectory>
    </Content>
    <Content Include="Samples\Analysis\LineOfSightLocation\LineOfSightLocation.jpg">
      <CopyToOutputDirectory>PreserveNewest</CopyToOutputDirectory>
    </Content>
    <Content Include="Samples\Analysis\QueryFeatureCountAndExtent\QueryFeatureCountAndExtent.jpg">
      <CopyToOutputDirectory>PreserveNewest</CopyToOutputDirectory>
    </Content>
    <Content Include="Samples\Analysis\ViewshedCamera\ViewshedCamera.jpg">
      <CopyToOutputDirectory>PreserveNewest</CopyToOutputDirectory>
    </Content>
    <Content Include="Samples\Analysis\ViewshedGeoElement\ViewshedGeoElement.jpg">
      <CopyToOutputDirectory>PreserveNewest</CopyToOutputDirectory>
    </Content>
    <Content Include="Samples\Analysis\ViewshedLocation\ViewshedLocation.jpg">
      <CopyToOutputDirectory>PreserveNewest</CopyToOutputDirectory>
    </Content>
    <Content Include="Samples\Data\EditAndSyncFeatures\EditAndSyncFeatures.jpg">
      <CopyToOutputDirectory>PreserveNewest</CopyToOutputDirectory>
    </Content>
    <Content Include="Samples\Data\FeatureLayerGeodatabase\FeatureLayerGeodatabase.jpg">
      <CopyToOutputDirectory>PreserveNewest</CopyToOutputDirectory>
    </Content>
    <Content Include="Samples\Data\FeatureLayerGeoPackage\FeatureLayerGeoPackage.jpg">
      <CopyToOutputDirectory>PreserveNewest</CopyToOutputDirectory>
    </Content>
    <Content Include="Samples\Data\FeatureLayerQuery\FeatureLayerQuery.jpg">
      <CopyToOutputDirectory>PreserveNewest</CopyToOutputDirectory>
    </Content>
    <Content Include="Samples\Data\FeatureLayerShapefile\FeatureLayerShapefile.jpg">
      <CopyToOutputDirectory>PreserveNewest</CopyToOutputDirectory>
    </Content>
    <Content Include="Samples\Data\GenerateGeodatabase\GenerateGeodatabase.jpg">
      <CopyToOutputDirectory>PreserveNewest</CopyToOutputDirectory>
    </Content>
    <Content Include="Samples\Data\GeodatabaseTransactions\GeodatabaseTransactions.jpg">
      <CopyToOutputDirectory>PreserveNewest</CopyToOutputDirectory>
    </Content>
    <Content Include="Samples\Data\ListRelatedFeatures\ListRelatedFeatures.jpg">
      <CopyToOutputDirectory>PreserveNewest</CopyToOutputDirectory>
    </Content>
    <Content Include="Samples\Data\RasterLayerGeoPackage\RasterLayerGeoPackage.jpg">
      <CopyToOutputDirectory>PreserveNewest</CopyToOutputDirectory>
    </Content>
    <Content Include="Samples\Data\ReadGeoPackage\ReadGeoPackage.jpg">
      <CopyToOutputDirectory>PreserveNewest</CopyToOutputDirectory>
    </Content>
    <Content Include="Samples\Data\ReadShapefileMetadata\ReadShapefileMetadata.jpg">
      <CopyToOutputDirectory>PreserveNewest</CopyToOutputDirectory>
    </Content>
    <Content Include="Samples\Data\ServiceFeatureTableCache\ServiceFeatureTableCache.jpg">
      <CopyToOutputDirectory>PreserveNewest</CopyToOutputDirectory>
    </Content>
    <Content Include="Samples\Data\ServiceFeatureTableManualCache\ServiceFeatureTableManualCache.jpg">
      <CopyToOutputDirectory>PreserveNewest</CopyToOutputDirectory>
    </Content>
    <Content Include="Samples\Data\ServiceFeatureTableNoCache\ServiceFeatureTableNoCache.jpg">
      <CopyToOutputDirectory>PreserveNewest</CopyToOutputDirectory>
    </Content>
    <Content Include="Samples\Data\StatisticalQuery\StatisticalQuery.jpg">
      <CopyToOutputDirectory>PreserveNewest</CopyToOutputDirectory>
    </Content>
    <Content Include="Samples\Data\StatsQueryGroupAndSort\StatsQueryGroupAndSort.jpg">
      <CopyToOutputDirectory>PreserveNewest</CopyToOutputDirectory>
    </Content>
    <Content Include="Samples\Data\SymbolizeShapefile\SymbolizeShapefile.jpg">
      <CopyToOutputDirectory>PreserveNewest</CopyToOutputDirectory>
    </Content>
    <Content Include="Samples\Geometry\DensifyAndGeneralize\DensifyAndGeneralize.jpg">
      <CopyToOutputDirectory>PreserveNewest</CopyToOutputDirectory>
    </Content>
    <Content Include="Samples\Geometry\BufferList\BufferList.jpg">
      <CopyToOutputDirectory>PreserveNewest</CopyToOutputDirectory>
    </Content>
    <Content Include="Samples\Geometry\Buffer\Buffer.jpg">
      <CopyToOutputDirectory>PreserveNewest</CopyToOutputDirectory>
    </Content>
    <Content Include="Samples\Geometry\ClipGeometry\ClipGeometry.jpg">
      <CopyToOutputDirectory>PreserveNewest</CopyToOutputDirectory>
    </Content>
    <Content Include="Samples\Geometry\ConvexHullList\ConvexHullList.jpg">
      <CopyToOutputDirectory>PreserveNewest</CopyToOutputDirectory>
    </Content>
    <Content Include="Samples\Geometry\ConvexHull\ConvexHull.jpg">
      <CopyToOutputDirectory>PreserveNewest</CopyToOutputDirectory>
    </Content>
    <Content Include="Samples\Geometry\CutGeometry\CutGeometry.jpg">
      <CopyToOutputDirectory>PreserveNewest</CopyToOutputDirectory>
    </Content>
    <Content Include="Samples\Geometry\GeodesicOperations\GeodesicOperations.jpg">
      <CopyToOutputDirectory>PreserveNewest</CopyToOutputDirectory>
    </Content>
    <Content Include="Samples\Geometry\NearestVertex\NearestVertex.jpg">
      <CopyToOutputDirectory>PreserveNewest</CopyToOutputDirectory>
    </Content>
    <Content Include="Samples\Geometry\CreateGeometries\CreateGeometries.jpg">
      <CopyToOutputDirectory>PreserveNewest</CopyToOutputDirectory>
    </Content>
    <Content Include="Samples\Geometry\ListTransformations\ListTransformations.jpg">
      <CopyToOutputDirectory>PreserveNewest</CopyToOutputDirectory>
    </Content>
    <Content Include="Samples\Geometry\ProjectWithSpecificTransformation\ProjectWithSpecificTransformation.jpg">
      <CopyToOutputDirectory>PreserveNewest</CopyToOutputDirectory>
    </Content>
    <Content Include="Samples\Geometry\SpatialRelationships\SpatialRelationships.jpg">
      <CopyToOutputDirectory>PreserveNewest</CopyToOutputDirectory>
    </Content>
    <Content Include="Samples\Geometry\FormatCoordinates\FormatCoordinates.jpg">
      <CopyToOutputDirectory>PreserveNewest</CopyToOutputDirectory>
    </Content>
    <Content Include="Samples\Geoprocessing\AnalyzeHotspots\AnalyzeHotspots.jpg">
      <CopyToOutputDirectory>PreserveNewest</CopyToOutputDirectory>
    </Content>
    <Content Include="Samples\Geoprocessing\AnalyzeViewshed\AnalyzeViewshed.jpg">
      <CopyToOutputDirectory>PreserveNewest</CopyToOutputDirectory>
    </Content>
    <Content Include="Samples\Geoprocessing\ListGeodatabaseVersions\ListGeodatabaseVersions.jpg">
      <CopyToOutputDirectory>PreserveNewest</CopyToOutputDirectory>
    </Content>
    <Content Include="Samples\GraphicsOverlay\AddGraphicsRenderer\AddGraphicsRenderer.jpg">
      <CopyToOutputDirectory>PreserveNewest</CopyToOutputDirectory>
    </Content>
    <Content Include="Samples\GraphicsOverlay\AddGraphicsWithSymbols\AddGraphicsWithSymbols.jpg">
      <CopyToOutputDirectory>PreserveNewest</CopyToOutputDirectory>
    </Content>
    <Content Include="Samples\GraphicsOverlay\Animate3DGraphic\Animate3DGraphic.jpg">
      <CopyToOutputDirectory>PreserveNewest</CopyToOutputDirectory>
    </Content>
    <Content Include="Samples\GraphicsOverlay\IdentifyGraphics\IdentifyGraphics.jpg">
      <CopyToOutputDirectory>PreserveNewest</CopyToOutputDirectory>
    </Content>
    <Content Include="Samples\GraphicsOverlay\SketchOnMap\SketchOnMap.jpg">
      <CopyToOutputDirectory>PreserveNewest</CopyToOutputDirectory>
    </Content>
    <Content Include="Samples\GraphicsOverlay\SurfacePlacements\SurfacePlacements.jpg">
      <CopyToOutputDirectory>PreserveNewest</CopyToOutputDirectory>
    </Content>
    <Content Include="Samples\Hydrography\AddEncExchangeSet\AddEncExchangeSet.jpg">
      <CopyToOutputDirectory>PreserveNewest</CopyToOutputDirectory>
    </Content>
    <Content Include="Samples\Hydrography\ChangeEncDisplaySettings\ChangeEncDisplaySettings.jpg">
      <CopyToOutputDirectory>PreserveNewest</CopyToOutputDirectory>
    </Content>
    <Content Include="Samples\Hydrography\SelectEncFeatures\SelectEncFeatures.jpg">
      <CopyToOutputDirectory>PreserveNewest</CopyToOutputDirectory>
    </Content>
    <Content Include="Samples\Layers\ArcGISMapImageLayerUrl\ArcGISMapImageLayerUrl.jpg">
      <CopyToOutputDirectory>PreserveNewest</CopyToOutputDirectory>
    </Content>
    <Content Include="Samples\Layers\ArcGISTiledLayerUrl\ArcGISTiledLayerUrl.jpg">
      <CopyToOutputDirectory>PreserveNewest</CopyToOutputDirectory>
    </Content>
    <Content Include="Samples\Layers\ArcGISVectorTiledLayerUrl\ArcGISVectorTiledLayerUrl.jpg">
      <CopyToOutputDirectory>PreserveNewest</CopyToOutputDirectory>
    </Content>
    <Content Include="Samples\Layers\ChangeBlendRenderer\ChangeBlendRenderer.jpg">
      <CopyToOutputDirectory>PreserveNewest</CopyToOutputDirectory>
    </Content>
    <Content Include="Samples\Layers\ChangeFeatureLayerRenderer\ChangeFeatureLayerRenderer.jpg">
      <CopyToOutputDirectory>PreserveNewest</CopyToOutputDirectory>
    </Content>
    <Content Include="Samples\Layers\ChangeStretchRenderer\ChangeStretchRenderer.jpg">
      <CopyToOutputDirectory>PreserveNewest</CopyToOutputDirectory>
    </Content>
    <Content Include="Samples\Layers\ChangeSublayerRenderer\ChangeSublayerRenderer.jpg">
      <CopyToOutputDirectory>PreserveNewest</CopyToOutputDirectory>
    </Content>
    <Content Include="Samples\Layers\ChangeSublayerVisibility\ChangeSublayerVisibility.jpg">
      <CopyToOutputDirectory>PreserveNewest</CopyToOutputDirectory>
    </Content>
    <Content Include="Samples\Layers\CreateFeatureCollectionLayer\CreateFeatureCollectionLayer.jpg">
      <CopyToOutputDirectory>PreserveNewest</CopyToOutputDirectory>
    </Content>
    <Content Include="Samples\Layers\DisplayScene\DisplayScene.jpg">
      <CopyToOutputDirectory>PreserveNewest</CopyToOutputDirectory>
    </Content>
    <Content Include="Samples\Layers\ExportTiles\ExportTiles.jpg">
      <CopyToOutputDirectory>PreserveNewest</CopyToOutputDirectory>
    </Content>
    <Content Include="Samples\Layers\FeatureCollectionLayerFromPortal\FeatureCollectionLayerFromPortal.jpg">
      <CopyToOutputDirectory>PreserveNewest</CopyToOutputDirectory>
    </Content>
    <Content Include="Samples\Layers\FeatureCollectionLayerFromQuery\FeatureCollectionLayerFromQuery.jpg">
      <CopyToOutputDirectory>PreserveNewest</CopyToOutputDirectory>
    </Content>
    <Content Include="Samples\Layers\FeatureLayerDefinitionExpression\FeatureLayerDefinitionExpression.jpg">
      <CopyToOutputDirectory>PreserveNewest</CopyToOutputDirectory>
    </Content>
    <Content Include="Samples\Layers\FeatureLayerDictionaryRenderer\FeatureLayerDictionaryRenderer.jpg">
      <CopyToOutputDirectory>PreserveNewest</CopyToOutputDirectory>
    </Content>
    <Content Include="Samples\Layers\FeatureLayerRenderingModeMap\FeatureLayerRenderingModeMap.jpg">
      <CopyToOutputDirectory>PreserveNewest</CopyToOutputDirectory>
    </Content>
    <Content Include="Samples\Layers\FeatureLayerRenderingModeScene\FeatureLayerRenderingModeScene.jpg">
      <CopyToOutputDirectory>PreserveNewest</CopyToOutputDirectory>
    </Content>
    <Content Include="Samples\Layers\FeatureLayerSelection\FeatureLayerSelection.jpg">
      <CopyToOutputDirectory>PreserveNewest</CopyToOutputDirectory>
    </Content>
    <Content Include="Samples\Layers\FeatureLayerUrl\FeatureLayerUrl.jpg">
      <CopyToOutputDirectory>PreserveNewest</CopyToOutputDirectory>
    </Content>
    <Content Include="Samples\Layers\MapImageLayerTables\MapImageLayerTables.jpg">
      <CopyToOutputDirectory>PreserveNewest</CopyToOutputDirectory>
    </Content>
    <Content Include="Samples\Layers\MapImageSublayerQuery\MapImageSublayerQuery.jpg">
      <CopyToOutputDirectory>PreserveNewest</CopyToOutputDirectory>
    </Content>
    <Content Include="Samples\Layers\RasterHillshade\RasterHillshade.jpg">
      <CopyToOutputDirectory>PreserveNewest</CopyToOutputDirectory>
    </Content>
    <Content Include="Samples\Layers\RasterLayerFile\RasterLayerFile.jpg">
      <CopyToOutputDirectory>PreserveNewest</CopyToOutputDirectory>
    </Content>
    <Content Include="Samples\Layers\RasterLayerImageServiceRaster\RasterLayerImageServiceRaster.jpg">
      <CopyToOutputDirectory>PreserveNewest</CopyToOutputDirectory>
    </Content>
    <Content Include="Samples\Layers\RasterLayerRasterFunction\RasterLayerRasterFunction.jpg">
      <CopyToOutputDirectory>PreserveNewest</CopyToOutputDirectory>
    </Content>
    <Content Include="Samples\Layers\RasterRenderingRule\RasterRenderingRule.jpg">
      <CopyToOutputDirectory>PreserveNewest</CopyToOutputDirectory>
    </Content>
    <Content Include="Samples\Layers\RasterRgbRenderer\RasterRgbRenderer.jpg">
      <CopyToOutputDirectory>PreserveNewest</CopyToOutputDirectory>
    </Content>
    <Content Include="Samples\Layers\SceneLayerSelection\SceneLayerSelection.jpg">
      <CopyToOutputDirectory>PreserveNewest</CopyToOutputDirectory>
    </Content>
    <Content Include="Samples\Layers\SceneLayerUrl\SceneLayerUrl.jpg">
      <CopyToOutputDirectory>PreserveNewest</CopyToOutputDirectory>
    </Content>
    <Content Include="Samples\Layers\StyleWmsLayer\StyleWmsLayer.jpg">
      <CopyToOutputDirectory>PreserveNewest</CopyToOutputDirectory>
    </Content>
    <Content Include="Samples\Layers\ShowLabelsOnLayer\ShowLabelsOnLayer.jpg">
      <CopyToOutputDirectory>PreserveNewest</CopyToOutputDirectory>
    </Content>
    <Content Include="Samples\Layers\TimeBasedQuery\TimeBasedQuery.jpg">
      <CopyToOutputDirectory>PreserveNewest</CopyToOutputDirectory>
    </Content>
    <Content Include="Samples\Layers\LoadWebTiledLayer\LoadWebTiledLayer.jpg">
      <CopyToOutputDirectory>PreserveNewest</CopyToOutputDirectory>
    </Content>
    <Content Include="Samples\Layers\WmsIdentify\WmsIdentify.jpg">
      <CopyToOutputDirectory>PreserveNewest</CopyToOutputDirectory>
    </Content>
    <Content Include="Samples\Layers\WMSLayerUrl\WMSLayerUrl.jpg">
      <CopyToOutputDirectory>PreserveNewest</CopyToOutputDirectory>
    </Content>
    <Content Include="Samples\Layers\WmsServiceCatalog\WmsServiceCatalog.jpg">
      <CopyToOutputDirectory>PreserveNewest</CopyToOutputDirectory>
    </Content>
    <Content Include="Samples\Layers\WMTSLayer\WMTSLayer.jpg">
      <CopyToOutputDirectory>PreserveNewest</CopyToOutputDirectory>
    </Content>
    <Content Include="Samples\Local Server\DynamicWorkspaceRaster\DynamicWorkspaceRaster.jpg">
      <CopyToOutputDirectory>PreserveNewest</CopyToOutputDirectory>
    </Content>
    <Content Include="Samples\Local Server\DynamicWorkspaceShapefile\DynamicWorkspaceShapefile.jpg">
      <CopyToOutputDirectory>PreserveNewest</CopyToOutputDirectory>
    </Content>
    <Content Include="Samples\Local Server\LocalServerFeatureLayer\LocalServerFeatureLayer.jpg">
      <CopyToOutputDirectory>PreserveNewest</CopyToOutputDirectory>
    </Content>
    <Content Include="Samples\Local Server\LocalServerGeoprocessing\LocalServerGeoprocessing.jpg">
      <CopyToOutputDirectory>PreserveNewest</CopyToOutputDirectory>
    </Content>
    <Content Include="Samples\Local Server\LocalServerMapImageLayer\LocalServerMapImageLayer.jpg">
      <CopyToOutputDirectory>PreserveNewest</CopyToOutputDirectory>
    </Content>
    <Content Include="Samples\Local Server\LocalServerServices\LocalServerServices.jpg">
      <CopyToOutputDirectory>PreserveNewest</CopyToOutputDirectory>
    </Content>
    <Content Include="Samples\Location\DisplayDeviceLocation\DisplayDeviceLocation.jpg">
      <CopyToOutputDirectory>PreserveNewest</CopyToOutputDirectory>
    </Content>
    <Content Include="Samples\MapView\DisplayGrid\DisplayGrid.jpg">
      <CopyToOutputDirectory>PreserveNewest</CopyToOutputDirectory>
    </Content>
    <Content Include="Samples\MapView\ChangeTimeExtent\ChangeTimeExtent.jpg">
      <CopyToOutputDirectory>PreserveNewest</CopyToOutputDirectory>
    </Content>
    <Content Include="Samples\MapView\ChangeViewpoint\ChangeViewpoint.jpg">
      <CopyToOutputDirectory>PreserveNewest</CopyToOutputDirectory>
    </Content>
    <Content Include="Samples\MapView\DisplayDrawingStatus\DisplayDrawingStatus.jpg">
      <CopyToOutputDirectory>PreserveNewest</CopyToOutputDirectory>
    </Content>
    <Content Include="Samples\MapView\DisplayLayerViewState\DisplayLayerViewState.jpg">
      <CopyToOutputDirectory>PreserveNewest</CopyToOutputDirectory>
    </Content>
    <Content Include="Samples\MapView\FeatureLayerTimeOffset\FeatureLayerTimeOffset.jpg">
      <CopyToOutputDirectory>PreserveNewest</CopyToOutputDirectory>
    </Content>
    <Content Include="Samples\MapView\GeoViewSync\GeoViewSync.jpg">
      <CopyToOutputDirectory>PreserveNewest</CopyToOutputDirectory>
    </Content>
    <Content Include="Samples\MapView\MapRotation\MapRotation.jpg">
      <CopyToOutputDirectory>PreserveNewest</CopyToOutputDirectory>
    </Content>
    <Content Include="Samples\MapView\ShowCallout\ShowCallout.jpg">
      <CopyToOutputDirectory>PreserveNewest</CopyToOutputDirectory>
    </Content>
    <Content Include="Samples\MapView\ShowMagnifier\ShowMagnifier.jpg">
      <CopyToOutputDirectory>PreserveNewest</CopyToOutputDirectory>
    </Content>
    <Content Include="Samples\MapView\TakeScreenshot\TakeScreenshot.jpg">
      <CopyToOutputDirectory>PreserveNewest</CopyToOutputDirectory>
    </Content>
    <Content Include="Samples\Map\AccessLoadStatus\AccessLoadStatus.jpg">
      <CopyToOutputDirectory>PreserveNewest</CopyToOutputDirectory>
    </Content>
    <Content Include="Samples\Map\AuthorMap\AuthorMap.jpg">
      <CopyToOutputDirectory>PreserveNewest</CopyToOutputDirectory>
    </Content>
    <Content Include="Samples\Map\ChangeBasemap\ChangeBasemap.jpg">
      <CopyToOutputDirectory>PreserveNewest</CopyToOutputDirectory>
    </Content>
    <Content Include="Samples\Map\DisplayMap\DisplayMap.jpg">
      <CopyToOutputDirectory>PreserveNewest</CopyToOutputDirectory>
    </Content>
    <Content Include="Samples\Map\GenerateOfflineMap\GenerateOfflineMap.jpg">
      <CopyToOutputDirectory>PreserveNewest</CopyToOutputDirectory>
    </Content>
    <Content Include="Samples\Map\ManageBookmarks\ManageBookmarks.jpg">
      <CopyToOutputDirectory>PreserveNewest</CopyToOutputDirectory>
    </Content>
    <Content Include="Samples\Map\OpenMapURL\OpenMapURL.jpg">
      <CopyToOutputDirectory>PreserveNewest</CopyToOutputDirectory>
    </Content>
    <Content Include="Samples\Map\OpenMobileMap\OpenMobileMap.jpg">
      <CopyToOutputDirectory>PreserveNewest</CopyToOutputDirectory>
    </Content>
    <Content Include="Samples\Map\OpenScene\OpenScene.jpg">
      <CopyToOutputDirectory>PreserveNewest</CopyToOutputDirectory>
    </Content>
    <Content Include="Samples\Map\SearchPortalMaps\SearchPortalMaps.jpg">
      <CopyToOutputDirectory>PreserveNewest</CopyToOutputDirectory>
    </Content>
    <Content Include="Samples\Map\SetInitialMapArea\SetInitialMapArea.jpg">
      <CopyToOutputDirectory>PreserveNewest</CopyToOutputDirectory>
    </Content>
    <Content Include="Samples\Map\SetInitialMapLocation\SetInitialMapLocation.jpg">
      <CopyToOutputDirectory>PreserveNewest</CopyToOutputDirectory>
    </Content>
    <Content Include="Samples\Map\SetMapSpatialReference\SetMapSpatialReference.jpg">
      <CopyToOutputDirectory>PreserveNewest</CopyToOutputDirectory>
    </Content>
    <Content Include="Samples\Map\SetMinMaxScale\SetMinMaxScale.jpg">
      <CopyToOutputDirectory>PreserveNewest</CopyToOutputDirectory>
    </Content>
    <Content Include="Samples\Network Analysis\ClosestFacilityStatic\ClosestFacilityStatic.jpg">
      <CopyToOutputDirectory>PreserveNewest</CopyToOutputDirectory>
    </Content>
    <Content Include="Samples\Network Analysis\ClosestFacility\ClosestFacility.jpg">
      <CopyToOutputDirectory>PreserveNewest</CopyToOutputDirectory>
    </Content>
    <Content Include="Samples\Network Analysis\FindRoute\FindRoute.jpg">
      <CopyToOutputDirectory>PreserveNewest</CopyToOutputDirectory>
    </Content>
    <Content Include="Samples\Network Analysis\FindServiceArea\FindServiceArea.jpg">
      <CopyToOutputDirectory>PreserveNewest</CopyToOutputDirectory>
    </Content>
    <Content Include="Samples\Search\FindAddress\FindAddress.jpg">
      <CopyToOutputDirectory>PreserveNewest</CopyToOutputDirectory>
    </Content>
    <Content Include="Samples\Search\FindPlace\FindPlace.jpg">
      <CopyToOutputDirectory>PreserveNewest</CopyToOutputDirectory>
    </Content>
    <Content Include="Samples\Security\IntegratedWindowsAuth\IntegratedWindowsAuth.jpg">
      <CopyToOutputDirectory>PreserveNewest</CopyToOutputDirectory>
    </Content>
    <Content Include="Samples\Security\OAuth\OAuth.jpg">
      <CopyToOutputDirectory>PreserveNewest</CopyToOutputDirectory>
    </Content>
    <Content Include="Samples\Security\TokenSecuredChallenge\TokenSecuredChallenge.jpg">
      <CopyToOutputDirectory>PreserveNewest</CopyToOutputDirectory>
    </Content>
    <Content Include="Samples\Symbology\FeatureLayerExtrusion\FeatureLayerExtrusion.jpg">
      <CopyToOutputDirectory>PreserveNewest</CopyToOutputDirectory>
    </Content>
    <Content Include="Samples\Symbology\RenderPictureMarkers\RenderPictureMarkers.jpg">
      <CopyToOutputDirectory>PreserveNewest</CopyToOutputDirectory>
    </Content>
    <Content Include="Samples\Symbology\RenderSimpleMarkers\RenderSimpleMarkers.jpg">
      <CopyToOutputDirectory>PreserveNewest</CopyToOutputDirectory>
    </Content>
    <Content Include="Samples\Symbology\RenderUniqueValues\RenderUniqueValues.jpg">
      <CopyToOutputDirectory>PreserveNewest</CopyToOutputDirectory>
    </Content>
    <Content Include="Samples\Symbology\SimpleRenderers\SimpleRenderers.jpg">
      <CopyToOutputDirectory>PreserveNewest</CopyToOutputDirectory>
    </Content>
    <Content Include="Samples\Symbology\UseDistanceCompositeSym\UseDistanceCompositeSym.jpg">
      <CopyToOutputDirectory>PreserveNewest</CopyToOutputDirectory>
    </Content>
  </ItemGroup>
  <!-- Sample Viewer code (not samples) -->
  <ItemGroup>
    <Resource Include="Resources\ic_menu_closeclear_light.png" />
    <Resource Include="Resources\ic_menu_find_light.png" />
    <Resource Include="Resources\ic_menu_settings_dark.png" />
    <Page Include="Controls\SearchTextBox.xaml">
      <SubType>Designer</SubType>
      <Generator>MSBuild:Compile</Generator>
    </Page>
    <ApplicationDefinition Include="App.xaml">
      <Generator>MSBuild:Compile</Generator>
      <SubType>Designer</SubType>
    </ApplicationDefinition>
    <Compile Include="ErrorPage.xaml.cs">
      <DependentUpon>ErrorPage.xaml</DependentUpon>
    </Compile>
    <Compile Include="Helpers\ToTreeViewItem.cs" />
    <Compile Include="SettingsWindow.xaml.cs">
      <DependentUpon>SettingsWindow.xaml</DependentUpon>
    </Compile>
    <Compile Include="WaitPage.xaml.cs">
      <DependentUpon>WaitPage.xaml</DependentUpon>
    </Compile>
    <Page Include="Description.xaml">
      <Generator>MSBuild:Compile</Generator>
      <SubType>Designer</SubType>
    </Page>
    <Page Include="ErrorPage.xaml">
      <SubType>Designer</SubType>
      <Generator>MSBuild:Compile</Generator>
    </Page>
    <Page Include="MainWindow.xaml">
      <Generator>MSBuild:Compile</Generator>
      <SubType>Designer</SubType>
    </Page>
    <Compile Include="App.xaml.cs">
      <DependentUpon>App.xaml</DependentUpon>
      <SubType>Code</SubType>
    </Compile>
    <Compile Include="Controls\SearchTextBox.xaml.cs">
      <DependentUpon>SearchTextBox.xaml</DependentUpon>
    </Compile>
    <Compile Include="Converters\TreeViewLeftMarginMultiplierConverter.cs" />
    <Compile Include="Helpers\TreeViewItemExtensions.cs" />
    <Compile Include="Converters\NullToVisibilityConverter.cs" />
    <Compile Include="Converters\SampleToBitmapConverter.cs" />
    <Compile Include="Description.xaml.cs">
      <DependentUpon>Description.xaml</DependentUpon>
    </Compile>
    <Compile Include="MainWindow.xaml.cs">
      <DependentUpon>MainWindow.xaml</DependentUpon>
      <SubType>Code</SubType>
    </Compile>
    <Page Include="Resources\LoadingSpinner.xaml">
      <Generator>MSBuild:Compile</Generator>
      <SubType>Designer</SubType>
    </Page>
    <Page Include="Resources\ControlStyles.xaml">
      <Generator>MSBuild:Compile</Generator>
      <SubType>Designer</SubType>
    </Page>
    <Compile Include="Properties\AssemblyInfo.cs">
      <SubType>Code</SubType>
    </Compile>
    <Compile Include="Properties\Resources.Designer.cs">
      <AutoGen>True</AutoGen>
      <DesignTime>True</DesignTime>
      <DependentUpon>Resources.resx</DependentUpon>
    </Compile>
    <Compile Include="Properties\Settings.Designer.cs">
      <AutoGen>True</AutoGen>
      <DependentUpon>Settings.settings</DependentUpon>
      <DesignTimeSharedInput>True</DesignTimeSharedInput>
    </Compile>
  </ItemGroup>
  <!-- Source Code Viewer -->
  <ItemGroup>
    <Content Include="Resources\SyntaxHighlighting\highlight.css">
      <CopyToOutputDirectory>PreserveNewest</CopyToOutputDirectory>
    </Content>
    <Content Include="Resources\SyntaxHighlighting\highlight.pack.js">
      <CopyToOutputDirectory>PreserveNewest</CopyToOutputDirectory>
    </Content>
    <Compile Include="SourceCodeViewer.xaml.cs">
      <DependentUpon>SourceCodeViewer.xaml</DependentUpon>
    </Compile>
    <Page Include="SourceCodeViewer.xaml">
      <Generator>MSBuild:Compile</Generator>
      <SubType>Designer</SubType>
    </Page>
  </ItemGroup>
  <ItemGroup>
    <PackageReference Include="Esri.ArcGISRuntime.Hydrography">
      <Version>100.5.0</Version>
    </PackageReference>
    <PackageReference Include="Esri.ArcGISRuntime.LocalServices">
      <Version>100.5.0</Version>
    </PackageReference>
    <PackageReference Include="Esri.ArcGISRuntime.WPF">
      <Version>100.5.0</Version>
    </PackageReference>
    <PackageReference Include="MarkedNet">
      <Version>2.1.2</Version>
    </PackageReference>
  </ItemGroup>
  <!-- Imports -->
  <Import Project="..\..\ArcGISRuntime.Samples.Shared\ArcGISRuntime.Samples.Shared.projitems" Label="Shared" />
  <Import Project="$(MSBuildToolsPath)\Microsoft.CSharp.targets" />
  <Import Project="SourceViewer.targets" />
  <Import Project="readme.targets" />
</Project><|MERGE_RESOLUTION|>--- conflicted
+++ resolved
@@ -41,10 +41,7 @@
     <ErrorReport>prompt</ErrorReport>
     <WarningLevel>4</WarningLevel>
     <LangVersion>7</LangVersion>
-<<<<<<< HEAD
-=======
     <Prefer32Bit>false</Prefer32Bit>
->>>>>>> 15ec602f
   </PropertyGroup>
   <PropertyGroup>
     <ApplicationIcon>Assets\ApplicationIcons\windows-desktop-256.ico</ApplicationIcon>
@@ -148,8 +145,6 @@
   </ItemGroup>
   <ItemGroup>
     <!-- Sample Code -->
-<<<<<<< HEAD
-=======
     <Compile Include="Samples\Layers\RasterColormapRenderer\RasterColormapRenderer.xaml.cs">
       <DependentUpon>RasterColormapRenderer.xaml</DependentUpon>
     </Compile>
@@ -180,7 +175,6 @@
     <Compile Include="Samples\Symbology\SymbolsFromMobileStyle\SymbolsFromMobileStyle.xaml.cs">
       <DependentUpon>SymbolsFromMobileStyle.xaml</DependentUpon>
     </Compile>
->>>>>>> 15ec602f
     <Compile Include="Samples\Map\DownloadPreplannedMap\DownloadPreplannedMap.xaml.cs">
       <DependentUpon>DownloadPreplannedMap.xaml</DependentUpon>
     </Compile>
@@ -704,8 +698,6 @@
   </ItemGroup>
   <ItemGroup>
     <!-- Sample XAML -->
-<<<<<<< HEAD
-=======
     <Page Include="Samples\Layers\RasterColormapRenderer\RasterColormapRenderer.xaml">
       <Generator>MSBuild:Compile</Generator>
       <SubType>Designer</SubType>
@@ -742,7 +734,6 @@
       <Generator>MSBuild:Compile</Generator>
       <SubType>Designer</SubType>
     </Page>
->>>>>>> 15ec602f
     <Page Include="Samples\Map\DownloadPreplannedMap\DownloadPreplannedMap.xaml">
       <Generator>MSBuild:Compile</Generator>
       <SubType>Designer</SubType>
@@ -1446,8 +1437,6 @@
   </ItemGroup>
   <ItemGroup>
     <!-- Screenshots -->
-<<<<<<< HEAD
-=======
     <Content Include="Samples\Layers\RasterColormapRenderer\RasterColormapRenderer.jpg">
       <CopyToOutputDirectory>PreserveNewest</CopyToOutputDirectory>
     </Content>
@@ -1475,7 +1464,6 @@
     <Content Include="Samples\Symbology\SymbolsFromMobileStyle\SymbolsFromMobileStyle.jpg">
       <CopyToOutputDirectory>PreserveNewest</CopyToOutputDirectory>
     </Content>
->>>>>>> 15ec602f
     <Content Include="Samples\Map\DownloadPreplannedMap\DownloadPreplannedMap.jpg">
       <CopyToOutputDirectory>PreserveNewest</CopyToOutputDirectory>
     </Content>
