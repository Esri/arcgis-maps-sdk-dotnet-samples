--- conflicted
+++ resolved
@@ -145,18 +145,15 @@
   </ItemGroup>
   <ItemGroup>
     <!-- Sample Code -->
-<<<<<<< HEAD
-=======
-	<Compile Include="Samples\Network Analysis\OfflineRouting\OfflineRouting.xaml.cs">
-		<DependentUpon>OfflineRouting.xaml</DependentUpon>
-	</Compile>
+    <Compile Include="Samples\Network Analysis\OfflineRouting\OfflineRouting.xaml.cs">
+      <DependentUpon>OfflineRouting.xaml</DependentUpon>
+    </Compile>
     <Compile Include="Samples\Network Analysis\RouteAroundBarriers\RouteAroundBarriers.xaml.cs">
       <DependentUpon>RouteAroundBarriers.xaml</DependentUpon>
     </Compile>
     <Compile Include="Samples\Security\CertificateAuthenticationWithPKI\CertificateAuthenticationWithPKI.xaml.cs">
       <DependentUpon>CertificateAuthenticationWithPKI.xaml</DependentUpon>
     </Compile>
->>>>>>> b0899c17
     <Compile Include="Samples\Symbology\SymbolsFromMobileStyle\SymbolsFromMobileStyle.xaml.cs">
       <DependentUpon>SymbolsFromMobileStyle.xaml</DependentUpon>
     </Compile>
@@ -683,13 +680,10 @@
   </ItemGroup>
   <ItemGroup>
     <!-- Sample XAML -->
-<<<<<<< HEAD
-        <Page Include="Samples\Symbology\SymbolsFromMobileStyle\SymbolsFromMobileStyle.xaml">
-=======
-	<Page Include="Samples\Network Analysis\OfflineRouting\OfflineRouting.xaml">
-		<Generator>MSBuild:Compile</Generator>
-		<SubType>Designer</SubType>
-	</Page>
+    <Page Include="Samples\Network Analysis\OfflineRouting\OfflineRouting.xaml">
+      <Generator>MSBuild:Compile</Generator>
+      <SubType>Designer</SubType>
+    </Page>
     <Page Include="Samples\Network Analysis\RouteAroundBarriers\RouteAroundBarriers.xaml">
       <Generator>MSBuild:Compile</Generator>
       <SubType>Designer</SubType>
@@ -699,7 +693,6 @@
       <SubType>Designer</SubType>
     </Page>
     <Page Include="Samples\Symbology\SymbolsFromMobileStyle\SymbolsFromMobileStyle.xaml">
->>>>>>> b0899c17
       <Generator>MSBuild:Compile</Generator>
       <SubType>Designer</SubType>
     </Page>
