--- conflicted
+++ resolved
@@ -109,10 +109,9 @@
   </ItemGroup>
   <ItemGroup>
     <!-- Sample Code -->
-<<<<<<< HEAD
     <Compile Include="Samples\Layers\AddAnIntegratedMeshLayer\AddAnIntegratedMeshLayer.xaml.cs">
       <DependentUpon>AddAnIntegratedMeshLayer.xaml</DependentUpon>
-=======
+    </Compile>
     <Compile Include="Samples\GraphicsOverlay\DictionaryRendererGraphicsOverlay\DictionaryRendererGraphicsOverlay.xaml.cs">
       <DependentUpon>DictionaryRendererGraphicsOverlay.xaml</DependentUpon>
     </Compile>
@@ -149,7 +148,6 @@
     </Compile>
     <Compile Include="Samples\Data\DeleteFeatures\DeleteFeatures.xaml.cs">
       <DependentUpon>DeleteFeatures.xaml</DependentUpon>
->>>>>>> 31c2d32e
     </Compile>
     <Compile Include="Samples\Symbology\SceneSymbols\SceneSymbols.xaml.cs">
       <DependentUpon>SceneSymbols.xaml</DependentUpon>
@@ -589,9 +587,10 @@
   </ItemGroup>
   <ItemGroup>
     <!-- Sample XAML -->
-<<<<<<< HEAD
     <Page Include="Samples\Layers\AddAnIntegratedMeshLayer\AddAnIntegratedMeshLayer.xaml">
-=======
+      <Generator>MSBuild:Compile</Generator>
+      <SubType>Designer</SubType>
+    </Page>
     <Page Include="Samples\GraphicsOverlay\DictionaryRendererGraphicsOverlay\DictionaryRendererGraphicsOverlay.xaml">
       <Generator>MSBuild:Compile</Generator>
       <SubType>Designer</SubType>
@@ -637,7 +636,6 @@
       <SubType>Designer</SubType>
     </Page>
     <Page Include="Samples\Data\DeleteFeatures\DeleteFeatures.xaml">
->>>>>>> 31c2d32e
       <Generator>MSBuild:Compile</Generator>
       <SubType>Designer</SubType>
     </Page>
@@ -1228,9 +1226,9 @@
   </ItemGroup>
   <ItemGroup>
     <!-- Screenshots -->
-<<<<<<< HEAD
     <Content Include="Samples\Layers\AddAnIntegratedMeshLayer\AddAnIntegratedMeshLayer.jpg">
-=======
+      <CopyToOutputDirectory>PreserveNewest</CopyToOutputDirectory>
+    </Content>
     <Content Include="Samples\GraphicsOverlay\DictionaryRendererGraphicsOverlay\DictionaryRendererGraphicsOverlay.jpg">
       <CopyToOutputDirectory>PreserveNewest</CopyToOutputDirectory>
     </Content>
@@ -1267,7 +1265,6 @@
       <CopyToOutputDirectory>PreserveNewest</CopyToOutputDirectory>
     </Content>
     <Content Include="Samples\Data\DeleteFeatures\DeleteFeatures.jpg">
->>>>>>> 31c2d32e
       <CopyToOutputDirectory>PreserveNewest</CopyToOutputDirectory>
     </Content>
     <Content Include="Samples\Symbology\SceneSymbols\SceneSymbols.jpg">
