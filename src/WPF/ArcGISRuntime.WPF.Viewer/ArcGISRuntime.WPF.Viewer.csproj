﻿<?xml version="1.0" encoding="utf-8"?>
<Project ToolsVersion="14.0" DefaultTargets="Build" xmlns="http://schemas.microsoft.com/developer/msbuild/2003">
  <Import Project="$(MSBuildExtensionsPath)\$(MSBuildToolsVersion)\Microsoft.Common.props" Condition="Exists('$(MSBuildExtensionsPath)\$(MSBuildToolsVersion)\Microsoft.Common.props')" />
  <!-- Build Configurations -->
  <PropertyGroup>
    <Configuration Condition=" '$(Configuration)' == '' ">Debug</Configuration>
    <Platform Condition=" '$(Platform)' == '' ">AnyCPU</Platform>
    <ProjectGuid>{5278F66E-D41F-45D2-8327-25EA13A11618}</ProjectGuid>
    <ArcGISLocalServerIgnoreMissingComponent>True</ArcGISLocalServerIgnoreMissingComponent>
    <OutputType>WinExe</OutputType>
    <AppDesignerFolder>Properties</AppDesignerFolder>
    <RootNamespace>ArcGISRuntime</RootNamespace>
    <AssemblyName>ArcGISRuntime</AssemblyName>
    <TargetFrameworkVersion>v4.6.1</TargetFrameworkVersion>
    <FileAlignment>512</FileAlignment>
    <ProjectTypeGuids>{60dc8134-eba5-43b8-bcc9-bb4bc16c2548};{FAE04EC0-301F-11D3-BF4B-00C04F79EFBC}</ProjectTypeGuids>
    <WarningLevel>4</WarningLevel>
    <AutoGenerateBindingRedirects>true</AutoGenerateBindingRedirects>
    <TargetFrameworkProfile />
    <NuGetPackageImportStamp>
    </NuGetPackageImportStamp>
  </PropertyGroup>
  <PropertyGroup Condition=" '$(Configuration)|$(Platform)' == 'Debug|AnyCPU' ">
    <PlatformTarget>AnyCPU</PlatformTarget>
    <DebugSymbols>true</DebugSymbols>
    <DebugType>full</DebugType>
    <Optimize>false</Optimize>
    <OutputPath>..\..\..\output\WPF\debug\</OutputPath>
    <DefineConstants>DEBUG;TRACE</DefineConstants>
    <ErrorReport>prompt</ErrorReport>
    <WarningLevel>4</WarningLevel>
    <Prefer32Bit>false</Prefer32Bit>
    <LangVersion>7</LangVersion>
  </PropertyGroup>
  <PropertyGroup Condition=" '$(Configuration)|$(Platform)' == 'Release|AnyCPU' ">
    <PlatformTarget>AnyCPU</PlatformTarget>
    <DebugType>pdbonly</DebugType>
    <Optimize>true</Optimize>
    <OutputPath>..\..\..\output\WPF\release\</OutputPath>
    <DefineConstants>TRACE</DefineConstants>
    <ErrorReport>prompt</ErrorReport>
    <WarningLevel>4</WarningLevel>
    <LangVersion>7</LangVersion>
    <Prefer32Bit>false</Prefer32Bit>
  </PropertyGroup>
  <PropertyGroup>
    <ApplicationIcon>Assets\ApplicationIcons\windows-desktop-256.ico</ApplicationIcon>
  </PropertyGroup>
  <PropertyGroup Condition="'$(Configuration)|$(Platform)' == 'Debug|x64'">
    <DebugSymbols>true</DebugSymbols>
    <OutputPath>bin\x64\Debug\</OutputPath>
    <DefineConstants>DEBUG;TRACE</DefineConstants>
    <DebugType>full</DebugType>
    <PlatformTarget>x64</PlatformTarget>
    <LangVersion>7</LangVersion>
    <ErrorReport>prompt</ErrorReport>
    <CodeAnalysisRuleSet>MinimumRecommendedRules.ruleset</CodeAnalysisRuleSet>
  </PropertyGroup>
  <PropertyGroup Condition="'$(Configuration)|$(Platform)' == 'Release|x64'">
    <OutputPath>bin\x64\Release\</OutputPath>
    <DefineConstants>TRACE</DefineConstants>
    <Optimize>true</Optimize>
    <DebugType>pdbonly</DebugType>
    <PlatformTarget>x64</PlatformTarget>
    <LangVersion>7</LangVersion>
    <ErrorReport>prompt</ErrorReport>
    <CodeAnalysisRuleSet>MinimumRecommendedRules.ruleset</CodeAnalysisRuleSet>
    <Prefer32Bit>true</Prefer32Bit>
  </PropertyGroup>
  <PropertyGroup Condition="'$(Configuration)|$(Platform)' == 'Debug|x86'">
    <DebugSymbols>true</DebugSymbols>
    <OutputPath>bin\x86\Debug\</OutputPath>
    <DefineConstants>DEBUG;TRACE</DefineConstants>
    <DebugType>full</DebugType>
    <PlatformTarget>x86</PlatformTarget>
    <LangVersion>7</LangVersion>
    <ErrorReport>prompt</ErrorReport>
    <CodeAnalysisRuleSet>MinimumRecommendedRules.ruleset</CodeAnalysisRuleSet>
  </PropertyGroup>
  <PropertyGroup Condition="'$(Configuration)|$(Platform)' == 'Release|x86'">
    <OutputPath>bin\x86\Release\</OutputPath>
    <DefineConstants>TRACE</DefineConstants>
    <Optimize>true</Optimize>
    <DebugType>pdbonly</DebugType>
    <PlatformTarget>x86</PlatformTarget>
    <LangVersion>7</LangVersion>
    <ErrorReport>prompt</ErrorReport>
    <CodeAnalysisRuleSet>MinimumRecommendedRules.ruleset</CodeAnalysisRuleSet>
    <Prefer32Bit>true</Prefer32Bit>
  </PropertyGroup>
  <!-- References -->
  <ItemGroup>
    <Reference Include="System" />
    <Reference Include="System.Data" />
    <Reference Include="System.Drawing" />
    <Reference Include="System.IO.Compression" />
    <Reference Include="System.IO.Compression.FileSystem" />
    <Reference Include="System.Runtime.Serialization" />
    <Reference Include="System.Security" />
    <Reference Include="System.Speech" />
    <Reference Include="System.Xml" />
    <Reference Include="Microsoft.CSharp" />
    <Reference Include="System.Core" />
    <Reference Include="System.Xml.Linq" />
    <Reference Include="System.Data.DataSetExtensions" />
    <Reference Include="System.Net.Http" />
    <Reference Include="System.Xaml">
      <RequiredTargetFramework>4.0</RequiredTargetFramework>
    </Reference>
    <Reference Include="WindowsBase" />
    <Reference Include="PresentationCore" />
    <Reference Include="PresentationFramework" />
  </ItemGroup>
  <!-- Resources -->
  <ItemGroup>
    <None Include="ArcGISLocalServer_100.5.AGSDeployment" />
    <None Include="Readme.md" />
    <Content Include="Resources\hide-header.css">
      <CopyToOutputDirectory>PreserveNewest</CopyToOutputDirectory>
    </Content>
    <Content Include="Resources\licenses.md">
      <CopyToOutputDirectory>PreserveNewest</CopyToOutputDirectory>
    </Content>
    <Resource Include="Assets\ApplicationIcons\windows-desktop-128.png" />
    <Resource Include="Assets\ApplicationIcons\windows-desktop-16.png" />
    <Resource Include="Assets\ApplicationIcons\windows-desktop-256.ico" />
    <Resource Include="Assets\ApplicationIcons\windows-desktop-256.png" />
    <Resource Include="Assets\ApplicationIcons\windows-desktop-32.png" />
    <Resource Include="Assets\ApplicationIcons\windows-desktop-48.png" />
    <Resource Include="Assets\banner-background-blue.png" />
    <None Include="Properties\Settings.settings">
      <Generator>SettingsSingleFileGenerator</Generator>
      <LastGenOutput>Settings.Designer.cs</LastGenOutput>
    </None>
    <AppDesigner Include="Properties\" />
    <None Include="App.config" />
    <Resource Include="Assets\appbar.layout.collapse.left.variant.png" />
    <Resource Include="Assets\appbar.layout.expand.right.variant.png" />
    <Resource Include="Assets\appbar.window.maximize.png" />
    <EmbeddedResource Include="Properties\Resources.resx">
      <Generator>ResXFileCodeGenerator</Generator>
      <LastGenOutput>Resources.Designer.cs</LastGenOutput>
    </EmbeddedResource>
    <EmbeddedResource Include="Resources\PictureMarkerSymbols\pin_star_blue.png" />
    <EmbeddedResource Include="Resources\PictureMarkerSymbols\pin_blue.png" />
  </ItemGroup>
  <ItemGroup>
    <!-- Sample Code -->
<<<<<<< HEAD
    <Compile Include="Samples\Network Analysis\NavigateRouteRerouting\GpxProvider.cs" />
    <Compile Include="Samples\Network Analysis\NavigateRouteRerouting\NavigateRouteRerouting.xaml.cs">
      <DependentUpon>NavigateRouteRerouting.xaml</DependentUpon>
=======
    <Compile Include="Samples\Map\ApplyScheduledUpdates\ApplyScheduledUpdates.xaml.cs">
      <DependentUpon>ApplyScheduledUpdates.xaml</DependentUpon>
>>>>>>> 483fcf6c
    </Compile>
    <Compile Include="Samples\Network Analysis\NavigateRoute\FakeLocationProvider.cs" />
    <Compile Include="Samples\Network Analysis\NavigateRoute\NavigateRoute.xaml.cs">
      <DependentUpon>NavigateRoute.xaml</DependentUpon>
    </Compile>
    <Compile Include="Samples\Layers\EditKmlGroundOverlay\EditKmlGroundOverlay.xaml.cs">
      <DependentUpon>EditKmlGroundOverlay.xaml</DependentUpon>
    </Compile>
    <Compile Include="Samples\Symbology\CustomDictionaryStyle\CustomDictionaryStyle.xaml.cs">
      <DependentUpon>CustomDictionaryStyle.xaml</DependentUpon>
    </Compile>
    <Compile Include="Samples\Map\HonorMobileMapPackageExpiration\HonorMobileMapPackageExpiration.xaml.cs">
      <DependentUpon>HonorMobileMapPackageExpiration.xaml</DependentUpon>
    </Compile>
    <Compile Include="Samples\Layers\ControlAnnotationSublayerVisibility\ControlAnnotationSublayerVisibility.xaml.cs">
      <DependentUpon>ControlAnnotationSublayerVisibility.xaml</DependentUpon>
    </Compile>
    <Compile Include="Samples\Layers\CreateAndSaveKmlFile\CreateAndSaveKmlFile.xaml.cs">
      <DependentUpon>CreateAndSaveKmlFile.xaml</DependentUpon>
    </Compile>
    <Compile Include="Samples\Network Analysis\FindFeaturesUtilityNetwork\FindFeaturesUtilityNetwork.xaml.cs">
      <DependentUpon>FindFeaturesUtilityNetwork.xaml</DependentUpon>
    </Compile>
    <Compile Include="Samples\Layers\RasterColormapRenderer\RasterColormapRenderer.xaml.cs">
      <DependentUpon>RasterColormapRenderer.xaml</DependentUpon>
    </Compile>
    <Compile Include="Samples\MapView\ChooseCameraController\ChooseCameraController.xaml.cs">
      <DependentUpon>ChooseCameraController.xaml</DependentUpon>
    </Compile>
    <Compile Include="Samples\Map\GetElevationAtPoint\GetElevationAtPoint.xaml.cs">
      <DependentUpon>GetElevationAtPoint.xaml</DependentUpon>
    </Compile>
    <Compile Include="Samples\Location\ShowLocationHistory\FakeLocationDataSource.cs" />
    <Compile Include="Samples\Location\ShowLocationHistory\ShowLocationHistory.xaml.cs">
      <DependentUpon>ShowLocationHistory.xaml</DependentUpon>
    </Compile>
    <Compile Include="Samples\Map\MobileMapSearchAndRoute\ItemToImageSourceConverter.cs" />
    <Compile Include="Samples\Map\MobileMapSearchAndRoute\NullToVisibilityConverter.cs" />
    <Compile Include="Samples\Network Analysis\FindServiceAreasForMultipleFacilities\FindServiceAreasForMultipleFacilities.xaml.cs">
      <DependentUpon>FindServiceAreasForMultipleFacilities.xaml</DependentUpon>
    </Compile>
    <Compile Include="Samples\Network Analysis\OfflineRouting\OfflineRouting.xaml.cs">
      <DependentUpon>OfflineRouting.xaml</DependentUpon>
    </Compile>
    <Compile Include="Samples\Network Analysis\RouteAroundBarriers\RouteAroundBarriers.xaml.cs">
      <DependentUpon>RouteAroundBarriers.xaml</DependentUpon>
    </Compile>
    <Compile Include="Samples\Security\CertificateAuthenticationWithPKI\CertificateAuthenticationWithPKI.xaml.cs">
      <DependentUpon>CertificateAuthenticationWithPKI.xaml</DependentUpon>
    </Compile>
    <Compile Include="Samples\Symbology\SymbolsFromMobileStyle\SymbolsFromMobileStyle.xaml.cs">
      <DependentUpon>SymbolsFromMobileStyle.xaml</DependentUpon>
    </Compile>
    <Compile Include="Samples\Map\DownloadPreplannedMap\DownloadPreplannedMap.xaml.cs">
      <DependentUpon>DownloadPreplannedMap.xaml</DependentUpon>
    </Compile>
    <Compile Include="Samples\Layers\GroupLayers\GroupLayers.xaml.cs">
      <DependentUpon>GroupLayers.xaml</DependentUpon>
    </Compile>
    <Compile Include="Samples\Map\OfflineBasemapByReference\OfflineBasemapByReference.xaml.cs">
      <DependentUpon>OfflineBasemapByReference.xaml</DependentUpon>
    </Compile>
    <Compile Include="Samples\Layers\PlayKmlTours\PlayKmlTours.xaml.cs">
      <DependentUpon>PlayKmlTours.xaml</DependentUpon>
    </Compile>
    <Compile Include="Samples\Map\ViewContentBeneathSurface\ViewContentBeneathSurface.xaml.cs">
      <DependentUpon>ViewContentBeneathSurface.xaml</DependentUpon>
    </Compile>
    <Compile Include="Samples\Layers\AddPointSceneLayer\AddPointSceneLayer.xaml.cs">
      <DependentUpon>AddPointSceneLayer.xaml</DependentUpon>
    </Compile>
    <Compile Include="Samples\Map\GenerateOfflineMapWithOverrides\GenerateOfflineMapWithOverrides.xaml.cs">
      <DependentUpon>GenerateOfflineMapWithOverrides.xaml</DependentUpon>
    </Compile>
    <Compile Include="Samples\Layers\WfsXmlQuery\WfsXmlQuery.xaml.cs">
      <DependentUpon>WfsXmlQuery.xaml</DependentUpon>
    </Compile>
    <Compile Include="Samples\Layers\DisplayWfs\DisplayWfs.xaml.cs">
      <DependentUpon>DisplayWfs.xaml</DependentUpon>
    </Compile>
    <Compile Include="Samples\Layers\BrowseWfsLayers\BrowseWfsLayers.xaml.cs">
      <DependentUpon>BrowseWfsLayers.xaml</DependentUpon>
    </Compile>
    <Compile Include="Samples\Map\OpenMobileScenePackage\OpenMobileScenePackage.xaml.cs">
      <DependentUpon>OpenMobileScenePackage.xaml</DependentUpon>
    </Compile>
    <Compile Include="Samples\Map\MapReferenceScale\MapReferenceScale.xaml.cs">
      <DependentUpon>MapReferenceScale.xaml</DependentUpon>
    </Compile>
    <Compile Include="Samples\Map\CreateTerrainSurfaceFromRaster\CreateTerrainSurfaceFromRaster.xaml.cs">
      <DependentUpon>CreateTerrainSurfaceFromRaster.xaml</DependentUpon>
    </Compile>
    <Compile Include="Samples\Map\CreateTerrainSurfaceFromTilePackage\CreateTerrainSurfaceFromTilePackage.xaml.cs">
      <DependentUpon>CreateTerrainSurfaceFromTilePackage.xaml</DependentUpon>
    </Compile>
    <Compile Include="Samples\Data\ViewPointCloudDataOffline\ViewPointCloudDataOffline.xaml.cs">
      <DependentUpon>ViewPointCloudDataOffline.xaml</DependentUpon>
    </Compile>
    <Compile Include="Samples\Layers\AddAnIntegratedMeshLayer\AddAnIntegratedMeshLayer.xaml.cs">
      <DependentUpon>AddAnIntegratedMeshLayer.xaml</DependentUpon>
    </Compile>
    <Compile Include="Samples\GraphicsOverlay\DictionaryRendererGraphicsOverlay\DictionaryRendererGraphicsOverlay.xaml.cs">
      <DependentUpon>DictionaryRendererGraphicsOverlay.xaml</DependentUpon>
    </Compile>
    <Compile Include="Converters\ItemToImageSourceConverter.cs" />
    <Compile Include="Samples\Map\MobileMapSearchAndRoute\MobileMapSearchAndRoute.xaml.cs">
      <DependentUpon>MobileMapSearchAndRoute.xaml</DependentUpon>
    </Compile>
    <Compile Include="Samples\Search\OfflineGeocode\OfflineGeocode.xaml.cs">
      <DependentUpon>OfflineGeocode.xaml</DependentUpon>
    </Compile>
    <Compile Include="Samples\Search\ReverseGeocode\ReverseGeocode.xaml.cs">
      <DependentUpon>ReverseGeocode.xaml</DependentUpon>
    </Compile>
    <Compile Include="Samples\Data\EditFeatureAttachments\EditFeatureAttachments.xaml.cs">
      <DependentUpon>EditFeatureAttachments.xaml</DependentUpon>
    </Compile>
    <Compile Include="Samples\Geometry\Project\Project.xaml.cs">
      <DependentUpon>Project.xaml</DependentUpon>
    </Compile>
    <Compile Include="Samples\Layers\OpenStreetMapLayer\OpenStreetMapLayer.xaml.cs">
      <DependentUpon>OpenStreetMapLayer.xaml</DependentUpon>
    </Compile>
    <Compile Include="Samples\Map\ManageOperationalLayers\ManageOperationalLayers.xaml.cs">
      <DependentUpon>ManageOperationalLayers.xaml</DependentUpon>
    </Compile>
    <Compile Include="Samples\Data\UpdateAttributes\UpdateAttributes.xaml.cs">
      <DependentUpon>UpdateAttributes.xaml</DependentUpon>
    </Compile>
    <Compile Include="Samples\Data\UpdateGeometries\UpdateGeometries.xaml.cs">
      <DependentUpon>UpdateGeometries.xaml</DependentUpon>
    </Compile>
    <Compile Include="Samples\Data\AddFeatures\AddFeatures.xaml.cs">
      <DependentUpon>AddFeatures.xaml</DependentUpon>
    </Compile>
    <Compile Include="Samples\Data\DeleteFeatures\DeleteFeatures.xaml.cs">
      <DependentUpon>DeleteFeatures.xaml</DependentUpon>
    </Compile>
    <Compile Include="Samples\Symbology\SceneSymbols\SceneSymbols.xaml.cs">
      <DependentUpon>SceneSymbols.xaml</DependentUpon>
    </Compile>
    <Compile Include="Samples\Map\TerrainExaggeration\TerrainExaggeration.xaml.cs">
      <DependentUpon>TerrainExaggeration.xaml</DependentUpon>
    </Compile>
    <Compile Include="Samples\Map\ChangeAtmosphereEffect\ChangeAtmosphereEffect.xaml.cs">
      <DependentUpon>ChangeAtmosphereEffect.xaml</DependentUpon>
    </Compile>
    <Compile Include="Samples\GraphicsOverlay\ScenePropertiesExpressions\ScenePropertiesExpressions.xaml.cs">
      <DependentUpon>ScenePropertiesExpressions.xaml</DependentUpon>
    </Compile>
    <Compile Include="Samples\Geometry\SpatialOperations\SpatialOperations.xaml.cs">
      <DependentUpon>SpatialOperations.xaml</DependentUpon>
    </Compile>
    <Compile Include="Samples\MapView\IdentifyLayers\IdentifyLayers.xaml.cs">
      <DependentUpon>IdentifyLayers.xaml</DependentUpon>
    </Compile>
    <Compile Include="Samples\Layers\ListKmlContents\ListKmlContents.xaml.cs">
      <DependentUpon>ListKmlContents.xaml</DependentUpon>
    </Compile>
    <Compile Include="Samples\Layers\IdentifyKmlFeatures\IdentifyKmlFeatures.xaml.cs">
      <DependentUpon>IdentifyKmlFeatures.xaml</DependentUpon>
    </Compile>
    <Compile Include="Samples\Layers\DisplayKmlNetworkLinks\DisplayKmlNetworkLinks.xaml.cs">
      <DependentUpon>DisplayKmlNetworkLinks.xaml</DependentUpon>
    </Compile>
    <Compile Include="Samples\Layers\DisplayKml\DisplayKml.xaml.cs">
      <DependentUpon>DisplayKml.xaml</DependentUpon>
    </Compile>
    <Compile Include="Samples\Analysis\DistanceMeasurement\DistanceMeasurement.xaml.cs">
      <DependentUpon>DistanceMeasurement.xaml</DependentUpon>
    </Compile>
    <Compile Include="Samples\Analysis\LineOfSightGeoElement\LineOfSightGeoElement.xaml.cs">
      <DependentUpon>LineOfSightGeoElement.xaml</DependentUpon>
    </Compile>
    <Compile Include="Samples\Analysis\LineOfSightLocation\LineOfSightLocation.xaml.cs">
      <DependentUpon>LineOfSightLocation.xaml</DependentUpon>
    </Compile>
    <Compile Include="Samples\Analysis\QueryFeatureCountAndExtent\QueryFeatureCountAndExtent.xaml.cs">
      <DependentUpon>QueryFeatureCountAndExtent.xaml</DependentUpon>
    </Compile>
    <Compile Include="Samples\Analysis\ViewshedCamera\ViewshedCamera.xaml.cs">
      <DependentUpon>ViewshedCamera.xaml</DependentUpon>
    </Compile>
    <Compile Include="Samples\Analysis\ViewshedGeoElement\ViewshedGeoElement.xaml.cs">
      <DependentUpon>ViewshedGeoElement.xaml</DependentUpon>
    </Compile>
    <Compile Include="Samples\Analysis\ViewshedLocation\ViewshedLocation.xaml.cs">
      <DependentUpon>ViewshedLocation.xaml</DependentUpon>
    </Compile>
    <Compile Include="Samples\Data\EditAndSyncFeatures\EditAndSyncFeatures.xaml.cs">
      <DependentUpon>EditAndSyncFeatures.xaml</DependentUpon>
    </Compile>
    <Compile Include="Samples\Data\FeatureLayerGeodatabase\FeatureLayerGeodatabase.xaml.cs">
      <DependentUpon>FeatureLayerGeodatabase.xaml</DependentUpon>
    </Compile>
    <Compile Include="Samples\Data\FeatureLayerGeoPackage\FeatureLayerGeoPackage.xaml.cs">
      <DependentUpon>FeatureLayerGeoPackage.xaml</DependentUpon>
    </Compile>
    <Compile Include="Samples\Data\FeatureLayerQuery\FeatureLayerQuery.xaml.cs">
      <DependentUpon>FeatureLayerQuery.xaml</DependentUpon>
    </Compile>
    <Compile Include="Samples\Data\FeatureLayerShapefile\FeatureLayerShapefile.xaml.cs">
      <DependentUpon>FeatureLayerShapefile.xaml</DependentUpon>
    </Compile>
    <Compile Include="Samples\Data\GenerateGeodatabase\GenerateGeodatabase.xaml.cs">
      <DependentUpon>GenerateGeodatabase.xaml</DependentUpon>
    </Compile>
    <Compile Include="Samples\Data\GeodatabaseTransactions\GeodatabaseTransactions.xaml.cs">
      <DependentUpon>GeodatabaseTransactions.xaml</DependentUpon>
    </Compile>
    <Compile Include="Samples\Data\ListRelatedFeatures\ListRelatedFeatures.xaml.cs">
      <DependentUpon>ListRelatedFeatures.xaml</DependentUpon>
    </Compile>
    <Compile Include="Samples\Data\RasterLayerGeoPackage\RasterLayerGeoPackage.xaml.cs">
      <DependentUpon>RasterLayerGeoPackage.xaml</DependentUpon>
    </Compile>
    <Compile Include="Samples\Data\ReadGeoPackage\ReadGeoPackage.xaml.cs">
      <DependentUpon>ReadGeoPackage.xaml</DependentUpon>
    </Compile>
    <Compile Include="Samples\Data\ReadShapefileMetadata\ReadShapefileMetadata.xaml.cs">
      <DependentUpon>ReadShapefileMetadata.xaml</DependentUpon>
    </Compile>
    <Compile Include="Samples\Data\ServiceFeatureTableCache\ServiceFeatureTableCache.xaml.cs">
      <DependentUpon>ServiceFeatureTableCache.xaml</DependentUpon>
    </Compile>
    <Compile Include="Samples\Data\ServiceFeatureTableManualCache\ServiceFeatureTableManualCache.xaml.cs">
      <DependentUpon>ServiceFeatureTableManualCache.xaml</DependentUpon>
    </Compile>
    <Compile Include="Samples\Data\ServiceFeatureTableNoCache\ServiceFeatureTableNoCache.xaml.cs">
      <DependentUpon>ServiceFeatureTableNoCache.xaml</DependentUpon>
    </Compile>
    <Compile Include="Samples\Data\StatisticalQuery\StatisticalQuery.xaml.cs">
      <DependentUpon>StatisticalQuery.xaml</DependentUpon>
    </Compile>
    <Compile Include="Samples\Data\StatsQueryGroupAndSort\StatsQueryGroupAndSort.xaml.cs">
      <DependentUpon>StatsQueryGroupAndSort.xaml</DependentUpon>
    </Compile>
    <Compile Include="Samples\Data\SymbolizeShapefile\SymbolizeShapefile.xaml.cs">
      <DependentUpon>SymbolizeShapefile.xaml</DependentUpon>
    </Compile>
    <Compile Include="Samples\Geometry\DensifyAndGeneralize\DensifyAndGeneralize.xaml.cs">
      <DependentUpon>DensifyAndGeneralize.xaml</DependentUpon>
    </Compile>
    <Compile Include="Samples\Geometry\BufferList\BufferList.xaml.cs">
      <DependentUpon>BufferList.xaml</DependentUpon>
    </Compile>
    <Compile Include="Samples\Geometry\Buffer\Buffer.xaml.cs">
      <DependentUpon>Buffer.xaml</DependentUpon>
    </Compile>
    <Compile Include="Samples\Geometry\ClipGeometry\ClipGeometry.xaml.cs">
      <DependentUpon>ClipGeometry.xaml</DependentUpon>
    </Compile>
    <Compile Include="Samples\Geometry\ConvexHullList\ConvexHullList.xaml.cs">
      <DependentUpon>ConvexHullList.xaml</DependentUpon>
    </Compile>
    <Compile Include="Samples\Geometry\ConvexHull\ConvexHull.xaml.cs">
      <DependentUpon>ConvexHull.xaml</DependentUpon>
    </Compile>
    <Compile Include="Samples\Geometry\CutGeometry\CutGeometry.xaml.cs">
      <DependentUpon>CutGeometry.xaml</DependentUpon>
    </Compile>
    <Compile Include="Samples\Geometry\GeodesicOperations\GeodesicOperations.xaml.cs">
      <DependentUpon>GeodesicOperations.xaml</DependentUpon>
    </Compile>
    <Compile Include="Samples\Geometry\NearestVertex\NearestVertex.xaml.cs">
      <DependentUpon>NearestVertex.xaml</DependentUpon>
    </Compile>
    <Compile Include="Samples\Geometry\CreateGeometries\CreateGeometries.xaml.cs">
      <DependentUpon>CreateGeometries.xaml</DependentUpon>
    </Compile>
    <Compile Include="Samples\Geometry\ListTransformations\ListTransformations.xaml.cs">
      <DependentUpon>ListTransformations.xaml</DependentUpon>
    </Compile>
    <Compile Include="Samples\Geometry\ProjectWithSpecificTransformation\ProjectWithSpecificTransformation.xaml.cs">
      <DependentUpon>ProjectWithSpecificTransformation.xaml</DependentUpon>
    </Compile>
    <Compile Include="Samples\Geometry\SpatialRelationships\SpatialRelationships.xaml.cs">
      <DependentUpon>SpatialRelationships.xaml</DependentUpon>
    </Compile>
    <Compile Include="Samples\Geometry\FormatCoordinates\FormatCoordinates.xaml.cs">
      <DependentUpon>FormatCoordinates.xaml</DependentUpon>
    </Compile>
    <Compile Include="Samples\Geoprocessing\AnalyzeHotspots\AnalyzeHotspots.xaml.cs">
      <DependentUpon>AnalyzeHotspots.xaml</DependentUpon>
    </Compile>
    <Compile Include="Samples\Geoprocessing\AnalyzeViewshed\AnalyzeViewshed.xaml.cs">
      <DependentUpon>AnalyzeViewshed.xaml</DependentUpon>
    </Compile>
    <Compile Include="Samples\Geoprocessing\ListGeodatabaseVersions\ListGeodatabaseVersions.xaml.cs">
      <DependentUpon>ListGeodatabaseVersions.xaml</DependentUpon>
    </Compile>
    <Compile Include="Samples\GraphicsOverlay\AddGraphicsRenderer\AddGraphicsRenderer.xaml.cs">
      <DependentUpon>AddGraphicsRenderer.xaml</DependentUpon>
    </Compile>
    <Compile Include="Samples\GraphicsOverlay\AddGraphicsWithSymbols\AddGraphicsWithSymbols.xaml.cs">
      <DependentUpon>AddGraphicsWithSymbols.xaml</DependentUpon>
    </Compile>
    <Compile Include="Samples\GraphicsOverlay\Animate3DGraphic\Animate3DGraphic.xaml.cs">
      <DependentUpon>Animate3DGraphic.xaml</DependentUpon>
    </Compile>
    <Compile Include="Samples\GraphicsOverlay\IdentifyGraphics\IdentifyGraphics.xaml.cs">
      <DependentUpon>IdentifyGraphics.xaml</DependentUpon>
    </Compile>
    <Compile Include="Samples\GraphicsOverlay\SketchOnMap\SketchOnMap.xaml.cs">
      <DependentUpon>SketchOnMap.xaml</DependentUpon>
    </Compile>
    <Compile Include="Samples\GraphicsOverlay\SurfacePlacements\SurfacePlacements.xaml.cs">
      <DependentUpon>SurfacePlacements.xaml</DependentUpon>
    </Compile>
    <Compile Include="Samples\Hydrography\AddEncExchangeSet\AddEncExchangeSet.xaml.cs">
      <DependentUpon>AddEncExchangeSet.xaml</DependentUpon>
    </Compile>
    <Compile Include="Samples\Hydrography\ChangeEncDisplaySettings\ChangeEncDisplaySettings.xaml.cs">
      <DependentUpon>ChangeEncDisplaySettings.xaml</DependentUpon>
    </Compile>
    <Compile Include="Samples\Hydrography\SelectEncFeatures\SelectEncFeatures.xaml.cs">
      <DependentUpon>SelectEncFeatures.xaml</DependentUpon>
    </Compile>
    <Compile Include="Samples\Layers\ArcGISMapImageLayerUrl\ArcGISMapImageLayerUrl.xaml.cs">
      <DependentUpon>ArcGISMapImageLayerUrl.xaml</DependentUpon>
    </Compile>
    <Compile Include="Samples\Layers\ArcGISTiledLayerUrl\ArcGISTiledLayerUrl.xaml.cs">
      <DependentUpon>ArcGISTiledLayerUrl.xaml</DependentUpon>
    </Compile>
    <Compile Include="Samples\Layers\ArcGISVectorTiledLayerUrl\ArcGISVectorTiledLayerUrl.xaml.cs">
      <DependentUpon>ArcGISVectorTiledLayerUrl.xaml</DependentUpon>
    </Compile>
    <Compile Include="Samples\Layers\ChangeBlendRenderer\ChangeBlendRenderer.xaml.cs">
      <DependentUpon>ChangeBlendRenderer.xaml</DependentUpon>
    </Compile>
    <Compile Include="Samples\Layers\ChangeFeatureLayerRenderer\ChangeFeatureLayerRenderer.xaml.cs">
      <DependentUpon>ChangeFeatureLayerRenderer.xaml</DependentUpon>
    </Compile>
    <Compile Include="Samples\Layers\ChangeStretchRenderer\ChangeStretchRenderer.xaml.cs">
      <DependentUpon>ChangeStretchRenderer.xaml</DependentUpon>
    </Compile>
    <Compile Include="Samples\Layers\ChangeSublayerRenderer\ChangeSublayerRenderer.xaml.cs">
      <DependentUpon>ChangeSublayerRenderer.xaml</DependentUpon>
    </Compile>
    <Compile Include="Samples\Layers\ChangeSublayerVisibility\ChangeSublayerVisibility.xaml.cs">
      <DependentUpon>ChangeSublayerVisibility.xaml</DependentUpon>
    </Compile>
    <Compile Include="Samples\Layers\CreateFeatureCollectionLayer\CreateFeatureCollectionLayer.xaml.cs">
      <DependentUpon>CreateFeatureCollectionLayer.xaml</DependentUpon>
    </Compile>
    <Compile Include="Samples\Layers\DisplayScene\DisplayScene.xaml.cs">
      <DependentUpon>DisplayScene.xaml</DependentUpon>
    </Compile>
    <Compile Include="Samples\Layers\ExportTiles\ExportTiles.xaml.cs">
      <DependentUpon>ExportTiles.xaml</DependentUpon>
    </Compile>
    <Compile Include="Samples\Layers\FeatureCollectionLayerFromPortal\FeatureCollectionLayerFromPortal.xaml.cs">
      <DependentUpon>FeatureCollectionLayerFromPortal.xaml</DependentUpon>
    </Compile>
    <Compile Include="Samples\Layers\FeatureCollectionLayerFromQuery\FeatureCollectionLayerFromQuery.xaml.cs">
      <DependentUpon>FeatureCollectionLayerFromQuery.xaml</DependentUpon>
    </Compile>
    <Compile Include="Samples\Layers\FeatureLayerDefinitionExpression\FeatureLayerDefinitionExpression.xaml.cs">
      <DependentUpon>FeatureLayerDefinitionExpression.xaml</DependentUpon>
    </Compile>
    <Compile Include="Samples\Layers\FeatureLayerDictionaryRenderer\FeatureLayerDictionaryRenderer.xaml.cs">
      <DependentUpon>FeatureLayerDictionaryRenderer.xaml</DependentUpon>
    </Compile>
    <Compile Include="Samples\Layers\FeatureLayerRenderingModeMap\FeatureLayerRenderingModeMap.xaml.cs">
      <DependentUpon>FeatureLayerRenderingModeMap.xaml</DependentUpon>
    </Compile>
    <Compile Include="Samples\Layers\FeatureLayerRenderingModeScene\FeatureLayerRenderingModeScene.xaml.cs">
      <DependentUpon>FeatureLayerRenderingModeScene.xaml</DependentUpon>
    </Compile>
    <Compile Include="Samples\Layers\FeatureLayerSelection\FeatureLayerSelection.xaml.cs">
      <DependentUpon>FeatureLayerSelection.xaml</DependentUpon>
    </Compile>
    <Compile Include="Samples\Layers\FeatureLayerUrl\FeatureLayerUrl.xaml.cs">
      <DependentUpon>FeatureLayerUrl.xaml</DependentUpon>
    </Compile>
    <Compile Include="Samples\Layers\MapImageLayerTables\MapImageLayerTables.xaml.cs">
      <DependentUpon>MapImageLayerTables.xaml</DependentUpon>
    </Compile>
    <Compile Include="Samples\Layers\MapImageSublayerQuery\MapImageSublayerQuery.xaml.cs">
      <DependentUpon>MapImageSublayerQuery.xaml</DependentUpon>
    </Compile>
    <Compile Include="Samples\Layers\RasterHillshade\RasterHillshade.xaml.cs">
      <DependentUpon>RasterHillshade.xaml</DependentUpon>
    </Compile>
    <Compile Include="Samples\Layers\RasterLayerFile\RasterLayerFile.xaml.cs">
      <DependentUpon>RasterLayerFile.xaml</DependentUpon>
    </Compile>
    <Compile Include="Samples\Layers\RasterLayerImageServiceRaster\RasterLayerImageServiceRaster.xaml.cs">
      <DependentUpon>RasterLayerImageServiceRaster.xaml</DependentUpon>
    </Compile>
    <Compile Include="Samples\Layers\RasterLayerRasterFunction\RasterLayerRasterFunction.xaml.cs">
      <DependentUpon>RasterLayerRasterFunction.xaml</DependentUpon>
    </Compile>
    <Compile Include="Samples\Layers\RasterRenderingRule\RasterRenderingRule.xaml.cs">
      <DependentUpon>RasterRenderingRule.xaml</DependentUpon>
    </Compile>
    <Compile Include="Samples\Layers\RasterRgbRenderer\RasterRgbRenderer.xaml.cs">
      <DependentUpon>RasterRgbRenderer.xaml</DependentUpon>
    </Compile>
    <Compile Include="Samples\Layers\SceneLayerSelection\SceneLayerSelection.xaml.cs">
      <DependentUpon>SceneLayerSelection.xaml</DependentUpon>
    </Compile>
    <Compile Include="Samples\Layers\SceneLayerUrl\SceneLayerUrl.xaml.cs">
      <DependentUpon>SceneLayerUrl.xaml</DependentUpon>
    </Compile>
    <Compile Include="Samples\Layers\StyleWmsLayer\StyleWmsLayer.xaml.cs">
      <DependentUpon>StyleWmsLayer.xaml</DependentUpon>
    </Compile>
    <Compile Include="Samples\Layers\ShowLabelsOnLayer\ShowLabelsOnLayer.xaml.cs">
      <DependentUpon>ShowLabelsOnLayer.xaml</DependentUpon>
    </Compile>
    <Compile Include="Samples\Layers\TimeBasedQuery\TimeBasedQuery.xaml.cs">
      <DependentUpon>TimeBasedQuery.xaml</DependentUpon>
    </Compile>
    <Compile Include="Samples\Layers\LoadWebTiledLayer\LoadWebTiledLayer.xaml.cs">
      <DependentUpon>LoadWebTiledLayer.xaml</DependentUpon>
    </Compile>
    <Compile Include="Samples\Layers\WmsIdentify\WmsIdentify.xaml.cs">
      <DependentUpon>WmsIdentify.xaml</DependentUpon>
    </Compile>
    <Compile Include="Samples\Layers\WMSLayerUrl\WMSLayerUrl.xaml.cs">
      <DependentUpon>WmsLayerUrl.xaml</DependentUpon>
    </Compile>
    <Compile Include="Samples\Layers\WmsServiceCatalog\WmsServiceCatalog.xaml.cs">
      <DependentUpon>WmsServiceCatalog.xaml</DependentUpon>
    </Compile>
    <Compile Include="Samples\Layers\WMTSLayer\WMTSLayer.xaml.cs">
      <DependentUpon>WMTSLayer.xaml</DependentUpon>
    </Compile>
    <Compile Include="Samples\Local Server\DynamicWorkspaceRaster\DynamicWorkspaceRaster.xaml.cs">
      <DependentUpon>DynamicWorkspaceRaster.xaml</DependentUpon>
    </Compile>
    <Compile Include="Samples\Local Server\DynamicWorkspaceShapefile\DynamicWorkspaceShapefile.xaml.cs">
      <DependentUpon>DynamicWorkspaceShapefile.xaml</DependentUpon>
    </Compile>
    <Compile Include="Samples\Local Server\LocalServerFeatureLayer\LocalServerFeatureLayer.xaml.cs">
      <DependentUpon>LocalServerFeatureLayer.xaml</DependentUpon>
    </Compile>
    <Compile Include="Samples\Local Server\LocalServerGeoprocessing\LocalServerGeoprocessing.xaml.cs">
      <DependentUpon>LocalServerGeoprocessing.xaml</DependentUpon>
    </Compile>
    <Compile Include="Samples\Local Server\LocalServerMapImageLayer\LocalServerMapImageLayer.xaml.cs">
      <DependentUpon>LocalServerMapImageLayer.xaml</DependentUpon>
    </Compile>
    <Compile Include="Samples\Local Server\LocalServerServices\LocalServerServices.xaml.cs">
      <DependentUpon>LocalServerServices.xaml</DependentUpon>
    </Compile>
    <Compile Include="Samples\Location\DisplayDeviceLocation\DisplayDeviceLocation.xaml.cs">
      <DependentUpon>DisplayDeviceLocation.xaml</DependentUpon>
    </Compile>
    <Compile Include="Samples\MapView\DisplayGrid\DisplayGrid.xaml.cs">
      <DependentUpon>DisplayGrid.xaml</DependentUpon>
    </Compile>
    <Compile Include="Samples\MapView\ChangeTimeExtent\ChangeTimeExtent.xaml.cs">
      <DependentUpon>ChangeTimeExtent.xaml</DependentUpon>
    </Compile>
    <Compile Include="Samples\MapView\ChangeViewpoint\ChangeViewpoint.xaml.cs">
      <DependentUpon>ChangeViewpoint.xaml</DependentUpon>
    </Compile>
    <Compile Include="Samples\MapView\DisplayDrawingStatus\DisplayDrawingStatus.xaml.cs">
      <DependentUpon>DisplayDrawingStatus.xaml</DependentUpon>
    </Compile>
    <Compile Include="Samples\MapView\DisplayLayerViewState\DisplayLayerViewState.xaml.cs">
      <DependentUpon>DisplayLayerViewState.xaml</DependentUpon>
    </Compile>
    <Compile Include="Samples\MapView\FeatureLayerTimeOffset\FeatureLayerTimeOffset.xaml.cs">
      <DependentUpon>FeatureLayerTimeOffset.xaml</DependentUpon>
    </Compile>
    <Compile Include="Samples\MapView\GeoViewSync\GeoViewSync.xaml.cs">
      <DependentUpon>GeoViewSync.xaml</DependentUpon>
    </Compile>
    <Compile Include="Samples\MapView\MapRotation\MapRotation.xaml.cs">
      <DependentUpon>MapRotation.xaml</DependentUpon>
    </Compile>
    <Compile Include="Samples\MapView\ShowCallout\ShowCallout.xaml.cs">
      <DependentUpon>ShowCallout.xaml</DependentUpon>
    </Compile>
    <Compile Include="Samples\MapView\ShowMagnifier\ShowMagnifier.xaml.cs">
      <DependentUpon>ShowMagnifier.xaml</DependentUpon>
    </Compile>
    <Compile Include="Samples\MapView\TakeScreenshot\TakeScreenshot.xaml.cs">
      <DependentUpon>TakeScreenshot.xaml</DependentUpon>
    </Compile>
    <Compile Include="Samples\Map\AccessLoadStatus\AccessLoadStatus.xaml.cs">
      <DependentUpon>AccessLoadStatus.xaml</DependentUpon>
    </Compile>
    <Compile Include="Samples\Map\AuthorMap\AuthorMap.xaml.cs">
      <DependentUpon>AuthorMap.xaml</DependentUpon>
    </Compile>
    <Compile Include="Samples\Map\ChangeBasemap\ChangeBasemap.xaml.cs">
      <DependentUpon>ChangeBasemap.xaml</DependentUpon>
    </Compile>
    <Compile Include="Samples\Map\DisplayMap\DisplayMap.xaml.cs">
      <DependentUpon>DisplayMap.xaml</DependentUpon>
    </Compile>
    <Compile Include="Samples\Map\GenerateOfflineMap\GenerateOfflineMap.xaml.cs">
      <DependentUpon>GenerateOfflineMap.xaml</DependentUpon>
    </Compile>
    <Compile Include="Samples\Map\ManageBookmarks\ManageBookmarks.xaml.cs">
      <DependentUpon>ManageBookmarks.xaml</DependentUpon>
    </Compile>
    <Compile Include="Samples\Map\OpenMapURL\OpenMapURL.xaml.cs">
      <DependentUpon>OpenMapURL.xaml</DependentUpon>
    </Compile>
    <Compile Include="Samples\Map\OpenMobileMap\OpenMobileMap.xaml.cs">
      <DependentUpon>OpenMobileMap.xaml</DependentUpon>
    </Compile>
    <Compile Include="Samples\Map\OpenScene\OpenScene.xaml.cs">
      <DependentUpon>OpenScene.xaml</DependentUpon>
    </Compile>
    <Compile Include="Samples\Map\SearchPortalMaps\SearchPortalMaps.xaml.cs">
      <DependentUpon>SearchPortalMaps.xaml</DependentUpon>
    </Compile>
    <Compile Include="Samples\Map\SetInitialMapArea\SetInitialMapArea.xaml.cs">
      <DependentUpon>SetInitialMapArea.xaml</DependentUpon>
    </Compile>
    <Compile Include="Samples\Map\SetInitialMapLocation\SetInitialMapLocation.xaml.cs">
      <DependentUpon>SetInitialMapLocation.xaml</DependentUpon>
    </Compile>
    <Compile Include="Samples\Map\SetMapSpatialReference\SetMapSpatialReference.xaml.cs">
      <DependentUpon>SetMapSpatialReference.xaml</DependentUpon>
    </Compile>
    <Compile Include="Samples\Map\SetMinMaxScale\SetMinMaxScale.xaml.cs">
      <DependentUpon>SetMinMaxScale.xaml</DependentUpon>
    </Compile>
    <Compile Include="Samples\Network Analysis\ClosestFacilityStatic\ClosestFacilityStatic.xaml.cs">
      <DependentUpon>ClosestFacilityStatic.xaml</DependentUpon>
    </Compile>
    <Compile Include="Samples\Network Analysis\ClosestFacility\ClosestFacility.xaml.cs">
      <DependentUpon>ClosestFacility.xaml</DependentUpon>
    </Compile>
    <Compile Include="Samples\Network Analysis\FindRoute\FindRoute.xaml.cs">
      <DependentUpon>FindRoute.xaml</DependentUpon>
    </Compile>
    <Compile Include="Samples\Network Analysis\FindServiceArea\FindServiceArea.xaml.cs">
      <DependentUpon>FindServiceArea.xaml</DependentUpon>
    </Compile>
    <Compile Include="Samples\Search\FindAddress\FindAddress.xaml.cs">
      <DependentUpon>FindAddress.xaml</DependentUpon>
    </Compile>
    <Compile Include="Samples\Search\FindPlace\FindPlace.xaml.cs">
      <DependentUpon>FindPlace.xaml</DependentUpon>
    </Compile>
    <Compile Include="Samples\Security\IntegratedWindowsAuth\IntegratedWindowsAuth.xaml.cs">
      <DependentUpon>IntegratedWindowsAuth.xaml</DependentUpon>
    </Compile>
    <Compile Include="Samples\Security\IntegratedWindowsAuth\LoginWindow.xaml.cs">
      <DependentUpon>LoginWindow.xaml</DependentUpon>
    </Compile>
    <Compile Include="Samples\Security\OAuth\OAuth.xaml.cs">
      <DependentUpon>OAuth.xaml</DependentUpon>
    </Compile>
    <Compile Include="Samples\Security\TokenSecuredChallenge\TokenSecuredChallenge.xaml.cs">
      <DependentUpon>TokenSecuredChallenge.xaml</DependentUpon>
    </Compile>
    <Compile Include="Samples\Symbology\FeatureLayerExtrusion\FeatureLayerExtrusion.xaml.cs">
      <DependentUpon>FeatureLayerExtrusion.xaml</DependentUpon>
    </Compile>
    <Compile Include="Samples\Symbology\RenderPictureMarkers\RenderPictureMarkers.xaml.cs">
      <DependentUpon>RenderPictureMarkers.xaml</DependentUpon>
    </Compile>
    <Compile Include="Samples\Symbology\RenderSimpleMarkers\RenderSimpleMarkers.xaml.cs">
      <DependentUpon>RenderSimpleMarkers.xaml</DependentUpon>
    </Compile>
    <Compile Include="Samples\Symbology\RenderUniqueValues\RenderUniqueValues.xaml.cs">
      <DependentUpon>RenderUniqueValues.xaml</DependentUpon>
    </Compile>
    <Compile Include="Samples\Symbology\SimpleRenderers\SimpleRenderers.xaml.cs">
      <DependentUpon>SimpleRenderers.xaml</DependentUpon>
    </Compile>
    <Compile Include="Samples\Symbology\UseDistanceCompositeSym\UseDistanceCompositeSym.xaml.cs">
      <DependentUpon>UseDistanceCompositeSym.xaml</DependentUpon>
    </Compile>
  </ItemGroup>
  <ItemGroup>
    <!-- Sample XAML -->
<<<<<<< HEAD
    <Page Include="Samples\Network Analysis\NavigateRouteRerouting\NavigateRouteRerouting.xaml">
=======
    <Page Include="Samples\Map\ApplyScheduledUpdates\ApplyScheduledUpdates.xaml">
>>>>>>> 483fcf6c
      <Generator>MSBuild:Compile</Generator>
      <SubType>Designer</SubType>
    </Page>
    <Page Include="Samples\Network Analysis\NavigateRoute\NavigateRoute.xaml">
      <Generator>MSBuild:Compile</Generator>
      <SubType>Designer</SubType>
    </Page>
    <Page Include="Samples\Layers\EditKmlGroundOverlay\EditKmlGroundOverlay.xaml">
      <Generator>MSBuild:Compile</Generator>
      <SubType>Designer</SubType>
    </Page>
    <Page Include="Samples\Symbology\CustomDictionaryStyle\CustomDictionaryStyle.xaml">
      <Generator>MSBuild:Compile</Generator>
      <SubType>Designer</SubType>
    </Page>
    <Page Include="Samples\Map\HonorMobileMapPackageExpiration\HonorMobileMapPackageExpiration.xaml">
      <Generator>MSBuild:Compile</Generator>
      <SubType>Designer</SubType>
    </Page>
    <Page Include="Samples\Layers\ControlAnnotationSublayerVisibility\ControlAnnotationSublayerVisibility.xaml">
      <Generator>MSBuild:Compile</Generator>
      <SubType>Designer</SubType>
    </Page>
    <Page Include="Samples\Layers\CreateAndSaveKmlFile\CreateAndSaveKmlFile.xaml">
      <Generator>MSBuild:Compile</Generator>
      <SubType>Designer</SubType>
    </Page>
    <Page Include="Samples\Network Analysis\FindFeaturesUtilityNetwork\FindFeaturesUtilityNetwork.xaml">
      <Generator>MSBuild:Compile</Generator>
      <SubType>Designer</SubType>
    </Page>
    <Page Include="Samples\Layers\RasterColormapRenderer\RasterColormapRenderer.xaml">
      <Generator>MSBuild:Compile</Generator>
      <SubType>Designer</SubType>
    </Page>
    <Page Include="Samples\MapView\ChooseCameraController\ChooseCameraController.xaml">
      <Generator>MSBuild:Compile</Generator>
      <SubType>Designer</SubType>
    </Page>
    <Page Include="Samples\Map\GetElevationAtPoint\GetElevationAtPoint.xaml">
      <Generator>MSBuild:Compile</Generator>
      <SubType>Designer</SubType>
    </Page>
    <Page Include="Samples\Location\ShowLocationHistory\ShowLocationHistory.xaml">
      <Generator>MSBuild:Compile</Generator>
      <SubType>Designer</SubType>
    </Page>
    <Page Include="Samples\Network Analysis\FindServiceAreasForMultipleFacilities\FindServiceAreasForMultipleFacilities.xaml">
      <Generator>MSBuild:Compile</Generator>
      <SubType>Designer</SubType>
    </Page>
    <Page Include="Samples\Network Analysis\OfflineRouting\OfflineRouting.xaml">
      <Generator>MSBuild:Compile</Generator>
      <SubType>Designer</SubType>
    </Page>
    <Page Include="Samples\Network Analysis\RouteAroundBarriers\RouteAroundBarriers.xaml">
      <Generator>MSBuild:Compile</Generator>
      <SubType>Designer</SubType>
    </Page>
    <Page Include="Samples\Security\CertificateAuthenticationWithPKI\CertificateAuthenticationWithPKI.xaml">
      <Generator>MSBuild:Compile</Generator>
      <SubType>Designer</SubType>
    </Page>
    <Page Include="Samples\Symbology\SymbolsFromMobileStyle\SymbolsFromMobileStyle.xaml">
      <Generator>MSBuild:Compile</Generator>
      <SubType>Designer</SubType>
    </Page>
    <Page Include="Samples\Map\DownloadPreplannedMap\DownloadPreplannedMap.xaml">
      <Generator>MSBuild:Compile</Generator>
      <SubType>Designer</SubType>
    </Page>
    <Page Include="Samples\Layers\GroupLayers\GroupLayers.xaml">
      <Generator>MSBuild:Compile</Generator>
      <SubType>Designer</SubType>
    </Page>
    <Page Include="Samples\Map\OfflineBasemapByReference\OfflineBasemapByReference.xaml">
      <Generator>MSBuild:Compile</Generator>
      <SubType>Designer</SubType>
    </Page>
    <Page Include="Samples\Layers\PlayKmlTours\PlayKmlTours.xaml">
      <Generator>MSBuild:Compile</Generator>
      <SubType>Designer</SubType>
    </Page>
    <Page Include="Samples\Map\ViewContentBeneathSurface\ViewContentBeneathSurface.xaml">
      <Generator>MSBuild:Compile</Generator>
      <SubType>Designer</SubType>
    </Page>
    <Page Include="Samples\Layers\AddPointSceneLayer\AddPointSceneLayer.xaml">
      <Generator>MSBuild:Compile</Generator>
      <SubType>Designer</SubType>
    </Page>
    <Page Include="Samples\Map\GenerateOfflineMapWithOverrides\GenerateOfflineMapWithOverrides.xaml">
      <Generator>MSBuild:Compile</Generator>
      <SubType>Designer</SubType>
    </Page>
    <Page Include="Samples\Layers\WfsXmlQuery\WfsXmlQuery.xaml">
      <Generator>MSBuild:Compile</Generator>
      <SubType>Designer</SubType>
    </Page>
    <Page Include="Samples\Layers\DisplayWfs\DisplayWfs.xaml">
      <Generator>MSBuild:Compile</Generator>
      <SubType>Designer</SubType>
    </Page>
    <Page Include="Samples\Layers\BrowseWfsLayers\BrowseWfsLayers.xaml">
      <Generator>MSBuild:Compile</Generator>
      <SubType>Designer</SubType>
    </Page>
    <Page Include="Samples\Map\OpenMobileScenePackage\OpenMobileScenePackage.xaml">
      <Generator>MSBuild:Compile</Generator>
      <SubType>Designer</SubType>
    </Page>
    <Page Include="Samples\Map\MapReferenceScale\MapReferenceScale.xaml">
      <Generator>MSBuild:Compile</Generator>
      <SubType>Designer</SubType>
    </Page>
    <Page Include="Samples\Map\CreateTerrainSurfaceFromRaster\CreateTerrainSurfaceFromRaster.xaml">
      <Generator>MSBuild:Compile</Generator>
      <SubType>Designer</SubType>
    </Page>
    <Page Include="Samples\Map\CreateTerrainSurfaceFromTilePackage\CreateTerrainSurfaceFromTilePackage.xaml">
      <Generator>MSBuild:Compile</Generator>
      <SubType>Designer</SubType>
    </Page>
    <Page Include="Samples\Data\ViewPointCloudDataOffline\ViewPointCloudDataOffline.xaml">
      <Generator>MSBuild:Compile</Generator>
      <SubType>Designer</SubType>
    </Page>
    <Page Include="Samples\Layers\AddAnIntegratedMeshLayer\AddAnIntegratedMeshLayer.xaml">
      <Generator>MSBuild:Compile</Generator>
      <SubType>Designer</SubType>
    </Page>
    <Page Include="Samples\GraphicsOverlay\DictionaryRendererGraphicsOverlay\DictionaryRendererGraphicsOverlay.xaml">
      <Generator>MSBuild:Compile</Generator>
      <SubType>Designer</SubType>
    </Page>
    <Page Include="Samples\Map\MobileMapSearchAndRoute\MobileMapSearchAndRoute.xaml">
      <Generator>MSBuild:Compile</Generator>
      <SubType>Designer</SubType>
    </Page>
    <Page Include="Samples\Search\OfflineGeocode\OfflineGeocode.xaml">
      <Generator>MSBuild:Compile</Generator>
      <SubType>Designer</SubType>
    </Page>
    <Page Include="Samples\Search\ReverseGeocode\ReverseGeocode.xaml">
      <Generator>MSBuild:Compile</Generator>
      <SubType>Designer</SubType>
    </Page>
    <Page Include="Samples\Data\EditFeatureAttachments\EditFeatureAttachments.xaml">
      <Generator>MSBuild:Compile</Generator>
      <SubType>Designer</SubType>
    </Page>
    <Page Include="Samples\Geometry\Project\Project.xaml">
      <Generator>MSBuild:Compile</Generator>
      <SubType>Designer</SubType>
    </Page>
    <Page Include="Samples\Layers\OpenStreetMapLayer\OpenStreetMapLayer.xaml">
      <Generator>MSBuild:Compile</Generator>
      <SubType>Designer</SubType>
    </Page>
    <Page Include="Samples\Map\ManageOperationalLayers\ManageOperationalLayers.xaml">
      <Generator>MSBuild:Compile</Generator>
      <SubType>Designer</SubType>
    </Page>
    <Page Include="Samples\Data\UpdateAttributes\UpdateAttributes.xaml">
      <Generator>MSBuild:Compile</Generator>
      <SubType>Designer</SubType>
    </Page>
    <Page Include="Samples\Data\UpdateGeometries\UpdateGeometries.xaml">
      <Generator>MSBuild:Compile</Generator>
      <SubType>Designer</SubType>
    </Page>
    <Page Include="Samples\Data\AddFeatures\AddFeatures.xaml">
      <Generator>MSBuild:Compile</Generator>
      <SubType>Designer</SubType>
    </Page>
    <Page Include="Samples\Data\DeleteFeatures\DeleteFeatures.xaml">
      <Generator>MSBuild:Compile</Generator>
      <SubType>Designer</SubType>
    </Page>
    <Page Include="Samples\Symbology\SceneSymbols\SceneSymbols.xaml">
      <Generator>MSBuild:Compile</Generator>
      <SubType>Designer</SubType>
    </Page>
    <Page Include="Samples\Map\TerrainExaggeration\TerrainExaggeration.xaml">
      <Generator>MSBuild:Compile</Generator>
      <SubType>Designer</SubType>
    </Page>
    <Page Include="Samples\Map\ChangeAtmosphereEffect\ChangeAtmosphereEffect.xaml">
      <Generator>MSBuild:Compile</Generator>
      <SubType>Designer</SubType>
    </Page>
    <Page Include="Samples\GraphicsOverlay\ScenePropertiesExpressions\ScenePropertiesExpressions.xaml">
      <Generator>MSBuild:Compile</Generator>
      <SubType>Designer</SubType>
    </Page>
    <Page Include="Samples\Geometry\SpatialOperations\SpatialOperations.xaml">
      <Generator>MSBuild:Compile</Generator>
      <SubType>Designer</SubType>
    </Page>
    <Page Include="Samples\MapView\IdentifyLayers\IdentifyLayers.xaml">
      <Generator>MSBuild:Compile</Generator>
      <SubType>Designer</SubType>
    </Page>
    <Page Include="Samples\Layers\ListKmlContents\ListKmlContents.xaml">
      <Generator>MSBuild:Compile</Generator>
      <SubType>Designer</SubType>
    </Page>
    <Page Include="Samples\Layers\IdentifyKmlFeatures\IdentifyKmlFeatures.xaml">
      <Generator>MSBuild:Compile</Generator>
      <SubType>Designer</SubType>
    </Page>
    <Page Include="Samples\Layers\DisplayKmlNetworkLinks\DisplayKmlNetworkLinks.xaml">
      <Generator>MSBuild:Compile</Generator>
      <SubType>Designer</SubType>
    </Page>
    <Page Include="Samples\Layers\DisplayKml\DisplayKml.xaml">
      <Generator>MSBuild:Compile</Generator>
      <SubType>Designer</SubType>
    </Page>
    <Page Include="Samples\Map\GenerateOfflineMap\GenerateOfflineMap.xaml">
      <Generator>MSBuild:Compile</Generator>
      <SubType>Designer</SubType>
    </Page>
    <Page Include="Samples\Map\OpenScene\OpenScene.xaml">
      <Generator>MSBuild:Compile</Generator>
      <SubType>Designer</SubType>
    </Page>
    <Page Include="Samples\Network Analysis\FindServiceArea\FindServiceArea.xaml">
      <SubType>Designer</SubType>
      <Generator>MSBuild:Compile</Generator>
    </Page>
    <Page Include="Samples\Analysis\DistanceMeasurement\DistanceMeasurement.xaml">
      <Generator>MSBuild:Compile</Generator>
      <SubType>Designer</SubType>
    </Page>
    <Page Include="Samples\Analysis\LineOfSightGeoElement\LineOfSightGeoElement.xaml">
      <Generator>MSBuild:Compile</Generator>
      <SubType>Designer</SubType>
    </Page>
    <Page Include="Samples\Analysis\LineOfSightLocation\LineOfSightLocation.xaml">
      <Generator>MSBuild:Compile</Generator>
      <SubType>Designer</SubType>
    </Page>
    <Page Include="Samples\Analysis\QueryFeatureCountAndExtent\QueryFeatureCountAndExtent.xaml">
      <Generator>MSBuild:Compile</Generator>
      <SubType>Designer</SubType>
    </Page>
    <Page Include="Samples\Analysis\ViewshedCamera\ViewshedCamera.xaml">
      <Generator>MSBuild:Compile</Generator>
      <SubType>Designer</SubType>
    </Page>
    <Page Include="Samples\Analysis\ViewshedGeoElement\ViewshedGeoElement.xaml">
      <Generator>MSBuild:Compile</Generator>
      <SubType>Designer</SubType>
    </Page>
    <Page Include="Samples\Analysis\ViewshedLocation\ViewshedLocation.xaml">
      <Generator>MSBuild:Compile</Generator>
      <SubType>Designer</SubType>
    </Page>
    <Page Include="Samples\Data\EditAndSyncFeatures\EditAndSyncFeatures.xaml">
      <Generator>MSBuild:Compile</Generator>
      <SubType>Designer</SubType>
    </Page>
    <Page Include="Samples\Data\FeatureLayerGeodatabase\FeatureLayerGeodatabase.xaml">
      <Generator>MSBuild:Compile</Generator>
      <SubType>Designer</SubType>
    </Page>
    <Page Include="Samples\Data\FeatureLayerGeoPackage\FeatureLayerGeoPackage.xaml">
      <Generator>MSBuild:Compile</Generator>
      <SubType>Designer</SubType>
    </Page>
    <Page Include="Samples\Data\FeatureLayerQuery\FeatureLayerQuery.xaml">
      <Generator>MSBuild:Compile</Generator>
      <SubType>Designer</SubType>
    </Page>
    <Page Include="Samples\Data\FeatureLayerShapefile\FeatureLayerShapefile.xaml">
      <Generator>MSBuild:Compile</Generator>
      <SubType>Designer</SubType>
    </Page>
    <Page Include="Samples\Data\GenerateGeodatabase\GenerateGeodatabase.xaml">
      <Generator>MSBuild:Compile</Generator>
      <SubType>Designer</SubType>
    </Page>
    <Page Include="Samples\Data\GeodatabaseTransactions\GeodatabaseTransactions.xaml">
      <Generator>MSBuild:Compile</Generator>
      <SubType>Designer</SubType>
    </Page>
    <Page Include="Samples\Data\ListRelatedFeatures\ListRelatedFeatures.xaml">
      <Generator>MSBuild:Compile</Generator>
      <SubType>Designer</SubType>
    </Page>
    <Page Include="Samples\Data\RasterLayerGeoPackage\RasterLayerGeoPackage.xaml">
      <Generator>MSBuild:Compile</Generator>
      <SubType>Designer</SubType>
    </Page>
    <Page Include="Samples\Data\ReadGeoPackage\ReadGeoPackage.xaml">
      <Generator>MSBuild:Compile</Generator>
      <SubType>Designer</SubType>
    </Page>
    <Page Include="Samples\Data\ReadShapefileMetadata\ReadShapefileMetadata.xaml">
      <Generator>MSBuild:Compile</Generator>
      <SubType>Designer</SubType>
    </Page>
    <Page Include="Samples\Data\ServiceFeatureTableCache\ServiceFeatureTableCache.xaml">
      <Generator>MSBuild:Compile</Generator>
      <SubType>Designer</SubType>
    </Page>
    <Page Include="Samples\Data\ServiceFeatureTableManualCache\ServiceFeatureTableManualCache.xaml">
      <Generator>MSBuild:Compile</Generator>
      <SubType>Designer</SubType>
    </Page>
    <Page Include="Samples\Data\ServiceFeatureTableNoCache\ServiceFeatureTableNoCache.xaml">
      <Generator>MSBuild:Compile</Generator>
      <SubType>Designer</SubType>
    </Page>
    <Page Include="Samples\Data\StatisticalQuery\StatisticalQuery.xaml">
      <Generator>MSBuild:Compile</Generator>
      <SubType>Designer</SubType>
    </Page>
    <Page Include="Samples\Data\StatsQueryGroupAndSort\StatsQueryGroupAndSort.xaml">
      <Generator>MSBuild:Compile</Generator>
      <SubType>Designer</SubType>
    </Page>
    <Page Include="Samples\Data\SymbolizeShapefile\SymbolizeShapefile.xaml">
      <Generator>MSBuild:Compile</Generator>
      <SubType>Designer</SubType>
    </Page>
    <Page Include="Samples\Geometry\DensifyAndGeneralize\DensifyAndGeneralize.xaml">
      <Generator>MSBuild:Compile</Generator>
      <SubType>Designer</SubType>
    </Page>
    <Page Include="Samples\Geometry\BufferList\BufferList.xaml">
      <Generator>MSBuild:Compile</Generator>
      <SubType>Designer</SubType>
    </Page>
    <Page Include="Samples\Geometry\Buffer\Buffer.xaml">
      <Generator>MSBuild:Compile</Generator>
      <SubType>Designer</SubType>
    </Page>
    <Page Include="Samples\Geometry\ClipGeometry\ClipGeometry.xaml">
      <Generator>MSBuild:Compile</Generator>
      <SubType>Designer</SubType>
    </Page>
    <Page Include="Samples\Geometry\ConvexHullList\ConvexHullList.xaml">
      <Generator>MSBuild:Compile</Generator>
      <SubType>Designer</SubType>
    </Page>
    <Page Include="Samples\Geometry\ConvexHull\ConvexHull.xaml">
      <Generator>MSBuild:Compile</Generator>
      <SubType>Designer</SubType>
    </Page>
    <Page Include="Samples\Geometry\CutGeometry\CutGeometry.xaml">
      <Generator>MSBuild:Compile</Generator>
      <SubType>Designer</SubType>
    </Page>
    <Page Include="Samples\Geometry\GeodesicOperations\GeodesicOperations.xaml">
      <Generator>MSBuild:Compile</Generator>
      <SubType>Designer</SubType>
    </Page>
    <Page Include="Samples\Geometry\NearestVertex\NearestVertex.xaml">
      <Generator>MSBuild:Compile</Generator>
      <SubType>Designer</SubType>
    </Page>
    <Page Include="Samples\Geometry\CreateGeometries\CreateGeometries.xaml">
      <Generator>MSBuild:Compile</Generator>
      <SubType>Designer</SubType>
    </Page>
    <Page Include="Samples\Geometry\ListTransformations\ListTransformations.xaml">
      <Generator>MSBuild:Compile</Generator>
      <SubType>Designer</SubType>
    </Page>
    <Page Include="Samples\Geometry\ProjectWithSpecificTransformation\ProjectWithSpecificTransformation.xaml">
      <Generator>MSBuild:Compile</Generator>
      <SubType>Designer</SubType>
    </Page>
    <Page Include="Samples\Geometry\SpatialRelationships\SpatialRelationships.xaml">
      <Generator>MSBuild:Compile</Generator>
      <SubType>Designer</SubType>
    </Page>
    <Page Include="Samples\Geometry\FormatCoordinates\FormatCoordinates.xaml">
      <Generator>MSBuild:Compile</Generator>
      <SubType>Designer</SubType>
    </Page>
    <Page Include="Samples\Geoprocessing\AnalyzeHotspots\AnalyzeHotspots.xaml">
      <Generator>MSBuild:Compile</Generator>
      <SubType>Designer</SubType>
    </Page>
    <Page Include="Samples\Geoprocessing\AnalyzeViewshed\AnalyzeViewshed.xaml">
      <Generator>MSBuild:Compile</Generator>
      <SubType>Designer</SubType>
    </Page>
    <Page Include="Samples\Geoprocessing\ListGeodatabaseVersions\ListGeodatabaseVersions.xaml">
      <Generator>MSBuild:Compile</Generator>
      <SubType>Designer</SubType>
    </Page>
    <Page Include="Samples\GraphicsOverlay\AddGraphicsRenderer\AddGraphicsRenderer.xaml">
      <Generator>MSBuild:Compile</Generator>
      <SubType>Designer</SubType>
    </Page>
    <Page Include="Samples\GraphicsOverlay\AddGraphicsWithSymbols\AddGraphicsWithSymbols.xaml">
      <Generator>MSBuild:Compile</Generator>
      <SubType>Designer</SubType>
    </Page>
    <Page Include="Samples\GraphicsOverlay\Animate3DGraphic\Animate3DGraphic.xaml">
      <Generator>MSBuild:Compile</Generator>
      <SubType>Designer</SubType>
    </Page>
    <Page Include="Samples\GraphicsOverlay\IdentifyGraphics\IdentifyGraphics.xaml">
      <Generator>MSBuild:Compile</Generator>
      <SubType>Designer</SubType>
    </Page>
    <Page Include="Samples\GraphicsOverlay\SketchOnMap\SketchOnMap.xaml">
      <Generator>MSBuild:Compile</Generator>
      <SubType>Designer</SubType>
    </Page>
    <Page Include="Samples\GraphicsOverlay\SurfacePlacements\SurfacePlacements.xaml">
      <Generator>MSBuild:Compile</Generator>
      <SubType>Designer</SubType>
    </Page>
    <Page Include="Samples\Hydrography\AddEncExchangeSet\AddEncExchangeSet.xaml">
      <Generator>MSBuild:Compile</Generator>
      <SubType>Designer</SubType>
    </Page>
    <Page Include="Samples\Hydrography\ChangeEncDisplaySettings\ChangeEncDisplaySettings.xaml">
      <Generator>MSBuild:Compile</Generator>
      <SubType>Designer</SubType>
    </Page>
    <Page Include="Samples\Hydrography\SelectEncFeatures\SelectEncFeatures.xaml">
      <Generator>MSBuild:Compile</Generator>
      <SubType>Designer</SubType>
    </Page>
    <Page Include="Samples\Layers\ArcGISMapImageLayerUrl\ArcGISMapImageLayerUrl.xaml">
      <Generator>MSBuild:Compile</Generator>
      <SubType>Designer</SubType>
    </Page>
    <Page Include="Samples\Layers\ArcGISTiledLayerUrl\ArcGISTiledLayerUrl.xaml">
      <Generator>MSBuild:Compile</Generator>
      <SubType>Designer</SubType>
    </Page>
    <Page Include="Samples\Layers\ArcGISVectorTiledLayerUrl\ArcGISVectorTiledLayerUrl.xaml">
      <Generator>MSBuild:Compile</Generator>
      <SubType>Designer</SubType>
    </Page>
    <Page Include="Samples\Layers\ChangeBlendRenderer\ChangeBlendRenderer.xaml">
      <Generator>MSBuild:Compile</Generator>
      <SubType>Designer</SubType>
    </Page>
    <Page Include="Samples\Layers\ChangeFeatureLayerRenderer\ChangeFeatureLayerRenderer.xaml">
      <Generator>MSBuild:Compile</Generator>
      <SubType>Designer</SubType>
    </Page>
    <Page Include="Samples\Layers\ChangeStretchRenderer\ChangeStretchRenderer.xaml">
      <Generator>MSBuild:Compile</Generator>
      <SubType>Designer</SubType>
    </Page>
    <Page Include="Samples\Layers\ChangeSublayerRenderer\ChangeSublayerRenderer.xaml">
      <Generator>MSBuild:Compile</Generator>
      <SubType>Designer</SubType>
    </Page>
    <Page Include="Samples\Layers\ChangeSublayerVisibility\ChangeSublayerVisibility.xaml">
      <Generator>MSBuild:Compile</Generator>
      <SubType>Designer</SubType>
    </Page>
    <Page Include="Samples\Layers\CreateFeatureCollectionLayer\CreateFeatureCollectionLayer.xaml">
      <Generator>MSBuild:Compile</Generator>
      <SubType>Designer</SubType>
    </Page>
    <Page Include="Samples\Layers\DisplayScene\DisplayScene.xaml">
      <Generator>MSBuild:Compile</Generator>
      <SubType>Designer</SubType>
    </Page>
    <Page Include="Samples\Layers\ExportTiles\ExportTiles.xaml">
      <Generator>MSBuild:Compile</Generator>
      <SubType>Designer</SubType>
    </Page>
    <Page Include="Samples\Layers\FeatureCollectionLayerFromPortal\FeatureCollectionLayerFromPortal.xaml">
      <Generator>MSBuild:Compile</Generator>
      <SubType>Designer</SubType>
    </Page>
    <Page Include="Samples\Layers\FeatureCollectionLayerFromQuery\FeatureCollectionLayerFromQuery.xaml">
      <Generator>MSBuild:Compile</Generator>
      <SubType>Designer</SubType>
    </Page>
    <Page Include="Samples\Layers\FeatureLayerDefinitionExpression\FeatureLayerDefinitionExpression.xaml">
      <Generator>MSBuild:Compile</Generator>
      <SubType>Designer</SubType>
    </Page>
    <Page Include="Samples\Layers\FeatureLayerDictionaryRenderer\FeatureLayerDictionaryRenderer.xaml">
      <Generator>MSBuild:Compile</Generator>
      <SubType>Designer</SubType>
    </Page>
    <Page Include="Samples\Layers\FeatureLayerRenderingModeMap\FeatureLayerRenderingModeMap.xaml">
      <Generator>MSBuild:Compile</Generator>
      <SubType>Designer</SubType>
    </Page>
    <Page Include="Samples\Layers\FeatureLayerRenderingModeScene\FeatureLayerRenderingModeScene.xaml">
      <Generator>MSBuild:Compile</Generator>
      <SubType>Designer</SubType>
    </Page>
    <Page Include="Samples\Layers\FeatureLayerSelection\FeatureLayerSelection.xaml">
      <Generator>MSBuild:Compile</Generator>
      <SubType>Designer</SubType>
    </Page>
    <Page Include="Samples\Layers\FeatureLayerUrl\FeatureLayerUrl.xaml">
      <Generator>MSBuild:Compile</Generator>
      <SubType>Designer</SubType>
    </Page>
    <Page Include="Samples\Layers\MapImageLayerTables\MapImageLayerTables.xaml">
      <Generator>MSBuild:Compile</Generator>
      <SubType>Designer</SubType>
    </Page>
    <Page Include="Samples\Layers\MapImageSublayerQuery\MapImageSublayerQuery.xaml">
      <Generator>MSBuild:Compile</Generator>
      <SubType>Designer</SubType>
    </Page>
    <Page Include="Samples\Layers\RasterHillshade\RasterHillshade.xaml">
      <Generator>MSBuild:Compile</Generator>
      <SubType>Designer</SubType>
    </Page>
    <Page Include="Samples\Layers\RasterLayerFile\RasterLayerFile.xaml">
      <Generator>MSBuild:Compile</Generator>
      <SubType>Designer</SubType>
    </Page>
    <Page Include="Samples\Layers\RasterLayerImageServiceRaster\RasterLayerImageServiceRaster.xaml">
      <Generator>MSBuild:Compile</Generator>
      <SubType>Designer</SubType>
    </Page>
    <Page Include="Samples\Layers\RasterLayerRasterFunction\RasterLayerRasterFunction.xaml">
      <Generator>MSBuild:Compile</Generator>
      <SubType>Designer</SubType>
    </Page>
    <Page Include="Samples\Layers\RasterRenderingRule\RasterRenderingRule.xaml">
      <Generator>MSBuild:Compile</Generator>
      <SubType>Designer</SubType>
    </Page>
    <Page Include="Samples\Layers\RasterRgbRenderer\RasterRgbRenderer.xaml">
      <Generator>MSBuild:Compile</Generator>
      <SubType>Designer</SubType>
    </Page>
    <Page Include="Samples\Layers\SceneLayerSelection\SceneLayerSelection.xaml">
      <Generator>MSBuild:Compile</Generator>
      <SubType>Designer</SubType>
    </Page>
    <Page Include="Samples\Layers\SceneLayerUrl\SceneLayerUrl.xaml">
      <Generator>MSBuild:Compile</Generator>
      <SubType>Designer</SubType>
    </Page>
    <Page Include="Samples\Layers\StyleWmsLayer\StyleWmsLayer.xaml">
      <Generator>MSBuild:Compile</Generator>
      <SubType>Designer</SubType>
    </Page>
    <Page Include="Samples\Layers\ShowLabelsOnLayer\ShowLabelsOnLayer.xaml">
      <Generator>MSBuild:Compile</Generator>
      <SubType>Designer</SubType>
    </Page>
    <Page Include="Samples\Layers\TimeBasedQuery\TimeBasedQuery.xaml">
      <Generator>MSBuild:Compile</Generator>
      <SubType>Designer</SubType>
    </Page>
    <Page Include="Samples\Layers\LoadWebTiledLayer\LoadWebTiledLayer.xaml">
      <Generator>MSBuild:Compile</Generator>
      <SubType>Designer</SubType>
    </Page>
    <Page Include="Samples\Layers\WmsIdentify\WmsIdentify.xaml">
      <Generator>MSBuild:Compile</Generator>
      <SubType>Designer</SubType>
    </Page>
    <Page Include="Samples\Layers\WMSLayerUrl\WmsLayerUrl.xaml">
      <Generator>MSBuild:Compile</Generator>
      <SubType>Designer</SubType>
    </Page>
    <Page Include="Samples\Layers\WmsServiceCatalog\WmsServiceCatalog.xaml">
      <Generator>MSBuild:Compile</Generator>
      <SubType>Designer</SubType>
    </Page>
    <Page Include="Samples\Layers\WMTSLayer\WMTSLayer.xaml">
      <Generator>MSBuild:Compile</Generator>
      <SubType>Designer</SubType>
    </Page>
    <Page Include="Samples\Local Server\DynamicWorkspaceRaster\DynamicWorkspaceRaster.xaml">
      <Generator>MSBuild:Compile</Generator>
      <SubType>Designer</SubType>
    </Page>
    <Page Include="Samples\Local Server\DynamicWorkspaceShapefile\DynamicWorkspaceShapefile.xaml">
      <Generator>MSBuild:Compile</Generator>
      <SubType>Designer</SubType>
    </Page>
    <Page Include="Samples\Local Server\LocalServerFeatureLayer\LocalServerFeatureLayer.xaml">
      <Generator>MSBuild:Compile</Generator>
      <SubType>Designer</SubType>
    </Page>
    <Page Include="Samples\Local Server\LocalServerGeoprocessing\LocalServerGeoprocessing.xaml">
      <Generator>MSBuild:Compile</Generator>
      <SubType>Designer</SubType>
    </Page>
    <Page Include="Samples\Local Server\LocalServerMapImageLayer\LocalServerMapImageLayer.xaml">
      <Generator>MSBuild:Compile</Generator>
      <SubType>Designer</SubType>
    </Page>
    <Page Include="Samples\Local Server\LocalServerServices\LocalServerServices.xaml">
      <Generator>MSBuild:Compile</Generator>
      <SubType>Designer</SubType>
    </Page>
    <Page Include="Samples\Location\DisplayDeviceLocation\DisplayDeviceLocation.xaml">
      <Generator>MSBuild:Compile</Generator>
      <SubType>Designer</SubType>
    </Page>
    <Page Include="Samples\MapView\DisplayGrid\DisplayGrid.xaml">
      <Generator>MSBuild:Compile</Generator>
      <SubType>Designer</SubType>
    </Page>
    <Page Include="Samples\MapView\ChangeTimeExtent\ChangeTimeExtent.xaml">
      <Generator>MSBuild:Compile</Generator>
      <SubType>Designer</SubType>
    </Page>
    <Page Include="Samples\MapView\ChangeViewpoint\ChangeViewpoint.xaml">
      <Generator>MSBuild:Compile</Generator>
      <SubType>Designer</SubType>
    </Page>
    <Page Include="Samples\MapView\DisplayDrawingStatus\DisplayDrawingStatus.xaml">
      <Generator>MSBuild:Compile</Generator>
      <SubType>Designer</SubType>
    </Page>
    <Page Include="Samples\MapView\DisplayLayerViewState\DisplayLayerViewState.xaml">
      <Generator>MSBuild:Compile</Generator>
      <SubType>Designer</SubType>
    </Page>
    <Page Include="Samples\MapView\FeatureLayerTimeOffset\FeatureLayerTimeOffset.xaml">
      <Generator>MSBuild:Compile</Generator>
      <SubType>Designer</SubType>
    </Page>
    <Page Include="Samples\MapView\GeoViewSync\GeoViewSync.xaml">
      <Generator>MSBuild:Compile</Generator>
      <SubType>Designer</SubType>
    </Page>
    <Page Include="Samples\MapView\MapRotation\MapRotation.xaml">
      <Generator>MSBuild:Compile</Generator>
      <SubType>Designer</SubType>
    </Page>
    <Page Include="Samples\MapView\ShowCallout\ShowCallout.xaml">
      <Generator>MSBuild:Compile</Generator>
      <SubType>Designer</SubType>
    </Page>
    <Page Include="Samples\MapView\ShowMagnifier\ShowMagnifier.xaml">
      <Generator>MSBuild:Compile</Generator>
      <SubType>Designer</SubType>
    </Page>
    <Page Include="Samples\MapView\TakeScreenshot\TakeScreenshot.xaml">
      <Generator>MSBuild:Compile</Generator>
      <SubType>Designer</SubType>
    </Page>
    <Page Include="Samples\Map\AccessLoadStatus\AccessLoadStatus.xaml">
      <Generator>MSBuild:Compile</Generator>
      <SubType>Designer</SubType>
    </Page>
    <Page Include="Samples\Map\AuthorMap\AuthorMap.xaml">
      <Generator>MSBuild:Compile</Generator>
      <SubType>Designer</SubType>
    </Page>
    <Page Include="Samples\Map\ChangeBasemap\ChangeBasemap.xaml">
      <Generator>MSBuild:Compile</Generator>
      <SubType>Designer</SubType>
    </Page>
    <Page Include="Samples\Map\DisplayMap\DisplayMap.xaml">
      <Generator>MSBuild:Compile</Generator>
      <SubType>Designer</SubType>
    </Page>
    <Page Include="Samples\Map\ManageBookmarks\ManageBookmarks.xaml">
      <Generator>MSBuild:Compile</Generator>
      <SubType>Designer</SubType>
    </Page>
    <Page Include="Samples\Map\OpenMapURL\OpenMapURL.xaml">
      <Generator>MSBuild:Compile</Generator>
      <SubType>Designer</SubType>
    </Page>
    <Page Include="Samples\Map\OpenMobileMap\OpenMobileMap.xaml">
      <Generator>MSBuild:Compile</Generator>
      <SubType>Designer</SubType>
    </Page>
    <Page Include="Samples\Map\SearchPortalMaps\SearchPortalMaps.xaml">
      <Generator>MSBuild:Compile</Generator>
      <SubType>Designer</SubType>
    </Page>
    <Page Include="Samples\Map\SetInitialMapArea\SetInitialMapArea.xaml">
      <Generator>MSBuild:Compile</Generator>
      <SubType>Designer</SubType>
    </Page>
    <Page Include="Samples\Map\SetInitialMapLocation\SetInitialMapLocation.xaml">
      <Generator>MSBuild:Compile</Generator>
      <SubType>Designer</SubType>
    </Page>
    <Page Include="Samples\Map\SetMapSpatialReference\SetMapSpatialReference.xaml">
      <Generator>MSBuild:Compile</Generator>
      <SubType>Designer</SubType>
    </Page>
    <Page Include="Samples\Map\SetMinMaxScale\SetMinMaxScale.xaml">
      <Generator>MSBuild:Compile</Generator>
      <SubType>Designer</SubType>
    </Page>
    <Page Include="Samples\Network Analysis\ClosestFacilityStatic\ClosestFacilityStatic.xaml">
      <Generator>MSBuild:Compile</Generator>
      <SubType>Designer</SubType>
    </Page>
    <Page Include="Samples\Network Analysis\ClosestFacility\ClosestFacility.xaml">
      <Generator>MSBuild:Compile</Generator>
      <SubType>Designer</SubType>
    </Page>
    <Page Include="Samples\Network Analysis\FindRoute\FindRoute.xaml">
      <Generator>MSBuild:Compile</Generator>
      <SubType>Designer</SubType>
    </Page>
    <Page Include="Samples\Search\FindAddress\FindAddress.xaml">
      <Generator>MSBuild:Compile</Generator>
      <SubType>Designer</SubType>
    </Page>
    <Page Include="Samples\Search\FindPlace\FindPlace.xaml">
      <Generator>MSBuild:Compile</Generator>
      <SubType>Designer</SubType>
    </Page>
    <Page Include="Samples\Security\IntegratedWindowsAuth\IntegratedWindowsAuth.xaml">
      <Generator>MSBuild:Compile</Generator>
      <SubType>Designer</SubType>
    </Page>
    <Page Include="Samples\Security\IntegratedWindowsAuth\LoginWindow.xaml">
      <Generator>MSBuild:Compile</Generator>
      <SubType>Designer</SubType>
    </Page>
    <Page Include="Samples\Security\OAuth\OAuth.xaml">
      <Generator>MSBuild:Compile</Generator>
      <SubType>Designer</SubType>
    </Page>
    <Page Include="Samples\Security\TokenSecuredChallenge\TokenSecuredChallenge.xaml">
      <Generator>MSBuild:Compile</Generator>
      <SubType>Designer</SubType>
    </Page>
    <Page Include="Samples\Symbology\FeatureLayerExtrusion\FeatureLayerExtrusion.xaml">
      <Generator>MSBuild:Compile</Generator>
      <SubType>Designer</SubType>
    </Page>
    <Page Include="Samples\Symbology\RenderPictureMarkers\RenderPictureMarkers.xaml">
      <Generator>MSBuild:Compile</Generator>
      <SubType>Designer</SubType>
    </Page>
    <Page Include="Samples\Symbology\RenderSimpleMarkers\RenderSimpleMarkers.xaml">
      <Generator>MSBuild:Compile</Generator>
      <SubType>Designer</SubType>
    </Page>
    <Page Include="Samples\Symbology\RenderUniqueValues\RenderUniqueValues.xaml">
      <Generator>MSBuild:Compile</Generator>
      <SubType>Designer</SubType>
    </Page>
    <Page Include="Samples\Symbology\SimpleRenderers\SimpleRenderers.xaml">
      <Generator>MSBuild:Compile</Generator>
      <SubType>Designer</SubType>
    </Page>
    <Page Include="Samples\Symbology\UseDistanceCompositeSym\UseDistanceCompositeSym.xaml">
      <Generator>MSBuild:Compile</Generator>
      <SubType>Designer</SubType>
    </Page>
    <Page Include="SettingsWindow.xaml">
      <SubType>Designer</SubType>
      <Generator>MSBuild:Compile</Generator>
    </Page>
    <Page Include="WaitPage.xaml">
      <SubType>Designer</SubType>
      <Generator>MSBuild:Compile</Generator>
    </Page>
  </ItemGroup>
  <ItemGroup>
    <!-- Screenshots -->
<<<<<<< HEAD
    <Content Include="Samples\Network Analysis\NavigateRouteRerouting\NavigateRouteRerouting.jpg">
=======
    <Content Include="Samples\Map\ApplyScheduledUpdates\ApplyScheduledUpdates.jpg">
>>>>>>> 483fcf6c
      <CopyToOutputDirectory>PreserveNewest</CopyToOutputDirectory>
    </Content>
    <Content Include="Samples\Network Analysis\NavigateRoute\NavigateRoute.jpg">
      <CopyToOutputDirectory>PreserveNewest</CopyToOutputDirectory>
    </Content>
    <Content Include="Samples\Layers\EditKmlGroundOverlay\EditKmlGroundOverlay.jpg">
      <CopyToOutputDirectory>PreserveNewest</CopyToOutputDirectory>
    </Content>
    <Content Include="Samples\Symbology\CustomDictionaryStyle\CustomDictionaryStyle.jpg">
      <CopyToOutputDirectory>PreserveNewest</CopyToOutputDirectory>
    </Content>
    <Content Include="Samples\Map\HonorMobileMapPackageExpiration\HonorMobileMapPackageExpiration.jpg">
      <CopyToOutputDirectory>PreserveNewest</CopyToOutputDirectory>
    </Content>
    <Content Include="Samples\Layers\ControlAnnotationSublayerVisibility\ControlAnnotationSublayerVisibility.jpg">
      <CopyToOutputDirectory>PreserveNewest</CopyToOutputDirectory>
    </Content>
    <Content Include="Samples\Layers\CreateAndSaveKmlFile\CreateAndSaveKmlFile.jpg">
      <CopyToOutputDirectory>PreserveNewest</CopyToOutputDirectory>
    </Content>
    <Content Include="Samples\Network Analysis\FindFeaturesUtilityNetwork\FindFeaturesUtilityNetwork.jpg">
      <CopyToOutputDirectory>PreserveNewest</CopyToOutputDirectory>
    </Content>
    <Content Include="Samples\Layers\RasterColormapRenderer\RasterColormapRenderer.jpg">
      <CopyToOutputDirectory>PreserveNewest</CopyToOutputDirectory>
    </Content>
    <Content Include="Samples\MapView\ChooseCameraController\ChooseCameraController.jpg">
      <CopyToOutputDirectory>PreserveNewest</CopyToOutputDirectory>
    </Content>
    <Content Include="Samples\Map\GetElevationAtPoint\GetElevationAtPoint.jpg">
      <CopyToOutputDirectory>PreserveNewest</CopyToOutputDirectory>
    </Content>
    <Content Include="Samples\Location\ShowLocationHistory\ShowLocationHistory.jpg">
      <CopyToOutputDirectory>PreserveNewest</CopyToOutputDirectory>
    </Content>
    <Content Include="Samples\Network Analysis\FindServiceAreasForMultipleFacilities\FindServiceAreasForMultipleFacilities.jpg">
      <CopyToOutputDirectory>PreserveNewest</CopyToOutputDirectory>
    </Content>
    <Content Include="Samples\Network Analysis\OfflineRouting\OfflineRouting.jpg">
      <CopyToOutputDirectory>PreserveNewest</CopyToOutputDirectory>
    </Content>
    <Content Include="Samples\Network Analysis\RouteAroundBarriers\RouteAroundBarriers.jpg">
      <CopyToOutputDirectory>PreserveNewest</CopyToOutputDirectory>
    </Content>
    <Content Include="Samples\Security\CertificateAuthenticationWithPKI\CertificateAuthenticationWithPKI.jpg">
      <CopyToOutputDirectory>PreserveNewest</CopyToOutputDirectory>
    </Content>
    <Content Include="Samples\Symbology\SymbolsFromMobileStyle\SymbolsFromMobileStyle.jpg">
      <CopyToOutputDirectory>PreserveNewest</CopyToOutputDirectory>
    </Content>
    <Content Include="Samples\Map\DownloadPreplannedMap\DownloadPreplannedMap.jpg">
      <CopyToOutputDirectory>PreserveNewest</CopyToOutputDirectory>
    </Content>
    <Content Include="Samples\Layers\GroupLayers\GroupLayers.jpg">
      <CopyToOutputDirectory>PreserveNewest</CopyToOutputDirectory>
    </Content>
    <Content Include="Samples\Map\OfflineBasemapByReference\OfflineBasemapByReference.jpg">
      <CopyToOutputDirectory>PreserveNewest</CopyToOutputDirectory>
    </Content>
    <Content Include="Samples\Layers\PlayKmlTours\PlayKmlTours.jpg">
      <CopyToOutputDirectory>PreserveNewest</CopyToOutputDirectory>
    </Content>
    <Content Include="Samples\Map\ViewContentBeneathSurface\ViewContentBeneathSurface.jpg">
      <CopyToOutputDirectory>PreserveNewest</CopyToOutputDirectory>
    </Content>
    <Content Include="Samples\Layers\AddPointSceneLayer\AddPointSceneLayer.jpg">
      <CopyToOutputDirectory>PreserveNewest</CopyToOutputDirectory>
    </Content>
    <Content Include="Samples\Map\GenerateOfflineMapWithOverrides\GenerateOfflineMapWithOverrides.jpg">
      <CopyToOutputDirectory>PreserveNewest</CopyToOutputDirectory>
    </Content>
    <Content Include="Samples\Layers\WfsXmlQuery\WfsXmlQuery.jpg">
      <CopyToOutputDirectory>PreserveNewest</CopyToOutputDirectory>
    </Content>
    <Content Include="Samples\Layers\DisplayWfs\DisplayWfs.jpg">
      <CopyToOutputDirectory>PreserveNewest</CopyToOutputDirectory>
    </Content>
    <Content Include="Samples\Layers\BrowseWfsLayers\BrowseWfsLayers.jpg">
      <CopyToOutputDirectory>PreserveNewest</CopyToOutputDirectory>
    </Content>
    <Content Include="Samples\Map\OpenMobileScenePackage\OpenMobileScenePackage.jpg">
      <CopyToOutputDirectory>PreserveNewest</CopyToOutputDirectory>
    </Content>
    <Content Include="Samples\Map\MapReferenceScale\MapReferenceScale.jpg">
      <CopyToOutputDirectory>PreserveNewest</CopyToOutputDirectory>
    </Content>
    <Content Include="Samples\Map\CreateTerrainSurfaceFromRaster\CreateTerrainSurfaceFromRaster.jpg">
      <CopyToOutputDirectory>PreserveNewest</CopyToOutputDirectory>
    </Content>
    <Content Include="Samples\Map\CreateTerrainSurfaceFromTilePackage\CreateTerrainSurfaceFromTilePackage.jpg">
      <CopyToOutputDirectory>PreserveNewest</CopyToOutputDirectory>
    </Content>
    <Content Include="Samples\Data\ViewPointCloudDataOffline\ViewPointCloudDataOffline.jpg">
      <CopyToOutputDirectory>PreserveNewest</CopyToOutputDirectory>
    </Content>
    <Content Include="Samples\Layers\AddAnIntegratedMeshLayer\AddAnIntegratedMeshLayer.jpg">
      <CopyToOutputDirectory>PreserveNewest</CopyToOutputDirectory>
    </Content>
    <Content Include="Samples\GraphicsOverlay\DictionaryRendererGraphicsOverlay\DictionaryRendererGraphicsOverlay.jpg">
      <CopyToOutputDirectory>PreserveNewest</CopyToOutputDirectory>
    </Content>
    <Resource Include="Resources\routingSymbol.png" />
    <Resource Include="Resources\files-48.png" />
    <Content Include="Samples\Map\MobileMapSearchAndRoute\MobileMapSearchAndRoute.jpg">
      <CopyToOutputDirectory>PreserveNewest</CopyToOutputDirectory>
    </Content>
    <Content Include="Samples\Search\OfflineGeocode\OfflineGeocode.jpg">
      <CopyToOutputDirectory>PreserveNewest</CopyToOutputDirectory>
    </Content>
    <Content Include="Samples\Search\ReverseGeocode\ReverseGeocode.jpg">
      <CopyToOutputDirectory>PreserveNewest</CopyToOutputDirectory>
    </Content>
    <Content Include="Samples\Data\EditFeatureAttachments\EditFeatureAttachments.jpg">
      <CopyToOutputDirectory>PreserveNewest</CopyToOutputDirectory>
    </Content>
    <Content Include="Samples\Geometry\Project\Project.jpg">
      <CopyToOutputDirectory>PreserveNewest</CopyToOutputDirectory>
    </Content>
    <Content Include="Samples\Layers\OpenStreetMapLayer\OpenStreetMapLayer.jpg">
      <CopyToOutputDirectory>PreserveNewest</CopyToOutputDirectory>
    </Content>
    <Content Include="Samples\Map\ManageOperationalLayers\ManageOperationalLayers.jpg">
      <CopyToOutputDirectory>PreserveNewest</CopyToOutputDirectory>
    </Content>
    <Content Include="Samples\Data\UpdateAttributes\UpdateAttributes.jpg">
      <CopyToOutputDirectory>PreserveNewest</CopyToOutputDirectory>
    </Content>
    <Content Include="Samples\Data\UpdateGeometries\UpdateGeometries.jpg">
      <CopyToOutputDirectory>PreserveNewest</CopyToOutputDirectory>
    </Content>
    <Content Include="Samples\Data\AddFeatures\AddFeatures.jpg">
      <CopyToOutputDirectory>PreserveNewest</CopyToOutputDirectory>
    </Content>
    <Content Include="Samples\Data\DeleteFeatures\DeleteFeatures.jpg">
      <CopyToOutputDirectory>PreserveNewest</CopyToOutputDirectory>
    </Content>
    <Content Include="Samples\Symbology\SceneSymbols\SceneSymbols.jpg">
      <CopyToOutputDirectory>PreserveNewest</CopyToOutputDirectory>
    </Content>
    <Content Include="Samples\Map\TerrainExaggeration\TerrainExaggeration.jpg">
      <CopyToOutputDirectory>PreserveNewest</CopyToOutputDirectory>
    </Content>
    <Content Include="Samples\Map\ChangeAtmosphereEffect\ChangeAtmosphereEffect.jpg">
      <CopyToOutputDirectory>PreserveNewest</CopyToOutputDirectory>
    </Content>
    <Content Include="Samples\GraphicsOverlay\ScenePropertiesExpressions\ScenePropertiesExpressions.jpg">
      <CopyToOutputDirectory>PreserveNewest</CopyToOutputDirectory>
    </Content>
    <Content Include="Samples\Geometry\SpatialOperations\SpatialOperations.jpg">
      <CopyToOutputDirectory>PreserveNewest</CopyToOutputDirectory>
    </Content>
    <Content Include="Samples\MapView\IdentifyLayers\IdentifyLayers.jpg">
      <CopyToOutputDirectory>PreserveNewest</CopyToOutputDirectory>
    </Content>
    <Content Include="Samples\Layers\ListKmlContents\ListKmlContents.jpg">
      <CopyToOutputDirectory>PreserveNewest</CopyToOutputDirectory>
    </Content>
    <Content Include="Samples\Layers\IdentifyKmlFeatures\IdentifyKmlFeatures.jpg">
      <CopyToOutputDirectory>PreserveNewest</CopyToOutputDirectory>
    </Content>
    <Content Include="Samples\Layers\DisplayKmlNetworkLinks\DisplayKmlNetworkLinks.jpg">
      <CopyToOutputDirectory>PreserveNewest</CopyToOutputDirectory>
    </Content>
    <Content Include="Samples\Layers\DisplayKml\DisplayKml.jpg">
      <CopyToOutputDirectory>PreserveNewest</CopyToOutputDirectory>
    </Content>
    <Content Include="Resources\github-markdown.css">
      <CopyToOutputDirectory>PreserveNewest</CopyToOutputDirectory>
    </Content>
    <Content Include="Samples\Analysis\DistanceMeasurement\DistanceMeasurement.jpg">
      <CopyToOutputDirectory>PreserveNewest</CopyToOutputDirectory>
    </Content>
    <Content Include="Samples\Analysis\LineOfSightGeoElement\LineOfSightGeoElement.jpg">
      <CopyToOutputDirectory>PreserveNewest</CopyToOutputDirectory>
    </Content>
    <Content Include="Samples\Analysis\LineOfSightLocation\LineOfSightLocation.jpg">
      <CopyToOutputDirectory>PreserveNewest</CopyToOutputDirectory>
    </Content>
    <Content Include="Samples\Analysis\QueryFeatureCountAndExtent\QueryFeatureCountAndExtent.jpg">
      <CopyToOutputDirectory>PreserveNewest</CopyToOutputDirectory>
    </Content>
    <Content Include="Samples\Analysis\ViewshedCamera\ViewshedCamera.jpg">
      <CopyToOutputDirectory>PreserveNewest</CopyToOutputDirectory>
    </Content>
    <Content Include="Samples\Analysis\ViewshedGeoElement\ViewshedGeoElement.jpg">
      <CopyToOutputDirectory>PreserveNewest</CopyToOutputDirectory>
    </Content>
    <Content Include="Samples\Analysis\ViewshedLocation\ViewshedLocation.jpg">
      <CopyToOutputDirectory>PreserveNewest</CopyToOutputDirectory>
    </Content>
    <Content Include="Samples\Data\EditAndSyncFeatures\EditAndSyncFeatures.jpg">
      <CopyToOutputDirectory>PreserveNewest</CopyToOutputDirectory>
    </Content>
    <Content Include="Samples\Data\FeatureLayerGeodatabase\FeatureLayerGeodatabase.jpg">
      <CopyToOutputDirectory>PreserveNewest</CopyToOutputDirectory>
    </Content>
    <Content Include="Samples\Data\FeatureLayerGeoPackage\FeatureLayerGeoPackage.jpg">
      <CopyToOutputDirectory>PreserveNewest</CopyToOutputDirectory>
    </Content>
    <Content Include="Samples\Data\FeatureLayerQuery\FeatureLayerQuery.jpg">
      <CopyToOutputDirectory>PreserveNewest</CopyToOutputDirectory>
    </Content>
    <Content Include="Samples\Data\FeatureLayerShapefile\FeatureLayerShapefile.jpg">
      <CopyToOutputDirectory>PreserveNewest</CopyToOutputDirectory>
    </Content>
    <Content Include="Samples\Data\GenerateGeodatabase\GenerateGeodatabase.jpg">
      <CopyToOutputDirectory>PreserveNewest</CopyToOutputDirectory>
    </Content>
    <Content Include="Samples\Data\GeodatabaseTransactions\GeodatabaseTransactions.jpg">
      <CopyToOutputDirectory>PreserveNewest</CopyToOutputDirectory>
    </Content>
    <Content Include="Samples\Data\ListRelatedFeatures\ListRelatedFeatures.jpg">
      <CopyToOutputDirectory>PreserveNewest</CopyToOutputDirectory>
    </Content>
    <Content Include="Samples\Data\RasterLayerGeoPackage\RasterLayerGeoPackage.jpg">
      <CopyToOutputDirectory>PreserveNewest</CopyToOutputDirectory>
    </Content>
    <Content Include="Samples\Data\ReadGeoPackage\ReadGeoPackage.jpg">
      <CopyToOutputDirectory>PreserveNewest</CopyToOutputDirectory>
    </Content>
    <Content Include="Samples\Data\ReadShapefileMetadata\ReadShapefileMetadata.jpg">
      <CopyToOutputDirectory>PreserveNewest</CopyToOutputDirectory>
    </Content>
    <Content Include="Samples\Data\ServiceFeatureTableCache\ServiceFeatureTableCache.jpg">
      <CopyToOutputDirectory>PreserveNewest</CopyToOutputDirectory>
    </Content>
    <Content Include="Samples\Data\ServiceFeatureTableManualCache\ServiceFeatureTableManualCache.jpg">
      <CopyToOutputDirectory>PreserveNewest</CopyToOutputDirectory>
    </Content>
    <Content Include="Samples\Data\ServiceFeatureTableNoCache\ServiceFeatureTableNoCache.jpg">
      <CopyToOutputDirectory>PreserveNewest</CopyToOutputDirectory>
    </Content>
    <Content Include="Samples\Data\StatisticalQuery\StatisticalQuery.jpg">
      <CopyToOutputDirectory>PreserveNewest</CopyToOutputDirectory>
    </Content>
    <Content Include="Samples\Data\StatsQueryGroupAndSort\StatsQueryGroupAndSort.jpg">
      <CopyToOutputDirectory>PreserveNewest</CopyToOutputDirectory>
    </Content>
    <Content Include="Samples\Data\SymbolizeShapefile\SymbolizeShapefile.jpg">
      <CopyToOutputDirectory>PreserveNewest</CopyToOutputDirectory>
    </Content>
    <Content Include="Samples\Geometry\DensifyAndGeneralize\DensifyAndGeneralize.jpg">
      <CopyToOutputDirectory>PreserveNewest</CopyToOutputDirectory>
    </Content>
    <Content Include="Samples\Geometry\BufferList\BufferList.jpg">
      <CopyToOutputDirectory>PreserveNewest</CopyToOutputDirectory>
    </Content>
    <Content Include="Samples\Geometry\Buffer\Buffer.jpg">
      <CopyToOutputDirectory>PreserveNewest</CopyToOutputDirectory>
    </Content>
    <Content Include="Samples\Geometry\ClipGeometry\ClipGeometry.jpg">
      <CopyToOutputDirectory>PreserveNewest</CopyToOutputDirectory>
    </Content>
    <Content Include="Samples\Geometry\ConvexHullList\ConvexHullList.jpg">
      <CopyToOutputDirectory>PreserveNewest</CopyToOutputDirectory>
    </Content>
    <Content Include="Samples\Geometry\ConvexHull\ConvexHull.jpg">
      <CopyToOutputDirectory>PreserveNewest</CopyToOutputDirectory>
    </Content>
    <Content Include="Samples\Geometry\CutGeometry\CutGeometry.jpg">
      <CopyToOutputDirectory>PreserveNewest</CopyToOutputDirectory>
    </Content>
    <Content Include="Samples\Geometry\GeodesicOperations\GeodesicOperations.jpg">
      <CopyToOutputDirectory>PreserveNewest</CopyToOutputDirectory>
    </Content>
    <Content Include="Samples\Geometry\NearestVertex\NearestVertex.jpg">
      <CopyToOutputDirectory>PreserveNewest</CopyToOutputDirectory>
    </Content>
    <Content Include="Samples\Geometry\CreateGeometries\CreateGeometries.jpg">
      <CopyToOutputDirectory>PreserveNewest</CopyToOutputDirectory>
    </Content>
    <Content Include="Samples\Geometry\ListTransformations\ListTransformations.jpg">
      <CopyToOutputDirectory>PreserveNewest</CopyToOutputDirectory>
    </Content>
    <Content Include="Samples\Geometry\ProjectWithSpecificTransformation\ProjectWithSpecificTransformation.jpg">
      <CopyToOutputDirectory>PreserveNewest</CopyToOutputDirectory>
    </Content>
    <Content Include="Samples\Geometry\SpatialRelationships\SpatialRelationships.jpg">
      <CopyToOutputDirectory>PreserveNewest</CopyToOutputDirectory>
    </Content>
    <Content Include="Samples\Geometry\FormatCoordinates\FormatCoordinates.jpg">
      <CopyToOutputDirectory>PreserveNewest</CopyToOutputDirectory>
    </Content>
    <Content Include="Samples\Geoprocessing\AnalyzeHotspots\AnalyzeHotspots.jpg">
      <CopyToOutputDirectory>PreserveNewest</CopyToOutputDirectory>
    </Content>
    <Content Include="Samples\Geoprocessing\AnalyzeViewshed\AnalyzeViewshed.jpg">
      <CopyToOutputDirectory>PreserveNewest</CopyToOutputDirectory>
    </Content>
    <Content Include="Samples\Geoprocessing\ListGeodatabaseVersions\ListGeodatabaseVersions.jpg">
      <CopyToOutputDirectory>PreserveNewest</CopyToOutputDirectory>
    </Content>
    <Content Include="Samples\GraphicsOverlay\AddGraphicsRenderer\AddGraphicsRenderer.jpg">
      <CopyToOutputDirectory>PreserveNewest</CopyToOutputDirectory>
    </Content>
    <Content Include="Samples\GraphicsOverlay\AddGraphicsWithSymbols\AddGraphicsWithSymbols.jpg">
      <CopyToOutputDirectory>PreserveNewest</CopyToOutputDirectory>
    </Content>
    <Content Include="Samples\GraphicsOverlay\Animate3DGraphic\Animate3DGraphic.jpg">
      <CopyToOutputDirectory>PreserveNewest</CopyToOutputDirectory>
    </Content>
    <Content Include="Samples\GraphicsOverlay\IdentifyGraphics\IdentifyGraphics.jpg">
      <CopyToOutputDirectory>PreserveNewest</CopyToOutputDirectory>
    </Content>
    <Content Include="Samples\GraphicsOverlay\SketchOnMap\SketchOnMap.jpg">
      <CopyToOutputDirectory>PreserveNewest</CopyToOutputDirectory>
    </Content>
    <Content Include="Samples\GraphicsOverlay\SurfacePlacements\SurfacePlacements.jpg">
      <CopyToOutputDirectory>PreserveNewest</CopyToOutputDirectory>
    </Content>
    <Content Include="Samples\Hydrography\AddEncExchangeSet\AddEncExchangeSet.jpg">
      <CopyToOutputDirectory>PreserveNewest</CopyToOutputDirectory>
    </Content>
    <Content Include="Samples\Hydrography\ChangeEncDisplaySettings\ChangeEncDisplaySettings.jpg">
      <CopyToOutputDirectory>PreserveNewest</CopyToOutputDirectory>
    </Content>
    <Content Include="Samples\Hydrography\SelectEncFeatures\SelectEncFeatures.jpg">
      <CopyToOutputDirectory>PreserveNewest</CopyToOutputDirectory>
    </Content>
    <Content Include="Samples\Layers\ArcGISMapImageLayerUrl\ArcGISMapImageLayerUrl.jpg">
      <CopyToOutputDirectory>PreserveNewest</CopyToOutputDirectory>
    </Content>
    <Content Include="Samples\Layers\ArcGISTiledLayerUrl\ArcGISTiledLayerUrl.jpg">
      <CopyToOutputDirectory>PreserveNewest</CopyToOutputDirectory>
    </Content>
    <Content Include="Samples\Layers\ArcGISVectorTiledLayerUrl\ArcGISVectorTiledLayerUrl.jpg">
      <CopyToOutputDirectory>PreserveNewest</CopyToOutputDirectory>
    </Content>
    <Content Include="Samples\Layers\ChangeBlendRenderer\ChangeBlendRenderer.jpg">
      <CopyToOutputDirectory>PreserveNewest</CopyToOutputDirectory>
    </Content>
    <Content Include="Samples\Layers\ChangeFeatureLayerRenderer\ChangeFeatureLayerRenderer.jpg">
      <CopyToOutputDirectory>PreserveNewest</CopyToOutputDirectory>
    </Content>
    <Content Include="Samples\Layers\ChangeStretchRenderer\ChangeStretchRenderer.jpg">
      <CopyToOutputDirectory>PreserveNewest</CopyToOutputDirectory>
    </Content>
    <Content Include="Samples\Layers\ChangeSublayerRenderer\ChangeSublayerRenderer.jpg">
      <CopyToOutputDirectory>PreserveNewest</CopyToOutputDirectory>
    </Content>
    <Content Include="Samples\Layers\ChangeSublayerVisibility\ChangeSublayerVisibility.jpg">
      <CopyToOutputDirectory>PreserveNewest</CopyToOutputDirectory>
    </Content>
    <Content Include="Samples\Layers\CreateFeatureCollectionLayer\CreateFeatureCollectionLayer.jpg">
      <CopyToOutputDirectory>PreserveNewest</CopyToOutputDirectory>
    </Content>
    <Content Include="Samples\Layers\DisplayScene\DisplayScene.jpg">
      <CopyToOutputDirectory>PreserveNewest</CopyToOutputDirectory>
    </Content>
    <Content Include="Samples\Layers\ExportTiles\ExportTiles.jpg">
      <CopyToOutputDirectory>PreserveNewest</CopyToOutputDirectory>
    </Content>
    <Content Include="Samples\Layers\FeatureCollectionLayerFromPortal\FeatureCollectionLayerFromPortal.jpg">
      <CopyToOutputDirectory>PreserveNewest</CopyToOutputDirectory>
    </Content>
    <Content Include="Samples\Layers\FeatureCollectionLayerFromQuery\FeatureCollectionLayerFromQuery.jpg">
      <CopyToOutputDirectory>PreserveNewest</CopyToOutputDirectory>
    </Content>
    <Content Include="Samples\Layers\FeatureLayerDefinitionExpression\FeatureLayerDefinitionExpression.jpg">
      <CopyToOutputDirectory>PreserveNewest</CopyToOutputDirectory>
    </Content>
    <Content Include="Samples\Layers\FeatureLayerDictionaryRenderer\FeatureLayerDictionaryRenderer.jpg">
      <CopyToOutputDirectory>PreserveNewest</CopyToOutputDirectory>
    </Content>
    <Content Include="Samples\Layers\FeatureLayerRenderingModeMap\FeatureLayerRenderingModeMap.jpg">
      <CopyToOutputDirectory>PreserveNewest</CopyToOutputDirectory>
    </Content>
    <Content Include="Samples\Layers\FeatureLayerRenderingModeScene\FeatureLayerRenderingModeScene.jpg">
      <CopyToOutputDirectory>PreserveNewest</CopyToOutputDirectory>
    </Content>
    <Content Include="Samples\Layers\FeatureLayerSelection\FeatureLayerSelection.jpg">
      <CopyToOutputDirectory>PreserveNewest</CopyToOutputDirectory>
    </Content>
    <Content Include="Samples\Layers\FeatureLayerUrl\FeatureLayerUrl.jpg">
      <CopyToOutputDirectory>PreserveNewest</CopyToOutputDirectory>
    </Content>
    <Content Include="Samples\Layers\MapImageLayerTables\MapImageLayerTables.jpg">
      <CopyToOutputDirectory>PreserveNewest</CopyToOutputDirectory>
    </Content>
    <Content Include="Samples\Layers\MapImageSublayerQuery\MapImageSublayerQuery.jpg">
      <CopyToOutputDirectory>PreserveNewest</CopyToOutputDirectory>
    </Content>
    <Content Include="Samples\Layers\RasterHillshade\RasterHillshade.jpg">
      <CopyToOutputDirectory>PreserveNewest</CopyToOutputDirectory>
    </Content>
    <Content Include="Samples\Layers\RasterLayerFile\RasterLayerFile.jpg">
      <CopyToOutputDirectory>PreserveNewest</CopyToOutputDirectory>
    </Content>
    <Content Include="Samples\Layers\RasterLayerImageServiceRaster\RasterLayerImageServiceRaster.jpg">
      <CopyToOutputDirectory>PreserveNewest</CopyToOutputDirectory>
    </Content>
    <Content Include="Samples\Layers\RasterLayerRasterFunction\RasterLayerRasterFunction.jpg">
      <CopyToOutputDirectory>PreserveNewest</CopyToOutputDirectory>
    </Content>
    <Content Include="Samples\Layers\RasterRenderingRule\RasterRenderingRule.jpg">
      <CopyToOutputDirectory>PreserveNewest</CopyToOutputDirectory>
    </Content>
    <Content Include="Samples\Layers\RasterRgbRenderer\RasterRgbRenderer.jpg">
      <CopyToOutputDirectory>PreserveNewest</CopyToOutputDirectory>
    </Content>
    <Content Include="Samples\Layers\SceneLayerSelection\SceneLayerSelection.jpg">
      <CopyToOutputDirectory>PreserveNewest</CopyToOutputDirectory>
    </Content>
    <Content Include="Samples\Layers\SceneLayerUrl\SceneLayerUrl.jpg">
      <CopyToOutputDirectory>PreserveNewest</CopyToOutputDirectory>
    </Content>
    <Content Include="Samples\Layers\StyleWmsLayer\StyleWmsLayer.jpg">
      <CopyToOutputDirectory>PreserveNewest</CopyToOutputDirectory>
    </Content>
    <Content Include="Samples\Layers\ShowLabelsOnLayer\ShowLabelsOnLayer.jpg">
      <CopyToOutputDirectory>PreserveNewest</CopyToOutputDirectory>
    </Content>
    <Content Include="Samples\Layers\TimeBasedQuery\TimeBasedQuery.jpg">
      <CopyToOutputDirectory>PreserveNewest</CopyToOutputDirectory>
    </Content>
    <Content Include="Samples\Layers\LoadWebTiledLayer\LoadWebTiledLayer.jpg">
      <CopyToOutputDirectory>PreserveNewest</CopyToOutputDirectory>
    </Content>
    <Content Include="Samples\Layers\WmsIdentify\WmsIdentify.jpg">
      <CopyToOutputDirectory>PreserveNewest</CopyToOutputDirectory>
    </Content>
    <Content Include="Samples\Layers\WMSLayerUrl\WMSLayerUrl.jpg">
      <CopyToOutputDirectory>PreserveNewest</CopyToOutputDirectory>
    </Content>
    <Content Include="Samples\Layers\WmsServiceCatalog\WmsServiceCatalog.jpg">
      <CopyToOutputDirectory>PreserveNewest</CopyToOutputDirectory>
    </Content>
    <Content Include="Samples\Layers\WMTSLayer\WMTSLayer.jpg">
      <CopyToOutputDirectory>PreserveNewest</CopyToOutputDirectory>
    </Content>
    <Content Include="Samples\Local Server\DynamicWorkspaceRaster\DynamicWorkspaceRaster.jpg">
      <CopyToOutputDirectory>PreserveNewest</CopyToOutputDirectory>
    </Content>
    <Content Include="Samples\Local Server\DynamicWorkspaceShapefile\DynamicWorkspaceShapefile.jpg">
      <CopyToOutputDirectory>PreserveNewest</CopyToOutputDirectory>
    </Content>
    <Content Include="Samples\Local Server\LocalServerFeatureLayer\LocalServerFeatureLayer.jpg">
      <CopyToOutputDirectory>PreserveNewest</CopyToOutputDirectory>
    </Content>
    <Content Include="Samples\Local Server\LocalServerGeoprocessing\LocalServerGeoprocessing.jpg">
      <CopyToOutputDirectory>PreserveNewest</CopyToOutputDirectory>
    </Content>
    <Content Include="Samples\Local Server\LocalServerMapImageLayer\LocalServerMapImageLayer.jpg">
      <CopyToOutputDirectory>PreserveNewest</CopyToOutputDirectory>
    </Content>
    <Content Include="Samples\Local Server\LocalServerServices\LocalServerServices.jpg">
      <CopyToOutputDirectory>PreserveNewest</CopyToOutputDirectory>
    </Content>
    <Content Include="Samples\Location\DisplayDeviceLocation\DisplayDeviceLocation.jpg">
      <CopyToOutputDirectory>PreserveNewest</CopyToOutputDirectory>
    </Content>
    <Content Include="Samples\MapView\DisplayGrid\DisplayGrid.jpg">
      <CopyToOutputDirectory>PreserveNewest</CopyToOutputDirectory>
    </Content>
    <Content Include="Samples\MapView\ChangeTimeExtent\ChangeTimeExtent.jpg">
      <CopyToOutputDirectory>PreserveNewest</CopyToOutputDirectory>
    </Content>
    <Content Include="Samples\MapView\ChangeViewpoint\ChangeViewpoint.jpg">
      <CopyToOutputDirectory>PreserveNewest</CopyToOutputDirectory>
    </Content>
    <Content Include="Samples\MapView\DisplayDrawingStatus\DisplayDrawingStatus.jpg">
      <CopyToOutputDirectory>PreserveNewest</CopyToOutputDirectory>
    </Content>
    <Content Include="Samples\MapView\DisplayLayerViewState\DisplayLayerViewState.jpg">
      <CopyToOutputDirectory>PreserveNewest</CopyToOutputDirectory>
    </Content>
    <Content Include="Samples\MapView\FeatureLayerTimeOffset\FeatureLayerTimeOffset.jpg">
      <CopyToOutputDirectory>PreserveNewest</CopyToOutputDirectory>
    </Content>
    <Content Include="Samples\MapView\GeoViewSync\GeoViewSync.jpg">
      <CopyToOutputDirectory>PreserveNewest</CopyToOutputDirectory>
    </Content>
    <Content Include="Samples\MapView\MapRotation\MapRotation.jpg">
      <CopyToOutputDirectory>PreserveNewest</CopyToOutputDirectory>
    </Content>
    <Content Include="Samples\MapView\ShowCallout\ShowCallout.jpg">
      <CopyToOutputDirectory>PreserveNewest</CopyToOutputDirectory>
    </Content>
    <Content Include="Samples\MapView\ShowMagnifier\ShowMagnifier.jpg">
      <CopyToOutputDirectory>PreserveNewest</CopyToOutputDirectory>
    </Content>
    <Content Include="Samples\MapView\TakeScreenshot\TakeScreenshot.jpg">
      <CopyToOutputDirectory>PreserveNewest</CopyToOutputDirectory>
    </Content>
    <Content Include="Samples\Map\AccessLoadStatus\AccessLoadStatus.jpg">
      <CopyToOutputDirectory>PreserveNewest</CopyToOutputDirectory>
    </Content>
    <Content Include="Samples\Map\AuthorMap\AuthorMap.jpg">
      <CopyToOutputDirectory>PreserveNewest</CopyToOutputDirectory>
    </Content>
    <Content Include="Samples\Map\ChangeBasemap\ChangeBasemap.jpg">
      <CopyToOutputDirectory>PreserveNewest</CopyToOutputDirectory>
    </Content>
    <Content Include="Samples\Map\DisplayMap\DisplayMap.jpg">
      <CopyToOutputDirectory>PreserveNewest</CopyToOutputDirectory>
    </Content>
    <Content Include="Samples\Map\GenerateOfflineMap\GenerateOfflineMap.jpg">
      <CopyToOutputDirectory>PreserveNewest</CopyToOutputDirectory>
    </Content>
    <Content Include="Samples\Map\ManageBookmarks\ManageBookmarks.jpg">
      <CopyToOutputDirectory>PreserveNewest</CopyToOutputDirectory>
    </Content>
    <Content Include="Samples\Map\OpenMapURL\OpenMapURL.jpg">
      <CopyToOutputDirectory>PreserveNewest</CopyToOutputDirectory>
    </Content>
    <Content Include="Samples\Map\OpenMobileMap\OpenMobileMap.jpg">
      <CopyToOutputDirectory>PreserveNewest</CopyToOutputDirectory>
    </Content>
    <Content Include="Samples\Map\OpenScene\OpenScene.jpg">
      <CopyToOutputDirectory>PreserveNewest</CopyToOutputDirectory>
    </Content>
    <Content Include="Samples\Map\SearchPortalMaps\SearchPortalMaps.jpg">
      <CopyToOutputDirectory>PreserveNewest</CopyToOutputDirectory>
    </Content>
    <Content Include="Samples\Map\SetInitialMapArea\SetInitialMapArea.jpg">
      <CopyToOutputDirectory>PreserveNewest</CopyToOutputDirectory>
    </Content>
    <Content Include="Samples\Map\SetInitialMapLocation\SetInitialMapLocation.jpg">
      <CopyToOutputDirectory>PreserveNewest</CopyToOutputDirectory>
    </Content>
    <Content Include="Samples\Map\SetMapSpatialReference\SetMapSpatialReference.jpg">
      <CopyToOutputDirectory>PreserveNewest</CopyToOutputDirectory>
    </Content>
    <Content Include="Samples\Map\SetMinMaxScale\SetMinMaxScale.jpg">
      <CopyToOutputDirectory>PreserveNewest</CopyToOutputDirectory>
    </Content>
    <Content Include="Samples\Network Analysis\ClosestFacilityStatic\ClosestFacilityStatic.jpg">
      <CopyToOutputDirectory>PreserveNewest</CopyToOutputDirectory>
    </Content>
    <Content Include="Samples\Network Analysis\ClosestFacility\ClosestFacility.jpg">
      <CopyToOutputDirectory>PreserveNewest</CopyToOutputDirectory>
    </Content>
    <Content Include="Samples\Network Analysis\FindRoute\FindRoute.jpg">
      <CopyToOutputDirectory>PreserveNewest</CopyToOutputDirectory>
    </Content>
    <Content Include="Samples\Network Analysis\FindServiceArea\FindServiceArea.jpg">
      <CopyToOutputDirectory>PreserveNewest</CopyToOutputDirectory>
    </Content>
    <Content Include="Samples\Search\FindAddress\FindAddress.jpg">
      <CopyToOutputDirectory>PreserveNewest</CopyToOutputDirectory>
    </Content>
    <Content Include="Samples\Search\FindPlace\FindPlace.jpg">
      <CopyToOutputDirectory>PreserveNewest</CopyToOutputDirectory>
    </Content>
    <Content Include="Samples\Security\IntegratedWindowsAuth\IntegratedWindowsAuth.jpg">
      <CopyToOutputDirectory>PreserveNewest</CopyToOutputDirectory>
    </Content>
    <Content Include="Samples\Security\OAuth\OAuth.jpg">
      <CopyToOutputDirectory>PreserveNewest</CopyToOutputDirectory>
    </Content>
    <Content Include="Samples\Security\TokenSecuredChallenge\TokenSecuredChallenge.jpg">
      <CopyToOutputDirectory>PreserveNewest</CopyToOutputDirectory>
    </Content>
    <Content Include="Samples\Symbology\FeatureLayerExtrusion\FeatureLayerExtrusion.jpg">
      <CopyToOutputDirectory>PreserveNewest</CopyToOutputDirectory>
    </Content>
    <Content Include="Samples\Symbology\RenderPictureMarkers\RenderPictureMarkers.jpg">
      <CopyToOutputDirectory>PreserveNewest</CopyToOutputDirectory>
    </Content>
    <Content Include="Samples\Symbology\RenderSimpleMarkers\RenderSimpleMarkers.jpg">
      <CopyToOutputDirectory>PreserveNewest</CopyToOutputDirectory>
    </Content>
    <Content Include="Samples\Symbology\RenderUniqueValues\RenderUniqueValues.jpg">
      <CopyToOutputDirectory>PreserveNewest</CopyToOutputDirectory>
    </Content>
    <Content Include="Samples\Symbology\SimpleRenderers\SimpleRenderers.jpg">
      <CopyToOutputDirectory>PreserveNewest</CopyToOutputDirectory>
    </Content>
    <Content Include="Samples\Symbology\UseDistanceCompositeSym\UseDistanceCompositeSym.jpg">
      <CopyToOutputDirectory>PreserveNewest</CopyToOutputDirectory>
    </Content>
  </ItemGroup>
  <!-- Sample Viewer code (not samples) -->
  <ItemGroup>
    <Resource Include="Resources\ic_menu_closeclear_light.png" />
    <Resource Include="Resources\ic_menu_find_light.png" />
    <Resource Include="Resources\ic_menu_settings_dark.png" />
    <Page Include="Controls\SearchTextBox.xaml">
      <SubType>Designer</SubType>
      <Generator>MSBuild:Compile</Generator>
    </Page>
    <ApplicationDefinition Include="App.xaml">
      <Generator>MSBuild:Compile</Generator>
      <SubType>Designer</SubType>
    </ApplicationDefinition>
    <Compile Include="ErrorPage.xaml.cs">
      <DependentUpon>ErrorPage.xaml</DependentUpon>
    </Compile>
    <Compile Include="Helpers\ToTreeViewItem.cs" />
    <Compile Include="SettingsWindow.xaml.cs">
      <DependentUpon>SettingsWindow.xaml</DependentUpon>
    </Compile>
    <Compile Include="WaitPage.xaml.cs">
      <DependentUpon>WaitPage.xaml</DependentUpon>
    </Compile>
    <Page Include="Description.xaml">
      <Generator>MSBuild:Compile</Generator>
      <SubType>Designer</SubType>
    </Page>
    <Page Include="ErrorPage.xaml">
      <SubType>Designer</SubType>
      <Generator>MSBuild:Compile</Generator>
    </Page>
    <Page Include="MainWindow.xaml">
      <Generator>MSBuild:Compile</Generator>
      <SubType>Designer</SubType>
    </Page>
    <Compile Include="App.xaml.cs">
      <DependentUpon>App.xaml</DependentUpon>
      <SubType>Code</SubType>
    </Compile>
    <Compile Include="Controls\SearchTextBox.xaml.cs">
      <DependentUpon>SearchTextBox.xaml</DependentUpon>
    </Compile>
    <Compile Include="Converters\TreeViewLeftMarginMultiplierConverter.cs" />
    <Compile Include="Helpers\TreeViewItemExtensions.cs" />
    <Compile Include="Converters\NullToVisibilityConverter.cs" />
    <Compile Include="Converters\SampleToBitmapConverter.cs" />
    <Compile Include="Description.xaml.cs">
      <DependentUpon>Description.xaml</DependentUpon>
    </Compile>
    <Compile Include="MainWindow.xaml.cs">
      <DependentUpon>MainWindow.xaml</DependentUpon>
      <SubType>Code</SubType>
    </Compile>
    <Page Include="Resources\LoadingSpinner.xaml">
      <Generator>MSBuild:Compile</Generator>
      <SubType>Designer</SubType>
    </Page>
    <Page Include="Resources\ControlStyles.xaml">
      <Generator>MSBuild:Compile</Generator>
      <SubType>Designer</SubType>
    </Page>
    <Compile Include="Properties\AssemblyInfo.cs">
      <SubType>Code</SubType>
    </Compile>
    <Compile Include="Properties\Resources.Designer.cs">
      <AutoGen>True</AutoGen>
      <DesignTime>True</DesignTime>
      <DependentUpon>Resources.resx</DependentUpon>
    </Compile>
    <Compile Include="Properties\Settings.Designer.cs">
      <AutoGen>True</AutoGen>
      <DependentUpon>Settings.settings</DependentUpon>
      <DesignTimeSharedInput>True</DesignTimeSharedInput>
    </Compile>
  </ItemGroup>
  <!-- Source Code Viewer -->
  <ItemGroup>
    <Content Include="Resources\SyntaxHighlighting\highlight.css">
      <CopyToOutputDirectory>PreserveNewest</CopyToOutputDirectory>
    </Content>
    <Content Include="Resources\SyntaxHighlighting\highlight.pack.js">
      <CopyToOutputDirectory>PreserveNewest</CopyToOutputDirectory>
    </Content>
    <Compile Include="SourceCodeViewer.xaml.cs">
      <DependentUpon>SourceCodeViewer.xaml</DependentUpon>
    </Compile>
    <Page Include="SourceCodeViewer.xaml">
      <Generator>MSBuild:Compile</Generator>
      <SubType>Designer</SubType>
    </Page>
  </ItemGroup>
  <ItemGroup>
    <PackageReference Include="Esri.ArcGISRuntime.Hydrography">
      <Version>100.6.0</Version>
    </PackageReference>
    <PackageReference Include="Esri.ArcGISRuntime.LocalServices">
      <Version>100.5.0</Version>
    </PackageReference>
    <PackageReference Include="Esri.ArcGISRuntime.WPF">
      <Version>100.6.0</Version>
    </PackageReference>
    <PackageReference Include="MarkedNet">
      <Version>2.1.2</Version>
    </PackageReference>
  </ItemGroup>
  <!-- Imports -->
  <Import Project="..\..\ArcGISRuntime.Samples.Shared\ArcGISRuntime.Samples.Shared.projitems" Label="Shared" />
  <Import Project="$(MSBuildToolsPath)\Microsoft.CSharp.targets" />
  <Import Project="SourceViewer.targets" />
  <Import Project="readme.targets" />
</Project><|MERGE_RESOLUTION|>--- conflicted
+++ resolved
@@ -146,14 +146,12 @@
   </ItemGroup>
   <ItemGroup>
     <!-- Sample Code -->
-<<<<<<< HEAD
     <Compile Include="Samples\Network Analysis\NavigateRouteRerouting\GpxProvider.cs" />
     <Compile Include="Samples\Network Analysis\NavigateRouteRerouting\NavigateRouteRerouting.xaml.cs">
       <DependentUpon>NavigateRouteRerouting.xaml</DependentUpon>
-=======
+    </Compile>
     <Compile Include="Samples\Map\ApplyScheduledUpdates\ApplyScheduledUpdates.xaml.cs">
       <DependentUpon>ApplyScheduledUpdates.xaml</DependentUpon>
->>>>>>> 483fcf6c
     </Compile>
     <Compile Include="Samples\Network Analysis\NavigateRoute\FakeLocationProvider.cs" />
     <Compile Include="Samples\Network Analysis\NavigateRoute\NavigateRoute.xaml.cs">
@@ -730,11 +728,11 @@
   </ItemGroup>
   <ItemGroup>
     <!-- Sample XAML -->
-<<<<<<< HEAD
     <Page Include="Samples\Network Analysis\NavigateRouteRerouting\NavigateRouteRerouting.xaml">
-=======
+      <Generator>MSBuild:Compile</Generator>
+      <SubType>Designer</SubType>
+    </Page>
     <Page Include="Samples\Map\ApplyScheduledUpdates\ApplyScheduledUpdates.xaml">
->>>>>>> 483fcf6c
       <Generator>MSBuild:Compile</Generator>
       <SubType>Designer</SubType>
     </Page>
@@ -1505,11 +1503,10 @@
   </ItemGroup>
   <ItemGroup>
     <!-- Screenshots -->
-<<<<<<< HEAD
     <Content Include="Samples\Network Analysis\NavigateRouteRerouting\NavigateRouteRerouting.jpg">
-=======
+      <CopyToOutputDirectory>PreserveNewest</CopyToOutputDirectory>
+    </Content>
     <Content Include="Samples\Map\ApplyScheduledUpdates\ApplyScheduledUpdates.jpg">
->>>>>>> 483fcf6c
       <CopyToOutputDirectory>PreserveNewest</CopyToOutputDirectory>
     </Content>
     <Content Include="Samples\Network Analysis\NavigateRoute\NavigateRoute.jpg">
