﻿<?xml version="1.0" encoding="utf-8"?>
<Project ToolsVersion="14.0" DefaultTargets="Build" xmlns="http://schemas.microsoft.com/developer/msbuild/2003">
  <Import Project="$(MSBuildExtensionsPath)\$(MSBuildToolsVersion)\Microsoft.Common.props" Condition="Exists('$(MSBuildExtensionsPath)\$(MSBuildToolsVersion)\Microsoft.Common.props')" />
  <!-- Build Configurations -->
  <PropertyGroup>
    <Configuration Condition=" '$(Configuration)' == '' ">Debug</Configuration>
    <Platform Condition=" '$(Platform)' == '' ">AnyCPU</Platform>
    <ProjectGuid>{5278F66E-D41F-45D2-8327-25EA13A11618}</ProjectGuid>
    <ArcGISLocalServerIgnoreMissingComponent>True</ArcGISLocalServerIgnoreMissingComponent>
    <OutputType>WinExe</OutputType>
    <AppDesignerFolder>Properties</AppDesignerFolder>
    <RootNamespace>ArcGISRuntime</RootNamespace>
    <AssemblyName>ArcGISRuntime</AssemblyName>
    <TargetFrameworkVersion>v4.6.1</TargetFrameworkVersion>
    <FileAlignment>512</FileAlignment>
    <ProjectTypeGuids>{60dc8134-eba5-43b8-bcc9-bb4bc16c2548};{FAE04EC0-301F-11D3-BF4B-00C04F79EFBC}</ProjectTypeGuids>
    <WarningLevel>4</WarningLevel>
    <AutoGenerateBindingRedirects>true</AutoGenerateBindingRedirects>
    <TargetFrameworkProfile />
    <NuGetPackageImportStamp>
    </NuGetPackageImportStamp>
  </PropertyGroup>
  <PropertyGroup Condition=" '$(Configuration)|$(Platform)' == 'Debug|AnyCPU' ">
    <PlatformTarget>AnyCPU</PlatformTarget>
    <DebugSymbols>true</DebugSymbols>
    <DebugType>full</DebugType>
    <Optimize>false</Optimize>
    <OutputPath>..\..\..\output\WPF\debug\</OutputPath>
    <DefineConstants>DEBUG;TRACE</DefineConstants>
    <ErrorReport>prompt</ErrorReport>
    <WarningLevel>4</WarningLevel>
    <Prefer32Bit>false</Prefer32Bit>
    <LangVersion>5</LangVersion>
  </PropertyGroup>
  <PropertyGroup Condition=" '$(Configuration)|$(Platform)' == 'Release|AnyCPU' ">
    <PlatformTarget>AnyCPU</PlatformTarget>
    <DebugType>pdbonly</DebugType>
    <Optimize>true</Optimize>
    <OutputPath>..\..\..\output\WPF\release\</OutputPath>
    <DefineConstants>TRACE</DefineConstants>
    <ErrorReport>prompt</ErrorReport>
    <WarningLevel>4</WarningLevel>
    <LangVersion>5</LangVersion>
  </PropertyGroup>
  <PropertyGroup>
    <ApplicationIcon>Assets\ApplicationIcons\windows-desktop-256.ico</ApplicationIcon>
  </PropertyGroup>
  <!-- References -->
  <ItemGroup>
    <Reference Include="Esri.ArcGISRuntime, Version=100.4.0.0, Culture=neutral, PublicKeyToken=8fc3cc631e44ad86, processorArchitecture=MSIL">
      <HintPath>..\..\..\packages\Esri.ArcGISRuntime.WPF.100.4.0\lib\net461\Esri.ArcGISRuntime.dll</HintPath>
    </Reference>
    <Reference Include="Esri.ArcGISRuntime.Hydrography, Version=100.4.0.0, Culture=neutral, PublicKeyToken=8fc3cc631e44ad86, processorArchitecture=MSIL">
      <HintPath>..\..\..\packages\Esri.ArcGISRuntime.Hydrography.100.4.0\lib\net461\Esri.ArcGISRuntime.Hydrography.dll</HintPath>
    </Reference>
    <Reference Include="Esri.ArcGISRuntime.LocalServices, Version=100.3.0.0, Culture=neutral, PublicKeyToken=8fc3cc631e44ad86, processorArchitecture=MSIL">
      <HintPath>..\..\..\packages\Esri.ArcGISRuntime.LocalServices.100.3.0.1\lib\net461\Esri.ArcGISRuntime.LocalServices.dll</HintPath>
    </Reference>
    <Reference Include="MarkedNet, Version=2.1.2.0, Culture=neutral, processorArchitecture=MSIL">
      <HintPath>..\..\..\packages\MarkedNet.2.1.2\lib\net451\MarkedNet.dll</HintPath>
    </Reference>
    <Reference Include="System" />
    <Reference Include="System.Data" />
    <Reference Include="System.Drawing" />
    <Reference Include="System.IO.Compression" />
    <Reference Include="System.IO.Compression.FileSystem" />
    <Reference Include="System.Runtime.Serialization" />
    <Reference Include="System.Xml" />
    <Reference Include="Microsoft.CSharp" />
    <Reference Include="System.Core" />
    <Reference Include="System.Xml.Linq" />
    <Reference Include="System.Data.DataSetExtensions" />
    <Reference Include="System.Net.Http" />
    <Reference Include="System.Xaml">
      <RequiredTargetFramework>4.0</RequiredTargetFramework>
    </Reference>
    <Reference Include="WindowsBase" />
    <Reference Include="PresentationCore" />
    <Reference Include="PresentationFramework" />
  </ItemGroup>
  <!-- Resources -->
  <ItemGroup>
    <None Include="ArcGISLocalServer_100.3.AGSDeployment" />
    <None Include="packages.config">
      <SubType>Designer</SubType>
    </None>
    <None Include="Readme.md" />
    <Resource Include="Assets\ApplicationIcons\windows-desktop-128.png" />
    <Resource Include="Assets\ApplicationIcons\windows-desktop-16.png" />
    <Resource Include="Assets\ApplicationIcons\windows-desktop-256.ico" />
    <Resource Include="Assets\ApplicationIcons\windows-desktop-256.png" />
    <Resource Include="Assets\ApplicationIcons\windows-desktop-32.png" />
    <Resource Include="Assets\ApplicationIcons\windows-desktop-48.png" />
    <Resource Include="Assets\banner-background-blue.png" />
    <None Include="Properties\Settings.settings">
      <Generator>SettingsSingleFileGenerator</Generator>
      <LastGenOutput>Settings.Designer.cs</LastGenOutput>
    </None>
    <AppDesigner Include="Properties\" />
    <None Include="App.config" />
    <Resource Include="Assets\appbar.layout.collapse.left.variant.png" />
    <Resource Include="Assets\appbar.layout.expand.right.variant.png" />
    <Resource Include="Assets\appbar.window.maximize.png" />
    <EmbeddedResource Include="Properties\Resources.resx">
      <Generator>ResXFileCodeGenerator</Generator>
      <LastGenOutput>Resources.Designer.cs</LastGenOutput>
    </EmbeddedResource>
    <EmbeddedResource Include="Resources\PictureMarkerSymbols\pin_star_blue.png" />
  </ItemGroup>
  <ItemGroup>
    <!-- Sample Code -->
<<<<<<< HEAD
    <Compile Include="Samples\Data\UpdateAttributes\UpdateAttributes.xaml.cs">
      <DependentUpon>UpdateAttributes.xaml</DependentUpon>
=======
    <Compile Include="Samples\Data\UpdateGeometries\UpdateGeometries.xaml.cs">
      <DependentUpon>UpdateGeometries.xaml</DependentUpon>
    </Compile>
    <Compile Include="Samples\Data\AddFeatures\AddFeatures.xaml.cs">
      <DependentUpon>AddFeatures.xaml</DependentUpon>
    </Compile>
    <Compile Include="Samples\Data\DeleteFeatures\DeleteFeatures.xaml.cs">
      <DependentUpon>DeleteFeatures.xaml</DependentUpon>
>>>>>>> d7d49afd
    </Compile>
    <Compile Include="Samples\Symbology\SceneSymbols\SceneSymbols.xaml.cs">
      <DependentUpon>SceneSymbols.xaml</DependentUpon>
    </Compile>
    <Compile Include="Samples\Map\TerrainExaggeration\TerrainExaggeration.xaml.cs">
      <DependentUpon>TerrainExaggeration.xaml</DependentUpon>
    </Compile>
    <Compile Include="Samples\Map\ChangeAtmosphereEffect\ChangeAtmosphereEffect.xaml.cs">
      <DependentUpon>ChangeAtmosphereEffect.xaml</DependentUpon>
    </Compile>
    <Compile Include="Samples\GraphicsOverlay\ScenePropertiesExpressions\ScenePropertiesExpressions.xaml.cs">
      <DependentUpon>ScenePropertiesExpressions.xaml</DependentUpon>
    </Compile>
    <Compile Include="Samples\Geometry\SpatialOperations\SpatialOperations.xaml.cs">
      <DependentUpon>SpatialOperations.xaml</DependentUpon>
    </Compile>
    <Compile Include="Samples\MapView\IdentifyLayers\IdentifyLayers.xaml.cs">
      <DependentUpon>IdentifyLayers.xaml</DependentUpon>
    </Compile>
    <Compile Include="Samples\Layers\ListKmlContents\ListKmlContents.xaml.cs">
      <DependentUpon>ListKmlContents.xaml</DependentUpon>
    </Compile>
    <Compile Include="Samples\Layers\IdentifyKmlFeatures\IdentifyKmlFeatures.xaml.cs">
      <DependentUpon>IdentifyKmlFeatures.xaml</DependentUpon>
    </Compile>
    <Compile Include="Samples\Layers\DisplayKmlNetworkLinks\DisplayKmlNetworkLinks.xaml.cs">
      <DependentUpon>DisplayKmlNetworkLinks.xaml</DependentUpon>
    </Compile>
    <Compile Include="Samples\Layers\DisplayKml\DisplayKml.xaml.cs">
      <DependentUpon>DisplayKml.xaml</DependentUpon>
    </Compile>
    <Compile Include="Samples\Analysis\DistanceMeasurement\DistanceMeasurement.xaml.cs">
      <DependentUpon>DistanceMeasurement.xaml</DependentUpon>
    </Compile>
    <Compile Include="Samples\Analysis\LineOfSightGeoElement\LineOfSightGeoElement.xaml.cs">
      <DependentUpon>LineOfSightGeoElement.xaml</DependentUpon>
    </Compile>
    <Compile Include="Samples\Analysis\LineOfSightLocation\LineOfSightLocation.xaml.cs">
      <DependentUpon>LineOfSightLocation.xaml</DependentUpon>
    </Compile>
    <Compile Include="Samples\Analysis\QueryFeatureCountAndExtent\QueryFeatureCountAndExtent.xaml.cs">
      <DependentUpon>QueryFeatureCountAndExtent.xaml</DependentUpon>
    </Compile>
    <Compile Include="Samples\Analysis\ViewshedCamera\ViewshedCamera.xaml.cs">
      <DependentUpon>ViewshedCamera.xaml</DependentUpon>
    </Compile>
    <Compile Include="Samples\Analysis\ViewshedGeoElement\ViewshedGeoElement.xaml.cs">
      <DependentUpon>ViewshedGeoElement.xaml</DependentUpon>
    </Compile>
    <Compile Include="Samples\Analysis\ViewshedLocation\ViewshedLocation.xaml.cs">
      <DependentUpon>ViewshedLocation.xaml</DependentUpon>
    </Compile>
    <Compile Include="Samples\Data\EditAndSyncFeatures\EditAndSyncFeatures.xaml.cs">
      <DependentUpon>EditAndSyncFeatures.xaml</DependentUpon>
    </Compile>
    <Compile Include="Samples\Data\FeatureLayerGeodatabase\FeatureLayerGeodatabase.xaml.cs">
      <DependentUpon>FeatureLayerGeodatabase.xaml</DependentUpon>
    </Compile>
    <Compile Include="Samples\Data\FeatureLayerGeoPackage\FeatureLayerGeoPackage.xaml.cs">
      <DependentUpon>FeatureLayerGeoPackage.xaml</DependentUpon>
    </Compile>
    <Compile Include="Samples\Data\FeatureLayerQuery\FeatureLayerQuery.xaml.cs">
      <DependentUpon>FeatureLayerQuery.xaml</DependentUpon>
    </Compile>
    <Compile Include="Samples\Data\FeatureLayerShapefile\FeatureLayerShapefile.xaml.cs">
      <DependentUpon>FeatureLayerShapefile.xaml</DependentUpon>
    </Compile>
    <Compile Include="Samples\Data\GenerateGeodatabase\GenerateGeodatabase.xaml.cs">
      <DependentUpon>GenerateGeodatabase.xaml</DependentUpon>
    </Compile>
    <Compile Include="Samples\Data\GeodatabaseTransactions\GeodatabaseTransactions.xaml.cs">
      <DependentUpon>GeodatabaseTransactions.xaml</DependentUpon>
    </Compile>
    <Compile Include="Samples\Data\ListRelatedFeatures\ListRelatedFeatures.xaml.cs">
      <DependentUpon>ListRelatedFeatures.xaml</DependentUpon>
    </Compile>
    <Compile Include="Samples\Data\RasterLayerGeoPackage\RasterLayerGeoPackage.xaml.cs">
      <DependentUpon>RasterLayerGeoPackage.xaml</DependentUpon>
    </Compile>
    <Compile Include="Samples\Data\ReadGeoPackage\ReadGeoPackage.xaml.cs">
      <DependentUpon>ReadGeoPackage.xaml</DependentUpon>
    </Compile>
    <Compile Include="Samples\Data\ReadShapefileMetadata\ReadShapefileMetadata.xaml.cs">
      <DependentUpon>ReadShapefileMetadata.xaml</DependentUpon>
    </Compile>
    <Compile Include="Samples\Data\ServiceFeatureTableCache\ServiceFeatureTableCache.xaml.cs">
      <DependentUpon>ServiceFeatureTableCache.xaml</DependentUpon>
    </Compile>
    <Compile Include="Samples\Data\ServiceFeatureTableManualCache\ServiceFeatureTableManualCache.xaml.cs">
      <DependentUpon>ServiceFeatureTableManualCache.xaml</DependentUpon>
    </Compile>
    <Compile Include="Samples\Data\ServiceFeatureTableNoCache\ServiceFeatureTableNoCache.xaml.cs">
      <DependentUpon>ServiceFeatureTableNoCache.xaml</DependentUpon>
    </Compile>
    <Compile Include="Samples\Data\StatisticalQuery\StatisticalQuery.xaml.cs">
      <DependentUpon>StatisticalQuery.xaml</DependentUpon>
    </Compile>
    <Compile Include="Samples\Data\StatsQueryGroupAndSort\StatsQueryGroupAndSort.xaml.cs">
      <DependentUpon>StatsQueryGroupAndSort.xaml</DependentUpon>
    </Compile>
    <Compile Include="Samples\Data\SymbolizeShapefile\SymbolizeShapefile.xaml.cs">
      <DependentUpon>SymbolizeShapefile.xaml</DependentUpon>
    </Compile>
    <Compile Include="Samples\Geometry\DensifyAndGeneralize\DensifyAndGeneralize.xaml.cs">
      <DependentUpon>DensifyAndGeneralize.xaml</DependentUpon>
    </Compile>
    <Compile Include="Samples\Geometry\BufferList\BufferList.xaml.cs">
      <DependentUpon>BufferList.xaml</DependentUpon>
    </Compile>
    <Compile Include="Samples\Geometry\Buffer\Buffer.xaml.cs">
      <DependentUpon>Buffer.xaml</DependentUpon>
    </Compile>
    <Compile Include="Samples\Geometry\ClipGeometry\ClipGeometry.xaml.cs">
      <DependentUpon>ClipGeometry.xaml</DependentUpon>
    </Compile>
    <Compile Include="Samples\Geometry\ConvexHullList\ConvexHullList.xaml.cs">
      <DependentUpon>ConvexHullList.xaml</DependentUpon>
    </Compile>
    <Compile Include="Samples\Geometry\ConvexHull\ConvexHull.xaml.cs">
      <DependentUpon>ConvexHull.xaml</DependentUpon>
    </Compile>
    <Compile Include="Samples\Geometry\CutGeometry\CutGeometry.xaml.cs">
      <DependentUpon>CutGeometry.xaml</DependentUpon>
    </Compile>
    <Compile Include="Samples\Geometry\GeodesicOperations\GeodesicOperations.xaml.cs">
      <DependentUpon>GeodesicOperations.xaml</DependentUpon>
    </Compile>
    <Compile Include="Samples\Geometry\NearestVertex\NearestVertex.xaml.cs">
      <DependentUpon>NearestVertex.xaml</DependentUpon>
    </Compile>
    <Compile Include="Samples\Geometry\CreateGeometries\CreateGeometries.xaml.cs">
      <DependentUpon>CreateGeometries.xaml</DependentUpon>
    </Compile>
    <Compile Include="Samples\Geometry\ListTransformations\ListTransformations.xaml.cs">
      <DependentUpon>ListTransformations.xaml</DependentUpon>
    </Compile>
    <Compile Include="Samples\Geometry\ProjectWithSpecificTransformation\ProjectWithSpecificTransformation.xaml.cs">
      <DependentUpon>ProjectWithSpecificTransformation.xaml</DependentUpon>
    </Compile>
    <Compile Include="Samples\Geometry\SpatialRelationships\SpatialRelationships.xaml.cs">
      <DependentUpon>SpatialRelationships.xaml</DependentUpon>
    </Compile>
    <Compile Include="Samples\Geometry\FormatCoordinates\FormatCoordinates.xaml.cs">
      <DependentUpon>FormatCoordinates.xaml</DependentUpon>
    </Compile>
    <Compile Include="Samples\Geoprocessing\AnalyzeHotspots\AnalyzeHotspots.xaml.cs">
      <DependentUpon>AnalyzeHotspots.xaml</DependentUpon>
    </Compile>
    <Compile Include="Samples\Geoprocessing\AnalyzeViewshed\AnalyzeViewshed.xaml.cs">
      <DependentUpon>AnalyzeViewshed.xaml</DependentUpon>
    </Compile>
    <Compile Include="Samples\Geoprocessing\ListGeodatabaseVersions\ListGeodatabaseVersions.xaml.cs">
      <DependentUpon>ListGeodatabaseVersions.xaml</DependentUpon>
    </Compile>
    <Compile Include="Samples\GraphicsOverlay\AddGraphicsRenderer\AddGraphicsRenderer.xaml.cs">
      <DependentUpon>AddGraphicsRenderer.xaml</DependentUpon>
    </Compile>
    <Compile Include="Samples\GraphicsOverlay\AddGraphicsWithSymbols\AddGraphicsWithSymbols.xaml.cs">
      <DependentUpon>AddGraphicsWithSymbols.xaml</DependentUpon>
    </Compile>
    <Compile Include="Samples\GraphicsOverlay\Animate3DGraphic\Animate3DGraphic.xaml.cs">
      <DependentUpon>Animate3DGraphic.xaml</DependentUpon>
    </Compile>
    <Compile Include="Samples\GraphicsOverlay\IdentifyGraphics\IdentifyGraphics.xaml.cs">
      <DependentUpon>IdentifyGraphics.xaml</DependentUpon>
    </Compile>
    <Compile Include="Samples\GraphicsOverlay\SketchOnMap\SketchOnMap.xaml.cs">
      <DependentUpon>SketchOnMap.xaml</DependentUpon>
    </Compile>
    <Compile Include="Samples\GraphicsOverlay\SurfacePlacements\SurfacePlacements.xaml.cs">
      <DependentUpon>SurfacePlacements.xaml</DependentUpon>
    </Compile>
    <Compile Include="Samples\Hydrography\AddEncExchangeSet\AddEncExchangeSet.xaml.cs">
      <DependentUpon>AddEncExchangeSet.xaml</DependentUpon>
    </Compile>
    <Compile Include="Samples\Hydrography\ChangeEncDisplaySettings\ChangeEncDisplaySettings.xaml.cs">
      <DependentUpon>ChangeEncDisplaySettings.xaml</DependentUpon>
    </Compile>
    <Compile Include="Samples\Hydrography\SelectEncFeatures\SelectEncFeatures.xaml.cs">
      <DependentUpon>SelectEncFeatures.xaml</DependentUpon>
    </Compile>
    <Compile Include="Samples\Layers\ArcGISMapImageLayerUrl\ArcGISMapImageLayerUrl.xaml.cs">
      <DependentUpon>ArcGISMapImageLayerUrl.xaml</DependentUpon>
    </Compile>
    <Compile Include="Samples\Layers\ArcGISTiledLayerUrl\ArcGISTiledLayerUrl.xaml.cs">
      <DependentUpon>ArcGISTiledLayerUrl.xaml</DependentUpon>
    </Compile>
    <Compile Include="Samples\Layers\ArcGISVectorTiledLayerUrl\ArcGISVectorTiledLayerUrl.xaml.cs">
      <DependentUpon>ArcGISVectorTiledLayerUrl.xaml</DependentUpon>
    </Compile>
    <Compile Include="Samples\Layers\ChangeBlendRenderer\ChangeBlendRenderer.xaml.cs">
      <DependentUpon>ChangeBlendRenderer.xaml</DependentUpon>
    </Compile>
    <Compile Include="Samples\Layers\ChangeFeatureLayerRenderer\ChangeFeatureLayerRenderer.xaml.cs">
      <DependentUpon>ChangeFeatureLayerRenderer.xaml</DependentUpon>
    </Compile>
    <Compile Include="Samples\Layers\ChangeStretchRenderer\ChangeStretchRenderer.xaml.cs">
      <DependentUpon>ChangeStretchRenderer.xaml</DependentUpon>
    </Compile>
    <Compile Include="Samples\Layers\ChangeSublayerRenderer\ChangeSublayerRenderer.xaml.cs">
      <DependentUpon>ChangeSublayerRenderer.xaml</DependentUpon>
    </Compile>
    <Compile Include="Samples\Layers\ChangeSublayerVisibility\ChangeSublayerVisibility.xaml.cs">
      <DependentUpon>ChangeSublayerVisibility.xaml</DependentUpon>
    </Compile>
    <Compile Include="Samples\Layers\CreateFeatureCollectionLayer\CreateFeatureCollectionLayer.xaml.cs">
      <DependentUpon>CreateFeatureCollectionLayer.xaml</DependentUpon>
    </Compile>
    <Compile Include="Samples\Layers\DisplayScene\DisplayScene.xaml.cs">
      <DependentUpon>DisplayScene.xaml</DependentUpon>
    </Compile>
    <Compile Include="Samples\Layers\ExportTiles\ExportTiles.xaml.cs">
      <DependentUpon>ExportTiles.xaml</DependentUpon>
    </Compile>
    <Compile Include="Samples\Layers\FeatureCollectionLayerFromPortal\FeatureCollectionLayerFromPortal.xaml.cs">
      <DependentUpon>FeatureCollectionLayerFromPortal.xaml</DependentUpon>
    </Compile>
    <Compile Include="Samples\Layers\FeatureCollectionLayerFromQuery\FeatureCollectionLayerFromQuery.xaml.cs">
      <DependentUpon>FeatureCollectionLayerFromQuery.xaml</DependentUpon>
    </Compile>
    <Compile Include="Samples\Layers\FeatureLayerDefinitionExpression\FeatureLayerDefinitionExpression.xaml.cs">
      <DependentUpon>FeatureLayerDefinitionExpression.xaml</DependentUpon>
    </Compile>
    <Compile Include="Samples\Layers\FeatureLayerDictionaryRenderer\FeatureLayerDictionaryRenderer.xaml.cs">
      <DependentUpon>FeatureLayerDictionaryRenderer.xaml</DependentUpon>
    </Compile>
    <Compile Include="Samples\Layers\FeatureLayerRenderingModeMap\FeatureLayerRenderingModeMap.xaml.cs">
      <DependentUpon>FeatureLayerRenderingModeMap.xaml</DependentUpon>
    </Compile>
    <Compile Include="Samples\Layers\FeatureLayerRenderingModeScene\FeatureLayerRenderingModeScene.xaml.cs">
      <DependentUpon>FeatureLayerRenderingModeScene.xaml</DependentUpon>
    </Compile>
    <Compile Include="Samples\Layers\FeatureLayerSelection\FeatureLayerSelection.xaml.cs">
      <DependentUpon>FeatureLayerSelection.xaml</DependentUpon>
    </Compile>
    <Compile Include="Samples\Layers\FeatureLayerUrl\FeatureLayerUrl.xaml.cs">
      <DependentUpon>FeatureLayerUrl.xaml</DependentUpon>
    </Compile>
    <Compile Include="Samples\Layers\MapImageLayerTables\MapImageLayerTables.xaml.cs">
      <DependentUpon>MapImageLayerTables.xaml</DependentUpon>
    </Compile>
    <Compile Include="Samples\Layers\MapImageSublayerQuery\MapImageSublayerQuery.xaml.cs">
      <DependentUpon>MapImageSublayerQuery.xaml</DependentUpon>
    </Compile>
    <Compile Include="Samples\Layers\RasterHillshade\RasterHillshade.xaml.cs">
      <DependentUpon>RasterHillshade.xaml</DependentUpon>
    </Compile>
    <Compile Include="Samples\Layers\RasterLayerFile\RasterLayerFile.xaml.cs">
      <DependentUpon>RasterLayerFile.xaml</DependentUpon>
    </Compile>
    <Compile Include="Samples\Layers\RasterLayerImageServiceRaster\RasterLayerImageServiceRaster.xaml.cs">
      <DependentUpon>RasterLayerImageServiceRaster.xaml</DependentUpon>
    </Compile>
    <Compile Include="Samples\Layers\RasterLayerRasterFunction\RasterLayerRasterFunction.xaml.cs">
      <DependentUpon>RasterLayerRasterFunction.xaml</DependentUpon>
    </Compile>
    <Compile Include="Samples\Layers\RasterRenderingRule\RasterRenderingRule.xaml.cs">
      <DependentUpon>RasterRenderingRule.xaml</DependentUpon>
    </Compile>
    <Compile Include="Samples\Layers\RasterRgbRenderer\RasterRgbRenderer.xaml.cs">
      <DependentUpon>RasterRgbRenderer.xaml</DependentUpon>
    </Compile>
    <Compile Include="Samples\Layers\SceneLayerSelection\SceneLayerSelection.xaml.cs">
      <DependentUpon>SceneLayerSelection.xaml</DependentUpon>
    </Compile>
    <Compile Include="Samples\Layers\SceneLayerUrl\SceneLayerUrl.xaml.cs">
      <DependentUpon>SceneLayerUrl.xaml</DependentUpon>
    </Compile>
    <Compile Include="Samples\Layers\StyleWmsLayer\StyleWmsLayer.xaml.cs">
      <DependentUpon>StyleWmsLayer.xaml</DependentUpon>
    </Compile>
    <Compile Include="Samples\Layers\ShowLabelsOnLayer\ShowLabelsOnLayer.xaml.cs">
      <DependentUpon>ShowLabelsOnLayer.xaml</DependentUpon>
    </Compile>
    <Compile Include="Samples\Layers\TimeBasedQuery\TimeBasedQuery.xaml.cs">
      <DependentUpon>TimeBasedQuery.xaml</DependentUpon>
    </Compile>
    <Compile Include="Samples\Layers\LoadWebTiledLayer\LoadWebTiledLayer.xaml.cs">
      <DependentUpon>LoadWebTiledLayer.xaml</DependentUpon>
    </Compile>
    <Compile Include="Samples\Layers\WmsIdentify\WmsIdentify.xaml.cs">
      <DependentUpon>WmsIdentify.xaml</DependentUpon>
    </Compile>
    <Compile Include="Samples\Layers\WMSLayerUrl\WMSLayerUrl.xaml.cs">
      <DependentUpon>WmsLayerUrl.xaml</DependentUpon>
    </Compile>
    <Compile Include="Samples\Layers\WmsServiceCatalog\WmsServiceCatalog.xaml.cs">
      <DependentUpon>WmsServiceCatalog.xaml</DependentUpon>
    </Compile>
    <Compile Include="Samples\Layers\WMTSLayer\WMTSLayer.xaml.cs">
      <DependentUpon>WMTSLayer.xaml</DependentUpon>
    </Compile>
    <Compile Include="Samples\Local Server\DynamicWorkspaceRaster\DynamicWorkspaceRaster.xaml.cs">
      <DependentUpon>DynamicWorkspaceRaster.xaml</DependentUpon>
    </Compile>
    <Compile Include="Samples\Local Server\DynamicWorkspaceShapefile\DynamicWorkspaceShapefile.xaml.cs">
      <DependentUpon>DynamicWorkspaceShapefile.xaml</DependentUpon>
    </Compile>
    <Compile Include="Samples\Local Server\LocalServerFeatureLayer\LocalServerFeatureLayer.xaml.cs">
      <DependentUpon>LocalServerFeatureLayer.xaml</DependentUpon>
    </Compile>
    <Compile Include="Samples\Local Server\LocalServerGeoprocessing\LocalServerGeoprocessing.xaml.cs">
      <DependentUpon>LocalServerGeoprocessing.xaml</DependentUpon>
    </Compile>
    <Compile Include="Samples\Local Server\LocalServerMapImageLayer\LocalServerMapImageLayer.xaml.cs">
      <DependentUpon>LocalServerMapImageLayer.xaml</DependentUpon>
    </Compile>
    <Compile Include="Samples\Local Server\LocalServerServices\LocalServerServices.xaml.cs">
      <DependentUpon>LocalServerServices.xaml</DependentUpon>
    </Compile>
    <Compile Include="Samples\Location\DisplayDeviceLocation\DisplayDeviceLocation.xaml.cs">
      <DependentUpon>DisplayDeviceLocation.xaml</DependentUpon>
    </Compile>
    <Compile Include="Samples\MapView\DisplayGrid\DisplayGrid.xaml.cs">
      <DependentUpon>DisplayGrid.xaml</DependentUpon>
    </Compile>
    <Compile Include="Samples\MapView\ChangeTimeExtent\ChangeTimeExtent.xaml.cs">
      <DependentUpon>ChangeTimeExtent.xaml</DependentUpon>
    </Compile>
    <Compile Include="Samples\MapView\ChangeViewpoint\ChangeViewpoint.xaml.cs">
      <DependentUpon>ChangeViewpoint.xaml</DependentUpon>
    </Compile>
    <Compile Include="Samples\MapView\DisplayDrawingStatus\DisplayDrawingStatus.xaml.cs">
      <DependentUpon>DisplayDrawingStatus.xaml</DependentUpon>
    </Compile>
    <Compile Include="Samples\MapView\DisplayLayerViewState\DisplayLayerViewState.xaml.cs">
      <DependentUpon>DisplayLayerViewState.xaml</DependentUpon>
    </Compile>
    <Compile Include="Samples\MapView\FeatureLayerTimeOffset\FeatureLayerTimeOffset.xaml.cs">
      <DependentUpon>FeatureLayerTimeOffset.xaml</DependentUpon>
    </Compile>
    <Compile Include="Samples\MapView\GeoViewSync\GeoViewSync.xaml.cs">
      <DependentUpon>GeoViewSync.xaml</DependentUpon>
    </Compile>
    <Compile Include="Samples\MapView\MapRotation\MapRotation.xaml.cs">
      <DependentUpon>MapRotation.xaml</DependentUpon>
    </Compile>
    <Compile Include="Samples\MapView\ShowCallout\ShowCallout.xaml.cs">
      <DependentUpon>ShowCallout.xaml</DependentUpon>
    </Compile>
    <Compile Include="Samples\MapView\ShowMagnifier\ShowMagnifier.xaml.cs">
      <DependentUpon>ShowMagnifier.xaml</DependentUpon>
    </Compile>
    <Compile Include="Samples\MapView\TakeScreenshot\TakeScreenshot.xaml.cs">
      <DependentUpon>TakeScreenshot.xaml</DependentUpon>
    </Compile>
    <Compile Include="Samples\Map\AccessLoadStatus\AccessLoadStatus.xaml.cs">
      <DependentUpon>AccessLoadStatus.xaml</DependentUpon>
    </Compile>
    <Compile Include="Samples\Map\AuthorMap\AuthorMap.xaml.cs">
      <DependentUpon>AuthorMap.xaml</DependentUpon>
    </Compile>
    <Compile Include="Samples\Map\ChangeBasemap\ChangeBasemap.xaml.cs">
      <DependentUpon>ChangeBasemap.xaml</DependentUpon>
    </Compile>
    <Compile Include="Samples\Map\DisplayMap\DisplayMap.xaml.cs">
      <DependentUpon>DisplayMap.xaml</DependentUpon>
    </Compile>
    <Compile Include="Samples\Map\GenerateOfflineMap\GenerateOfflineMap.xaml.cs">
      <DependentUpon>GenerateOfflineMap.xaml</DependentUpon>
    </Compile>
    <Compile Include="Samples\Map\ManageBookmarks\ManageBookmarks.xaml.cs">
      <DependentUpon>ManageBookmarks.xaml</DependentUpon>
    </Compile>
    <Compile Include="Samples\Map\OpenMapURL\OpenMapURL.xaml.cs">
      <DependentUpon>OpenMapURL.xaml</DependentUpon>
    </Compile>
    <Compile Include="Samples\Map\OpenMobileMap\OpenMobileMap.xaml.cs">
      <DependentUpon>OpenMobileMap.xaml</DependentUpon>
    </Compile>
    <Compile Include="Samples\Map\OpenScene\OpenScene.xaml.cs">
      <DependentUpon>OpenScene.xaml</DependentUpon>
    </Compile>
    <Compile Include="Samples\Map\SearchPortalMaps\SearchPortalMaps.xaml.cs">
      <DependentUpon>SearchPortalMaps.xaml</DependentUpon>
    </Compile>
    <Compile Include="Samples\Map\SetInitialMapArea\SetInitialMapArea.xaml.cs">
      <DependentUpon>SetInitialMapArea.xaml</DependentUpon>
    </Compile>
    <Compile Include="Samples\Map\SetInitialMapLocation\SetInitialMapLocation.xaml.cs">
      <DependentUpon>SetInitialMapLocation.xaml</DependentUpon>
    </Compile>
    <Compile Include="Samples\Map\SetMapSpatialReference\SetMapSpatialReference.xaml.cs">
      <DependentUpon>SetMapSpatialReference.xaml</DependentUpon>
    </Compile>
    <Compile Include="Samples\Map\SetMinMaxScale\SetMinMaxScale.xaml.cs">
      <DependentUpon>SetMinMaxScale.xaml</DependentUpon>
    </Compile>
    <Compile Include="Samples\Network Analysis\ClosestFacilityStatic\ClosestFacilityStatic.xaml.cs">
      <DependentUpon>ClosestFacilityStatic.xaml</DependentUpon>
    </Compile>
    <Compile Include="Samples\Network Analysis\ClosestFacility\ClosestFacility.xaml.cs">
      <DependentUpon>ClosestFacility.xaml</DependentUpon>
    </Compile>
    <Compile Include="Samples\Network Analysis\FindRoute\FindRoute.xaml.cs">
      <DependentUpon>FindRoute.xaml</DependentUpon>
    </Compile>
    <Compile Include="Samples\Network Analysis\FindServiceArea\FindServiceArea.xaml.cs">
      <DependentUpon>FindServiceArea.xaml</DependentUpon>
    </Compile>
    <Compile Include="Samples\Search\FindAddress\FindAddress.xaml.cs">
      <DependentUpon>FindAddress.xaml</DependentUpon>
    </Compile>
    <Compile Include="Samples\Search\FindPlace\FindPlace.xaml.cs">
      <DependentUpon>FindPlace.xaml</DependentUpon>
    </Compile>
    <Compile Include="Samples\Security\IntegratedWindowsAuth\IntegratedWindowsAuth.xaml.cs">
      <DependentUpon>IntegratedWindowsAuth.xaml</DependentUpon>
    </Compile>
    <Compile Include="Samples\Security\IntegratedWindowsAuth\LoginWindow.xaml.cs">
      <DependentUpon>LoginWindow.xaml</DependentUpon>
    </Compile>
    <Compile Include="Samples\Security\OAuth\OAuth.xaml.cs">
      <DependentUpon>OAuth.xaml</DependentUpon>
    </Compile>
    <Compile Include="Samples\Security\TokenSecuredChallenge\TokenSecuredChallenge.xaml.cs">
      <DependentUpon>TokenSecuredChallenge.xaml</DependentUpon>
    </Compile>
    <Compile Include="Samples\Symbology\FeatureLayerExtrusion\FeatureLayerExtrusion.xaml.cs">
      <DependentUpon>FeatureLayerExtrusion.xaml</DependentUpon>
    </Compile>
    <Compile Include="Samples\Symbology\RenderPictureMarkers\RenderPictureMarkers.xaml.cs">
      <DependentUpon>RenderPictureMarkers.xaml</DependentUpon>
    </Compile>
    <Compile Include="Samples\Symbology\RenderSimpleMarkers\RenderSimpleMarkers.xaml.cs">
      <DependentUpon>RenderSimpleMarkers.xaml</DependentUpon>
    </Compile>
    <Compile Include="Samples\Symbology\RenderUniqueValues\RenderUniqueValues.xaml.cs">
      <DependentUpon>RenderUniqueValues.xaml</DependentUpon>
    </Compile>
    <Compile Include="Samples\Symbology\SimpleRenderers\SimpleRenderers.xaml.cs">
      <DependentUpon>SimpleRenderers.xaml</DependentUpon>
    </Compile>
    <Compile Include="Samples\Symbology\UseDistanceCompositeSym\UseDistanceCompositeSym.xaml.cs">
      <DependentUpon>UseDistanceCompositeSym.xaml</DependentUpon>
    </Compile>
  </ItemGroup>
  <ItemGroup>
    <!-- Sample XAML -->
<<<<<<< HEAD
    <Page Include="Samples\Data\UpdateAttributes\UpdateAttributes.xaml">
=======
    <Page Include="Samples\Data\UpdateGeometries\UpdateGeometries.xaml">
      <Generator>MSBuild:Compile</Generator>
      <SubType>Designer</SubType>
    </Page>
    <Page Include="Samples\Data\AddFeatures\AddFeatures.xaml">
      <Generator>MSBuild:Compile</Generator>
      <SubType>Designer</SubType>
    </Page>
    <Page Include="Samples\Data\DeleteFeatures\DeleteFeatures.xaml">
>>>>>>> d7d49afd
      <Generator>MSBuild:Compile</Generator>
      <SubType>Designer</SubType>
    </Page>
    <Page Include="Samples\Symbology\SceneSymbols\SceneSymbols.xaml">
      <Generator>MSBuild:Compile</Generator>
      <SubType>Designer</SubType>
    </Page>
    <Page Include="Samples\Map\TerrainExaggeration\TerrainExaggeration.xaml">
      <Generator>MSBuild:Compile</Generator>
      <SubType>Designer</SubType>
    </Page>
    <Page Include="Samples\Map\ChangeAtmosphereEffect\ChangeAtmosphereEffect.xaml">
      <Generator>MSBuild:Compile</Generator>
      <SubType>Designer</SubType>
    </Page>
    <Page Include="Samples\GraphicsOverlay\ScenePropertiesExpressions\ScenePropertiesExpressions.xaml">
      <Generator>MSBuild:Compile</Generator>
      <SubType>Designer</SubType>
    </Page>
    <Page Include="Samples\Geometry\SpatialOperations\SpatialOperations.xaml">
      <Generator>MSBuild:Compile</Generator>
      <SubType>Designer</SubType>
    </Page>
    <Page Include="Samples\MapView\IdentifyLayers\IdentifyLayers.xaml">
      <Generator>MSBuild:Compile</Generator>
      <SubType>Designer</SubType>
    </Page>
    <Page Include="Samples\Layers\ListKmlContents\ListKmlContents.xaml">
      <Generator>MSBuild:Compile</Generator>
      <SubType>Designer</SubType>
    </Page>
    <Page Include="Samples\Layers\IdentifyKmlFeatures\IdentifyKmlFeatures.xaml">
      <Generator>MSBuild:Compile</Generator>
      <SubType>Designer</SubType>
    </Page>
    <Page Include="Samples\Layers\DisplayKmlNetworkLinks\DisplayKmlNetworkLinks.xaml">
      <Generator>MSBuild:Compile</Generator>
      <SubType>Designer</SubType>
    </Page>
    <Page Include="Samples\Layers\DisplayKml\DisplayKml.xaml">
      <Generator>MSBuild:Compile</Generator>
      <SubType>Designer</SubType>
    </Page>
    <Page Include="Samples\Map\GenerateOfflineMap\GenerateOfflineMap.xaml">
      <Generator>MSBuild:Compile</Generator>
      <SubType>Designer</SubType>
    </Page>
    <Page Include="Samples\Map\OpenScene\OpenScene.xaml">
      <Generator>MSBuild:Compile</Generator>
      <SubType>Designer</SubType>
    </Page>
    <Page Include="Samples\Network Analysis\FindServiceArea\FindServiceArea.xaml">
      <SubType>Designer</SubType>
      <Generator>MSBuild:Compile</Generator>
    </Page>
    <Page Include="Samples\Analysis\DistanceMeasurement\DistanceMeasurement.xaml">
      <Generator>MSBuild:Compile</Generator>
      <SubType>Designer</SubType>
    </Page>
    <Page Include="Samples\Analysis\LineOfSightGeoElement\LineOfSightGeoElement.xaml">
      <Generator>MSBuild:Compile</Generator>
      <SubType>Designer</SubType>
    </Page>
    <Page Include="Samples\Analysis\LineOfSightLocation\LineOfSightLocation.xaml">
      <Generator>MSBuild:Compile</Generator>
      <SubType>Designer</SubType>
    </Page>
    <Page Include="Samples\Analysis\QueryFeatureCountAndExtent\QueryFeatureCountAndExtent.xaml">
      <Generator>MSBuild:Compile</Generator>
      <SubType>Designer</SubType>
    </Page>
    <Page Include="Samples\Analysis\ViewshedCamera\ViewshedCamera.xaml">
      <Generator>MSBuild:Compile</Generator>
      <SubType>Designer</SubType>
    </Page>
    <Page Include="Samples\Analysis\ViewshedGeoElement\ViewshedGeoElement.xaml">
      <Generator>MSBuild:Compile</Generator>
      <SubType>Designer</SubType>
    </Page>
    <Page Include="Samples\Analysis\ViewshedLocation\ViewshedLocation.xaml">
      <Generator>MSBuild:Compile</Generator>
      <SubType>Designer</SubType>
    </Page>
    <Page Include="Samples\Data\EditAndSyncFeatures\EditAndSyncFeatures.xaml">
      <Generator>MSBuild:Compile</Generator>
      <SubType>Designer</SubType>
    </Page>
    <Page Include="Samples\Data\FeatureLayerGeodatabase\FeatureLayerGeodatabase.xaml">
      <Generator>MSBuild:Compile</Generator>
      <SubType>Designer</SubType>
    </Page>
    <Page Include="Samples\Data\FeatureLayerGeoPackage\FeatureLayerGeoPackage.xaml">
      <Generator>MSBuild:Compile</Generator>
      <SubType>Designer</SubType>
    </Page>
    <Page Include="Samples\Data\FeatureLayerQuery\FeatureLayerQuery.xaml">
      <Generator>MSBuild:Compile</Generator>
      <SubType>Designer</SubType>
    </Page>
    <Page Include="Samples\Data\FeatureLayerShapefile\FeatureLayerShapefile.xaml">
      <Generator>MSBuild:Compile</Generator>
      <SubType>Designer</SubType>
    </Page>
    <Page Include="Samples\Data\GenerateGeodatabase\GenerateGeodatabase.xaml">
      <Generator>MSBuild:Compile</Generator>
      <SubType>Designer</SubType>
    </Page>
    <Page Include="Samples\Data\GeodatabaseTransactions\GeodatabaseTransactions.xaml">
      <Generator>MSBuild:Compile</Generator>
      <SubType>Designer</SubType>
    </Page>
    <Page Include="Samples\Data\ListRelatedFeatures\ListRelatedFeatures.xaml">
      <Generator>MSBuild:Compile</Generator>
      <SubType>Designer</SubType>
    </Page>
    <Page Include="Samples\Data\RasterLayerGeoPackage\RasterLayerGeoPackage.xaml">
      <Generator>MSBuild:Compile</Generator>
      <SubType>Designer</SubType>
    </Page>
    <Page Include="Samples\Data\ReadGeoPackage\ReadGeoPackage.xaml">
      <Generator>MSBuild:Compile</Generator>
      <SubType>Designer</SubType>
    </Page>
    <Page Include="Samples\Data\ReadShapefileMetadata\ReadShapefileMetadata.xaml">
      <Generator>MSBuild:Compile</Generator>
      <SubType>Designer</SubType>
    </Page>
    <Page Include="Samples\Data\ServiceFeatureTableCache\ServiceFeatureTableCache.xaml">
      <Generator>MSBuild:Compile</Generator>
      <SubType>Designer</SubType>
    </Page>
    <Page Include="Samples\Data\ServiceFeatureTableManualCache\ServiceFeatureTableManualCache.xaml">
      <Generator>MSBuild:Compile</Generator>
      <SubType>Designer</SubType>
    </Page>
    <Page Include="Samples\Data\ServiceFeatureTableNoCache\ServiceFeatureTableNoCache.xaml">
      <Generator>MSBuild:Compile</Generator>
      <SubType>Designer</SubType>
    </Page>
    <Page Include="Samples\Data\StatisticalQuery\StatisticalQuery.xaml">
      <Generator>MSBuild:Compile</Generator>
      <SubType>Designer</SubType>
    </Page>
    <Page Include="Samples\Data\StatsQueryGroupAndSort\StatsQueryGroupAndSort.xaml">
      <Generator>MSBuild:Compile</Generator>
      <SubType>Designer</SubType>
    </Page>
    <Page Include="Samples\Data\SymbolizeShapefile\SymbolizeShapefile.xaml">
      <Generator>MSBuild:Compile</Generator>
      <SubType>Designer</SubType>
    </Page>
    <Page Include="Samples\Geometry\DensifyAndGeneralize\DensifyAndGeneralize.xaml">
      <Generator>MSBuild:Compile</Generator>
      <SubType>Designer</SubType>
    </Page>
    <Page Include="Samples\Geometry\BufferList\BufferList.xaml">
      <Generator>MSBuild:Compile</Generator>
      <SubType>Designer</SubType>
    </Page>
    <Page Include="Samples\Geometry\Buffer\Buffer.xaml">
      <Generator>MSBuild:Compile</Generator>
      <SubType>Designer</SubType>
    </Page>
    <Page Include="Samples\Geometry\ClipGeometry\ClipGeometry.xaml">
      <Generator>MSBuild:Compile</Generator>
      <SubType>Designer</SubType>
    </Page>
    <Page Include="Samples\Geometry\ConvexHullList\ConvexHullList.xaml">
      <Generator>MSBuild:Compile</Generator>
      <SubType>Designer</SubType>
    </Page>
    <Page Include="Samples\Geometry\ConvexHull\ConvexHull.xaml">
      <Generator>MSBuild:Compile</Generator>
      <SubType>Designer</SubType>
    </Page>
    <Page Include="Samples\Geometry\CutGeometry\CutGeometry.xaml">
      <Generator>MSBuild:Compile</Generator>
      <SubType>Designer</SubType>
    </Page>
    <Page Include="Samples\Geometry\GeodesicOperations\GeodesicOperations.xaml">
      <Generator>MSBuild:Compile</Generator>
      <SubType>Designer</SubType>
    </Page>
    <Page Include="Samples\Geometry\NearestVertex\NearestVertex.xaml">
      <Generator>MSBuild:Compile</Generator>
      <SubType>Designer</SubType>
    </Page>
    <Page Include="Samples\Geometry\CreateGeometries\CreateGeometries.xaml">
      <Generator>MSBuild:Compile</Generator>
      <SubType>Designer</SubType>
    </Page>
    <Page Include="Samples\Geometry\ListTransformations\ListTransformations.xaml">
      <Generator>MSBuild:Compile</Generator>
      <SubType>Designer</SubType>
    </Page>
    <Page Include="Samples\Geometry\ProjectWithSpecificTransformation\ProjectWithSpecificTransformation.xaml">
      <Generator>MSBuild:Compile</Generator>
      <SubType>Designer</SubType>
    </Page>
    <Page Include="Samples\Geometry\SpatialRelationships\SpatialRelationships.xaml">
      <Generator>MSBuild:Compile</Generator>
      <SubType>Designer</SubType>
    </Page>
    <Page Include="Samples\Geometry\FormatCoordinates\FormatCoordinates.xaml">
      <Generator>MSBuild:Compile</Generator>
      <SubType>Designer</SubType>
    </Page>
    <Page Include="Samples\Geoprocessing\AnalyzeHotspots\AnalyzeHotspots.xaml">
      <Generator>MSBuild:Compile</Generator>
      <SubType>Designer</SubType>
    </Page>
    <Page Include="Samples\Geoprocessing\AnalyzeViewshed\AnalyzeViewshed.xaml">
      <Generator>MSBuild:Compile</Generator>
      <SubType>Designer</SubType>
    </Page>
    <Page Include="Samples\Geoprocessing\ListGeodatabaseVersions\ListGeodatabaseVersions.xaml">
      <Generator>MSBuild:Compile</Generator>
      <SubType>Designer</SubType>
    </Page>
    <Page Include="Samples\GraphicsOverlay\AddGraphicsRenderer\AddGraphicsRenderer.xaml">
      <Generator>MSBuild:Compile</Generator>
      <SubType>Designer</SubType>
    </Page>
    <Page Include="Samples\GraphicsOverlay\AddGraphicsWithSymbols\AddGraphicsWithSymbols.xaml">
      <Generator>MSBuild:Compile</Generator>
      <SubType>Designer</SubType>
    </Page>
    <Page Include="Samples\GraphicsOverlay\Animate3DGraphic\Animate3DGraphic.xaml">
      <Generator>MSBuild:Compile</Generator>
      <SubType>Designer</SubType>
    </Page>
    <Page Include="Samples\GraphicsOverlay\IdentifyGraphics\IdentifyGraphics.xaml">
      <Generator>MSBuild:Compile</Generator>
      <SubType>Designer</SubType>
    </Page>
    <Page Include="Samples\GraphicsOverlay\SketchOnMap\SketchOnMap.xaml">
      <Generator>MSBuild:Compile</Generator>
      <SubType>Designer</SubType>
    </Page>
    <Page Include="Samples\GraphicsOverlay\SurfacePlacements\SurfacePlacements.xaml">
      <Generator>MSBuild:Compile</Generator>
      <SubType>Designer</SubType>
    </Page>
    <Page Include="Samples\Hydrography\AddEncExchangeSet\AddEncExchangeSet.xaml">
      <Generator>MSBuild:Compile</Generator>
      <SubType>Designer</SubType>
    </Page>
    <Page Include="Samples\Hydrography\ChangeEncDisplaySettings\ChangeEncDisplaySettings.xaml">
      <Generator>MSBuild:Compile</Generator>
      <SubType>Designer</SubType>
    </Page>
    <Page Include="Samples\Hydrography\SelectEncFeatures\SelectEncFeatures.xaml">
      <Generator>MSBuild:Compile</Generator>
      <SubType>Designer</SubType>
    </Page>
    <Page Include="Samples\Layers\ArcGISMapImageLayerUrl\ArcGISMapImageLayerUrl.xaml">
      <Generator>MSBuild:Compile</Generator>
      <SubType>Designer</SubType>
    </Page>
    <Page Include="Samples\Layers\ArcGISTiledLayerUrl\ArcGISTiledLayerUrl.xaml">
      <Generator>MSBuild:Compile</Generator>
      <SubType>Designer</SubType>
    </Page>
    <Page Include="Samples\Layers\ArcGISVectorTiledLayerUrl\ArcGISVectorTiledLayerUrl.xaml">
      <Generator>MSBuild:Compile</Generator>
      <SubType>Designer</SubType>
    </Page>
    <Page Include="Samples\Layers\ChangeBlendRenderer\ChangeBlendRenderer.xaml">
      <Generator>MSBuild:Compile</Generator>
      <SubType>Designer</SubType>
    </Page>
    <Page Include="Samples\Layers\ChangeFeatureLayerRenderer\ChangeFeatureLayerRenderer.xaml">
      <Generator>MSBuild:Compile</Generator>
      <SubType>Designer</SubType>
    </Page>
    <Page Include="Samples\Layers\ChangeStretchRenderer\ChangeStretchRenderer.xaml">
      <Generator>MSBuild:Compile</Generator>
      <SubType>Designer</SubType>
    </Page>
    <Page Include="Samples\Layers\ChangeSublayerRenderer\ChangeSublayerRenderer.xaml">
      <Generator>MSBuild:Compile</Generator>
      <SubType>Designer</SubType>
    </Page>
    <Page Include="Samples\Layers\ChangeSublayerVisibility\ChangeSublayerVisibility.xaml">
      <Generator>MSBuild:Compile</Generator>
      <SubType>Designer</SubType>
    </Page>
    <Page Include="Samples\Layers\CreateFeatureCollectionLayer\CreateFeatureCollectionLayer.xaml">
      <Generator>MSBuild:Compile</Generator>
      <SubType>Designer</SubType>
    </Page>
    <Page Include="Samples\Layers\DisplayScene\DisplayScene.xaml">
      <Generator>MSBuild:Compile</Generator>
      <SubType>Designer</SubType>
    </Page>
    <Page Include="Samples\Layers\ExportTiles\ExportTiles.xaml">
      <Generator>MSBuild:Compile</Generator>
      <SubType>Designer</SubType>
    </Page>
    <Page Include="Samples\Layers\FeatureCollectionLayerFromPortal\FeatureCollectionLayerFromPortal.xaml">
      <Generator>MSBuild:Compile</Generator>
      <SubType>Designer</SubType>
    </Page>
    <Page Include="Samples\Layers\FeatureCollectionLayerFromQuery\FeatureCollectionLayerFromQuery.xaml">
      <Generator>MSBuild:Compile</Generator>
      <SubType>Designer</SubType>
    </Page>
    <Page Include="Samples\Layers\FeatureLayerDefinitionExpression\FeatureLayerDefinitionExpression.xaml">
      <Generator>MSBuild:Compile</Generator>
      <SubType>Designer</SubType>
    </Page>
    <Page Include="Samples\Layers\FeatureLayerDictionaryRenderer\FeatureLayerDictionaryRenderer.xaml">
      <Generator>MSBuild:Compile</Generator>
      <SubType>Designer</SubType>
    </Page>
    <Page Include="Samples\Layers\FeatureLayerRenderingModeMap\FeatureLayerRenderingModeMap.xaml">
      <Generator>MSBuild:Compile</Generator>
      <SubType>Designer</SubType>
    </Page>
    <Page Include="Samples\Layers\FeatureLayerRenderingModeScene\FeatureLayerRenderingModeScene.xaml">
      <Generator>MSBuild:Compile</Generator>
      <SubType>Designer</SubType>
    </Page>
    <Page Include="Samples\Layers\FeatureLayerSelection\FeatureLayerSelection.xaml">
      <Generator>MSBuild:Compile</Generator>
      <SubType>Designer</SubType>
    </Page>
    <Page Include="Samples\Layers\FeatureLayerUrl\FeatureLayerUrl.xaml">
      <Generator>MSBuild:Compile</Generator>
      <SubType>Designer</SubType>
    </Page>
    <Page Include="Samples\Layers\MapImageLayerTables\MapImageLayerTables.xaml">
      <Generator>MSBuild:Compile</Generator>
      <SubType>Designer</SubType>
    </Page>
    <Page Include="Samples\Layers\MapImageSublayerQuery\MapImageSublayerQuery.xaml">
      <Generator>MSBuild:Compile</Generator>
      <SubType>Designer</SubType>
    </Page>
    <Page Include="Samples\Layers\RasterHillshade\RasterHillshade.xaml">
      <Generator>MSBuild:Compile</Generator>
      <SubType>Designer</SubType>
    </Page>
    <Page Include="Samples\Layers\RasterLayerFile\RasterLayerFile.xaml">
      <Generator>MSBuild:Compile</Generator>
      <SubType>Designer</SubType>
    </Page>
    <Page Include="Samples\Layers\RasterLayerImageServiceRaster\RasterLayerImageServiceRaster.xaml">
      <Generator>MSBuild:Compile</Generator>
      <SubType>Designer</SubType>
    </Page>
    <Page Include="Samples\Layers\RasterLayerRasterFunction\RasterLayerRasterFunction.xaml">
      <Generator>MSBuild:Compile</Generator>
      <SubType>Designer</SubType>
    </Page>
    <Page Include="Samples\Layers\RasterRenderingRule\RasterRenderingRule.xaml">
      <Generator>MSBuild:Compile</Generator>
      <SubType>Designer</SubType>
    </Page>
    <Page Include="Samples\Layers\RasterRgbRenderer\RasterRgbRenderer.xaml">
      <Generator>MSBuild:Compile</Generator>
      <SubType>Designer</SubType>
    </Page>
    <Page Include="Samples\Layers\SceneLayerSelection\SceneLayerSelection.xaml">
      <Generator>MSBuild:Compile</Generator>
      <SubType>Designer</SubType>
    </Page>
    <Page Include="Samples\Layers\SceneLayerUrl\SceneLayerUrl.xaml">
      <Generator>MSBuild:Compile</Generator>
      <SubType>Designer</SubType>
    </Page>
    <Page Include="Samples\Layers\StyleWmsLayer\StyleWmsLayer.xaml">
      <Generator>MSBuild:Compile</Generator>
      <SubType>Designer</SubType>
    </Page>
    <Page Include="Samples\Layers\ShowLabelsOnLayer\ShowLabelsOnLayer.xaml">
      <Generator>MSBuild:Compile</Generator>
      <SubType>Designer</SubType>
    </Page>
    <Page Include="Samples\Layers\TimeBasedQuery\TimeBasedQuery.xaml">
      <Generator>MSBuild:Compile</Generator>
      <SubType>Designer</SubType>
    </Page>
    <Page Include="Samples\Layers\LoadWebTiledLayer\LoadWebTiledLayer.xaml">
      <Generator>MSBuild:Compile</Generator>
      <SubType>Designer</SubType>
    </Page>
    <Page Include="Samples\Layers\WmsIdentify\WmsIdentify.xaml">
      <Generator>MSBuild:Compile</Generator>
      <SubType>Designer</SubType>
    </Page>
    <Page Include="Samples\Layers\WMSLayerUrl\WmsLayerUrl.xaml">
      <Generator>MSBuild:Compile</Generator>
      <SubType>Designer</SubType>
    </Page>
    <Page Include="Samples\Layers\WmsServiceCatalog\WmsServiceCatalog.xaml">
      <Generator>MSBuild:Compile</Generator>
      <SubType>Designer</SubType>
    </Page>
    <Page Include="Samples\Layers\WMTSLayer\WMTSLayer.xaml">
      <Generator>MSBuild:Compile</Generator>
      <SubType>Designer</SubType>
    </Page>
    <Page Include="Samples\Local Server\DynamicWorkspaceRaster\DynamicWorkspaceRaster.xaml">
      <Generator>MSBuild:Compile</Generator>
      <SubType>Designer</SubType>
    </Page>
    <Page Include="Samples\Local Server\DynamicWorkspaceShapefile\DynamicWorkspaceShapefile.xaml">
      <Generator>MSBuild:Compile</Generator>
      <SubType>Designer</SubType>
    </Page>
    <Page Include="Samples\Local Server\LocalServerFeatureLayer\LocalServerFeatureLayer.xaml">
      <Generator>MSBuild:Compile</Generator>
      <SubType>Designer</SubType>
    </Page>
    <Page Include="Samples\Local Server\LocalServerGeoprocessing\LocalServerGeoprocessing.xaml">
      <Generator>MSBuild:Compile</Generator>
      <SubType>Designer</SubType>
    </Page>
    <Page Include="Samples\Local Server\LocalServerMapImageLayer\LocalServerMapImageLayer.xaml">
      <Generator>MSBuild:Compile</Generator>
      <SubType>Designer</SubType>
    </Page>
    <Page Include="Samples\Local Server\LocalServerServices\LocalServerServices.xaml">
      <Generator>MSBuild:Compile</Generator>
      <SubType>Designer</SubType>
    </Page>
    <Page Include="Samples\Location\DisplayDeviceLocation\DisplayDeviceLocation.xaml">
      <Generator>MSBuild:Compile</Generator>
      <SubType>Designer</SubType>
    </Page>
    <Page Include="Samples\MapView\DisplayGrid\DisplayGrid.xaml">
      <Generator>MSBuild:Compile</Generator>
      <SubType>Designer</SubType>
    </Page>
    <Page Include="Samples\MapView\ChangeTimeExtent\ChangeTimeExtent.xaml">
      <Generator>MSBuild:Compile</Generator>
      <SubType>Designer</SubType>
    </Page>
    <Page Include="Samples\MapView\ChangeViewpoint\ChangeViewpoint.xaml">
      <Generator>MSBuild:Compile</Generator>
      <SubType>Designer</SubType>
    </Page>
    <Page Include="Samples\MapView\DisplayDrawingStatus\DisplayDrawingStatus.xaml">
      <Generator>MSBuild:Compile</Generator>
      <SubType>Designer</SubType>
    </Page>
    <Page Include="Samples\MapView\DisplayLayerViewState\DisplayLayerViewState.xaml">
      <Generator>MSBuild:Compile</Generator>
      <SubType>Designer</SubType>
    </Page>
    <Page Include="Samples\MapView\FeatureLayerTimeOffset\FeatureLayerTimeOffset.xaml">
      <Generator>MSBuild:Compile</Generator>
      <SubType>Designer</SubType>
    </Page>
    <Page Include="Samples\MapView\GeoViewSync\GeoViewSync.xaml">
      <Generator>MSBuild:Compile</Generator>
      <SubType>Designer</SubType>
    </Page>
    <Page Include="Samples\MapView\MapRotation\MapRotation.xaml">
      <Generator>MSBuild:Compile</Generator>
      <SubType>Designer</SubType>
    </Page>
    <Page Include="Samples\MapView\ShowCallout\ShowCallout.xaml">
      <Generator>MSBuild:Compile</Generator>
      <SubType>Designer</SubType>
    </Page>
    <Page Include="Samples\MapView\ShowMagnifier\ShowMagnifier.xaml">
      <Generator>MSBuild:Compile</Generator>
      <SubType>Designer</SubType>
    </Page>
    <Page Include="Samples\MapView\TakeScreenshot\TakeScreenshot.xaml">
      <Generator>MSBuild:Compile</Generator>
      <SubType>Designer</SubType>
    </Page>
    <Page Include="Samples\Map\AccessLoadStatus\AccessLoadStatus.xaml">
      <Generator>MSBuild:Compile</Generator>
      <SubType>Designer</SubType>
    </Page>
    <Page Include="Samples\Map\AuthorMap\AuthorMap.xaml">
      <Generator>MSBuild:Compile</Generator>
      <SubType>Designer</SubType>
    </Page>
    <Page Include="Samples\Map\ChangeBasemap\ChangeBasemap.xaml">
      <Generator>MSBuild:Compile</Generator>
      <SubType>Designer</SubType>
    </Page>
    <Page Include="Samples\Map\DisplayMap\DisplayMap.xaml">
      <Generator>MSBuild:Compile</Generator>
      <SubType>Designer</SubType>
    </Page>
    <Page Include="Samples\Map\ManageBookmarks\ManageBookmarks.xaml">
      <Generator>MSBuild:Compile</Generator>
      <SubType>Designer</SubType>
    </Page>
    <Page Include="Samples\Map\OpenMapURL\OpenMapURL.xaml">
      <Generator>MSBuild:Compile</Generator>
      <SubType>Designer</SubType>
    </Page>
    <Page Include="Samples\Map\OpenMobileMap\OpenMobileMap.xaml">
      <Generator>MSBuild:Compile</Generator>
      <SubType>Designer</SubType>
    </Page>
    <Page Include="Samples\Map\SearchPortalMaps\SearchPortalMaps.xaml">
      <Generator>MSBuild:Compile</Generator>
      <SubType>Designer</SubType>
    </Page>
    <Page Include="Samples\Map\SetInitialMapArea\SetInitialMapArea.xaml">
      <Generator>MSBuild:Compile</Generator>
      <SubType>Designer</SubType>
    </Page>
    <Page Include="Samples\Map\SetInitialMapLocation\SetInitialMapLocation.xaml">
      <Generator>MSBuild:Compile</Generator>
      <SubType>Designer</SubType>
    </Page>
    <Page Include="Samples\Map\SetMapSpatialReference\SetMapSpatialReference.xaml">
      <Generator>MSBuild:Compile</Generator>
      <SubType>Designer</SubType>
    </Page>
    <Page Include="Samples\Map\SetMinMaxScale\SetMinMaxScale.xaml">
      <Generator>MSBuild:Compile</Generator>
      <SubType>Designer</SubType>
    </Page>
    <Page Include="Samples\Network Analysis\ClosestFacilityStatic\ClosestFacilityStatic.xaml">
      <Generator>MSBuild:Compile</Generator>
      <SubType>Designer</SubType>
    </Page>
    <Page Include="Samples\Network Analysis\ClosestFacility\ClosestFacility.xaml">
      <Generator>MSBuild:Compile</Generator>
      <SubType>Designer</SubType>
    </Page>
    <Page Include="Samples\Network Analysis\FindRoute\FindRoute.xaml">
      <Generator>MSBuild:Compile</Generator>
      <SubType>Designer</SubType>
    </Page>
    <Page Include="Samples\Search\FindAddress\FindAddress.xaml">
      <Generator>MSBuild:Compile</Generator>
      <SubType>Designer</SubType>
    </Page>
    <Page Include="Samples\Search\FindPlace\FindPlace.xaml">
      <Generator>MSBuild:Compile</Generator>
      <SubType>Designer</SubType>
    </Page>
    <Page Include="Samples\Security\IntegratedWindowsAuth\IntegratedWindowsAuth.xaml">
      <Generator>MSBuild:Compile</Generator>
      <SubType>Designer</SubType>
    </Page>
    <Page Include="Samples\Security\IntegratedWindowsAuth\LoginWindow.xaml">
      <Generator>MSBuild:Compile</Generator>
      <SubType>Designer</SubType>
    </Page>
    <Page Include="Samples\Security\OAuth\OAuth.xaml">
      <Generator>MSBuild:Compile</Generator>
      <SubType>Designer</SubType>
    </Page>
    <Page Include="Samples\Security\TokenSecuredChallenge\TokenSecuredChallenge.xaml">
      <Generator>MSBuild:Compile</Generator>
      <SubType>Designer</SubType>
    </Page>
    <Page Include="Samples\Symbology\FeatureLayerExtrusion\FeatureLayerExtrusion.xaml">
      <Generator>MSBuild:Compile</Generator>
      <SubType>Designer</SubType>
    </Page>
    <Page Include="Samples\Symbology\RenderPictureMarkers\RenderPictureMarkers.xaml">
      <Generator>MSBuild:Compile</Generator>
      <SubType>Designer</SubType>
    </Page>
    <Page Include="Samples\Symbology\RenderSimpleMarkers\RenderSimpleMarkers.xaml">
      <Generator>MSBuild:Compile</Generator>
      <SubType>Designer</SubType>
    </Page>
    <Page Include="Samples\Symbology\RenderUniqueValues\RenderUniqueValues.xaml">
      <Generator>MSBuild:Compile</Generator>
      <SubType>Designer</SubType>
    </Page>
    <Page Include="Samples\Symbology\SimpleRenderers\SimpleRenderers.xaml">
      <Generator>MSBuild:Compile</Generator>
      <SubType>Designer</SubType>
    </Page>
    <Page Include="Samples\Symbology\UseDistanceCompositeSym\UseDistanceCompositeSym.xaml">
      <Generator>MSBuild:Compile</Generator>
      <SubType>Designer</SubType>
    </Page>
    <Page Include="WaitPage.xaml">
      <SubType>Designer</SubType>
      <Generator>MSBuild:Compile</Generator>
    </Page>
  </ItemGroup>
  <ItemGroup>
    <!-- Screenshots -->
<<<<<<< HEAD
    <Content Include="Samples\Data\UpdateAttributes\UpdateAttributes.jpg">
=======
    <Content Include="Samples\Data\UpdateGeometries\UpdateGeometries.jpg">
      <CopyToOutputDirectory>PreserveNewest</CopyToOutputDirectory>
    </Content>
    <Content Include="Samples\Data\AddFeatures\AddFeatures.jpg">
      <CopyToOutputDirectory>PreserveNewest</CopyToOutputDirectory>
    </Content>
    <Content Include="Samples\Data\DeleteFeatures\DeleteFeatures.jpg">
>>>>>>> d7d49afd
      <CopyToOutputDirectory>PreserveNewest</CopyToOutputDirectory>
    </Content>
    <Content Include="Samples\Symbology\SceneSymbols\SceneSymbols.jpg">
      <CopyToOutputDirectory>PreserveNewest</CopyToOutputDirectory>
    </Content>
    <Content Include="Samples\Map\TerrainExaggeration\TerrainExaggeration.jpg">
      <CopyToOutputDirectory>PreserveNewest</CopyToOutputDirectory>
    </Content>
    <Content Include="Samples\Map\ChangeAtmosphereEffect\ChangeAtmosphereEffect.jpg">
      <CopyToOutputDirectory>PreserveNewest</CopyToOutputDirectory>
    </Content>
    <Content Include="Samples\GraphicsOverlay\ScenePropertiesExpressions\ScenePropertiesExpressions.jpg">
      <CopyToOutputDirectory>PreserveNewest</CopyToOutputDirectory>
    </Content>
    <Content Include="Samples\Geometry\SpatialOperations\SpatialOperations.jpg">
      <CopyToOutputDirectory>PreserveNewest</CopyToOutputDirectory>
    </Content>
    <Content Include="Samples\MapView\IdentifyLayers\IdentifyLayers.jpg">
      <CopyToOutputDirectory>PreserveNewest</CopyToOutputDirectory>
    </Content>
    <Content Include="Samples\Layers\ListKmlContents\ListKmlContents.jpg">
      <CopyToOutputDirectory>PreserveNewest</CopyToOutputDirectory>
    </Content>
    <Content Include="Samples\Layers\IdentifyKmlFeatures\IdentifyKmlFeatures.jpg">
      <CopyToOutputDirectory>PreserveNewest</CopyToOutputDirectory>
    </Content>
    <Content Include="Samples\Layers\DisplayKmlNetworkLinks\DisplayKmlNetworkLinks.jpg">
      <CopyToOutputDirectory>PreserveNewest</CopyToOutputDirectory>
    </Content>
    <Content Include="Samples\Layers\DisplayKml\DisplayKml.jpg">
      <CopyToOutputDirectory>PreserveNewest</CopyToOutputDirectory>
    </Content>
    <Content Include="Resources\github-markdown.css">
      <CopyToOutputDirectory>PreserveNewest</CopyToOutputDirectory>
    </Content>
    <Content Include="Samples\Analysis\DistanceMeasurement\DistanceMeasurement.jpg">
      <CopyToOutputDirectory>PreserveNewest</CopyToOutputDirectory>
    </Content>
    <Content Include="Samples\Analysis\LineOfSightGeoElement\LineOfSightGeoElement.jpg">
      <CopyToOutputDirectory>PreserveNewest</CopyToOutputDirectory>
    </Content>
    <Content Include="Samples\Analysis\LineOfSightLocation\LineOfSightLocation.jpg">
      <CopyToOutputDirectory>PreserveNewest</CopyToOutputDirectory>
    </Content>
    <Content Include="Samples\Analysis\QueryFeatureCountAndExtent\QueryFeatureCountAndExtent.jpg">
      <CopyToOutputDirectory>PreserveNewest</CopyToOutputDirectory>
    </Content>
    <Content Include="Samples\Analysis\ViewshedCamera\ViewshedCamera.jpg">
      <CopyToOutputDirectory>PreserveNewest</CopyToOutputDirectory>
    </Content>
    <Content Include="Samples\Analysis\ViewshedGeoElement\ViewshedGeoElement.jpg">
      <CopyToOutputDirectory>PreserveNewest</CopyToOutputDirectory>
    </Content>
    <Content Include="Samples\Analysis\ViewshedLocation\ViewshedLocation.jpg">
      <CopyToOutputDirectory>PreserveNewest</CopyToOutputDirectory>
    </Content>
    <Content Include="Samples\Data\EditAndSyncFeatures\EditAndSyncFeatures.jpg">
      <CopyToOutputDirectory>PreserveNewest</CopyToOutputDirectory>
    </Content>
    <Content Include="Samples\Data\FeatureLayerGeodatabase\FeatureLayerGeodatabase.jpg">
      <CopyToOutputDirectory>PreserveNewest</CopyToOutputDirectory>
    </Content>
    <Content Include="Samples\Data\FeatureLayerGeoPackage\FeatureLayerGeoPackage.jpg">
      <CopyToOutputDirectory>PreserveNewest</CopyToOutputDirectory>
    </Content>
    <Content Include="Samples\Data\FeatureLayerQuery\FeatureLayerQuery.jpg">
      <CopyToOutputDirectory>PreserveNewest</CopyToOutputDirectory>
    </Content>
    <Content Include="Samples\Data\FeatureLayerShapefile\FeatureLayerShapefile.jpg">
      <CopyToOutputDirectory>PreserveNewest</CopyToOutputDirectory>
    </Content>
    <Content Include="Samples\Data\GenerateGeodatabase\GenerateGeodatabase.jpg">
      <CopyToOutputDirectory>PreserveNewest</CopyToOutputDirectory>
    </Content>
    <Content Include="Samples\Data\GeodatabaseTransactions\GeodatabaseTransactions.jpg">
      <CopyToOutputDirectory>PreserveNewest</CopyToOutputDirectory>
    </Content>
    <Content Include="Samples\Data\ListRelatedFeatures\ListRelatedFeatures.jpg">
      <CopyToOutputDirectory>PreserveNewest</CopyToOutputDirectory>
    </Content>
    <Content Include="Samples\Data\RasterLayerGeoPackage\RasterLayerGeoPackage.jpg">
      <CopyToOutputDirectory>PreserveNewest</CopyToOutputDirectory>
    </Content>
    <Content Include="Samples\Data\ReadGeoPackage\ReadGeoPackage.jpg">
      <CopyToOutputDirectory>PreserveNewest</CopyToOutputDirectory>
    </Content>
    <Content Include="Samples\Data\ReadShapefileMetadata\ReadShapefileMetadata.jpg">
      <CopyToOutputDirectory>PreserveNewest</CopyToOutputDirectory>
    </Content>
    <Content Include="Samples\Data\ServiceFeatureTableCache\ServiceFeatureTableCache.jpg">
      <CopyToOutputDirectory>PreserveNewest</CopyToOutputDirectory>
    </Content>
    <Content Include="Samples\Data\ServiceFeatureTableManualCache\ServiceFeatureTableManualCache.jpg">
      <CopyToOutputDirectory>PreserveNewest</CopyToOutputDirectory>
    </Content>
    <Content Include="Samples\Data\ServiceFeatureTableNoCache\ServiceFeatureTableNoCache.jpg">
      <CopyToOutputDirectory>PreserveNewest</CopyToOutputDirectory>
    </Content>
    <Content Include="Samples\Data\StatisticalQuery\StatisticalQuery.jpg">
      <CopyToOutputDirectory>PreserveNewest</CopyToOutputDirectory>
    </Content>
    <Content Include="Samples\Data\StatsQueryGroupAndSort\StatsQueryGroupAndSort.jpg">
      <CopyToOutputDirectory>PreserveNewest</CopyToOutputDirectory>
    </Content>
    <Content Include="Samples\Data\SymbolizeShapefile\SymbolizeShapefile.jpg">
      <CopyToOutputDirectory>PreserveNewest</CopyToOutputDirectory>
    </Content>
    <Content Include="Samples\Geometry\DensifyAndGeneralize\DensifyAndGeneralize.jpg">
      <CopyToOutputDirectory>PreserveNewest</CopyToOutputDirectory>
    </Content>
    <Content Include="Samples\Geometry\BufferList\BufferList.jpg">
      <CopyToOutputDirectory>PreserveNewest</CopyToOutputDirectory>
    </Content>
    <Content Include="Samples\Geometry\Buffer\Buffer.jpg">
      <CopyToOutputDirectory>PreserveNewest</CopyToOutputDirectory>
    </Content>
    <Content Include="Samples\Geometry\ClipGeometry\ClipGeometry.jpg">
      <CopyToOutputDirectory>PreserveNewest</CopyToOutputDirectory>
    </Content>
    <Content Include="Samples\Geometry\ConvexHullList\ConvexHullList.jpg">
      <CopyToOutputDirectory>PreserveNewest</CopyToOutputDirectory>
    </Content>
    <Content Include="Samples\Geometry\ConvexHull\ConvexHull.jpg">
      <CopyToOutputDirectory>PreserveNewest</CopyToOutputDirectory>
    </Content>
    <Content Include="Samples\Geometry\CutGeometry\CutGeometry.jpg">
      <CopyToOutputDirectory>PreserveNewest</CopyToOutputDirectory>
    </Content>
    <Content Include="Samples\Geometry\GeodesicOperations\GeodesicOperations.jpg">
      <CopyToOutputDirectory>PreserveNewest</CopyToOutputDirectory>
    </Content>
    <Content Include="Samples\Geometry\NearestVertex\NearestVertex.jpg">
      <CopyToOutputDirectory>PreserveNewest</CopyToOutputDirectory>
    </Content>
    <Content Include="Samples\Geometry\CreateGeometries\CreateGeometries.jpg">
      <CopyToOutputDirectory>PreserveNewest</CopyToOutputDirectory>
    </Content>
    <Content Include="Samples\Geometry\ListTransformations\ListTransformations.jpg">
      <CopyToOutputDirectory>PreserveNewest</CopyToOutputDirectory>
    </Content>
    <Content Include="Samples\Geometry\ProjectWithSpecificTransformation\ProjectWithSpecificTransformation.jpg">
      <CopyToOutputDirectory>PreserveNewest</CopyToOutputDirectory>
    </Content>
    <Content Include="Samples\Geometry\SpatialRelationships\SpatialRelationships.jpg">
      <CopyToOutputDirectory>PreserveNewest</CopyToOutputDirectory>
    </Content>
    <Content Include="Samples\Geometry\FormatCoordinates\FormatCoordinates.jpg">
      <CopyToOutputDirectory>PreserveNewest</CopyToOutputDirectory>
    </Content>
    <Content Include="Samples\Geoprocessing\AnalyzeHotspots\AnalyzeHotspots.jpg">
      <CopyToOutputDirectory>PreserveNewest</CopyToOutputDirectory>
    </Content>
    <Content Include="Samples\Geoprocessing\AnalyzeViewshed\AnalyzeViewshed.jpg">
      <CopyToOutputDirectory>PreserveNewest</CopyToOutputDirectory>
    </Content>
    <Content Include="Samples\Geoprocessing\ListGeodatabaseVersions\ListGeodatabaseVersions.jpg">
      <CopyToOutputDirectory>PreserveNewest</CopyToOutputDirectory>
    </Content>
    <Content Include="Samples\GraphicsOverlay\AddGraphicsRenderer\AddGraphicsRenderer.jpg">
      <CopyToOutputDirectory>PreserveNewest</CopyToOutputDirectory>
    </Content>
    <Content Include="Samples\GraphicsOverlay\AddGraphicsWithSymbols\AddGraphicsWithSymbols.jpg">
      <CopyToOutputDirectory>PreserveNewest</CopyToOutputDirectory>
    </Content>
    <Content Include="Samples\GraphicsOverlay\Animate3DGraphic\Animate3DGraphic.jpg">
      <CopyToOutputDirectory>PreserveNewest</CopyToOutputDirectory>
    </Content>
    <Content Include="Samples\GraphicsOverlay\IdentifyGraphics\IdentifyGraphics.jpg">
      <CopyToOutputDirectory>PreserveNewest</CopyToOutputDirectory>
    </Content>
    <Content Include="Samples\GraphicsOverlay\SketchOnMap\SketchOnMap.jpg">
      <CopyToOutputDirectory>PreserveNewest</CopyToOutputDirectory>
    </Content>
    <Content Include="Samples\GraphicsOverlay\SurfacePlacements\SurfacePlacements.jpg">
      <CopyToOutputDirectory>PreserveNewest</CopyToOutputDirectory>
    </Content>
    <Content Include="Samples\Hydrography\AddEncExchangeSet\AddEncExchangeSet.jpg">
      <CopyToOutputDirectory>PreserveNewest</CopyToOutputDirectory>
    </Content>
    <Content Include="Samples\Hydrography\ChangeEncDisplaySettings\ChangeEncDisplaySettings.jpg">
      <CopyToOutputDirectory>PreserveNewest</CopyToOutputDirectory>
    </Content>
    <Content Include="Samples\Hydrography\SelectEncFeatures\SelectEncFeatures.jpg">
      <CopyToOutputDirectory>PreserveNewest</CopyToOutputDirectory>
    </Content>
    <Content Include="Samples\Layers\ArcGISMapImageLayerUrl\ArcGISMapImageLayerUrl.jpg">
      <CopyToOutputDirectory>PreserveNewest</CopyToOutputDirectory>
    </Content>
    <Content Include="Samples\Layers\ArcGISTiledLayerUrl\ArcGISTiledLayerUrl.jpg">
      <CopyToOutputDirectory>PreserveNewest</CopyToOutputDirectory>
    </Content>
    <Content Include="Samples\Layers\ArcGISVectorTiledLayerUrl\ArcGISVectorTiledLayerUrl.jpg">
      <CopyToOutputDirectory>PreserveNewest</CopyToOutputDirectory>
    </Content>
    <Content Include="Samples\Layers\ChangeBlendRenderer\ChangeBlendRenderer.jpg">
      <CopyToOutputDirectory>PreserveNewest</CopyToOutputDirectory>
    </Content>
    <Content Include="Samples\Layers\ChangeFeatureLayerRenderer\ChangeFeatureLayerRenderer.jpg">
      <CopyToOutputDirectory>PreserveNewest</CopyToOutputDirectory>
    </Content>
    <Content Include="Samples\Layers\ChangeStretchRenderer\ChangeStretchRenderer.jpg">
      <CopyToOutputDirectory>PreserveNewest</CopyToOutputDirectory>
    </Content>
    <Content Include="Samples\Layers\ChangeSublayerRenderer\ChangeSublayerRenderer.jpg">
      <CopyToOutputDirectory>PreserveNewest</CopyToOutputDirectory>
    </Content>
    <Content Include="Samples\Layers\ChangeSublayerVisibility\ChangeSublayerVisibility.jpg">
      <CopyToOutputDirectory>PreserveNewest</CopyToOutputDirectory>
    </Content>
    <Content Include="Samples\Layers\CreateFeatureCollectionLayer\CreateFeatureCollectionLayer.jpg">
      <CopyToOutputDirectory>PreserveNewest</CopyToOutputDirectory>
    </Content>
    <Content Include="Samples\Layers\DisplayScene\DisplayScene.jpg">
      <CopyToOutputDirectory>PreserveNewest</CopyToOutputDirectory>
    </Content>
    <Content Include="Samples\Layers\ExportTiles\ExportTiles.jpg">
      <CopyToOutputDirectory>PreserveNewest</CopyToOutputDirectory>
    </Content>
    <Content Include="Samples\Layers\FeatureCollectionLayerFromPortal\FeatureCollectionLayerFromPortal.jpg">
      <CopyToOutputDirectory>PreserveNewest</CopyToOutputDirectory>
    </Content>
    <Content Include="Samples\Layers\FeatureCollectionLayerFromQuery\FeatureCollectionLayerFromQuery.jpg">
      <CopyToOutputDirectory>PreserveNewest</CopyToOutputDirectory>
    </Content>
    <Content Include="Samples\Layers\FeatureLayerDefinitionExpression\FeatureLayerDefinitionExpression.jpg">
      <CopyToOutputDirectory>PreserveNewest</CopyToOutputDirectory>
    </Content>
    <Content Include="Samples\Layers\FeatureLayerDictionaryRenderer\FeatureLayerDictionaryRenderer.jpg">
      <CopyToOutputDirectory>PreserveNewest</CopyToOutputDirectory>
    </Content>
    <Content Include="Samples\Layers\FeatureLayerRenderingModeMap\FeatureLayerRenderingModeMap.jpg">
      <CopyToOutputDirectory>PreserveNewest</CopyToOutputDirectory>
    </Content>
    <Content Include="Samples\Layers\FeatureLayerRenderingModeScene\FeatureLayerRenderingModeScene.jpg">
      <CopyToOutputDirectory>PreserveNewest</CopyToOutputDirectory>
    </Content>
    <Content Include="Samples\Layers\FeatureLayerSelection\FeatureLayerSelection.jpg">
      <CopyToOutputDirectory>PreserveNewest</CopyToOutputDirectory>
    </Content>
    <Content Include="Samples\Layers\FeatureLayerUrl\FeatureLayerUrl.jpg">
      <CopyToOutputDirectory>PreserveNewest</CopyToOutputDirectory>
    </Content>
    <Content Include="Samples\Layers\MapImageLayerTables\MapImageLayerTables.jpg">
      <CopyToOutputDirectory>PreserveNewest</CopyToOutputDirectory>
    </Content>
    <Content Include="Samples\Layers\MapImageSublayerQuery\MapImageSublayerQuery.jpg">
      <CopyToOutputDirectory>PreserveNewest</CopyToOutputDirectory>
    </Content>
    <Content Include="Samples\Layers\RasterHillshade\RasterHillshade.jpg">
      <CopyToOutputDirectory>PreserveNewest</CopyToOutputDirectory>
    </Content>
    <Content Include="Samples\Layers\RasterLayerFile\RasterLayerFile.jpg">
      <CopyToOutputDirectory>PreserveNewest</CopyToOutputDirectory>
    </Content>
    <Content Include="Samples\Layers\RasterLayerImageServiceRaster\RasterLayerImageServiceRaster.jpg">
      <CopyToOutputDirectory>PreserveNewest</CopyToOutputDirectory>
    </Content>
    <Content Include="Samples\Layers\RasterLayerRasterFunction\RasterLayerRasterFunction.jpg">
      <CopyToOutputDirectory>PreserveNewest</CopyToOutputDirectory>
    </Content>
    <Content Include="Samples\Layers\RasterRenderingRule\RasterRenderingRule.jpg">
      <CopyToOutputDirectory>PreserveNewest</CopyToOutputDirectory>
    </Content>
    <Content Include="Samples\Layers\RasterRgbRenderer\RasterRgbRenderer.jpg">
      <CopyToOutputDirectory>PreserveNewest</CopyToOutputDirectory>
    </Content>
    <Content Include="Samples\Layers\SceneLayerSelection\SceneLayerSelection.jpg">
      <CopyToOutputDirectory>PreserveNewest</CopyToOutputDirectory>
    </Content>
    <Content Include="Samples\Layers\SceneLayerUrl\SceneLayerUrl.jpg">
      <CopyToOutputDirectory>PreserveNewest</CopyToOutputDirectory>
    </Content>
    <Content Include="Samples\Layers\StyleWmsLayer\StyleWmsLayer.jpg">
      <CopyToOutputDirectory>PreserveNewest</CopyToOutputDirectory>
    </Content>
    <Content Include="Samples\Layers\ShowLabelsOnLayer\ShowLabelsOnLayer.jpg">
      <CopyToOutputDirectory>PreserveNewest</CopyToOutputDirectory>
    </Content>
    <Content Include="Samples\Layers\TimeBasedQuery\TimeBasedQuery.jpg">
      <CopyToOutputDirectory>PreserveNewest</CopyToOutputDirectory>
    </Content>
    <Content Include="Samples\Layers\LoadWebTiledLayer\LoadWebTiledLayer.jpg">
      <CopyToOutputDirectory>PreserveNewest</CopyToOutputDirectory>
    </Content>
    <Content Include="Samples\Layers\WmsIdentify\WmsIdentify.jpg">
      <CopyToOutputDirectory>PreserveNewest</CopyToOutputDirectory>
    </Content>
    <Content Include="Samples\Layers\WMSLayerUrl\WMSLayerUrl.jpg">
      <CopyToOutputDirectory>PreserveNewest</CopyToOutputDirectory>
    </Content>
    <Content Include="Samples\Layers\WmsServiceCatalog\WmsServiceCatalog.jpg">
      <CopyToOutputDirectory>PreserveNewest</CopyToOutputDirectory>
    </Content>
    <Content Include="Samples\Layers\WMTSLayer\WMTSLayer.jpg">
      <CopyToOutputDirectory>PreserveNewest</CopyToOutputDirectory>
    </Content>
    <Content Include="Samples\Local Server\DynamicWorkspaceRaster\DynamicWorkspaceRaster.jpg">
      <CopyToOutputDirectory>PreserveNewest</CopyToOutputDirectory>
    </Content>
    <Content Include="Samples\Local Server\DynamicWorkspaceShapefile\DynamicWorkspaceShapefile.jpg">
      <CopyToOutputDirectory>PreserveNewest</CopyToOutputDirectory>
    </Content>
    <Content Include="Samples\Local Server\LocalServerFeatureLayer\LocalServerFeatureLayer.jpg">
      <CopyToOutputDirectory>PreserveNewest</CopyToOutputDirectory>
    </Content>
    <Content Include="Samples\Local Server\LocalServerGeoprocessing\LocalServerGeoprocessing.jpg">
      <CopyToOutputDirectory>PreserveNewest</CopyToOutputDirectory>
    </Content>
    <Content Include="Samples\Local Server\LocalServerMapImageLayer\LocalServerMapImageLayer.jpg">
      <CopyToOutputDirectory>PreserveNewest</CopyToOutputDirectory>
    </Content>
    <Content Include="Samples\Local Server\LocalServerServices\LocalServerServices.jpg">
      <CopyToOutputDirectory>PreserveNewest</CopyToOutputDirectory>
    </Content>
    <Content Include="Samples\Location\DisplayDeviceLocation\DisplayDeviceLocation.jpg">
      <CopyToOutputDirectory>PreserveNewest</CopyToOutputDirectory>
    </Content>
    <Content Include="Samples\MapView\DisplayGrid\DisplayGrid.jpg">
      <CopyToOutputDirectory>PreserveNewest</CopyToOutputDirectory>
    </Content>
    <Content Include="Samples\MapView\ChangeTimeExtent\ChangeTimeExtent.jpg">
      <CopyToOutputDirectory>PreserveNewest</CopyToOutputDirectory>
    </Content>
    <Content Include="Samples\MapView\ChangeViewpoint\ChangeViewpoint.jpg">
      <CopyToOutputDirectory>PreserveNewest</CopyToOutputDirectory>
    </Content>
    <Content Include="Samples\MapView\DisplayDrawingStatus\DisplayDrawingStatus.jpg">
      <CopyToOutputDirectory>PreserveNewest</CopyToOutputDirectory>
    </Content>
    <Content Include="Samples\MapView\DisplayLayerViewState\DisplayLayerViewState.jpg">
      <CopyToOutputDirectory>PreserveNewest</CopyToOutputDirectory>
    </Content>
    <Content Include="Samples\MapView\FeatureLayerTimeOffset\FeatureLayerTimeOffset.jpg">
      <CopyToOutputDirectory>PreserveNewest</CopyToOutputDirectory>
    </Content>
    <Content Include="Samples\MapView\GeoViewSync\GeoViewSync.jpg">
      <CopyToOutputDirectory>PreserveNewest</CopyToOutputDirectory>
    </Content>
    <Content Include="Samples\MapView\MapRotation\MapRotation.jpg">
      <CopyToOutputDirectory>PreserveNewest</CopyToOutputDirectory>
    </Content>
    <Content Include="Samples\MapView\ShowCallout\ShowCallout.jpg">
      <CopyToOutputDirectory>PreserveNewest</CopyToOutputDirectory>
    </Content>
    <Content Include="Samples\MapView\ShowMagnifier\ShowMagnifier.jpg">
      <CopyToOutputDirectory>PreserveNewest</CopyToOutputDirectory>
    </Content>
    <Content Include="Samples\MapView\TakeScreenshot\TakeScreenshot.jpg">
      <CopyToOutputDirectory>PreserveNewest</CopyToOutputDirectory>
    </Content>
    <Content Include="Samples\Map\AccessLoadStatus\AccessLoadStatus.jpg">
      <CopyToOutputDirectory>PreserveNewest</CopyToOutputDirectory>
    </Content>
    <Content Include="Samples\Map\AuthorMap\AuthorMap.jpg">
      <CopyToOutputDirectory>PreserveNewest</CopyToOutputDirectory>
    </Content>
    <Content Include="Samples\Map\ChangeBasemap\ChangeBasemap.jpg">
      <CopyToOutputDirectory>PreserveNewest</CopyToOutputDirectory>
    </Content>
    <Content Include="Samples\Map\DisplayMap\DisplayMap.jpg">
      <CopyToOutputDirectory>PreserveNewest</CopyToOutputDirectory>
    </Content>
    <Content Include="Samples\Map\GenerateOfflineMap\GenerateOfflineMap.jpg">
      <CopyToOutputDirectory>PreserveNewest</CopyToOutputDirectory>
    </Content>
    <Content Include="Samples\Map\ManageBookmarks\ManageBookmarks.jpg">
      <CopyToOutputDirectory>PreserveNewest</CopyToOutputDirectory>
    </Content>
    <Content Include="Samples\Map\OpenMapURL\OpenMapURL.jpg">
      <CopyToOutputDirectory>PreserveNewest</CopyToOutputDirectory>
    </Content>
    <Content Include="Samples\Map\OpenMobileMap\OpenMobileMap.jpg">
      <CopyToOutputDirectory>PreserveNewest</CopyToOutputDirectory>
    </Content>
    <Content Include="Samples\Map\OpenScene\OpenScene.jpg">
      <CopyToOutputDirectory>PreserveNewest</CopyToOutputDirectory>
    </Content>
    <Content Include="Samples\Map\SearchPortalMaps\SearchPortalMaps.jpg">
      <CopyToOutputDirectory>PreserveNewest</CopyToOutputDirectory>
    </Content>
    <Content Include="Samples\Map\SetInitialMapArea\SetInitialMapArea.jpg">
      <CopyToOutputDirectory>PreserveNewest</CopyToOutputDirectory>
    </Content>
    <Content Include="Samples\Map\SetInitialMapLocation\SetInitialMapLocation.jpg">
      <CopyToOutputDirectory>PreserveNewest</CopyToOutputDirectory>
    </Content>
    <Content Include="Samples\Map\SetMapSpatialReference\SetMapSpatialReference.jpg">
      <CopyToOutputDirectory>PreserveNewest</CopyToOutputDirectory>
    </Content>
    <Content Include="Samples\Map\SetMinMaxScale\SetMinMaxScale.jpg">
      <CopyToOutputDirectory>PreserveNewest</CopyToOutputDirectory>
    </Content>
    <Content Include="Samples\Network Analysis\ClosestFacilityStatic\ClosestFacilityStatic.jpg">
      <CopyToOutputDirectory>PreserveNewest</CopyToOutputDirectory>
    </Content>
    <Content Include="Samples\Network Analysis\ClosestFacility\ClosestFacility.jpg">
      <CopyToOutputDirectory>PreserveNewest</CopyToOutputDirectory>
    </Content>
    <Content Include="Samples\Network Analysis\FindRoute\FindRoute.jpg">
      <CopyToOutputDirectory>PreserveNewest</CopyToOutputDirectory>
    </Content>
    <Content Include="Samples\Network Analysis\FindServiceArea\FindServiceArea.jpg">
      <CopyToOutputDirectory>PreserveNewest</CopyToOutputDirectory>
    </Content>
    <Content Include="Samples\Search\FindAddress\FindAddress.jpg">
      <CopyToOutputDirectory>PreserveNewest</CopyToOutputDirectory>
    </Content>
    <Content Include="Samples\Search\FindPlace\FindPlace.jpg">
      <CopyToOutputDirectory>PreserveNewest</CopyToOutputDirectory>
    </Content>
    <Content Include="Samples\Security\IntegratedWindowsAuth\IntegratedWindowsAuth.jpg">
      <CopyToOutputDirectory>PreserveNewest</CopyToOutputDirectory>
    </Content>
    <Content Include="Samples\Security\OAuth\OAuth.jpg">
      <CopyToOutputDirectory>PreserveNewest</CopyToOutputDirectory>
    </Content>
    <Content Include="Samples\Security\TokenSecuredChallenge\TokenSecuredChallenge.jpg">
      <CopyToOutputDirectory>PreserveNewest</CopyToOutputDirectory>
    </Content>
    <Content Include="Samples\Symbology\FeatureLayerExtrusion\FeatureLayerExtrusion.jpg">
      <CopyToOutputDirectory>PreserveNewest</CopyToOutputDirectory>
    </Content>
    <Content Include="Samples\Symbology\RenderPictureMarkers\RenderPictureMarkers.jpg">
      <CopyToOutputDirectory>PreserveNewest</CopyToOutputDirectory>
    </Content>
    <Content Include="Samples\Symbology\RenderSimpleMarkers\RenderSimpleMarkers.jpg">
      <CopyToOutputDirectory>PreserveNewest</CopyToOutputDirectory>
    </Content>
    <Content Include="Samples\Symbology\RenderUniqueValues\RenderUniqueValues.jpg">
      <CopyToOutputDirectory>PreserveNewest</CopyToOutputDirectory>
    </Content>
    <Content Include="Samples\Symbology\SimpleRenderers\SimpleRenderers.jpg">
      <CopyToOutputDirectory>PreserveNewest</CopyToOutputDirectory>
    </Content>
    <Content Include="Samples\Symbology\UseDistanceCompositeSym\UseDistanceCompositeSym.jpg">
      <CopyToOutputDirectory>PreserveNewest</CopyToOutputDirectory>
    </Content>
  </ItemGroup>
  <!-- Sample Viewer code (not samples) -->
  <ItemGroup>
    <ApplicationDefinition Include="App.xaml">
      <Generator>MSBuild:Compile</Generator>
      <SubType>Designer</SubType>
    </ApplicationDefinition>
    <Compile Include="ErrorPage.xaml.cs">
      <DependentUpon>ErrorPage.xaml</DependentUpon>
    </Compile>
    <Compile Include="Helpers\ToTreeViewItem.cs" />
    <Compile Include="WaitPage.xaml.cs">
      <DependentUpon>WaitPage.xaml</DependentUpon>
    </Compile>
    <Page Include="Description.xaml">
      <Generator>MSBuild:Compile</Generator>
      <SubType>Designer</SubType>
    </Page>
    <Page Include="ErrorPage.xaml">
      <SubType>Designer</SubType>
      <Generator>MSBuild:Compile</Generator>
    </Page>
    <Page Include="MainWindow.xaml">
      <Generator>MSBuild:Compile</Generator>
      <SubType>Designer</SubType>
    </Page>
    <Compile Include="App.xaml.cs">
      <DependentUpon>App.xaml</DependentUpon>
      <SubType>Code</SubType>
    </Compile>
    <Compile Include="Converters\NullToVisibilityConverter.cs" />
    <Compile Include="Converters\SampleToBitmapConverter.cs" />
    <Compile Include="Description.xaml.cs">
      <DependentUpon>Description.xaml</DependentUpon>
    </Compile>
    <Compile Include="MainWindow.xaml.cs">
      <DependentUpon>MainWindow.xaml</DependentUpon>
      <SubType>Code</SubType>
    </Compile>
    <Page Include="Resources\LoadingSpinner.xaml">
      <Generator>MSBuild:Compile</Generator>
      <SubType>Designer</SubType>
    </Page>
    <Page Include="Resources\ControlStyles.xaml">
      <Generator>MSBuild:Compile</Generator>
      <SubType>Designer</SubType>
    </Page>
    <Compile Include="Properties\AssemblyInfo.cs">
      <SubType>Code</SubType>
    </Compile>
    <Compile Include="Properties\Resources.Designer.cs">
      <AutoGen>True</AutoGen>
      <DesignTime>True</DesignTime>
      <DependentUpon>Resources.resx</DependentUpon>
    </Compile>
    <Compile Include="Properties\Settings.Designer.cs">
      <AutoGen>True</AutoGen>
      <DependentUpon>Settings.settings</DependentUpon>
      <DesignTimeSharedInput>True</DesignTimeSharedInput>
    </Compile>
  </ItemGroup>
  <!-- Source Code Viewer -->
  <ItemGroup>
    <Content Include="Resources\SyntaxHighlighting\highlight.css">
      <CopyToOutputDirectory>PreserveNewest</CopyToOutputDirectory>
    </Content>
    <Content Include="Resources\SyntaxHighlighting\highlight.pack.js">
      <CopyToOutputDirectory>PreserveNewest</CopyToOutputDirectory>
    </Content>
    <Compile Include="SourceCodeViewer.xaml.cs">
      <DependentUpon>SourceCodeViewer.xaml</DependentUpon>
    </Compile>
    <Page Include="SourceCodeViewer.xaml">
      <Generator>MSBuild:Compile</Generator>
      <SubType>Designer</SubType>
    </Page>
  </ItemGroup>
  <ItemGroup />
  <!-- Imports -->
  <Import Project="..\..\ArcGISRuntime.Samples.Shared\ArcGISRuntime.Samples.Shared.projitems" Label="Shared" />
  <Import Project="$(MSBuildToolsPath)\Microsoft.CSharp.targets" />
  <Import Project="SourceViewer.targets" />
  <Import Project="readme.targets" />
  <Target Name="EnsureNuGetPackageBuildImports" BeforeTargets="PrepareForBuild">
    <PropertyGroup>
      <ErrorText>This project references NuGet package(s) that are missing on this computer. Use NuGet Package Restore to download them.  For more information, see http://go.microsoft.com/fwlink/?LinkID=322105. The missing file is {0}.</ErrorText>
    </PropertyGroup>
    <Error Condition="!Exists('..\..\..\packages\Esri.ArcGISRuntime.WPF.100.4.0\build\net461\Esri.ArcGISRuntime.WPF.targets')" Text="$([System.String]::Format('$(ErrorText)', '..\..\..\packages\Esri.ArcGISRuntime.WPF.100.4.0\build\net461\Esri.ArcGISRuntime.WPF.targets'))" />
    <Error Condition="!Exists('..\..\..\packages\Esri.ArcGISRuntime.Hydrography.100.4.0\build\net461\Esri.ArcGISRuntime.Hydrography.targets')" Text="$([System.String]::Format('$(ErrorText)', '..\..\..\packages\Esri.ArcGISRuntime.Hydrography.100.4.0\build\net461\Esri.ArcGISRuntime.Hydrography.targets'))" />
    <Error Condition="!Exists('..\..\..\packages\Esri.ArcGISRuntime.LocalServices.100.3.0.1\build\net461\Esri.ArcGISRuntime.LocalServices.targets')" Text="$([System.String]::Format('$(ErrorText)', '..\..\..\packages\Esri.ArcGISRuntime.LocalServices.100.3.0.1\build\net461\Esri.ArcGISRuntime.LocalServices.targets'))" />
  </Target>
  <Import Project="..\..\..\packages\Esri.ArcGISRuntime.WPF.100.4.0\build\net461\Esri.ArcGISRuntime.WPF.targets" Condition="Exists('..\..\..\packages\Esri.ArcGISRuntime.WPF.100.4.0\build\net461\Esri.ArcGISRuntime.WPF.targets')" />
  <Import Project="..\..\..\packages\Esri.ArcGISRuntime.Hydrography.100.4.0\build\net461\Esri.ArcGISRuntime.Hydrography.targets" Condition="Exists('..\..\..\packages\Esri.ArcGISRuntime.Hydrography.100.4.0\build\net461\Esri.ArcGISRuntime.Hydrography.targets')" />
  <Import Project="..\..\..\packages\Esri.ArcGISRuntime.LocalServices.100.3.0.1\build\net461\Esri.ArcGISRuntime.LocalServices.targets" Condition="Exists('..\..\..\packages\Esri.ArcGISRuntime.LocalServices.100.3.0.1\build\net461\Esri.ArcGISRuntime.LocalServices.targets')" />
</Project><|MERGE_RESOLUTION|>--- conflicted
+++ resolved
@@ -109,10 +109,9 @@
   </ItemGroup>
   <ItemGroup>
     <!-- Sample Code -->
-<<<<<<< HEAD
     <Compile Include="Samples\Data\UpdateAttributes\UpdateAttributes.xaml.cs">
       <DependentUpon>UpdateAttributes.xaml</DependentUpon>
-=======
+    </Compile>
     <Compile Include="Samples\Data\UpdateGeometries\UpdateGeometries.xaml.cs">
       <DependentUpon>UpdateGeometries.xaml</DependentUpon>
     </Compile>
@@ -121,7 +120,6 @@
     </Compile>
     <Compile Include="Samples\Data\DeleteFeatures\DeleteFeatures.xaml.cs">
       <DependentUpon>DeleteFeatures.xaml</DependentUpon>
->>>>>>> d7d49afd
     </Compile>
     <Compile Include="Samples\Symbology\SceneSymbols\SceneSymbols.xaml.cs">
       <DependentUpon>SceneSymbols.xaml</DependentUpon>
@@ -561,9 +559,10 @@
   </ItemGroup>
   <ItemGroup>
     <!-- Sample XAML -->
-<<<<<<< HEAD
     <Page Include="Samples\Data\UpdateAttributes\UpdateAttributes.xaml">
-=======
+      <Generator>MSBuild:Compile</Generator>
+      <SubType>Designer</SubType>
+    </Page>
     <Page Include="Samples\Data\UpdateGeometries\UpdateGeometries.xaml">
       <Generator>MSBuild:Compile</Generator>
       <SubType>Designer</SubType>
@@ -573,7 +572,6 @@
       <SubType>Designer</SubType>
     </Page>
     <Page Include="Samples\Data\DeleteFeatures\DeleteFeatures.xaml">
->>>>>>> d7d49afd
       <Generator>MSBuild:Compile</Generator>
       <SubType>Designer</SubType>
     </Page>
@@ -1164,9 +1162,9 @@
   </ItemGroup>
   <ItemGroup>
     <!-- Screenshots -->
-<<<<<<< HEAD
     <Content Include="Samples\Data\UpdateAttributes\UpdateAttributes.jpg">
-=======
+      <CopyToOutputDirectory>PreserveNewest</CopyToOutputDirectory>
+    </Content>
     <Content Include="Samples\Data\UpdateGeometries\UpdateGeometries.jpg">
       <CopyToOutputDirectory>PreserveNewest</CopyToOutputDirectory>
     </Content>
@@ -1174,7 +1172,6 @@
       <CopyToOutputDirectory>PreserveNewest</CopyToOutputDirectory>
     </Content>
     <Content Include="Samples\Data\DeleteFeatures\DeleteFeatures.jpg">
->>>>>>> d7d49afd
       <CopyToOutputDirectory>PreserveNewest</CopyToOutputDirectory>
     </Content>
     <Content Include="Samples\Symbology\SceneSymbols\SceneSymbols.jpg">
