--- conflicted
+++ resolved
@@ -100,17 +100,9 @@
   </ItemGroup>
   <ItemGroup>
     <!-- Sample Code -->
-<<<<<<< HEAD
-    <Compile Include="Controls\SearchTextBox.xaml.cs">
-      <DependentUpon>SearchTextBox.xaml</DependentUpon>
-    </Compile>
-    <Compile Include="Converters\TreeViewLeftMarginMultiplierConverter.cs" />
-    <Compile Include="Helpers\TreeViewItemExtensions.cs" />
-=======
-	<Compile Include="Samples\Symbology\SymbolsFromMobileStyle\SymbolsFromMobileStyle.xaml.cs">
-		<DependentUpon>SymbolsFromMobileStyle.xaml</DependentUpon>
-	</Compile>
->>>>>>> 3b84043b
+    <Compile Include="Samples\Symbology\SymbolsFromMobileStyle\SymbolsFromMobileStyle.xaml.cs">
+      <DependentUpon>SymbolsFromMobileStyle.xaml</DependentUpon>
+    </Compile>
     <Compile Include="Samples\Map\DownloadPreplannedMap\DownloadPreplannedMap.xaml.cs">
       <DependentUpon>DownloadPreplannedMap.xaml</DependentUpon>
     </Compile>
@@ -634,17 +626,10 @@
   </ItemGroup>
   <ItemGroup>
     <!-- Sample XAML -->
-<<<<<<< HEAD
-    <Page Include="Controls\SearchTextBox.xaml">
-      <SubType>Designer</SubType>
-      <Generator>MSBuild:Compile</Generator>
-    </Page>
-=======
-	<Page Include="Samples\Symbology\SymbolsFromMobileStyle\SymbolsFromMobileStyle.xaml">
-		<Generator>MSBuild:Compile</Generator>
-		<SubType>Designer</SubType>
-	</Page>
->>>>>>> 3b84043b
+        <Page Include="Samples\Symbology\SymbolsFromMobileStyle\SymbolsFromMobileStyle.xaml">
+      <Generator>MSBuild:Compile</Generator>
+      <SubType>Designer</SubType>
+    </Page>
     <Page Include="Samples\Map\DownloadPreplannedMap\DownloadPreplannedMap.xaml">
       <Generator>MSBuild:Compile</Generator>
       <SubType>Designer</SubType>
@@ -1348,539 +1333,540 @@
   </ItemGroup>
   <ItemGroup>
     <!-- Screenshots -->
-<<<<<<< HEAD
+	<Content Include="Samples\Symbology\SymbolsFromMobileStyle\SymbolsFromMobileStyle.jpg">
+		<CopyToOutputDirectory>PreserveNewest</CopyToOutputDirectory>
+	</Content>
+    <Content Include="Samples\Map\DownloadPreplannedMap\DownloadPreplannedMap.jpg">
+      <CopyToOutputDirectory>PreserveNewest</CopyToOutputDirectory>
+    </Content>
+    <Content Include="Samples\Layers\GroupLayers\GroupLayers.jpg">
+      <CopyToOutputDirectory>PreserveNewest</CopyToOutputDirectory>
+    </Content>
+    <Content Include="Samples\Map\OfflineBasemapByReference\OfflineBasemapByReference.jpg">
+      <CopyToOutputDirectory>PreserveNewest</CopyToOutputDirectory>
+    </Content>
+    <Content Include="Samples\Layers\PlayKmlTours\PlayKmlTours.jpg">
+      <CopyToOutputDirectory>PreserveNewest</CopyToOutputDirectory>
+    </Content>
+    <Content Include="Samples\Map\ViewContentBeneathSurface\ViewContentBeneathSurface.jpg">
+      <CopyToOutputDirectory>PreserveNewest</CopyToOutputDirectory>
+    </Content>
+    <Content Include="Samples\Layers\AddPointSceneLayer\AddPointSceneLayer.jpg">
+      <CopyToOutputDirectory>PreserveNewest</CopyToOutputDirectory>
+    </Content>
+    <Content Include="Samples\Map\GenerateOfflineMapWithOverrides\GenerateOfflineMapWithOverrides.jpg">
+      <CopyToOutputDirectory>PreserveNewest</CopyToOutputDirectory>
+    </Content>
+    <Content Include="Samples\Layers\WfsXmlQuery\WfsXmlQuery.jpg">
+      <CopyToOutputDirectory>PreserveNewest</CopyToOutputDirectory>
+    </Content>
+    <Content Include="Samples\Layers\DisplayWfs\DisplayWfs.jpg">
+      <CopyToOutputDirectory>PreserveNewest</CopyToOutputDirectory>
+    </Content>
+    <Content Include="Samples\Layers\BrowseWfsLayers\BrowseWfsLayers.jpg">
+      <CopyToOutputDirectory>PreserveNewest</CopyToOutputDirectory>
+    </Content>
+    <Content Include="Samples\Map\OpenMobileScenePackage\OpenMobileScenePackage.jpg">
+      <CopyToOutputDirectory>PreserveNewest</CopyToOutputDirectory>
+    </Content>
+    <Content Include="Samples\Map\MapReferenceScale\MapReferenceScale.jpg">
+      <CopyToOutputDirectory>PreserveNewest</CopyToOutputDirectory>
+    </Content>
+    <Content Include="Samples\Map\CreateTerrainSurfaceFromRaster\CreateTerrainSurfaceFromRaster.jpg">
+      <CopyToOutputDirectory>PreserveNewest</CopyToOutputDirectory>
+    </Content>
+    <Content Include="Samples\Map\CreateTerrainSurfaceFromTilePackage\CreateTerrainSurfaceFromTilePackage.jpg">
+      <CopyToOutputDirectory>PreserveNewest</CopyToOutputDirectory>
+    </Content>
+    <Content Include="Samples\Data\ViewPointCloudDataOffline\ViewPointCloudDataOffline.jpg">
+      <CopyToOutputDirectory>PreserveNewest</CopyToOutputDirectory>
+    </Content>
+    <Content Include="Samples\Layers\AddAnIntegratedMeshLayer\AddAnIntegratedMeshLayer.jpg">
+      <CopyToOutputDirectory>PreserveNewest</CopyToOutputDirectory>
+    </Content>
+    <Content Include="Samples\GraphicsOverlay\DictionaryRendererGraphicsOverlay\DictionaryRendererGraphicsOverlay.jpg">
+      <CopyToOutputDirectory>PreserveNewest</CopyToOutputDirectory>
+    </Content>
+    <Resource Include="Resources\routingSymbol.png" />
+    <Resource Include="Resources\files-48.png" />
+    <Content Include="Samples\Map\MobileMapSearchAndRoute\MobileMapSearchAndRoute.jpg">
+      <CopyToOutputDirectory>PreserveNewest</CopyToOutputDirectory>
+    </Content>
+    <Content Include="Samples\Search\OfflineGeocode\OfflineGeocode.jpg">
+      <CopyToOutputDirectory>PreserveNewest</CopyToOutputDirectory>
+    </Content>
+    <Content Include="Samples\Search\ReverseGeocode\ReverseGeocode.jpg">
+      <CopyToOutputDirectory>PreserveNewest</CopyToOutputDirectory>
+    </Content>
+    <Content Include="Samples\Data\EditFeatureAttachments\EditFeatureAttachments.jpg">
+      <CopyToOutputDirectory>PreserveNewest</CopyToOutputDirectory>
+    </Content>
+    <Content Include="Samples\Geometry\Project\Project.jpg">
+      <CopyToOutputDirectory>PreserveNewest</CopyToOutputDirectory>
+    </Content>
+    <Content Include="Samples\Layers\OpenStreetMapLayer\OpenStreetMapLayer.jpg">
+      <CopyToOutputDirectory>PreserveNewest</CopyToOutputDirectory>
+    </Content>
+    <Content Include="Samples\Map\ManageOperationalLayers\ManageOperationalLayers.jpg">
+      <CopyToOutputDirectory>PreserveNewest</CopyToOutputDirectory>
+    </Content>
+    <Content Include="Samples\Data\UpdateAttributes\UpdateAttributes.jpg">
+      <CopyToOutputDirectory>PreserveNewest</CopyToOutputDirectory>
+    </Content>
+    <Content Include="Samples\Data\UpdateGeometries\UpdateGeometries.jpg">
+      <CopyToOutputDirectory>PreserveNewest</CopyToOutputDirectory>
+    </Content>
+    <Content Include="Samples\Data\AddFeatures\AddFeatures.jpg">
+      <CopyToOutputDirectory>PreserveNewest</CopyToOutputDirectory>
+    </Content>
+    <Content Include="Samples\Data\DeleteFeatures\DeleteFeatures.jpg">
+      <CopyToOutputDirectory>PreserveNewest</CopyToOutputDirectory>
+    </Content>
+    <Content Include="Samples\Symbology\SceneSymbols\SceneSymbols.jpg">
+      <CopyToOutputDirectory>PreserveNewest</CopyToOutputDirectory>
+    </Content>
+    <Content Include="Samples\Map\TerrainExaggeration\TerrainExaggeration.jpg">
+      <CopyToOutputDirectory>PreserveNewest</CopyToOutputDirectory>
+    </Content>
+    <Content Include="Samples\Map\ChangeAtmosphereEffect\ChangeAtmosphereEffect.jpg">
+      <CopyToOutputDirectory>PreserveNewest</CopyToOutputDirectory>
+    </Content>
+    <Content Include="Samples\GraphicsOverlay\ScenePropertiesExpressions\ScenePropertiesExpressions.jpg">
+      <CopyToOutputDirectory>PreserveNewest</CopyToOutputDirectory>
+    </Content>
+    <Content Include="Samples\Geometry\SpatialOperations\SpatialOperations.jpg">
+      <CopyToOutputDirectory>PreserveNewest</CopyToOutputDirectory>
+    </Content>
+    <Content Include="Samples\MapView\IdentifyLayers\IdentifyLayers.jpg">
+      <CopyToOutputDirectory>PreserveNewest</CopyToOutputDirectory>
+    </Content>
+    <Content Include="Samples\Layers\ListKmlContents\ListKmlContents.jpg">
+      <CopyToOutputDirectory>PreserveNewest</CopyToOutputDirectory>
+    </Content>
+    <Content Include="Samples\Layers\IdentifyKmlFeatures\IdentifyKmlFeatures.jpg">
+      <CopyToOutputDirectory>PreserveNewest</CopyToOutputDirectory>
+    </Content>
+    <Content Include="Samples\Layers\DisplayKmlNetworkLinks\DisplayKmlNetworkLinks.jpg">
+      <CopyToOutputDirectory>PreserveNewest</CopyToOutputDirectory>
+    </Content>
+    <Content Include="Samples\Layers\DisplayKml\DisplayKml.jpg">
+      <CopyToOutputDirectory>PreserveNewest</CopyToOutputDirectory>
+    </Content>
+    <Content Include="Resources\github-markdown.css">
+      <CopyToOutputDirectory>PreserveNewest</CopyToOutputDirectory>
+    </Content>
+    <Content Include="Samples\Analysis\DistanceMeasurement\DistanceMeasurement.jpg">
+      <CopyToOutputDirectory>PreserveNewest</CopyToOutputDirectory>
+    </Content>
+    <Content Include="Samples\Analysis\LineOfSightGeoElement\LineOfSightGeoElement.jpg">
+      <CopyToOutputDirectory>PreserveNewest</CopyToOutputDirectory>
+    </Content>
+    <Content Include="Samples\Analysis\LineOfSightLocation\LineOfSightLocation.jpg">
+      <CopyToOutputDirectory>PreserveNewest</CopyToOutputDirectory>
+    </Content>
+    <Content Include="Samples\Analysis\QueryFeatureCountAndExtent\QueryFeatureCountAndExtent.jpg">
+      <CopyToOutputDirectory>PreserveNewest</CopyToOutputDirectory>
+    </Content>
+    <Content Include="Samples\Analysis\ViewshedCamera\ViewshedCamera.jpg">
+      <CopyToOutputDirectory>PreserveNewest</CopyToOutputDirectory>
+    </Content>
+    <Content Include="Samples\Analysis\ViewshedGeoElement\ViewshedGeoElement.jpg">
+      <CopyToOutputDirectory>PreserveNewest</CopyToOutputDirectory>
+    </Content>
+    <Content Include="Samples\Analysis\ViewshedLocation\ViewshedLocation.jpg">
+      <CopyToOutputDirectory>PreserveNewest</CopyToOutputDirectory>
+    </Content>
+    <Content Include="Samples\Data\EditAndSyncFeatures\EditAndSyncFeatures.jpg">
+      <CopyToOutputDirectory>PreserveNewest</CopyToOutputDirectory>
+    </Content>
+    <Content Include="Samples\Data\FeatureLayerGeodatabase\FeatureLayerGeodatabase.jpg">
+      <CopyToOutputDirectory>PreserveNewest</CopyToOutputDirectory>
+    </Content>
+    <Content Include="Samples\Data\FeatureLayerGeoPackage\FeatureLayerGeoPackage.jpg">
+      <CopyToOutputDirectory>PreserveNewest</CopyToOutputDirectory>
+    </Content>
+    <Content Include="Samples\Data\FeatureLayerQuery\FeatureLayerQuery.jpg">
+      <CopyToOutputDirectory>PreserveNewest</CopyToOutputDirectory>
+    </Content>
+    <Content Include="Samples\Data\FeatureLayerShapefile\FeatureLayerShapefile.jpg">
+      <CopyToOutputDirectory>PreserveNewest</CopyToOutputDirectory>
+    </Content>
+    <Content Include="Samples\Data\GenerateGeodatabase\GenerateGeodatabase.jpg">
+      <CopyToOutputDirectory>PreserveNewest</CopyToOutputDirectory>
+    </Content>
+    <Content Include="Samples\Data\GeodatabaseTransactions\GeodatabaseTransactions.jpg">
+      <CopyToOutputDirectory>PreserveNewest</CopyToOutputDirectory>
+    </Content>
+    <Content Include="Samples\Data\ListRelatedFeatures\ListRelatedFeatures.jpg">
+      <CopyToOutputDirectory>PreserveNewest</CopyToOutputDirectory>
+    </Content>
+    <Content Include="Samples\Data\RasterLayerGeoPackage\RasterLayerGeoPackage.jpg">
+      <CopyToOutputDirectory>PreserveNewest</CopyToOutputDirectory>
+    </Content>
+    <Content Include="Samples\Data\ReadGeoPackage\ReadGeoPackage.jpg">
+      <CopyToOutputDirectory>PreserveNewest</CopyToOutputDirectory>
+    </Content>
+    <Content Include="Samples\Data\ReadShapefileMetadata\ReadShapefileMetadata.jpg">
+      <CopyToOutputDirectory>PreserveNewest</CopyToOutputDirectory>
+    </Content>
+    <Content Include="Samples\Data\ServiceFeatureTableCache\ServiceFeatureTableCache.jpg">
+      <CopyToOutputDirectory>PreserveNewest</CopyToOutputDirectory>
+    </Content>
+    <Content Include="Samples\Data\ServiceFeatureTableManualCache\ServiceFeatureTableManualCache.jpg">
+      <CopyToOutputDirectory>PreserveNewest</CopyToOutputDirectory>
+    </Content>
+    <Content Include="Samples\Data\ServiceFeatureTableNoCache\ServiceFeatureTableNoCache.jpg">
+      <CopyToOutputDirectory>PreserveNewest</CopyToOutputDirectory>
+    </Content>
+    <Content Include="Samples\Data\StatisticalQuery\StatisticalQuery.jpg">
+      <CopyToOutputDirectory>PreserveNewest</CopyToOutputDirectory>
+    </Content>
+    <Content Include="Samples\Data\StatsQueryGroupAndSort\StatsQueryGroupAndSort.jpg">
+      <CopyToOutputDirectory>PreserveNewest</CopyToOutputDirectory>
+    </Content>
+    <Content Include="Samples\Data\SymbolizeShapefile\SymbolizeShapefile.jpg">
+      <CopyToOutputDirectory>PreserveNewest</CopyToOutputDirectory>
+    </Content>
+    <Content Include="Samples\Geometry\DensifyAndGeneralize\DensifyAndGeneralize.jpg">
+      <CopyToOutputDirectory>PreserveNewest</CopyToOutputDirectory>
+    </Content>
+    <Content Include="Samples\Geometry\BufferList\BufferList.jpg">
+      <CopyToOutputDirectory>PreserveNewest</CopyToOutputDirectory>
+    </Content>
+    <Content Include="Samples\Geometry\Buffer\Buffer.jpg">
+      <CopyToOutputDirectory>PreserveNewest</CopyToOutputDirectory>
+    </Content>
+    <Content Include="Samples\Geometry\ClipGeometry\ClipGeometry.jpg">
+      <CopyToOutputDirectory>PreserveNewest</CopyToOutputDirectory>
+    </Content>
+    <Content Include="Samples\Geometry\ConvexHullList\ConvexHullList.jpg">
+      <CopyToOutputDirectory>PreserveNewest</CopyToOutputDirectory>
+    </Content>
+    <Content Include="Samples\Geometry\ConvexHull\ConvexHull.jpg">
+      <CopyToOutputDirectory>PreserveNewest</CopyToOutputDirectory>
+    </Content>
+    <Content Include="Samples\Geometry\CutGeometry\CutGeometry.jpg">
+      <CopyToOutputDirectory>PreserveNewest</CopyToOutputDirectory>
+    </Content>
+    <Content Include="Samples\Geometry\GeodesicOperations\GeodesicOperations.jpg">
+      <CopyToOutputDirectory>PreserveNewest</CopyToOutputDirectory>
+    </Content>
+    <Content Include="Samples\Geometry\NearestVertex\NearestVertex.jpg">
+      <CopyToOutputDirectory>PreserveNewest</CopyToOutputDirectory>
+    </Content>
+    <Content Include="Samples\Geometry\CreateGeometries\CreateGeometries.jpg">
+      <CopyToOutputDirectory>PreserveNewest</CopyToOutputDirectory>
+    </Content>
+    <Content Include="Samples\Geometry\ListTransformations\ListTransformations.jpg">
+      <CopyToOutputDirectory>PreserveNewest</CopyToOutputDirectory>
+    </Content>
+    <Content Include="Samples\Geometry\ProjectWithSpecificTransformation\ProjectWithSpecificTransformation.jpg">
+      <CopyToOutputDirectory>PreserveNewest</CopyToOutputDirectory>
+    </Content>
+    <Content Include="Samples\Geometry\SpatialRelationships\SpatialRelationships.jpg">
+      <CopyToOutputDirectory>PreserveNewest</CopyToOutputDirectory>
+    </Content>
+    <Content Include="Samples\Geometry\FormatCoordinates\FormatCoordinates.jpg">
+      <CopyToOutputDirectory>PreserveNewest</CopyToOutputDirectory>
+    </Content>
+    <Content Include="Samples\Geoprocessing\AnalyzeHotspots\AnalyzeHotspots.jpg">
+      <CopyToOutputDirectory>PreserveNewest</CopyToOutputDirectory>
+    </Content>
+    <Content Include="Samples\Geoprocessing\AnalyzeViewshed\AnalyzeViewshed.jpg">
+      <CopyToOutputDirectory>PreserveNewest</CopyToOutputDirectory>
+    </Content>
+    <Content Include="Samples\Geoprocessing\ListGeodatabaseVersions\ListGeodatabaseVersions.jpg">
+      <CopyToOutputDirectory>PreserveNewest</CopyToOutputDirectory>
+    </Content>
+    <Content Include="Samples\GraphicsOverlay\AddGraphicsRenderer\AddGraphicsRenderer.jpg">
+      <CopyToOutputDirectory>PreserveNewest</CopyToOutputDirectory>
+    </Content>
+    <Content Include="Samples\GraphicsOverlay\AddGraphicsWithSymbols\AddGraphicsWithSymbols.jpg">
+      <CopyToOutputDirectory>PreserveNewest</CopyToOutputDirectory>
+    </Content>
+    <Content Include="Samples\GraphicsOverlay\Animate3DGraphic\Animate3DGraphic.jpg">
+      <CopyToOutputDirectory>PreserveNewest</CopyToOutputDirectory>
+    </Content>
+    <Content Include="Samples\GraphicsOverlay\IdentifyGraphics\IdentifyGraphics.jpg">
+      <CopyToOutputDirectory>PreserveNewest</CopyToOutputDirectory>
+    </Content>
+    <Content Include="Samples\GraphicsOverlay\SketchOnMap\SketchOnMap.jpg">
+      <CopyToOutputDirectory>PreserveNewest</CopyToOutputDirectory>
+    </Content>
+    <Content Include="Samples\GraphicsOverlay\SurfacePlacements\SurfacePlacements.jpg">
+      <CopyToOutputDirectory>PreserveNewest</CopyToOutputDirectory>
+    </Content>
+    <Content Include="Samples\Hydrography\AddEncExchangeSet\AddEncExchangeSet.jpg">
+      <CopyToOutputDirectory>PreserveNewest</CopyToOutputDirectory>
+    </Content>
+    <Content Include="Samples\Hydrography\ChangeEncDisplaySettings\ChangeEncDisplaySettings.jpg">
+      <CopyToOutputDirectory>PreserveNewest</CopyToOutputDirectory>
+    </Content>
+    <Content Include="Samples\Hydrography\SelectEncFeatures\SelectEncFeatures.jpg">
+      <CopyToOutputDirectory>PreserveNewest</CopyToOutputDirectory>
+    </Content>
+    <Content Include="Samples\Layers\ArcGISMapImageLayerUrl\ArcGISMapImageLayerUrl.jpg">
+      <CopyToOutputDirectory>PreserveNewest</CopyToOutputDirectory>
+    </Content>
+    <Content Include="Samples\Layers\ArcGISTiledLayerUrl\ArcGISTiledLayerUrl.jpg">
+      <CopyToOutputDirectory>PreserveNewest</CopyToOutputDirectory>
+    </Content>
+    <Content Include="Samples\Layers\ArcGISVectorTiledLayerUrl\ArcGISVectorTiledLayerUrl.jpg">
+      <CopyToOutputDirectory>PreserveNewest</CopyToOutputDirectory>
+    </Content>
+    <Content Include="Samples\Layers\ChangeBlendRenderer\ChangeBlendRenderer.jpg">
+      <CopyToOutputDirectory>PreserveNewest</CopyToOutputDirectory>
+    </Content>
+    <Content Include="Samples\Layers\ChangeFeatureLayerRenderer\ChangeFeatureLayerRenderer.jpg">
+      <CopyToOutputDirectory>PreserveNewest</CopyToOutputDirectory>
+    </Content>
+    <Content Include="Samples\Layers\ChangeStretchRenderer\ChangeStretchRenderer.jpg">
+      <CopyToOutputDirectory>PreserveNewest</CopyToOutputDirectory>
+    </Content>
+    <Content Include="Samples\Layers\ChangeSublayerRenderer\ChangeSublayerRenderer.jpg">
+      <CopyToOutputDirectory>PreserveNewest</CopyToOutputDirectory>
+    </Content>
+    <Content Include="Samples\Layers\ChangeSublayerVisibility\ChangeSublayerVisibility.jpg">
+      <CopyToOutputDirectory>PreserveNewest</CopyToOutputDirectory>
+    </Content>
+    <Content Include="Samples\Layers\CreateFeatureCollectionLayer\CreateFeatureCollectionLayer.jpg">
+      <CopyToOutputDirectory>PreserveNewest</CopyToOutputDirectory>
+    </Content>
+    <Content Include="Samples\Layers\DisplayScene\DisplayScene.jpg">
+      <CopyToOutputDirectory>PreserveNewest</CopyToOutputDirectory>
+    </Content>
+    <Content Include="Samples\Layers\ExportTiles\ExportTiles.jpg">
+      <CopyToOutputDirectory>PreserveNewest</CopyToOutputDirectory>
+    </Content>
+    <Content Include="Samples\Layers\FeatureCollectionLayerFromPortal\FeatureCollectionLayerFromPortal.jpg">
+      <CopyToOutputDirectory>PreserveNewest</CopyToOutputDirectory>
+    </Content>
+    <Content Include="Samples\Layers\FeatureCollectionLayerFromQuery\FeatureCollectionLayerFromQuery.jpg">
+      <CopyToOutputDirectory>PreserveNewest</CopyToOutputDirectory>
+    </Content>
+    <Content Include="Samples\Layers\FeatureLayerDefinitionExpression\FeatureLayerDefinitionExpression.jpg">
+      <CopyToOutputDirectory>PreserveNewest</CopyToOutputDirectory>
+    </Content>
+    <Content Include="Samples\Layers\FeatureLayerDictionaryRenderer\FeatureLayerDictionaryRenderer.jpg">
+      <CopyToOutputDirectory>PreserveNewest</CopyToOutputDirectory>
+    </Content>
+    <Content Include="Samples\Layers\FeatureLayerRenderingModeMap\FeatureLayerRenderingModeMap.jpg">
+      <CopyToOutputDirectory>PreserveNewest</CopyToOutputDirectory>
+    </Content>
+    <Content Include="Samples\Layers\FeatureLayerRenderingModeScene\FeatureLayerRenderingModeScene.jpg">
+      <CopyToOutputDirectory>PreserveNewest</CopyToOutputDirectory>
+    </Content>
+    <Content Include="Samples\Layers\FeatureLayerSelection\FeatureLayerSelection.jpg">
+      <CopyToOutputDirectory>PreserveNewest</CopyToOutputDirectory>
+    </Content>
+    <Content Include="Samples\Layers\FeatureLayerUrl\FeatureLayerUrl.jpg">
+      <CopyToOutputDirectory>PreserveNewest</CopyToOutputDirectory>
+    </Content>
+    <Content Include="Samples\Layers\MapImageLayerTables\MapImageLayerTables.jpg">
+      <CopyToOutputDirectory>PreserveNewest</CopyToOutputDirectory>
+    </Content>
+    <Content Include="Samples\Layers\MapImageSublayerQuery\MapImageSublayerQuery.jpg">
+      <CopyToOutputDirectory>PreserveNewest</CopyToOutputDirectory>
+    </Content>
+    <Content Include="Samples\Layers\RasterHillshade\RasterHillshade.jpg">
+      <CopyToOutputDirectory>PreserveNewest</CopyToOutputDirectory>
+    </Content>
+    <Content Include="Samples\Layers\RasterLayerFile\RasterLayerFile.jpg">
+      <CopyToOutputDirectory>PreserveNewest</CopyToOutputDirectory>
+    </Content>
+    <Content Include="Samples\Layers\RasterLayerImageServiceRaster\RasterLayerImageServiceRaster.jpg">
+      <CopyToOutputDirectory>PreserveNewest</CopyToOutputDirectory>
+    </Content>
+    <Content Include="Samples\Layers\RasterLayerRasterFunction\RasterLayerRasterFunction.jpg">
+      <CopyToOutputDirectory>PreserveNewest</CopyToOutputDirectory>
+    </Content>
+    <Content Include="Samples\Layers\RasterRenderingRule\RasterRenderingRule.jpg">
+      <CopyToOutputDirectory>PreserveNewest</CopyToOutputDirectory>
+    </Content>
+    <Content Include="Samples\Layers\RasterRgbRenderer\RasterRgbRenderer.jpg">
+      <CopyToOutputDirectory>PreserveNewest</CopyToOutputDirectory>
+    </Content>
+    <Content Include="Samples\Layers\SceneLayerSelection\SceneLayerSelection.jpg">
+      <CopyToOutputDirectory>PreserveNewest</CopyToOutputDirectory>
+    </Content>
+    <Content Include="Samples\Layers\SceneLayerUrl\SceneLayerUrl.jpg">
+      <CopyToOutputDirectory>PreserveNewest</CopyToOutputDirectory>
+    </Content>
+    <Content Include="Samples\Layers\StyleWmsLayer\StyleWmsLayer.jpg">
+      <CopyToOutputDirectory>PreserveNewest</CopyToOutputDirectory>
+    </Content>
+    <Content Include="Samples\Layers\ShowLabelsOnLayer\ShowLabelsOnLayer.jpg">
+      <CopyToOutputDirectory>PreserveNewest</CopyToOutputDirectory>
+    </Content>
+    <Content Include="Samples\Layers\TimeBasedQuery\TimeBasedQuery.jpg">
+      <CopyToOutputDirectory>PreserveNewest</CopyToOutputDirectory>
+    </Content>
+    <Content Include="Samples\Layers\LoadWebTiledLayer\LoadWebTiledLayer.jpg">
+      <CopyToOutputDirectory>PreserveNewest</CopyToOutputDirectory>
+    </Content>
+    <Content Include="Samples\Layers\WmsIdentify\WmsIdentify.jpg">
+      <CopyToOutputDirectory>PreserveNewest</CopyToOutputDirectory>
+    </Content>
+    <Content Include="Samples\Layers\WMSLayerUrl\WMSLayerUrl.jpg">
+      <CopyToOutputDirectory>PreserveNewest</CopyToOutputDirectory>
+    </Content>
+    <Content Include="Samples\Layers\WmsServiceCatalog\WmsServiceCatalog.jpg">
+      <CopyToOutputDirectory>PreserveNewest</CopyToOutputDirectory>
+    </Content>
+    <Content Include="Samples\Layers\WMTSLayer\WMTSLayer.jpg">
+      <CopyToOutputDirectory>PreserveNewest</CopyToOutputDirectory>
+    </Content>
+    <Content Include="Samples\Local Server\DynamicWorkspaceRaster\DynamicWorkspaceRaster.jpg">
+      <CopyToOutputDirectory>PreserveNewest</CopyToOutputDirectory>
+    </Content>
+    <Content Include="Samples\Local Server\DynamicWorkspaceShapefile\DynamicWorkspaceShapefile.jpg">
+      <CopyToOutputDirectory>PreserveNewest</CopyToOutputDirectory>
+    </Content>
+    <Content Include="Samples\Local Server\LocalServerFeatureLayer\LocalServerFeatureLayer.jpg">
+      <CopyToOutputDirectory>PreserveNewest</CopyToOutputDirectory>
+    </Content>
+    <Content Include="Samples\Local Server\LocalServerGeoprocessing\LocalServerGeoprocessing.jpg">
+      <CopyToOutputDirectory>PreserveNewest</CopyToOutputDirectory>
+    </Content>
+    <Content Include="Samples\Local Server\LocalServerMapImageLayer\LocalServerMapImageLayer.jpg">
+      <CopyToOutputDirectory>PreserveNewest</CopyToOutputDirectory>
+    </Content>
+    <Content Include="Samples\Local Server\LocalServerServices\LocalServerServices.jpg">
+      <CopyToOutputDirectory>PreserveNewest</CopyToOutputDirectory>
+    </Content>
+    <Content Include="Samples\Location\DisplayDeviceLocation\DisplayDeviceLocation.jpg">
+      <CopyToOutputDirectory>PreserveNewest</CopyToOutputDirectory>
+    </Content>
+    <Content Include="Samples\MapView\DisplayGrid\DisplayGrid.jpg">
+      <CopyToOutputDirectory>PreserveNewest</CopyToOutputDirectory>
+    </Content>
+    <Content Include="Samples\MapView\ChangeTimeExtent\ChangeTimeExtent.jpg">
+      <CopyToOutputDirectory>PreserveNewest</CopyToOutputDirectory>
+    </Content>
+    <Content Include="Samples\MapView\ChangeViewpoint\ChangeViewpoint.jpg">
+      <CopyToOutputDirectory>PreserveNewest</CopyToOutputDirectory>
+    </Content>
+    <Content Include="Samples\MapView\DisplayDrawingStatus\DisplayDrawingStatus.jpg">
+      <CopyToOutputDirectory>PreserveNewest</CopyToOutputDirectory>
+    </Content>
+    <Content Include="Samples\MapView\DisplayLayerViewState\DisplayLayerViewState.jpg">
+      <CopyToOutputDirectory>PreserveNewest</CopyToOutputDirectory>
+    </Content>
+    <Content Include="Samples\MapView\FeatureLayerTimeOffset\FeatureLayerTimeOffset.jpg">
+      <CopyToOutputDirectory>PreserveNewest</CopyToOutputDirectory>
+    </Content>
+    <Content Include="Samples\MapView\GeoViewSync\GeoViewSync.jpg">
+      <CopyToOutputDirectory>PreserveNewest</CopyToOutputDirectory>
+    </Content>
+    <Content Include="Samples\MapView\MapRotation\MapRotation.jpg">
+      <CopyToOutputDirectory>PreserveNewest</CopyToOutputDirectory>
+    </Content>
+    <Content Include="Samples\MapView\ShowCallout\ShowCallout.jpg">
+      <CopyToOutputDirectory>PreserveNewest</CopyToOutputDirectory>
+    </Content>
+    <Content Include="Samples\MapView\ShowMagnifier\ShowMagnifier.jpg">
+      <CopyToOutputDirectory>PreserveNewest</CopyToOutputDirectory>
+    </Content>
+    <Content Include="Samples\MapView\TakeScreenshot\TakeScreenshot.jpg">
+      <CopyToOutputDirectory>PreserveNewest</CopyToOutputDirectory>
+    </Content>
+    <Content Include="Samples\Map\AccessLoadStatus\AccessLoadStatus.jpg">
+      <CopyToOutputDirectory>PreserveNewest</CopyToOutputDirectory>
+    </Content>
+    <Content Include="Samples\Map\AuthorMap\AuthorMap.jpg">
+      <CopyToOutputDirectory>PreserveNewest</CopyToOutputDirectory>
+    </Content>
+    <Content Include="Samples\Map\ChangeBasemap\ChangeBasemap.jpg">
+      <CopyToOutputDirectory>PreserveNewest</CopyToOutputDirectory>
+    </Content>
+    <Content Include="Samples\Map\DisplayMap\DisplayMap.jpg">
+      <CopyToOutputDirectory>PreserveNewest</CopyToOutputDirectory>
+    </Content>
+    <Content Include="Samples\Map\GenerateOfflineMap\GenerateOfflineMap.jpg">
+      <CopyToOutputDirectory>PreserveNewest</CopyToOutputDirectory>
+    </Content>
+    <Content Include="Samples\Map\ManageBookmarks\ManageBookmarks.jpg">
+      <CopyToOutputDirectory>PreserveNewest</CopyToOutputDirectory>
+    </Content>
+    <Content Include="Samples\Map\OpenMapURL\OpenMapURL.jpg">
+      <CopyToOutputDirectory>PreserveNewest</CopyToOutputDirectory>
+    </Content>
+    <Content Include="Samples\Map\OpenMobileMap\OpenMobileMap.jpg">
+      <CopyToOutputDirectory>PreserveNewest</CopyToOutputDirectory>
+    </Content>
+    <Content Include="Samples\Map\OpenScene\OpenScene.jpg">
+      <CopyToOutputDirectory>PreserveNewest</CopyToOutputDirectory>
+    </Content>
+    <Content Include="Samples\Map\SearchPortalMaps\SearchPortalMaps.jpg">
+      <CopyToOutputDirectory>PreserveNewest</CopyToOutputDirectory>
+    </Content>
+    <Content Include="Samples\Map\SetInitialMapArea\SetInitialMapArea.jpg">
+      <CopyToOutputDirectory>PreserveNewest</CopyToOutputDirectory>
+    </Content>
+    <Content Include="Samples\Map\SetInitialMapLocation\SetInitialMapLocation.jpg">
+      <CopyToOutputDirectory>PreserveNewest</CopyToOutputDirectory>
+    </Content>
+    <Content Include="Samples\Map\SetMapSpatialReference\SetMapSpatialReference.jpg">
+      <CopyToOutputDirectory>PreserveNewest</CopyToOutputDirectory>
+    </Content>
+    <Content Include="Samples\Map\SetMinMaxScale\SetMinMaxScale.jpg">
+      <CopyToOutputDirectory>PreserveNewest</CopyToOutputDirectory>
+    </Content>
+    <Content Include="Samples\Network Analysis\ClosestFacilityStatic\ClosestFacilityStatic.jpg">
+      <CopyToOutputDirectory>PreserveNewest</CopyToOutputDirectory>
+    </Content>
+    <Content Include="Samples\Network Analysis\ClosestFacility\ClosestFacility.jpg">
+      <CopyToOutputDirectory>PreserveNewest</CopyToOutputDirectory>
+    </Content>
+    <Content Include="Samples\Network Analysis\FindRoute\FindRoute.jpg">
+      <CopyToOutputDirectory>PreserveNewest</CopyToOutputDirectory>
+    </Content>
+    <Content Include="Samples\Network Analysis\FindServiceArea\FindServiceArea.jpg">
+      <CopyToOutputDirectory>PreserveNewest</CopyToOutputDirectory>
+    </Content>
+    <Content Include="Samples\Search\FindAddress\FindAddress.jpg">
+      <CopyToOutputDirectory>PreserveNewest</CopyToOutputDirectory>
+    </Content>
+    <Content Include="Samples\Search\FindPlace\FindPlace.jpg">
+      <CopyToOutputDirectory>PreserveNewest</CopyToOutputDirectory>
+    </Content>
+    <Content Include="Samples\Security\IntegratedWindowsAuth\IntegratedWindowsAuth.jpg">
+      <CopyToOutputDirectory>PreserveNewest</CopyToOutputDirectory>
+    </Content>
+    <Content Include="Samples\Security\OAuth\OAuth.jpg">
+      <CopyToOutputDirectory>PreserveNewest</CopyToOutputDirectory>
+    </Content>
+    <Content Include="Samples\Security\TokenSecuredChallenge\TokenSecuredChallenge.jpg">
+      <CopyToOutputDirectory>PreserveNewest</CopyToOutputDirectory>
+    </Content>
+    <Content Include="Samples\Symbology\FeatureLayerExtrusion\FeatureLayerExtrusion.jpg">
+      <CopyToOutputDirectory>PreserveNewest</CopyToOutputDirectory>
+    </Content>
+    <Content Include="Samples\Symbology\RenderPictureMarkers\RenderPictureMarkers.jpg">
+      <CopyToOutputDirectory>PreserveNewest</CopyToOutputDirectory>
+    </Content>
+    <Content Include="Samples\Symbology\RenderSimpleMarkers\RenderSimpleMarkers.jpg">
+      <CopyToOutputDirectory>PreserveNewest</CopyToOutputDirectory>
+    </Content>
+    <Content Include="Samples\Symbology\RenderUniqueValues\RenderUniqueValues.jpg">
+      <CopyToOutputDirectory>PreserveNewest</CopyToOutputDirectory>
+    </Content>
+    <Content Include="Samples\Symbology\SimpleRenderers\SimpleRenderers.jpg">
+      <CopyToOutputDirectory>PreserveNewest</CopyToOutputDirectory>
+    </Content>
+    <Content Include="Samples\Symbology\UseDistanceCompositeSym\UseDistanceCompositeSym.jpg">
+      <CopyToOutputDirectory>PreserveNewest</CopyToOutputDirectory>
+    </Content>
+  </ItemGroup>
+  <!-- Sample Viewer code (not samples) -->
+  <ItemGroup>
     <Resource Include="Resources\ic_menu_closeclear_light.png" />
     <Resource Include="Resources\ic_menu_find_light.png" />
     <Resource Include="Resources\ic_menu_settings_dark.png" />
-=======
-	<Content Include="Samples\Symbology\SymbolsFromMobileStyle\SymbolsFromMobileStyle.jpg">
-		<CopyToOutputDirectory>PreserveNewest</CopyToOutputDirectory>
-	</Content>
->>>>>>> 3b84043b
-    <Content Include="Samples\Map\DownloadPreplannedMap\DownloadPreplannedMap.jpg">
-      <CopyToOutputDirectory>PreserveNewest</CopyToOutputDirectory>
-    </Content>
-    <Content Include="Samples\Layers\GroupLayers\GroupLayers.jpg">
-      <CopyToOutputDirectory>PreserveNewest</CopyToOutputDirectory>
-    </Content>
-    <Content Include="Samples\Map\OfflineBasemapByReference\OfflineBasemapByReference.jpg">
-      <CopyToOutputDirectory>PreserveNewest</CopyToOutputDirectory>
-    </Content>
-    <Content Include="Samples\Layers\PlayKmlTours\PlayKmlTours.jpg">
-      <CopyToOutputDirectory>PreserveNewest</CopyToOutputDirectory>
-    </Content>
-    <Content Include="Samples\Map\ViewContentBeneathSurface\ViewContentBeneathSurface.jpg">
-      <CopyToOutputDirectory>PreserveNewest</CopyToOutputDirectory>
-    </Content>
-    <Content Include="Samples\Layers\AddPointSceneLayer\AddPointSceneLayer.jpg">
-      <CopyToOutputDirectory>PreserveNewest</CopyToOutputDirectory>
-    </Content>
-    <Content Include="Samples\Map\GenerateOfflineMapWithOverrides\GenerateOfflineMapWithOverrides.jpg">
-      <CopyToOutputDirectory>PreserveNewest</CopyToOutputDirectory>
-    </Content>
-    <Content Include="Samples\Layers\WfsXmlQuery\WfsXmlQuery.jpg">
-      <CopyToOutputDirectory>PreserveNewest</CopyToOutputDirectory>
-    </Content>
-    <Content Include="Samples\Layers\DisplayWfs\DisplayWfs.jpg">
-      <CopyToOutputDirectory>PreserveNewest</CopyToOutputDirectory>
-    </Content>
-    <Content Include="Samples\Layers\BrowseWfsLayers\BrowseWfsLayers.jpg">
-      <CopyToOutputDirectory>PreserveNewest</CopyToOutputDirectory>
-    </Content>
-    <Content Include="Samples\Map\OpenMobileScenePackage\OpenMobileScenePackage.jpg">
-      <CopyToOutputDirectory>PreserveNewest</CopyToOutputDirectory>
-    </Content>
-    <Content Include="Samples\Map\MapReferenceScale\MapReferenceScale.jpg">
-      <CopyToOutputDirectory>PreserveNewest</CopyToOutputDirectory>
-    </Content>
-    <Content Include="Samples\Map\CreateTerrainSurfaceFromRaster\CreateTerrainSurfaceFromRaster.jpg">
-      <CopyToOutputDirectory>PreserveNewest</CopyToOutputDirectory>
-    </Content>
-    <Content Include="Samples\Map\CreateTerrainSurfaceFromTilePackage\CreateTerrainSurfaceFromTilePackage.jpg">
-      <CopyToOutputDirectory>PreserveNewest</CopyToOutputDirectory>
-    </Content>
-    <Content Include="Samples\Data\ViewPointCloudDataOffline\ViewPointCloudDataOffline.jpg">
-      <CopyToOutputDirectory>PreserveNewest</CopyToOutputDirectory>
-    </Content>
-    <Content Include="Samples\Layers\AddAnIntegratedMeshLayer\AddAnIntegratedMeshLayer.jpg">
-      <CopyToOutputDirectory>PreserveNewest</CopyToOutputDirectory>
-    </Content>
-    <Content Include="Samples\GraphicsOverlay\DictionaryRendererGraphicsOverlay\DictionaryRendererGraphicsOverlay.jpg">
-      <CopyToOutputDirectory>PreserveNewest</CopyToOutputDirectory>
-    </Content>
-    <Resource Include="Resources\routingSymbol.png" />
-    <Resource Include="Resources\files-48.png" />
-    <Content Include="Samples\Map\MobileMapSearchAndRoute\MobileMapSearchAndRoute.jpg">
-      <CopyToOutputDirectory>PreserveNewest</CopyToOutputDirectory>
-    </Content>
-    <Content Include="Samples\Search\OfflineGeocode\OfflineGeocode.jpg">
-      <CopyToOutputDirectory>PreserveNewest</CopyToOutputDirectory>
-    </Content>
-    <Content Include="Samples\Search\ReverseGeocode\ReverseGeocode.jpg">
-      <CopyToOutputDirectory>PreserveNewest</CopyToOutputDirectory>
-    </Content>
-    <Content Include="Samples\Data\EditFeatureAttachments\EditFeatureAttachments.jpg">
-      <CopyToOutputDirectory>PreserveNewest</CopyToOutputDirectory>
-    </Content>
-    <Content Include="Samples\Geometry\Project\Project.jpg">
-      <CopyToOutputDirectory>PreserveNewest</CopyToOutputDirectory>
-    </Content>
-    <Content Include="Samples\Layers\OpenStreetMapLayer\OpenStreetMapLayer.jpg">
-      <CopyToOutputDirectory>PreserveNewest</CopyToOutputDirectory>
-    </Content>
-    <Content Include="Samples\Map\ManageOperationalLayers\ManageOperationalLayers.jpg">
-      <CopyToOutputDirectory>PreserveNewest</CopyToOutputDirectory>
-    </Content>
-    <Content Include="Samples\Data\UpdateAttributes\UpdateAttributes.jpg">
-      <CopyToOutputDirectory>PreserveNewest</CopyToOutputDirectory>
-    </Content>
-    <Content Include="Samples\Data\UpdateGeometries\UpdateGeometries.jpg">
-      <CopyToOutputDirectory>PreserveNewest</CopyToOutputDirectory>
-    </Content>
-    <Content Include="Samples\Data\AddFeatures\AddFeatures.jpg">
-      <CopyToOutputDirectory>PreserveNewest</CopyToOutputDirectory>
-    </Content>
-    <Content Include="Samples\Data\DeleteFeatures\DeleteFeatures.jpg">
-      <CopyToOutputDirectory>PreserveNewest</CopyToOutputDirectory>
-    </Content>
-    <Content Include="Samples\Symbology\SceneSymbols\SceneSymbols.jpg">
-      <CopyToOutputDirectory>PreserveNewest</CopyToOutputDirectory>
-    </Content>
-    <Content Include="Samples\Map\TerrainExaggeration\TerrainExaggeration.jpg">
-      <CopyToOutputDirectory>PreserveNewest</CopyToOutputDirectory>
-    </Content>
-    <Content Include="Samples\Map\ChangeAtmosphereEffect\ChangeAtmosphereEffect.jpg">
-      <CopyToOutputDirectory>PreserveNewest</CopyToOutputDirectory>
-    </Content>
-    <Content Include="Samples\GraphicsOverlay\ScenePropertiesExpressions\ScenePropertiesExpressions.jpg">
-      <CopyToOutputDirectory>PreserveNewest</CopyToOutputDirectory>
-    </Content>
-    <Content Include="Samples\Geometry\SpatialOperations\SpatialOperations.jpg">
-      <CopyToOutputDirectory>PreserveNewest</CopyToOutputDirectory>
-    </Content>
-    <Content Include="Samples\MapView\IdentifyLayers\IdentifyLayers.jpg">
-      <CopyToOutputDirectory>PreserveNewest</CopyToOutputDirectory>
-    </Content>
-    <Content Include="Samples\Layers\ListKmlContents\ListKmlContents.jpg">
-      <CopyToOutputDirectory>PreserveNewest</CopyToOutputDirectory>
-    </Content>
-    <Content Include="Samples\Layers\IdentifyKmlFeatures\IdentifyKmlFeatures.jpg">
-      <CopyToOutputDirectory>PreserveNewest</CopyToOutputDirectory>
-    </Content>
-    <Content Include="Samples\Layers\DisplayKmlNetworkLinks\DisplayKmlNetworkLinks.jpg">
-      <CopyToOutputDirectory>PreserveNewest</CopyToOutputDirectory>
-    </Content>
-    <Content Include="Samples\Layers\DisplayKml\DisplayKml.jpg">
-      <CopyToOutputDirectory>PreserveNewest</CopyToOutputDirectory>
-    </Content>
-    <Content Include="Resources\github-markdown.css">
-      <CopyToOutputDirectory>PreserveNewest</CopyToOutputDirectory>
-    </Content>
-    <Content Include="Samples\Analysis\DistanceMeasurement\DistanceMeasurement.jpg">
-      <CopyToOutputDirectory>PreserveNewest</CopyToOutputDirectory>
-    </Content>
-    <Content Include="Samples\Analysis\LineOfSightGeoElement\LineOfSightGeoElement.jpg">
-      <CopyToOutputDirectory>PreserveNewest</CopyToOutputDirectory>
-    </Content>
-    <Content Include="Samples\Analysis\LineOfSightLocation\LineOfSightLocation.jpg">
-      <CopyToOutputDirectory>PreserveNewest</CopyToOutputDirectory>
-    </Content>
-    <Content Include="Samples\Analysis\QueryFeatureCountAndExtent\QueryFeatureCountAndExtent.jpg">
-      <CopyToOutputDirectory>PreserveNewest</CopyToOutputDirectory>
-    </Content>
-    <Content Include="Samples\Analysis\ViewshedCamera\ViewshedCamera.jpg">
-      <CopyToOutputDirectory>PreserveNewest</CopyToOutputDirectory>
-    </Content>
-    <Content Include="Samples\Analysis\ViewshedGeoElement\ViewshedGeoElement.jpg">
-      <CopyToOutputDirectory>PreserveNewest</CopyToOutputDirectory>
-    </Content>
-    <Content Include="Samples\Analysis\ViewshedLocation\ViewshedLocation.jpg">
-      <CopyToOutputDirectory>PreserveNewest</CopyToOutputDirectory>
-    </Content>
-    <Content Include="Samples\Data\EditAndSyncFeatures\EditAndSyncFeatures.jpg">
-      <CopyToOutputDirectory>PreserveNewest</CopyToOutputDirectory>
-    </Content>
-    <Content Include="Samples\Data\FeatureLayerGeodatabase\FeatureLayerGeodatabase.jpg">
-      <CopyToOutputDirectory>PreserveNewest</CopyToOutputDirectory>
-    </Content>
-    <Content Include="Samples\Data\FeatureLayerGeoPackage\FeatureLayerGeoPackage.jpg">
-      <CopyToOutputDirectory>PreserveNewest</CopyToOutputDirectory>
-    </Content>
-    <Content Include="Samples\Data\FeatureLayerQuery\FeatureLayerQuery.jpg">
-      <CopyToOutputDirectory>PreserveNewest</CopyToOutputDirectory>
-    </Content>
-    <Content Include="Samples\Data\FeatureLayerShapefile\FeatureLayerShapefile.jpg">
-      <CopyToOutputDirectory>PreserveNewest</CopyToOutputDirectory>
-    </Content>
-    <Content Include="Samples\Data\GenerateGeodatabase\GenerateGeodatabase.jpg">
-      <CopyToOutputDirectory>PreserveNewest</CopyToOutputDirectory>
-    </Content>
-    <Content Include="Samples\Data\GeodatabaseTransactions\GeodatabaseTransactions.jpg">
-      <CopyToOutputDirectory>PreserveNewest</CopyToOutputDirectory>
-    </Content>
-    <Content Include="Samples\Data\ListRelatedFeatures\ListRelatedFeatures.jpg">
-      <CopyToOutputDirectory>PreserveNewest</CopyToOutputDirectory>
-    </Content>
-    <Content Include="Samples\Data\RasterLayerGeoPackage\RasterLayerGeoPackage.jpg">
-      <CopyToOutputDirectory>PreserveNewest</CopyToOutputDirectory>
-    </Content>
-    <Content Include="Samples\Data\ReadGeoPackage\ReadGeoPackage.jpg">
-      <CopyToOutputDirectory>PreserveNewest</CopyToOutputDirectory>
-    </Content>
-    <Content Include="Samples\Data\ReadShapefileMetadata\ReadShapefileMetadata.jpg">
-      <CopyToOutputDirectory>PreserveNewest</CopyToOutputDirectory>
-    </Content>
-    <Content Include="Samples\Data\ServiceFeatureTableCache\ServiceFeatureTableCache.jpg">
-      <CopyToOutputDirectory>PreserveNewest</CopyToOutputDirectory>
-    </Content>
-    <Content Include="Samples\Data\ServiceFeatureTableManualCache\ServiceFeatureTableManualCache.jpg">
-      <CopyToOutputDirectory>PreserveNewest</CopyToOutputDirectory>
-    </Content>
-    <Content Include="Samples\Data\ServiceFeatureTableNoCache\ServiceFeatureTableNoCache.jpg">
-      <CopyToOutputDirectory>PreserveNewest</CopyToOutputDirectory>
-    </Content>
-    <Content Include="Samples\Data\StatisticalQuery\StatisticalQuery.jpg">
-      <CopyToOutputDirectory>PreserveNewest</CopyToOutputDirectory>
-    </Content>
-    <Content Include="Samples\Data\StatsQueryGroupAndSort\StatsQueryGroupAndSort.jpg">
-      <CopyToOutputDirectory>PreserveNewest</CopyToOutputDirectory>
-    </Content>
-    <Content Include="Samples\Data\SymbolizeShapefile\SymbolizeShapefile.jpg">
-      <CopyToOutputDirectory>PreserveNewest</CopyToOutputDirectory>
-    </Content>
-    <Content Include="Samples\Geometry\DensifyAndGeneralize\DensifyAndGeneralize.jpg">
-      <CopyToOutputDirectory>PreserveNewest</CopyToOutputDirectory>
-    </Content>
-    <Content Include="Samples\Geometry\BufferList\BufferList.jpg">
-      <CopyToOutputDirectory>PreserveNewest</CopyToOutputDirectory>
-    </Content>
-    <Content Include="Samples\Geometry\Buffer\Buffer.jpg">
-      <CopyToOutputDirectory>PreserveNewest</CopyToOutputDirectory>
-    </Content>
-    <Content Include="Samples\Geometry\ClipGeometry\ClipGeometry.jpg">
-      <CopyToOutputDirectory>PreserveNewest</CopyToOutputDirectory>
-    </Content>
-    <Content Include="Samples\Geometry\ConvexHullList\ConvexHullList.jpg">
-      <CopyToOutputDirectory>PreserveNewest</CopyToOutputDirectory>
-    </Content>
-    <Content Include="Samples\Geometry\ConvexHull\ConvexHull.jpg">
-      <CopyToOutputDirectory>PreserveNewest</CopyToOutputDirectory>
-    </Content>
-    <Content Include="Samples\Geometry\CutGeometry\CutGeometry.jpg">
-      <CopyToOutputDirectory>PreserveNewest</CopyToOutputDirectory>
-    </Content>
-    <Content Include="Samples\Geometry\GeodesicOperations\GeodesicOperations.jpg">
-      <CopyToOutputDirectory>PreserveNewest</CopyToOutputDirectory>
-    </Content>
-    <Content Include="Samples\Geometry\NearestVertex\NearestVertex.jpg">
-      <CopyToOutputDirectory>PreserveNewest</CopyToOutputDirectory>
-    </Content>
-    <Content Include="Samples\Geometry\CreateGeometries\CreateGeometries.jpg">
-      <CopyToOutputDirectory>PreserveNewest</CopyToOutputDirectory>
-    </Content>
-    <Content Include="Samples\Geometry\ListTransformations\ListTransformations.jpg">
-      <CopyToOutputDirectory>PreserveNewest</CopyToOutputDirectory>
-    </Content>
-    <Content Include="Samples\Geometry\ProjectWithSpecificTransformation\ProjectWithSpecificTransformation.jpg">
-      <CopyToOutputDirectory>PreserveNewest</CopyToOutputDirectory>
-    </Content>
-    <Content Include="Samples\Geometry\SpatialRelationships\SpatialRelationships.jpg">
-      <CopyToOutputDirectory>PreserveNewest</CopyToOutputDirectory>
-    </Content>
-    <Content Include="Samples\Geometry\FormatCoordinates\FormatCoordinates.jpg">
-      <CopyToOutputDirectory>PreserveNewest</CopyToOutputDirectory>
-    </Content>
-    <Content Include="Samples\Geoprocessing\AnalyzeHotspots\AnalyzeHotspots.jpg">
-      <CopyToOutputDirectory>PreserveNewest</CopyToOutputDirectory>
-    </Content>
-    <Content Include="Samples\Geoprocessing\AnalyzeViewshed\AnalyzeViewshed.jpg">
-      <CopyToOutputDirectory>PreserveNewest</CopyToOutputDirectory>
-    </Content>
-    <Content Include="Samples\Geoprocessing\ListGeodatabaseVersions\ListGeodatabaseVersions.jpg">
-      <CopyToOutputDirectory>PreserveNewest</CopyToOutputDirectory>
-    </Content>
-    <Content Include="Samples\GraphicsOverlay\AddGraphicsRenderer\AddGraphicsRenderer.jpg">
-      <CopyToOutputDirectory>PreserveNewest</CopyToOutputDirectory>
-    </Content>
-    <Content Include="Samples\GraphicsOverlay\AddGraphicsWithSymbols\AddGraphicsWithSymbols.jpg">
-      <CopyToOutputDirectory>PreserveNewest</CopyToOutputDirectory>
-    </Content>
-    <Content Include="Samples\GraphicsOverlay\Animate3DGraphic\Animate3DGraphic.jpg">
-      <CopyToOutputDirectory>PreserveNewest</CopyToOutputDirectory>
-    </Content>
-    <Content Include="Samples\GraphicsOverlay\IdentifyGraphics\IdentifyGraphics.jpg">
-      <CopyToOutputDirectory>PreserveNewest</CopyToOutputDirectory>
-    </Content>
-    <Content Include="Samples\GraphicsOverlay\SketchOnMap\SketchOnMap.jpg">
-      <CopyToOutputDirectory>PreserveNewest</CopyToOutputDirectory>
-    </Content>
-    <Content Include="Samples\GraphicsOverlay\SurfacePlacements\SurfacePlacements.jpg">
-      <CopyToOutputDirectory>PreserveNewest</CopyToOutputDirectory>
-    </Content>
-    <Content Include="Samples\Hydrography\AddEncExchangeSet\AddEncExchangeSet.jpg">
-      <CopyToOutputDirectory>PreserveNewest</CopyToOutputDirectory>
-    </Content>
-    <Content Include="Samples\Hydrography\ChangeEncDisplaySettings\ChangeEncDisplaySettings.jpg">
-      <CopyToOutputDirectory>PreserveNewest</CopyToOutputDirectory>
-    </Content>
-    <Content Include="Samples\Hydrography\SelectEncFeatures\SelectEncFeatures.jpg">
-      <CopyToOutputDirectory>PreserveNewest</CopyToOutputDirectory>
-    </Content>
-    <Content Include="Samples\Layers\ArcGISMapImageLayerUrl\ArcGISMapImageLayerUrl.jpg">
-      <CopyToOutputDirectory>PreserveNewest</CopyToOutputDirectory>
-    </Content>
-    <Content Include="Samples\Layers\ArcGISTiledLayerUrl\ArcGISTiledLayerUrl.jpg">
-      <CopyToOutputDirectory>PreserveNewest</CopyToOutputDirectory>
-    </Content>
-    <Content Include="Samples\Layers\ArcGISVectorTiledLayerUrl\ArcGISVectorTiledLayerUrl.jpg">
-      <CopyToOutputDirectory>PreserveNewest</CopyToOutputDirectory>
-    </Content>
-    <Content Include="Samples\Layers\ChangeBlendRenderer\ChangeBlendRenderer.jpg">
-      <CopyToOutputDirectory>PreserveNewest</CopyToOutputDirectory>
-    </Content>
-    <Content Include="Samples\Layers\ChangeFeatureLayerRenderer\ChangeFeatureLayerRenderer.jpg">
-      <CopyToOutputDirectory>PreserveNewest</CopyToOutputDirectory>
-    </Content>
-    <Content Include="Samples\Layers\ChangeStretchRenderer\ChangeStretchRenderer.jpg">
-      <CopyToOutputDirectory>PreserveNewest</CopyToOutputDirectory>
-    </Content>
-    <Content Include="Samples\Layers\ChangeSublayerRenderer\ChangeSublayerRenderer.jpg">
-      <CopyToOutputDirectory>PreserveNewest</CopyToOutputDirectory>
-    </Content>
-    <Content Include="Samples\Layers\ChangeSublayerVisibility\ChangeSublayerVisibility.jpg">
-      <CopyToOutputDirectory>PreserveNewest</CopyToOutputDirectory>
-    </Content>
-    <Content Include="Samples\Layers\CreateFeatureCollectionLayer\CreateFeatureCollectionLayer.jpg">
-      <CopyToOutputDirectory>PreserveNewest</CopyToOutputDirectory>
-    </Content>
-    <Content Include="Samples\Layers\DisplayScene\DisplayScene.jpg">
-      <CopyToOutputDirectory>PreserveNewest</CopyToOutputDirectory>
-    </Content>
-    <Content Include="Samples\Layers\ExportTiles\ExportTiles.jpg">
-      <CopyToOutputDirectory>PreserveNewest</CopyToOutputDirectory>
-    </Content>
-    <Content Include="Samples\Layers\FeatureCollectionLayerFromPortal\FeatureCollectionLayerFromPortal.jpg">
-      <CopyToOutputDirectory>PreserveNewest</CopyToOutputDirectory>
-    </Content>
-    <Content Include="Samples\Layers\FeatureCollectionLayerFromQuery\FeatureCollectionLayerFromQuery.jpg">
-      <CopyToOutputDirectory>PreserveNewest</CopyToOutputDirectory>
-    </Content>
-    <Content Include="Samples\Layers\FeatureLayerDefinitionExpression\FeatureLayerDefinitionExpression.jpg">
-      <CopyToOutputDirectory>PreserveNewest</CopyToOutputDirectory>
-    </Content>
-    <Content Include="Samples\Layers\FeatureLayerDictionaryRenderer\FeatureLayerDictionaryRenderer.jpg">
-      <CopyToOutputDirectory>PreserveNewest</CopyToOutputDirectory>
-    </Content>
-    <Content Include="Samples\Layers\FeatureLayerRenderingModeMap\FeatureLayerRenderingModeMap.jpg">
-      <CopyToOutputDirectory>PreserveNewest</CopyToOutputDirectory>
-    </Content>
-    <Content Include="Samples\Layers\FeatureLayerRenderingModeScene\FeatureLayerRenderingModeScene.jpg">
-      <CopyToOutputDirectory>PreserveNewest</CopyToOutputDirectory>
-    </Content>
-    <Content Include="Samples\Layers\FeatureLayerSelection\FeatureLayerSelection.jpg">
-      <CopyToOutputDirectory>PreserveNewest</CopyToOutputDirectory>
-    </Content>
-    <Content Include="Samples\Layers\FeatureLayerUrl\FeatureLayerUrl.jpg">
-      <CopyToOutputDirectory>PreserveNewest</CopyToOutputDirectory>
-    </Content>
-    <Content Include="Samples\Layers\MapImageLayerTables\MapImageLayerTables.jpg">
-      <CopyToOutputDirectory>PreserveNewest</CopyToOutputDirectory>
-    </Content>
-    <Content Include="Samples\Layers\MapImageSublayerQuery\MapImageSublayerQuery.jpg">
-      <CopyToOutputDirectory>PreserveNewest</CopyToOutputDirectory>
-    </Content>
-    <Content Include="Samples\Layers\RasterHillshade\RasterHillshade.jpg">
-      <CopyToOutputDirectory>PreserveNewest</CopyToOutputDirectory>
-    </Content>
-    <Content Include="Samples\Layers\RasterLayerFile\RasterLayerFile.jpg">
-      <CopyToOutputDirectory>PreserveNewest</CopyToOutputDirectory>
-    </Content>
-    <Content Include="Samples\Layers\RasterLayerImageServiceRaster\RasterLayerImageServiceRaster.jpg">
-      <CopyToOutputDirectory>PreserveNewest</CopyToOutputDirectory>
-    </Content>
-    <Content Include="Samples\Layers\RasterLayerRasterFunction\RasterLayerRasterFunction.jpg">
-      <CopyToOutputDirectory>PreserveNewest</CopyToOutputDirectory>
-    </Content>
-    <Content Include="Samples\Layers\RasterRenderingRule\RasterRenderingRule.jpg">
-      <CopyToOutputDirectory>PreserveNewest</CopyToOutputDirectory>
-    </Content>
-    <Content Include="Samples\Layers\RasterRgbRenderer\RasterRgbRenderer.jpg">
-      <CopyToOutputDirectory>PreserveNewest</CopyToOutputDirectory>
-    </Content>
-    <Content Include="Samples\Layers\SceneLayerSelection\SceneLayerSelection.jpg">
-      <CopyToOutputDirectory>PreserveNewest</CopyToOutputDirectory>
-    </Content>
-    <Content Include="Samples\Layers\SceneLayerUrl\SceneLayerUrl.jpg">
-      <CopyToOutputDirectory>PreserveNewest</CopyToOutputDirectory>
-    </Content>
-    <Content Include="Samples\Layers\StyleWmsLayer\StyleWmsLayer.jpg">
-      <CopyToOutputDirectory>PreserveNewest</CopyToOutputDirectory>
-    </Content>
-    <Content Include="Samples\Layers\ShowLabelsOnLayer\ShowLabelsOnLayer.jpg">
-      <CopyToOutputDirectory>PreserveNewest</CopyToOutputDirectory>
-    </Content>
-    <Content Include="Samples\Layers\TimeBasedQuery\TimeBasedQuery.jpg">
-      <CopyToOutputDirectory>PreserveNewest</CopyToOutputDirectory>
-    </Content>
-    <Content Include="Samples\Layers\LoadWebTiledLayer\LoadWebTiledLayer.jpg">
-      <CopyToOutputDirectory>PreserveNewest</CopyToOutputDirectory>
-    </Content>
-    <Content Include="Samples\Layers\WmsIdentify\WmsIdentify.jpg">
-      <CopyToOutputDirectory>PreserveNewest</CopyToOutputDirectory>
-    </Content>
-    <Content Include="Samples\Layers\WMSLayerUrl\WMSLayerUrl.jpg">
-      <CopyToOutputDirectory>PreserveNewest</CopyToOutputDirectory>
-    </Content>
-    <Content Include="Samples\Layers\WmsServiceCatalog\WmsServiceCatalog.jpg">
-      <CopyToOutputDirectory>PreserveNewest</CopyToOutputDirectory>
-    </Content>
-    <Content Include="Samples\Layers\WMTSLayer\WMTSLayer.jpg">
-      <CopyToOutputDirectory>PreserveNewest</CopyToOutputDirectory>
-    </Content>
-    <Content Include="Samples\Local Server\DynamicWorkspaceRaster\DynamicWorkspaceRaster.jpg">
-      <CopyToOutputDirectory>PreserveNewest</CopyToOutputDirectory>
-    </Content>
-    <Content Include="Samples\Local Server\DynamicWorkspaceShapefile\DynamicWorkspaceShapefile.jpg">
-      <CopyToOutputDirectory>PreserveNewest</CopyToOutputDirectory>
-    </Content>
-    <Content Include="Samples\Local Server\LocalServerFeatureLayer\LocalServerFeatureLayer.jpg">
-      <CopyToOutputDirectory>PreserveNewest</CopyToOutputDirectory>
-    </Content>
-    <Content Include="Samples\Local Server\LocalServerGeoprocessing\LocalServerGeoprocessing.jpg">
-      <CopyToOutputDirectory>PreserveNewest</CopyToOutputDirectory>
-    </Content>
-    <Content Include="Samples\Local Server\LocalServerMapImageLayer\LocalServerMapImageLayer.jpg">
-      <CopyToOutputDirectory>PreserveNewest</CopyToOutputDirectory>
-    </Content>
-    <Content Include="Samples\Local Server\LocalServerServices\LocalServerServices.jpg">
-      <CopyToOutputDirectory>PreserveNewest</CopyToOutputDirectory>
-    </Content>
-    <Content Include="Samples\Location\DisplayDeviceLocation\DisplayDeviceLocation.jpg">
-      <CopyToOutputDirectory>PreserveNewest</CopyToOutputDirectory>
-    </Content>
-    <Content Include="Samples\MapView\DisplayGrid\DisplayGrid.jpg">
-      <CopyToOutputDirectory>PreserveNewest</CopyToOutputDirectory>
-    </Content>
-    <Content Include="Samples\MapView\ChangeTimeExtent\ChangeTimeExtent.jpg">
-      <CopyToOutputDirectory>PreserveNewest</CopyToOutputDirectory>
-    </Content>
-    <Content Include="Samples\MapView\ChangeViewpoint\ChangeViewpoint.jpg">
-      <CopyToOutputDirectory>PreserveNewest</CopyToOutputDirectory>
-    </Content>
-    <Content Include="Samples\MapView\DisplayDrawingStatus\DisplayDrawingStatus.jpg">
-      <CopyToOutputDirectory>PreserveNewest</CopyToOutputDirectory>
-    </Content>
-    <Content Include="Samples\MapView\DisplayLayerViewState\DisplayLayerViewState.jpg">
-      <CopyToOutputDirectory>PreserveNewest</CopyToOutputDirectory>
-    </Content>
-    <Content Include="Samples\MapView\FeatureLayerTimeOffset\FeatureLayerTimeOffset.jpg">
-      <CopyToOutputDirectory>PreserveNewest</CopyToOutputDirectory>
-    </Content>
-    <Content Include="Samples\MapView\GeoViewSync\GeoViewSync.jpg">
-      <CopyToOutputDirectory>PreserveNewest</CopyToOutputDirectory>
-    </Content>
-    <Content Include="Samples\MapView\MapRotation\MapRotation.jpg">
-      <CopyToOutputDirectory>PreserveNewest</CopyToOutputDirectory>
-    </Content>
-    <Content Include="Samples\MapView\ShowCallout\ShowCallout.jpg">
-      <CopyToOutputDirectory>PreserveNewest</CopyToOutputDirectory>
-    </Content>
-    <Content Include="Samples\MapView\ShowMagnifier\ShowMagnifier.jpg">
-      <CopyToOutputDirectory>PreserveNewest</CopyToOutputDirectory>
-    </Content>
-    <Content Include="Samples\MapView\TakeScreenshot\TakeScreenshot.jpg">
-      <CopyToOutputDirectory>PreserveNewest</CopyToOutputDirectory>
-    </Content>
-    <Content Include="Samples\Map\AccessLoadStatus\AccessLoadStatus.jpg">
-      <CopyToOutputDirectory>PreserveNewest</CopyToOutputDirectory>
-    </Content>
-    <Content Include="Samples\Map\AuthorMap\AuthorMap.jpg">
-      <CopyToOutputDirectory>PreserveNewest</CopyToOutputDirectory>
-    </Content>
-    <Content Include="Samples\Map\ChangeBasemap\ChangeBasemap.jpg">
-      <CopyToOutputDirectory>PreserveNewest</CopyToOutputDirectory>
-    </Content>
-    <Content Include="Samples\Map\DisplayMap\DisplayMap.jpg">
-      <CopyToOutputDirectory>PreserveNewest</CopyToOutputDirectory>
-    </Content>
-    <Content Include="Samples\Map\GenerateOfflineMap\GenerateOfflineMap.jpg">
-      <CopyToOutputDirectory>PreserveNewest</CopyToOutputDirectory>
-    </Content>
-    <Content Include="Samples\Map\ManageBookmarks\ManageBookmarks.jpg">
-      <CopyToOutputDirectory>PreserveNewest</CopyToOutputDirectory>
-    </Content>
-    <Content Include="Samples\Map\OpenMapURL\OpenMapURL.jpg">
-      <CopyToOutputDirectory>PreserveNewest</CopyToOutputDirectory>
-    </Content>
-    <Content Include="Samples\Map\OpenMobileMap\OpenMobileMap.jpg">
-      <CopyToOutputDirectory>PreserveNewest</CopyToOutputDirectory>
-    </Content>
-    <Content Include="Samples\Map\OpenScene\OpenScene.jpg">
-      <CopyToOutputDirectory>PreserveNewest</CopyToOutputDirectory>
-    </Content>
-    <Content Include="Samples\Map\SearchPortalMaps\SearchPortalMaps.jpg">
-      <CopyToOutputDirectory>PreserveNewest</CopyToOutputDirectory>
-    </Content>
-    <Content Include="Samples\Map\SetInitialMapArea\SetInitialMapArea.jpg">
-      <CopyToOutputDirectory>PreserveNewest</CopyToOutputDirectory>
-    </Content>
-    <Content Include="Samples\Map\SetInitialMapLocation\SetInitialMapLocation.jpg">
-      <CopyToOutputDirectory>PreserveNewest</CopyToOutputDirectory>
-    </Content>
-    <Content Include="Samples\Map\SetMapSpatialReference\SetMapSpatialReference.jpg">
-      <CopyToOutputDirectory>PreserveNewest</CopyToOutputDirectory>
-    </Content>
-    <Content Include="Samples\Map\SetMinMaxScale\SetMinMaxScale.jpg">
-      <CopyToOutputDirectory>PreserveNewest</CopyToOutputDirectory>
-    </Content>
-    <Content Include="Samples\Network Analysis\ClosestFacilityStatic\ClosestFacilityStatic.jpg">
-      <CopyToOutputDirectory>PreserveNewest</CopyToOutputDirectory>
-    </Content>
-    <Content Include="Samples\Network Analysis\ClosestFacility\ClosestFacility.jpg">
-      <CopyToOutputDirectory>PreserveNewest</CopyToOutputDirectory>
-    </Content>
-    <Content Include="Samples\Network Analysis\FindRoute\FindRoute.jpg">
-      <CopyToOutputDirectory>PreserveNewest</CopyToOutputDirectory>
-    </Content>
-    <Content Include="Samples\Network Analysis\FindServiceArea\FindServiceArea.jpg">
-      <CopyToOutputDirectory>PreserveNewest</CopyToOutputDirectory>
-    </Content>
-    <Content Include="Samples\Search\FindAddress\FindAddress.jpg">
-      <CopyToOutputDirectory>PreserveNewest</CopyToOutputDirectory>
-    </Content>
-    <Content Include="Samples\Search\FindPlace\FindPlace.jpg">
-      <CopyToOutputDirectory>PreserveNewest</CopyToOutputDirectory>
-    </Content>
-    <Content Include="Samples\Security\IntegratedWindowsAuth\IntegratedWindowsAuth.jpg">
-      <CopyToOutputDirectory>PreserveNewest</CopyToOutputDirectory>
-    </Content>
-    <Content Include="Samples\Security\OAuth\OAuth.jpg">
-      <CopyToOutputDirectory>PreserveNewest</CopyToOutputDirectory>
-    </Content>
-    <Content Include="Samples\Security\TokenSecuredChallenge\TokenSecuredChallenge.jpg">
-      <CopyToOutputDirectory>PreserveNewest</CopyToOutputDirectory>
-    </Content>
-    <Content Include="Samples\Symbology\FeatureLayerExtrusion\FeatureLayerExtrusion.jpg">
-      <CopyToOutputDirectory>PreserveNewest</CopyToOutputDirectory>
-    </Content>
-    <Content Include="Samples\Symbology\RenderPictureMarkers\RenderPictureMarkers.jpg">
-      <CopyToOutputDirectory>PreserveNewest</CopyToOutputDirectory>
-    </Content>
-    <Content Include="Samples\Symbology\RenderSimpleMarkers\RenderSimpleMarkers.jpg">
-      <CopyToOutputDirectory>PreserveNewest</CopyToOutputDirectory>
-    </Content>
-    <Content Include="Samples\Symbology\RenderUniqueValues\RenderUniqueValues.jpg">
-      <CopyToOutputDirectory>PreserveNewest</CopyToOutputDirectory>
-    </Content>
-    <Content Include="Samples\Symbology\SimpleRenderers\SimpleRenderers.jpg">
-      <CopyToOutputDirectory>PreserveNewest</CopyToOutputDirectory>
-    </Content>
-    <Content Include="Samples\Symbology\UseDistanceCompositeSym\UseDistanceCompositeSym.jpg">
-      <CopyToOutputDirectory>PreserveNewest</CopyToOutputDirectory>
-    </Content>
-  </ItemGroup>
-  <!-- Sample Viewer code (not samples) -->
-  <ItemGroup>
+    <Page Include="Controls\SearchTextBox.xaml">
+      <SubType>Designer</SubType>
+      <Generator>MSBuild:Compile</Generator>
+    </Page>
     <ApplicationDefinition Include="App.xaml">
       <Generator>MSBuild:Compile</Generator>
       <SubType>Designer</SubType>
@@ -1911,6 +1897,11 @@
       <DependentUpon>App.xaml</DependentUpon>
       <SubType>Code</SubType>
     </Compile>
+    <Compile Include="Controls\SearchTextBox.xaml.cs">
+      <DependentUpon>SearchTextBox.xaml</DependentUpon>
+    </Compile>
+    <Compile Include="Converters\TreeViewLeftMarginMultiplierConverter.cs" />
+    <Compile Include="Helpers\TreeViewItemExtensions.cs" />
     <Compile Include="Converters\NullToVisibilityConverter.cs" />
     <Compile Include="Converters\SampleToBitmapConverter.cs" />
     <Compile Include="Description.xaml.cs">
