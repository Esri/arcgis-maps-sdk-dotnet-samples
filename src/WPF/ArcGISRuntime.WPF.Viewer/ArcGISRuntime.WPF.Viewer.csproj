﻿<?xml version="1.0" encoding="utf-8"?>
<Project ToolsVersion="14.0" DefaultTargets="Build" xmlns="http://schemas.microsoft.com/developer/msbuild/2003">
  <Import Project="$(MSBuildExtensionsPath)\$(MSBuildToolsVersion)\Microsoft.Common.props" Condition="Exists('$(MSBuildExtensionsPath)\$(MSBuildToolsVersion)\Microsoft.Common.props')" />
  <!-- Build Configurations -->
  <PropertyGroup>
    <Configuration Condition=" '$(Configuration)' == '' ">Debug</Configuration>
    <Platform Condition=" '$(Platform)' == '' ">AnyCPU</Platform>
    <ProjectGuid>{5278F66E-D41F-45D2-8327-25EA13A11618}</ProjectGuid>
    <ArcGISLocalServerIgnoreMissingComponent>True</ArcGISLocalServerIgnoreMissingComponent>
    <OutputType>WinExe</OutputType>
    <AppDesignerFolder>Properties</AppDesignerFolder>
    <RootNamespace>ArcGISRuntime</RootNamespace>
    <AssemblyName>ArcGISRuntime</AssemblyName>
    <TargetFrameworkVersion>v4.6.1</TargetFrameworkVersion>
    <FileAlignment>512</FileAlignment>
    <ProjectTypeGuids>{60dc8134-eba5-43b8-bcc9-bb4bc16c2548};{FAE04EC0-301F-11D3-BF4B-00C04F79EFBC}</ProjectTypeGuids>
    <WarningLevel>4</WarningLevel>
    <AutoGenerateBindingRedirects>true</AutoGenerateBindingRedirects>
    <TargetFrameworkProfile />
    <NuGetPackageImportStamp>
    </NuGetPackageImportStamp>
  </PropertyGroup>
  <PropertyGroup Condition=" '$(Configuration)|$(Platform)' == 'Debug|AnyCPU' ">
    <PlatformTarget>AnyCPU</PlatformTarget>
    <DebugSymbols>true</DebugSymbols>
    <DebugType>full</DebugType>
    <Optimize>false</Optimize>
    <OutputPath>..\..\..\output\WPF\debug\</OutputPath>
    <DefineConstants>DEBUG;TRACE</DefineConstants>
    <ErrorReport>prompt</ErrorReport>
    <WarningLevel>4</WarningLevel>
    <Prefer32Bit>false</Prefer32Bit>
    <LangVersion>7</LangVersion>
  </PropertyGroup>
  <PropertyGroup Condition=" '$(Configuration)|$(Platform)' == 'Release|AnyCPU' ">
    <PlatformTarget>AnyCPU</PlatformTarget>
    <DebugType>pdbonly</DebugType>
    <Optimize>true</Optimize>
    <OutputPath>..\..\..\output\WPF\release\</OutputPath>
    <DefineConstants>TRACE</DefineConstants>
    <ErrorReport>prompt</ErrorReport>
    <WarningLevel>4</WarningLevel>
    <LangVersion>7</LangVersion>
    <Prefer32Bit>false</Prefer32Bit>
  </PropertyGroup>
  <PropertyGroup>
    <ApplicationIcon>Assets\ApplicationIcons\windows-desktop-256.ico</ApplicationIcon>
  </PropertyGroup>
  <PropertyGroup Condition="'$(Configuration)|$(Platform)' == 'Debug|x64'">
    <DebugSymbols>true</DebugSymbols>
    <OutputPath>bin\x64\Debug\</OutputPath>
    <DefineConstants>DEBUG;TRACE</DefineConstants>
    <DebugType>full</DebugType>
    <PlatformTarget>x64</PlatformTarget>
    <LangVersion>7</LangVersion>
    <ErrorReport>prompt</ErrorReport>
    <CodeAnalysisRuleSet>MinimumRecommendedRules.ruleset</CodeAnalysisRuleSet>
  </PropertyGroup>
  <PropertyGroup Condition="'$(Configuration)|$(Platform)' == 'Release|x64'">
    <OutputPath>bin\x64\Release\</OutputPath>
    <DefineConstants>TRACE</DefineConstants>
    <Optimize>true</Optimize>
    <DebugType>pdbonly</DebugType>
    <PlatformTarget>x64</PlatformTarget>
    <LangVersion>7</LangVersion>
    <ErrorReport>prompt</ErrorReport>
    <CodeAnalysisRuleSet>MinimumRecommendedRules.ruleset</CodeAnalysisRuleSet>
    <Prefer32Bit>true</Prefer32Bit>
  </PropertyGroup>
  <PropertyGroup Condition="'$(Configuration)|$(Platform)' == 'Debug|x86'">
    <DebugSymbols>true</DebugSymbols>
    <OutputPath>bin\x86\Debug\</OutputPath>
    <DefineConstants>DEBUG;TRACE</DefineConstants>
    <DebugType>full</DebugType>
    <PlatformTarget>x86</PlatformTarget>
    <LangVersion>7</LangVersion>
    <ErrorReport>prompt</ErrorReport>
    <CodeAnalysisRuleSet>MinimumRecommendedRules.ruleset</CodeAnalysisRuleSet>
  </PropertyGroup>
  <PropertyGroup Condition="'$(Configuration)|$(Platform)' == 'Release|x86'">
    <OutputPath>bin\x86\Release\</OutputPath>
    <DefineConstants>TRACE</DefineConstants>
    <Optimize>true</Optimize>
    <DebugType>pdbonly</DebugType>
    <PlatformTarget>x86</PlatformTarget>
    <LangVersion>7</LangVersion>
    <ErrorReport>prompt</ErrorReport>
    <CodeAnalysisRuleSet>MinimumRecommendedRules.ruleset</CodeAnalysisRuleSet>
    <Prefer32Bit>true</Prefer32Bit>
  </PropertyGroup>
  <!-- References -->
  <ItemGroup>
    <Reference Include="System" />
    <Reference Include="System.Data" />
    <Reference Include="System.Drawing" />
    <Reference Include="System.IO.Compression" />
    <Reference Include="System.IO.Compression.FileSystem" />
    <Reference Include="System.Runtime.Serialization" />
    <Reference Include="System.Security" />
    <Reference Include="System.Xml" />
    <Reference Include="Microsoft.CSharp" />
    <Reference Include="System.Core" />
    <Reference Include="System.Xml.Linq" />
    <Reference Include="System.Data.DataSetExtensions" />
    <Reference Include="System.Net.Http" />
    <Reference Include="System.Xaml">
      <RequiredTargetFramework>4.0</RequiredTargetFramework>
    </Reference>
    <Reference Include="WindowsBase" />
    <Reference Include="PresentationCore" />
    <Reference Include="PresentationFramework" />
  </ItemGroup>
  <!-- Resources -->
  <ItemGroup>
    <None Include="ArcGISLocalServer_100.5.AGSDeployment" />
    <None Include="Readme.md" />
    <Content Include="Resources\hide-header.css">
      <CopyToOutputDirectory>PreserveNewest</CopyToOutputDirectory>
    </Content>
    <Content Include="Resources\licenses.md">
      <CopyToOutputDirectory>PreserveNewest</CopyToOutputDirectory>
    </Content>
    <Resource Include="Assets\ApplicationIcons\windows-desktop-128.png" />
    <Resource Include="Assets\ApplicationIcons\windows-desktop-16.png" />
    <Resource Include="Assets\ApplicationIcons\windows-desktop-256.ico" />
    <Resource Include="Assets\ApplicationIcons\windows-desktop-256.png" />
    <Resource Include="Assets\ApplicationIcons\windows-desktop-32.png" />
    <Resource Include="Assets\ApplicationIcons\windows-desktop-48.png" />
    <Resource Include="Assets\banner-background-blue.png" />
    <None Include="Properties\Settings.settings">
      <Generator>SettingsSingleFileGenerator</Generator>
      <LastGenOutput>Settings.Designer.cs</LastGenOutput>
    </None>
    <AppDesigner Include="Properties\" />
    <None Include="App.config" />
    <Resource Include="Assets\appbar.layout.collapse.left.variant.png" />
    <Resource Include="Assets\appbar.layout.expand.right.variant.png" />
    <Resource Include="Assets\appbar.window.maximize.png" />
    <EmbeddedResource Include="Properties\Resources.resx">
      <Generator>ResXFileCodeGenerator</Generator>
      <LastGenOutput>Resources.Designer.cs</LastGenOutput>
    </EmbeddedResource>
    <EmbeddedResource Include="Resources\PictureMarkerSymbols\pin_star_blue.png" />
    <EmbeddedResource Include="Resources\PictureMarkerSymbols\pin_blue.png" />
  </ItemGroup>
  <ItemGroup>
    <!-- Sample Code -->
<<<<<<< HEAD
	<Compile Include="Samples\Layers\RasterColormapRenderer\RasterColormapRenderer.xaml.cs">
		<DependentUpon>RasterColormapRenderer.xaml</DependentUpon>
=======
	<Compile Include="Samples\MapView\ChooseCameraController\ChooseCameraController.xaml.cs">
		<DependentUpon>ChooseCameraController.xaml</DependentUpon>
>>>>>>> 326edbb0
	</Compile>
	<Compile Include="Samples\Map\GetElevationAtPoint\GetElevationAtPoint.xaml.cs">
		<DependentUpon>GetElevationAtPoint.xaml</DependentUpon>
	</Compile>
    <Compile Include="Samples\Location\ShowLocationHistory\FakeLocationDataSource.cs" />
    <Compile Include="Samples\Location\ShowLocationHistory\ShowLocationHistory.xaml.cs">
      <DependentUpon>ShowLocationHistory.xaml</DependentUpon>
    </Compile>
    <Compile Include="Samples\Network Analysis\FindServiceAreasForMultipleFacilities\FindServiceAreasForMultipleFacilities.xaml.cs">
      <DependentUpon>FindServiceAreasForMultipleFacilities.xaml</DependentUpon>
    </Compile>
    <Compile Include="Samples\Network Analysis\OfflineRouting\OfflineRouting.xaml.cs">
      <DependentUpon>OfflineRouting.xaml</DependentUpon>
    </Compile>
    <Compile Include="Samples\Network Analysis\RouteAroundBarriers\RouteAroundBarriers.xaml.cs">
      <DependentUpon>RouteAroundBarriers.xaml</DependentUpon>
    </Compile>
    <Compile Include="Samples\Security\CertificateAuthenticationWithPKI\CertificateAuthenticationWithPKI.xaml.cs">
      <DependentUpon>CertificateAuthenticationWithPKI.xaml</DependentUpon>
    </Compile>
    <Compile Include="Samples\Symbology\SymbolsFromMobileStyle\SymbolsFromMobileStyle.xaml.cs">
      <DependentUpon>SymbolsFromMobileStyle.xaml</DependentUpon>
    </Compile>
    <Compile Include="Samples\Map\DownloadPreplannedMap\DownloadPreplannedMap.xaml.cs">
      <DependentUpon>DownloadPreplannedMap.xaml</DependentUpon>
    </Compile>
    <Compile Include="Samples\Layers\GroupLayers\GroupLayers.xaml.cs">
      <DependentUpon>GroupLayers.xaml</DependentUpon>
    </Compile>
    <Compile Include="Samples\Map\OfflineBasemapByReference\OfflineBasemapByReference.xaml.cs">
      <DependentUpon>OfflineBasemapByReference.xaml</DependentUpon>
    </Compile>
    <Compile Include="Samples\Layers\PlayKmlTours\PlayKmlTours.xaml.cs">
      <DependentUpon>PlayKmlTours.xaml</DependentUpon>
    </Compile>
    <Compile Include="Samples\Map\ViewContentBeneathSurface\ViewContentBeneathSurface.xaml.cs">
      <DependentUpon>ViewContentBeneathSurface.xaml</DependentUpon>
    </Compile>
    <Compile Include="Samples\Layers\AddPointSceneLayer\AddPointSceneLayer.xaml.cs">
      <DependentUpon>AddPointSceneLayer.xaml</DependentUpon>
    </Compile>
    <Compile Include="Samples\Map\GenerateOfflineMapWithOverrides\GenerateOfflineMapWithOverrides.xaml.cs">
      <DependentUpon>GenerateOfflineMapWithOverrides.xaml</DependentUpon>
    </Compile>
    <Compile Include="Samples\Layers\WfsXmlQuery\WfsXmlQuery.xaml.cs">
      <DependentUpon>WfsXmlQuery.xaml</DependentUpon>
    </Compile>
    <Compile Include="Samples\Layers\DisplayWfs\DisplayWfs.xaml.cs">
      <DependentUpon>DisplayWfs.xaml</DependentUpon>
    </Compile>
    <Compile Include="Samples\Layers\BrowseWfsLayers\BrowseWfsLayers.xaml.cs">
      <DependentUpon>BrowseWfsLayers.xaml</DependentUpon>
    </Compile>
    <Compile Include="Samples\Map\OpenMobileScenePackage\OpenMobileScenePackage.xaml.cs">
      <DependentUpon>OpenMobileScenePackage.xaml</DependentUpon>
    </Compile>
    <Compile Include="Samples\Map\MapReferenceScale\MapReferenceScale.xaml.cs">
      <DependentUpon>MapReferenceScale.xaml</DependentUpon>
    </Compile>
    <Compile Include="Samples\Map\CreateTerrainSurfaceFromRaster\CreateTerrainSurfaceFromRaster.xaml.cs">
      <DependentUpon>CreateTerrainSurfaceFromRaster.xaml</DependentUpon>
    </Compile>
    <Compile Include="Samples\Map\CreateTerrainSurfaceFromTilePackage\CreateTerrainSurfaceFromTilePackage.xaml.cs">
      <DependentUpon>CreateTerrainSurfaceFromTilePackage.xaml</DependentUpon>
    </Compile>
    <Compile Include="Samples\Data\ViewPointCloudDataOffline\ViewPointCloudDataOffline.xaml.cs">
      <DependentUpon>ViewPointCloudDataOffline.xaml</DependentUpon>
    </Compile>
    <Compile Include="Samples\Layers\AddAnIntegratedMeshLayer\AddAnIntegratedMeshLayer.xaml.cs">
      <DependentUpon>AddAnIntegratedMeshLayer.xaml</DependentUpon>
    </Compile>
    <Compile Include="Samples\GraphicsOverlay\DictionaryRendererGraphicsOverlay\DictionaryRendererGraphicsOverlay.xaml.cs">
      <DependentUpon>DictionaryRendererGraphicsOverlay.xaml</DependentUpon>
    </Compile>
    <Compile Include="Converters\ItemToImageSourceConverter.cs" />
    <Compile Include="Samples\Map\MobileMapSearchAndRoute\MobileMapSearchAndRoute.xaml.cs">
      <DependentUpon>MobileMapSearchAndRoute.xaml</DependentUpon>
    </Compile>
    <Compile Include="Samples\Search\OfflineGeocode\OfflineGeocode.xaml.cs">
      <DependentUpon>OfflineGeocode.xaml</DependentUpon>
    </Compile>
    <Compile Include="Samples\Search\ReverseGeocode\ReverseGeocode.xaml.cs">
      <DependentUpon>ReverseGeocode.xaml</DependentUpon>
    </Compile>
    <Compile Include="Samples\Data\EditFeatureAttachments\EditFeatureAttachments.xaml.cs">
      <DependentUpon>EditFeatureAttachments.xaml</DependentUpon>
    </Compile>
    <Compile Include="Samples\Geometry\Project\Project.xaml.cs">
      <DependentUpon>Project.xaml</DependentUpon>
    </Compile>
    <Compile Include="Samples\Layers\OpenStreetMapLayer\OpenStreetMapLayer.xaml.cs">
      <DependentUpon>OpenStreetMapLayer.xaml</DependentUpon>
    </Compile>
    <Compile Include="Samples\Map\ManageOperationalLayers\ManageOperationalLayers.xaml.cs">
      <DependentUpon>ManageOperationalLayers.xaml</DependentUpon>
    </Compile>
    <Compile Include="Samples\Data\UpdateAttributes\UpdateAttributes.xaml.cs">
      <DependentUpon>UpdateAttributes.xaml</DependentUpon>
    </Compile>
    <Compile Include="Samples\Data\UpdateGeometries\UpdateGeometries.xaml.cs">
      <DependentUpon>UpdateGeometries.xaml</DependentUpon>
    </Compile>
    <Compile Include="Samples\Data\AddFeatures\AddFeatures.xaml.cs">
      <DependentUpon>AddFeatures.xaml</DependentUpon>
    </Compile>
    <Compile Include="Samples\Data\DeleteFeatures\DeleteFeatures.xaml.cs">
      <DependentUpon>DeleteFeatures.xaml</DependentUpon>
    </Compile>
    <Compile Include="Samples\Symbology\SceneSymbols\SceneSymbols.xaml.cs">
      <DependentUpon>SceneSymbols.xaml</DependentUpon>
    </Compile>
    <Compile Include="Samples\Map\TerrainExaggeration\TerrainExaggeration.xaml.cs">
      <DependentUpon>TerrainExaggeration.xaml</DependentUpon>
    </Compile>
    <Compile Include="Samples\Map\ChangeAtmosphereEffect\ChangeAtmosphereEffect.xaml.cs">
      <DependentUpon>ChangeAtmosphereEffect.xaml</DependentUpon>
    </Compile>
    <Compile Include="Samples\GraphicsOverlay\ScenePropertiesExpressions\ScenePropertiesExpressions.xaml.cs">
      <DependentUpon>ScenePropertiesExpressions.xaml</DependentUpon>
    </Compile>
    <Compile Include="Samples\Geometry\SpatialOperations\SpatialOperations.xaml.cs">
      <DependentUpon>SpatialOperations.xaml</DependentUpon>
    </Compile>
    <Compile Include="Samples\MapView\IdentifyLayers\IdentifyLayers.xaml.cs">
      <DependentUpon>IdentifyLayers.xaml</DependentUpon>
    </Compile>
    <Compile Include="Samples\Layers\ListKmlContents\ListKmlContents.xaml.cs">
      <DependentUpon>ListKmlContents.xaml</DependentUpon>
    </Compile>
    <Compile Include="Samples\Layers\IdentifyKmlFeatures\IdentifyKmlFeatures.xaml.cs">
      <DependentUpon>IdentifyKmlFeatures.xaml</DependentUpon>
    </Compile>
    <Compile Include="Samples\Layers\DisplayKmlNetworkLinks\DisplayKmlNetworkLinks.xaml.cs">
      <DependentUpon>DisplayKmlNetworkLinks.xaml</DependentUpon>
    </Compile>
    <Compile Include="Samples\Layers\DisplayKml\DisplayKml.xaml.cs">
      <DependentUpon>DisplayKml.xaml</DependentUpon>
    </Compile>
    <Compile Include="Samples\Analysis\DistanceMeasurement\DistanceMeasurement.xaml.cs">
      <DependentUpon>DistanceMeasurement.xaml</DependentUpon>
    </Compile>
    <Compile Include="Samples\Analysis\LineOfSightGeoElement\LineOfSightGeoElement.xaml.cs">
      <DependentUpon>LineOfSightGeoElement.xaml</DependentUpon>
    </Compile>
    <Compile Include="Samples\Analysis\LineOfSightLocation\LineOfSightLocation.xaml.cs">
      <DependentUpon>LineOfSightLocation.xaml</DependentUpon>
    </Compile>
    <Compile Include="Samples\Analysis\QueryFeatureCountAndExtent\QueryFeatureCountAndExtent.xaml.cs">
      <DependentUpon>QueryFeatureCountAndExtent.xaml</DependentUpon>
    </Compile>
    <Compile Include="Samples\Analysis\ViewshedCamera\ViewshedCamera.xaml.cs">
      <DependentUpon>ViewshedCamera.xaml</DependentUpon>
    </Compile>
    <Compile Include="Samples\Analysis\ViewshedGeoElement\ViewshedGeoElement.xaml.cs">
      <DependentUpon>ViewshedGeoElement.xaml</DependentUpon>
    </Compile>
    <Compile Include="Samples\Analysis\ViewshedLocation\ViewshedLocation.xaml.cs">
      <DependentUpon>ViewshedLocation.xaml</DependentUpon>
    </Compile>
    <Compile Include="Samples\Data\EditAndSyncFeatures\EditAndSyncFeatures.xaml.cs">
      <DependentUpon>EditAndSyncFeatures.xaml</DependentUpon>
    </Compile>
    <Compile Include="Samples\Data\FeatureLayerGeodatabase\FeatureLayerGeodatabase.xaml.cs">
      <DependentUpon>FeatureLayerGeodatabase.xaml</DependentUpon>
    </Compile>
    <Compile Include="Samples\Data\FeatureLayerGeoPackage\FeatureLayerGeoPackage.xaml.cs">
      <DependentUpon>FeatureLayerGeoPackage.xaml</DependentUpon>
    </Compile>
    <Compile Include="Samples\Data\FeatureLayerQuery\FeatureLayerQuery.xaml.cs">
      <DependentUpon>FeatureLayerQuery.xaml</DependentUpon>
    </Compile>
    <Compile Include="Samples\Data\FeatureLayerShapefile\FeatureLayerShapefile.xaml.cs">
      <DependentUpon>FeatureLayerShapefile.xaml</DependentUpon>
    </Compile>
    <Compile Include="Samples\Data\GenerateGeodatabase\GenerateGeodatabase.xaml.cs">
      <DependentUpon>GenerateGeodatabase.xaml</DependentUpon>
    </Compile>
    <Compile Include="Samples\Data\GeodatabaseTransactions\GeodatabaseTransactions.xaml.cs">
      <DependentUpon>GeodatabaseTransactions.xaml</DependentUpon>
    </Compile>
    <Compile Include="Samples\Data\ListRelatedFeatures\ListRelatedFeatures.xaml.cs">
      <DependentUpon>ListRelatedFeatures.xaml</DependentUpon>
    </Compile>
    <Compile Include="Samples\Data\RasterLayerGeoPackage\RasterLayerGeoPackage.xaml.cs">
      <DependentUpon>RasterLayerGeoPackage.xaml</DependentUpon>
    </Compile>
    <Compile Include="Samples\Data\ReadGeoPackage\ReadGeoPackage.xaml.cs">
      <DependentUpon>ReadGeoPackage.xaml</DependentUpon>
    </Compile>
    <Compile Include="Samples\Data\ReadShapefileMetadata\ReadShapefileMetadata.xaml.cs">
      <DependentUpon>ReadShapefileMetadata.xaml</DependentUpon>
    </Compile>
    <Compile Include="Samples\Data\ServiceFeatureTableCache\ServiceFeatureTableCache.xaml.cs">
      <DependentUpon>ServiceFeatureTableCache.xaml</DependentUpon>
    </Compile>
    <Compile Include="Samples\Data\ServiceFeatureTableManualCache\ServiceFeatureTableManualCache.xaml.cs">
      <DependentUpon>ServiceFeatureTableManualCache.xaml</DependentUpon>
    </Compile>
    <Compile Include="Samples\Data\ServiceFeatureTableNoCache\ServiceFeatureTableNoCache.xaml.cs">
      <DependentUpon>ServiceFeatureTableNoCache.xaml</DependentUpon>
    </Compile>
    <Compile Include="Samples\Data\StatisticalQuery\StatisticalQuery.xaml.cs">
      <DependentUpon>StatisticalQuery.xaml</DependentUpon>
    </Compile>
    <Compile Include="Samples\Data\StatsQueryGroupAndSort\StatsQueryGroupAndSort.xaml.cs">
      <DependentUpon>StatsQueryGroupAndSort.xaml</DependentUpon>
    </Compile>
    <Compile Include="Samples\Data\SymbolizeShapefile\SymbolizeShapefile.xaml.cs">
      <DependentUpon>SymbolizeShapefile.xaml</DependentUpon>
    </Compile>
    <Compile Include="Samples\Geometry\DensifyAndGeneralize\DensifyAndGeneralize.xaml.cs">
      <DependentUpon>DensifyAndGeneralize.xaml</DependentUpon>
    </Compile>
    <Compile Include="Samples\Geometry\BufferList\BufferList.xaml.cs">
      <DependentUpon>BufferList.xaml</DependentUpon>
    </Compile>
    <Compile Include="Samples\Geometry\Buffer\Buffer.xaml.cs">
      <DependentUpon>Buffer.xaml</DependentUpon>
    </Compile>
    <Compile Include="Samples\Geometry\ClipGeometry\ClipGeometry.xaml.cs">
      <DependentUpon>ClipGeometry.xaml</DependentUpon>
    </Compile>
    <Compile Include="Samples\Geometry\ConvexHullList\ConvexHullList.xaml.cs">
      <DependentUpon>ConvexHullList.xaml</DependentUpon>
    </Compile>
    <Compile Include="Samples\Geometry\ConvexHull\ConvexHull.xaml.cs">
      <DependentUpon>ConvexHull.xaml</DependentUpon>
    </Compile>
    <Compile Include="Samples\Geometry\CutGeometry\CutGeometry.xaml.cs">
      <DependentUpon>CutGeometry.xaml</DependentUpon>
    </Compile>
    <Compile Include="Samples\Geometry\GeodesicOperations\GeodesicOperations.xaml.cs">
      <DependentUpon>GeodesicOperations.xaml</DependentUpon>
    </Compile>
    <Compile Include="Samples\Geometry\NearestVertex\NearestVertex.xaml.cs">
      <DependentUpon>NearestVertex.xaml</DependentUpon>
    </Compile>
    <Compile Include="Samples\Geometry\CreateGeometries\CreateGeometries.xaml.cs">
      <DependentUpon>CreateGeometries.xaml</DependentUpon>
    </Compile>
    <Compile Include="Samples\Geometry\ListTransformations\ListTransformations.xaml.cs">
      <DependentUpon>ListTransformations.xaml</DependentUpon>
    </Compile>
    <Compile Include="Samples\Geometry\ProjectWithSpecificTransformation\ProjectWithSpecificTransformation.xaml.cs">
      <DependentUpon>ProjectWithSpecificTransformation.xaml</DependentUpon>
    </Compile>
    <Compile Include="Samples\Geometry\SpatialRelationships\SpatialRelationships.xaml.cs">
      <DependentUpon>SpatialRelationships.xaml</DependentUpon>
    </Compile>
    <Compile Include="Samples\Geometry\FormatCoordinates\FormatCoordinates.xaml.cs">
      <DependentUpon>FormatCoordinates.xaml</DependentUpon>
    </Compile>
    <Compile Include="Samples\Geoprocessing\AnalyzeHotspots\AnalyzeHotspots.xaml.cs">
      <DependentUpon>AnalyzeHotspots.xaml</DependentUpon>
    </Compile>
    <Compile Include="Samples\Geoprocessing\AnalyzeViewshed\AnalyzeViewshed.xaml.cs">
      <DependentUpon>AnalyzeViewshed.xaml</DependentUpon>
    </Compile>
    <Compile Include="Samples\Geoprocessing\ListGeodatabaseVersions\ListGeodatabaseVersions.xaml.cs">
      <DependentUpon>ListGeodatabaseVersions.xaml</DependentUpon>
    </Compile>
    <Compile Include="Samples\GraphicsOverlay\AddGraphicsRenderer\AddGraphicsRenderer.xaml.cs">
      <DependentUpon>AddGraphicsRenderer.xaml</DependentUpon>
    </Compile>
    <Compile Include="Samples\GraphicsOverlay\AddGraphicsWithSymbols\AddGraphicsWithSymbols.xaml.cs">
      <DependentUpon>AddGraphicsWithSymbols.xaml</DependentUpon>
    </Compile>
    <Compile Include="Samples\GraphicsOverlay\Animate3DGraphic\Animate3DGraphic.xaml.cs">
      <DependentUpon>Animate3DGraphic.xaml</DependentUpon>
    </Compile>
    <Compile Include="Samples\GraphicsOverlay\IdentifyGraphics\IdentifyGraphics.xaml.cs">
      <DependentUpon>IdentifyGraphics.xaml</DependentUpon>
    </Compile>
    <Compile Include="Samples\GraphicsOverlay\SketchOnMap\SketchOnMap.xaml.cs">
      <DependentUpon>SketchOnMap.xaml</DependentUpon>
    </Compile>
    <Compile Include="Samples\GraphicsOverlay\SurfacePlacements\SurfacePlacements.xaml.cs">
      <DependentUpon>SurfacePlacements.xaml</DependentUpon>
    </Compile>
    <Compile Include="Samples\Hydrography\AddEncExchangeSet\AddEncExchangeSet.xaml.cs">
      <DependentUpon>AddEncExchangeSet.xaml</DependentUpon>
    </Compile>
    <Compile Include="Samples\Hydrography\ChangeEncDisplaySettings\ChangeEncDisplaySettings.xaml.cs">
      <DependentUpon>ChangeEncDisplaySettings.xaml</DependentUpon>
    </Compile>
    <Compile Include="Samples\Hydrography\SelectEncFeatures\SelectEncFeatures.xaml.cs">
      <DependentUpon>SelectEncFeatures.xaml</DependentUpon>
    </Compile>
    <Compile Include="Samples\Layers\ArcGISMapImageLayerUrl\ArcGISMapImageLayerUrl.xaml.cs">
      <DependentUpon>ArcGISMapImageLayerUrl.xaml</DependentUpon>
    </Compile>
    <Compile Include="Samples\Layers\ArcGISTiledLayerUrl\ArcGISTiledLayerUrl.xaml.cs">
      <DependentUpon>ArcGISTiledLayerUrl.xaml</DependentUpon>
    </Compile>
    <Compile Include="Samples\Layers\ArcGISVectorTiledLayerUrl\ArcGISVectorTiledLayerUrl.xaml.cs">
      <DependentUpon>ArcGISVectorTiledLayerUrl.xaml</DependentUpon>
    </Compile>
    <Compile Include="Samples\Layers\ChangeBlendRenderer\ChangeBlendRenderer.xaml.cs">
      <DependentUpon>ChangeBlendRenderer.xaml</DependentUpon>
    </Compile>
    <Compile Include="Samples\Layers\ChangeFeatureLayerRenderer\ChangeFeatureLayerRenderer.xaml.cs">
      <DependentUpon>ChangeFeatureLayerRenderer.xaml</DependentUpon>
    </Compile>
    <Compile Include="Samples\Layers\ChangeStretchRenderer\ChangeStretchRenderer.xaml.cs">
      <DependentUpon>ChangeStretchRenderer.xaml</DependentUpon>
    </Compile>
    <Compile Include="Samples\Layers\ChangeSublayerRenderer\ChangeSublayerRenderer.xaml.cs">
      <DependentUpon>ChangeSublayerRenderer.xaml</DependentUpon>
    </Compile>
    <Compile Include="Samples\Layers\ChangeSublayerVisibility\ChangeSublayerVisibility.xaml.cs">
      <DependentUpon>ChangeSublayerVisibility.xaml</DependentUpon>
    </Compile>
    <Compile Include="Samples\Layers\CreateFeatureCollectionLayer\CreateFeatureCollectionLayer.xaml.cs">
      <DependentUpon>CreateFeatureCollectionLayer.xaml</DependentUpon>
    </Compile>
    <Compile Include="Samples\Layers\DisplayScene\DisplayScene.xaml.cs">
      <DependentUpon>DisplayScene.xaml</DependentUpon>
    </Compile>
    <Compile Include="Samples\Layers\ExportTiles\ExportTiles.xaml.cs">
      <DependentUpon>ExportTiles.xaml</DependentUpon>
    </Compile>
    <Compile Include="Samples\Layers\FeatureCollectionLayerFromPortal\FeatureCollectionLayerFromPortal.xaml.cs">
      <DependentUpon>FeatureCollectionLayerFromPortal.xaml</DependentUpon>
    </Compile>
    <Compile Include="Samples\Layers\FeatureCollectionLayerFromQuery\FeatureCollectionLayerFromQuery.xaml.cs">
      <DependentUpon>FeatureCollectionLayerFromQuery.xaml</DependentUpon>
    </Compile>
    <Compile Include="Samples\Layers\FeatureLayerDefinitionExpression\FeatureLayerDefinitionExpression.xaml.cs">
      <DependentUpon>FeatureLayerDefinitionExpression.xaml</DependentUpon>
    </Compile>
    <Compile Include="Samples\Layers\FeatureLayerDictionaryRenderer\FeatureLayerDictionaryRenderer.xaml.cs">
      <DependentUpon>FeatureLayerDictionaryRenderer.xaml</DependentUpon>
    </Compile>
    <Compile Include="Samples\Layers\FeatureLayerRenderingModeMap\FeatureLayerRenderingModeMap.xaml.cs">
      <DependentUpon>FeatureLayerRenderingModeMap.xaml</DependentUpon>
    </Compile>
    <Compile Include="Samples\Layers\FeatureLayerRenderingModeScene\FeatureLayerRenderingModeScene.xaml.cs">
      <DependentUpon>FeatureLayerRenderingModeScene.xaml</DependentUpon>
    </Compile>
    <Compile Include="Samples\Layers\FeatureLayerSelection\FeatureLayerSelection.xaml.cs">
      <DependentUpon>FeatureLayerSelection.xaml</DependentUpon>
    </Compile>
    <Compile Include="Samples\Layers\FeatureLayerUrl\FeatureLayerUrl.xaml.cs">
      <DependentUpon>FeatureLayerUrl.xaml</DependentUpon>
    </Compile>
    <Compile Include="Samples\Layers\MapImageLayerTables\MapImageLayerTables.xaml.cs">
      <DependentUpon>MapImageLayerTables.xaml</DependentUpon>
    </Compile>
    <Compile Include="Samples\Layers\MapImageSublayerQuery\MapImageSublayerQuery.xaml.cs">
      <DependentUpon>MapImageSublayerQuery.xaml</DependentUpon>
    </Compile>
    <Compile Include="Samples\Layers\RasterHillshade\RasterHillshade.xaml.cs">
      <DependentUpon>RasterHillshade.xaml</DependentUpon>
    </Compile>
    <Compile Include="Samples\Layers\RasterLayerFile\RasterLayerFile.xaml.cs">
      <DependentUpon>RasterLayerFile.xaml</DependentUpon>
    </Compile>
    <Compile Include="Samples\Layers\RasterLayerImageServiceRaster\RasterLayerImageServiceRaster.xaml.cs">
      <DependentUpon>RasterLayerImageServiceRaster.xaml</DependentUpon>
    </Compile>
    <Compile Include="Samples\Layers\RasterLayerRasterFunction\RasterLayerRasterFunction.xaml.cs">
      <DependentUpon>RasterLayerRasterFunction.xaml</DependentUpon>
    </Compile>
    <Compile Include="Samples\Layers\RasterRenderingRule\RasterRenderingRule.xaml.cs">
      <DependentUpon>RasterRenderingRule.xaml</DependentUpon>
    </Compile>
    <Compile Include="Samples\Layers\RasterRgbRenderer\RasterRgbRenderer.xaml.cs">
      <DependentUpon>RasterRgbRenderer.xaml</DependentUpon>
    </Compile>
    <Compile Include="Samples\Layers\SceneLayerSelection\SceneLayerSelection.xaml.cs">
      <DependentUpon>SceneLayerSelection.xaml</DependentUpon>
    </Compile>
    <Compile Include="Samples\Layers\SceneLayerUrl\SceneLayerUrl.xaml.cs">
      <DependentUpon>SceneLayerUrl.xaml</DependentUpon>
    </Compile>
    <Compile Include="Samples\Layers\StyleWmsLayer\StyleWmsLayer.xaml.cs">
      <DependentUpon>StyleWmsLayer.xaml</DependentUpon>
    </Compile>
    <Compile Include="Samples\Layers\ShowLabelsOnLayer\ShowLabelsOnLayer.xaml.cs">
      <DependentUpon>ShowLabelsOnLayer.xaml</DependentUpon>
    </Compile>
    <Compile Include="Samples\Layers\TimeBasedQuery\TimeBasedQuery.xaml.cs">
      <DependentUpon>TimeBasedQuery.xaml</DependentUpon>
    </Compile>
    <Compile Include="Samples\Layers\LoadWebTiledLayer\LoadWebTiledLayer.xaml.cs">
      <DependentUpon>LoadWebTiledLayer.xaml</DependentUpon>
    </Compile>
    <Compile Include="Samples\Layers\WmsIdentify\WmsIdentify.xaml.cs">
      <DependentUpon>WmsIdentify.xaml</DependentUpon>
    </Compile>
    <Compile Include="Samples\Layers\WMSLayerUrl\WMSLayerUrl.xaml.cs">
      <DependentUpon>WmsLayerUrl.xaml</DependentUpon>
    </Compile>
    <Compile Include="Samples\Layers\WmsServiceCatalog\WmsServiceCatalog.xaml.cs">
      <DependentUpon>WmsServiceCatalog.xaml</DependentUpon>
    </Compile>
    <Compile Include="Samples\Layers\WMTSLayer\WMTSLayer.xaml.cs">
      <DependentUpon>WMTSLayer.xaml</DependentUpon>
    </Compile>
    <Compile Include="Samples\Local Server\DynamicWorkspaceRaster\DynamicWorkspaceRaster.xaml.cs">
      <DependentUpon>DynamicWorkspaceRaster.xaml</DependentUpon>
    </Compile>
    <Compile Include="Samples\Local Server\DynamicWorkspaceShapefile\DynamicWorkspaceShapefile.xaml.cs">
      <DependentUpon>DynamicWorkspaceShapefile.xaml</DependentUpon>
    </Compile>
    <Compile Include="Samples\Local Server\LocalServerFeatureLayer\LocalServerFeatureLayer.xaml.cs">
      <DependentUpon>LocalServerFeatureLayer.xaml</DependentUpon>
    </Compile>
    <Compile Include="Samples\Local Server\LocalServerGeoprocessing\LocalServerGeoprocessing.xaml.cs">
      <DependentUpon>LocalServerGeoprocessing.xaml</DependentUpon>
    </Compile>
    <Compile Include="Samples\Local Server\LocalServerMapImageLayer\LocalServerMapImageLayer.xaml.cs">
      <DependentUpon>LocalServerMapImageLayer.xaml</DependentUpon>
    </Compile>
    <Compile Include="Samples\Local Server\LocalServerServices\LocalServerServices.xaml.cs">
      <DependentUpon>LocalServerServices.xaml</DependentUpon>
    </Compile>
    <Compile Include="Samples\Location\DisplayDeviceLocation\DisplayDeviceLocation.xaml.cs">
      <DependentUpon>DisplayDeviceLocation.xaml</DependentUpon>
    </Compile>
    <Compile Include="Samples\MapView\DisplayGrid\DisplayGrid.xaml.cs">
      <DependentUpon>DisplayGrid.xaml</DependentUpon>
    </Compile>
    <Compile Include="Samples\MapView\ChangeTimeExtent\ChangeTimeExtent.xaml.cs">
      <DependentUpon>ChangeTimeExtent.xaml</DependentUpon>
    </Compile>
    <Compile Include="Samples\MapView\ChangeViewpoint\ChangeViewpoint.xaml.cs">
      <DependentUpon>ChangeViewpoint.xaml</DependentUpon>
    </Compile>
    <Compile Include="Samples\MapView\DisplayDrawingStatus\DisplayDrawingStatus.xaml.cs">
      <DependentUpon>DisplayDrawingStatus.xaml</DependentUpon>
    </Compile>
    <Compile Include="Samples\MapView\DisplayLayerViewState\DisplayLayerViewState.xaml.cs">
      <DependentUpon>DisplayLayerViewState.xaml</DependentUpon>
    </Compile>
    <Compile Include="Samples\MapView\FeatureLayerTimeOffset\FeatureLayerTimeOffset.xaml.cs">
      <DependentUpon>FeatureLayerTimeOffset.xaml</DependentUpon>
    </Compile>
    <Compile Include="Samples\MapView\GeoViewSync\GeoViewSync.xaml.cs">
      <DependentUpon>GeoViewSync.xaml</DependentUpon>
    </Compile>
    <Compile Include="Samples\MapView\MapRotation\MapRotation.xaml.cs">
      <DependentUpon>MapRotation.xaml</DependentUpon>
    </Compile>
    <Compile Include="Samples\MapView\ShowCallout\ShowCallout.xaml.cs">
      <DependentUpon>ShowCallout.xaml</DependentUpon>
    </Compile>
    <Compile Include="Samples\MapView\ShowMagnifier\ShowMagnifier.xaml.cs">
      <DependentUpon>ShowMagnifier.xaml</DependentUpon>
    </Compile>
    <Compile Include="Samples\MapView\TakeScreenshot\TakeScreenshot.xaml.cs">
      <DependentUpon>TakeScreenshot.xaml</DependentUpon>
    </Compile>
    <Compile Include="Samples\Map\AccessLoadStatus\AccessLoadStatus.xaml.cs">
      <DependentUpon>AccessLoadStatus.xaml</DependentUpon>
    </Compile>
    <Compile Include="Samples\Map\AuthorMap\AuthorMap.xaml.cs">
      <DependentUpon>AuthorMap.xaml</DependentUpon>
    </Compile>
    <Compile Include="Samples\Map\ChangeBasemap\ChangeBasemap.xaml.cs">
      <DependentUpon>ChangeBasemap.xaml</DependentUpon>
    </Compile>
    <Compile Include="Samples\Map\DisplayMap\DisplayMap.xaml.cs">
      <DependentUpon>DisplayMap.xaml</DependentUpon>
    </Compile>
    <Compile Include="Samples\Map\GenerateOfflineMap\GenerateOfflineMap.xaml.cs">
      <DependentUpon>GenerateOfflineMap.xaml</DependentUpon>
    </Compile>
    <Compile Include="Samples\Map\ManageBookmarks\ManageBookmarks.xaml.cs">
      <DependentUpon>ManageBookmarks.xaml</DependentUpon>
    </Compile>
    <Compile Include="Samples\Map\OpenMapURL\OpenMapURL.xaml.cs">
      <DependentUpon>OpenMapURL.xaml</DependentUpon>
    </Compile>
    <Compile Include="Samples\Map\OpenMobileMap\OpenMobileMap.xaml.cs">
      <DependentUpon>OpenMobileMap.xaml</DependentUpon>
    </Compile>
    <Compile Include="Samples\Map\OpenScene\OpenScene.xaml.cs">
      <DependentUpon>OpenScene.xaml</DependentUpon>
    </Compile>
    <Compile Include="Samples\Map\SearchPortalMaps\SearchPortalMaps.xaml.cs">
      <DependentUpon>SearchPortalMaps.xaml</DependentUpon>
    </Compile>
    <Compile Include="Samples\Map\SetInitialMapArea\SetInitialMapArea.xaml.cs">
      <DependentUpon>SetInitialMapArea.xaml</DependentUpon>
    </Compile>
    <Compile Include="Samples\Map\SetInitialMapLocation\SetInitialMapLocation.xaml.cs">
      <DependentUpon>SetInitialMapLocation.xaml</DependentUpon>
    </Compile>
    <Compile Include="Samples\Map\SetMapSpatialReference\SetMapSpatialReference.xaml.cs">
      <DependentUpon>SetMapSpatialReference.xaml</DependentUpon>
    </Compile>
    <Compile Include="Samples\Map\SetMinMaxScale\SetMinMaxScale.xaml.cs">
      <DependentUpon>SetMinMaxScale.xaml</DependentUpon>
    </Compile>
    <Compile Include="Samples\Network Analysis\ClosestFacilityStatic\ClosestFacilityStatic.xaml.cs">
      <DependentUpon>ClosestFacilityStatic.xaml</DependentUpon>
    </Compile>
    <Compile Include="Samples\Network Analysis\ClosestFacility\ClosestFacility.xaml.cs">
      <DependentUpon>ClosestFacility.xaml</DependentUpon>
    </Compile>
    <Compile Include="Samples\Network Analysis\FindRoute\FindRoute.xaml.cs">
      <DependentUpon>FindRoute.xaml</DependentUpon>
    </Compile>
    <Compile Include="Samples\Network Analysis\FindServiceArea\FindServiceArea.xaml.cs">
      <DependentUpon>FindServiceArea.xaml</DependentUpon>
    </Compile>
    <Compile Include="Samples\Search\FindAddress\FindAddress.xaml.cs">
      <DependentUpon>FindAddress.xaml</DependentUpon>
    </Compile>
    <Compile Include="Samples\Search\FindPlace\FindPlace.xaml.cs">
      <DependentUpon>FindPlace.xaml</DependentUpon>
    </Compile>
    <Compile Include="Samples\Security\IntegratedWindowsAuth\IntegratedWindowsAuth.xaml.cs">
      <DependentUpon>IntegratedWindowsAuth.xaml</DependentUpon>
    </Compile>
    <Compile Include="Samples\Security\IntegratedWindowsAuth\LoginWindow.xaml.cs">
      <DependentUpon>LoginWindow.xaml</DependentUpon>
    </Compile>
    <Compile Include="Samples\Security\OAuth\OAuth.xaml.cs">
      <DependentUpon>OAuth.xaml</DependentUpon>
    </Compile>
    <Compile Include="Samples\Security\TokenSecuredChallenge\TokenSecuredChallenge.xaml.cs">
      <DependentUpon>TokenSecuredChallenge.xaml</DependentUpon>
    </Compile>
    <Compile Include="Samples\Symbology\FeatureLayerExtrusion\FeatureLayerExtrusion.xaml.cs">
      <DependentUpon>FeatureLayerExtrusion.xaml</DependentUpon>
    </Compile>
    <Compile Include="Samples\Symbology\RenderPictureMarkers\RenderPictureMarkers.xaml.cs">
      <DependentUpon>RenderPictureMarkers.xaml</DependentUpon>
    </Compile>
    <Compile Include="Samples\Symbology\RenderSimpleMarkers\RenderSimpleMarkers.xaml.cs">
      <DependentUpon>RenderSimpleMarkers.xaml</DependentUpon>
    </Compile>
    <Compile Include="Samples\Symbology\RenderUniqueValues\RenderUniqueValues.xaml.cs">
      <DependentUpon>RenderUniqueValues.xaml</DependentUpon>
    </Compile>
    <Compile Include="Samples\Symbology\SimpleRenderers\SimpleRenderers.xaml.cs">
      <DependentUpon>SimpleRenderers.xaml</DependentUpon>
    </Compile>
    <Compile Include="Samples\Symbology\UseDistanceCompositeSym\UseDistanceCompositeSym.xaml.cs">
      <DependentUpon>UseDistanceCompositeSym.xaml</DependentUpon>
    </Compile>
  </ItemGroup>
  <ItemGroup>
    <!-- Sample XAML -->
<<<<<<< HEAD
	<Page Include="Samples\Layers\RasterColormapRenderer\RasterColormapRenderer.xaml">
		<Generator>MSBuild:Compile</Generator>
		<SubType>Designer</SubType>
	</Page>
=======
    <Page Include="Samples\MapView\ChooseCameraController\ChooseCameraController.xaml">
      <Generator>MSBuild:Compile</Generator>
      <SubType>Designer</SubType>
    </Page>
>>>>>>> 326edbb0
    <Page Include="Samples\Map\GetElevationAtPoint\GetElevationAtPoint.xaml">
      <Generator>MSBuild:Compile</Generator>
      <SubType>Designer</SubType>
    </Page>
    <Page Include="Samples\Location\ShowLocationHistory\ShowLocationHistory.xaml">
      <Generator>MSBuild:Compile</Generator>
      <SubType>Designer</SubType>
    </Page>
    <Page Include="Samples\Network Analysis\FindServiceAreasForMultipleFacilities\FindServiceAreasForMultipleFacilities.xaml">
      <Generator>MSBuild:Compile</Generator>
      <SubType>Designer</SubType>
    </Page>
    <Page Include="Samples\Network Analysis\OfflineRouting\OfflineRouting.xaml">
      <Generator>MSBuild:Compile</Generator>
      <SubType>Designer</SubType>
    </Page>
    <Page Include="Samples\Network Analysis\RouteAroundBarriers\RouteAroundBarriers.xaml">
      <Generator>MSBuild:Compile</Generator>
      <SubType>Designer</SubType>
    </Page>
    <Page Include="Samples\Security\CertificateAuthenticationWithPKI\CertificateAuthenticationWithPKI.xaml">
      <Generator>MSBuild:Compile</Generator>
      <SubType>Designer</SubType>
    </Page>
    <Page Include="Samples\Symbology\SymbolsFromMobileStyle\SymbolsFromMobileStyle.xaml">
      <Generator>MSBuild:Compile</Generator>
      <SubType>Designer</SubType>
    </Page>
    <Page Include="Samples\Map\DownloadPreplannedMap\DownloadPreplannedMap.xaml">
      <Generator>MSBuild:Compile</Generator>
      <SubType>Designer</SubType>
    </Page>
    <Page Include="Samples\Layers\GroupLayers\GroupLayers.xaml">
      <Generator>MSBuild:Compile</Generator>
      <SubType>Designer</SubType>
    </Page>
    <Page Include="Samples\Map\OfflineBasemapByReference\OfflineBasemapByReference.xaml">
      <Generator>MSBuild:Compile</Generator>
      <SubType>Designer</SubType>
    </Page>
    <Page Include="Samples\Layers\PlayKmlTours\PlayKmlTours.xaml">
      <Generator>MSBuild:Compile</Generator>
      <SubType>Designer</SubType>
    </Page>
    <Page Include="Samples\Map\ViewContentBeneathSurface\ViewContentBeneathSurface.xaml">
      <Generator>MSBuild:Compile</Generator>
      <SubType>Designer</SubType>
    </Page>
    <Page Include="Samples\Layers\AddPointSceneLayer\AddPointSceneLayer.xaml">
      <Generator>MSBuild:Compile</Generator>
      <SubType>Designer</SubType>
    </Page>
    <Page Include="Samples\Map\GenerateOfflineMapWithOverrides\GenerateOfflineMapWithOverrides.xaml">
      <Generator>MSBuild:Compile</Generator>
      <SubType>Designer</SubType>
    </Page>
    <Page Include="Samples\Layers\WfsXmlQuery\WfsXmlQuery.xaml">
      <Generator>MSBuild:Compile</Generator>
      <SubType>Designer</SubType>
    </Page>
    <Page Include="Samples\Layers\DisplayWfs\DisplayWfs.xaml">
      <Generator>MSBuild:Compile</Generator>
      <SubType>Designer</SubType>
    </Page>
    <Page Include="Samples\Layers\BrowseWfsLayers\BrowseWfsLayers.xaml">
      <Generator>MSBuild:Compile</Generator>
      <SubType>Designer</SubType>
    </Page>
    <Page Include="Samples\Map\OpenMobileScenePackage\OpenMobileScenePackage.xaml">
      <Generator>MSBuild:Compile</Generator>
      <SubType>Designer</SubType>
    </Page>
    <Page Include="Samples\Map\MapReferenceScale\MapReferenceScale.xaml">
      <Generator>MSBuild:Compile</Generator>
      <SubType>Designer</SubType>
    </Page>
    <Page Include="Samples\Map\CreateTerrainSurfaceFromRaster\CreateTerrainSurfaceFromRaster.xaml">
      <Generator>MSBuild:Compile</Generator>
      <SubType>Designer</SubType>
    </Page>
    <Page Include="Samples\Map\CreateTerrainSurfaceFromTilePackage\CreateTerrainSurfaceFromTilePackage.xaml">
      <Generator>MSBuild:Compile</Generator>
      <SubType>Designer</SubType>
    </Page>
    <Page Include="Samples\Data\ViewPointCloudDataOffline\ViewPointCloudDataOffline.xaml">
      <Generator>MSBuild:Compile</Generator>
      <SubType>Designer</SubType>
    </Page>
    <Page Include="Samples\Layers\AddAnIntegratedMeshLayer\AddAnIntegratedMeshLayer.xaml">
      <Generator>MSBuild:Compile</Generator>
      <SubType>Designer</SubType>
    </Page>
    <Page Include="Samples\GraphicsOverlay\DictionaryRendererGraphicsOverlay\DictionaryRendererGraphicsOverlay.xaml">
      <Generator>MSBuild:Compile</Generator>
      <SubType>Designer</SubType>
    </Page>
    <Page Include="Samples\Map\MobileMapSearchAndRoute\MobileMapSearchAndRoute.xaml">
      <Generator>MSBuild:Compile</Generator>
      <SubType>Designer</SubType>
    </Page>
    <Page Include="Samples\Search\OfflineGeocode\OfflineGeocode.xaml">
      <Generator>MSBuild:Compile</Generator>
      <SubType>Designer</SubType>
    </Page>
    <Page Include="Samples\Search\ReverseGeocode\ReverseGeocode.xaml">
      <Generator>MSBuild:Compile</Generator>
      <SubType>Designer</SubType>
    </Page>
    <Page Include="Samples\Data\EditFeatureAttachments\EditFeatureAttachments.xaml">
      <Generator>MSBuild:Compile</Generator>
      <SubType>Designer</SubType>
    </Page>
    <Page Include="Samples\Geometry\Project\Project.xaml">
      <Generator>MSBuild:Compile</Generator>
      <SubType>Designer</SubType>
    </Page>
    <Page Include="Samples\Layers\OpenStreetMapLayer\OpenStreetMapLayer.xaml">
      <Generator>MSBuild:Compile</Generator>
      <SubType>Designer</SubType>
    </Page>
    <Page Include="Samples\Map\ManageOperationalLayers\ManageOperationalLayers.xaml">
      <Generator>MSBuild:Compile</Generator>
      <SubType>Designer</SubType>
    </Page>
    <Page Include="Samples\Data\UpdateAttributes\UpdateAttributes.xaml">
      <Generator>MSBuild:Compile</Generator>
      <SubType>Designer</SubType>
    </Page>
    <Page Include="Samples\Data\UpdateGeometries\UpdateGeometries.xaml">
      <Generator>MSBuild:Compile</Generator>
      <SubType>Designer</SubType>
    </Page>
    <Page Include="Samples\Data\AddFeatures\AddFeatures.xaml">
      <Generator>MSBuild:Compile</Generator>
      <SubType>Designer</SubType>
    </Page>
    <Page Include="Samples\Data\DeleteFeatures\DeleteFeatures.xaml">
      <Generator>MSBuild:Compile</Generator>
      <SubType>Designer</SubType>
    </Page>
    <Page Include="Samples\Symbology\SceneSymbols\SceneSymbols.xaml">
      <Generator>MSBuild:Compile</Generator>
      <SubType>Designer</SubType>
    </Page>
    <Page Include="Samples\Map\TerrainExaggeration\TerrainExaggeration.xaml">
      <Generator>MSBuild:Compile</Generator>
      <SubType>Designer</SubType>
    </Page>
    <Page Include="Samples\Map\ChangeAtmosphereEffect\ChangeAtmosphereEffect.xaml">
      <Generator>MSBuild:Compile</Generator>
      <SubType>Designer</SubType>
    </Page>
    <Page Include="Samples\GraphicsOverlay\ScenePropertiesExpressions\ScenePropertiesExpressions.xaml">
      <Generator>MSBuild:Compile</Generator>
      <SubType>Designer</SubType>
    </Page>
    <Page Include="Samples\Geometry\SpatialOperations\SpatialOperations.xaml">
      <Generator>MSBuild:Compile</Generator>
      <SubType>Designer</SubType>
    </Page>
    <Page Include="Samples\MapView\IdentifyLayers\IdentifyLayers.xaml">
      <Generator>MSBuild:Compile</Generator>
      <SubType>Designer</SubType>
    </Page>
    <Page Include="Samples\Layers\ListKmlContents\ListKmlContents.xaml">
      <Generator>MSBuild:Compile</Generator>
      <SubType>Designer</SubType>
    </Page>
    <Page Include="Samples\Layers\IdentifyKmlFeatures\IdentifyKmlFeatures.xaml">
      <Generator>MSBuild:Compile</Generator>
      <SubType>Designer</SubType>
    </Page>
    <Page Include="Samples\Layers\DisplayKmlNetworkLinks\DisplayKmlNetworkLinks.xaml">
      <Generator>MSBuild:Compile</Generator>
      <SubType>Designer</SubType>
    </Page>
    <Page Include="Samples\Layers\DisplayKml\DisplayKml.xaml">
      <Generator>MSBuild:Compile</Generator>
      <SubType>Designer</SubType>
    </Page>
    <Page Include="Samples\Map\GenerateOfflineMap\GenerateOfflineMap.xaml">
      <Generator>MSBuild:Compile</Generator>
      <SubType>Designer</SubType>
    </Page>
    <Page Include="Samples\Map\OpenScene\OpenScene.xaml">
      <Generator>MSBuild:Compile</Generator>
      <SubType>Designer</SubType>
    </Page>
    <Page Include="Samples\Network Analysis\FindServiceArea\FindServiceArea.xaml">
      <SubType>Designer</SubType>
      <Generator>MSBuild:Compile</Generator>
    </Page>
    <Page Include="Samples\Analysis\DistanceMeasurement\DistanceMeasurement.xaml">
      <Generator>MSBuild:Compile</Generator>
      <SubType>Designer</SubType>
    </Page>
    <Page Include="Samples\Analysis\LineOfSightGeoElement\LineOfSightGeoElement.xaml">
      <Generator>MSBuild:Compile</Generator>
      <SubType>Designer</SubType>
    </Page>
    <Page Include="Samples\Analysis\LineOfSightLocation\LineOfSightLocation.xaml">
      <Generator>MSBuild:Compile</Generator>
      <SubType>Designer</SubType>
    </Page>
    <Page Include="Samples\Analysis\QueryFeatureCountAndExtent\QueryFeatureCountAndExtent.xaml">
      <Generator>MSBuild:Compile</Generator>
      <SubType>Designer</SubType>
    </Page>
    <Page Include="Samples\Analysis\ViewshedCamera\ViewshedCamera.xaml">
      <Generator>MSBuild:Compile</Generator>
      <SubType>Designer</SubType>
    </Page>
    <Page Include="Samples\Analysis\ViewshedGeoElement\ViewshedGeoElement.xaml">
      <Generator>MSBuild:Compile</Generator>
      <SubType>Designer</SubType>
    </Page>
    <Page Include="Samples\Analysis\ViewshedLocation\ViewshedLocation.xaml">
      <Generator>MSBuild:Compile</Generator>
      <SubType>Designer</SubType>
    </Page>
    <Page Include="Samples\Data\EditAndSyncFeatures\EditAndSyncFeatures.xaml">
      <Generator>MSBuild:Compile</Generator>
      <SubType>Designer</SubType>
    </Page>
    <Page Include="Samples\Data\FeatureLayerGeodatabase\FeatureLayerGeodatabase.xaml">
      <Generator>MSBuild:Compile</Generator>
      <SubType>Designer</SubType>
    </Page>
    <Page Include="Samples\Data\FeatureLayerGeoPackage\FeatureLayerGeoPackage.xaml">
      <Generator>MSBuild:Compile</Generator>
      <SubType>Designer</SubType>
    </Page>
    <Page Include="Samples\Data\FeatureLayerQuery\FeatureLayerQuery.xaml">
      <Generator>MSBuild:Compile</Generator>
      <SubType>Designer</SubType>
    </Page>
    <Page Include="Samples\Data\FeatureLayerShapefile\FeatureLayerShapefile.xaml">
      <Generator>MSBuild:Compile</Generator>
      <SubType>Designer</SubType>
    </Page>
    <Page Include="Samples\Data\GenerateGeodatabase\GenerateGeodatabase.xaml">
      <Generator>MSBuild:Compile</Generator>
      <SubType>Designer</SubType>
    </Page>
    <Page Include="Samples\Data\GeodatabaseTransactions\GeodatabaseTransactions.xaml">
      <Generator>MSBuild:Compile</Generator>
      <SubType>Designer</SubType>
    </Page>
    <Page Include="Samples\Data\ListRelatedFeatures\ListRelatedFeatures.xaml">
      <Generator>MSBuild:Compile</Generator>
      <SubType>Designer</SubType>
    </Page>
    <Page Include="Samples\Data\RasterLayerGeoPackage\RasterLayerGeoPackage.xaml">
      <Generator>MSBuild:Compile</Generator>
      <SubType>Designer</SubType>
    </Page>
    <Page Include="Samples\Data\ReadGeoPackage\ReadGeoPackage.xaml">
      <Generator>MSBuild:Compile</Generator>
      <SubType>Designer</SubType>
    </Page>
    <Page Include="Samples\Data\ReadShapefileMetadata\ReadShapefileMetadata.xaml">
      <Generator>MSBuild:Compile</Generator>
      <SubType>Designer</SubType>
    </Page>
    <Page Include="Samples\Data\ServiceFeatureTableCache\ServiceFeatureTableCache.xaml">
      <Generator>MSBuild:Compile</Generator>
      <SubType>Designer</SubType>
    </Page>
    <Page Include="Samples\Data\ServiceFeatureTableManualCache\ServiceFeatureTableManualCache.xaml">
      <Generator>MSBuild:Compile</Generator>
      <SubType>Designer</SubType>
    </Page>
    <Page Include="Samples\Data\ServiceFeatureTableNoCache\ServiceFeatureTableNoCache.xaml">
      <Generator>MSBuild:Compile</Generator>
      <SubType>Designer</SubType>
    </Page>
    <Page Include="Samples\Data\StatisticalQuery\StatisticalQuery.xaml">
      <Generator>MSBuild:Compile</Generator>
      <SubType>Designer</SubType>
    </Page>
    <Page Include="Samples\Data\StatsQueryGroupAndSort\StatsQueryGroupAndSort.xaml">
      <Generator>MSBuild:Compile</Generator>
      <SubType>Designer</SubType>
    </Page>
    <Page Include="Samples\Data\SymbolizeShapefile\SymbolizeShapefile.xaml">
      <Generator>MSBuild:Compile</Generator>
      <SubType>Designer</SubType>
    </Page>
    <Page Include="Samples\Geometry\DensifyAndGeneralize\DensifyAndGeneralize.xaml">
      <Generator>MSBuild:Compile</Generator>
      <SubType>Designer</SubType>
    </Page>
    <Page Include="Samples\Geometry\BufferList\BufferList.xaml">
      <Generator>MSBuild:Compile</Generator>
      <SubType>Designer</SubType>
    </Page>
    <Page Include="Samples\Geometry\Buffer\Buffer.xaml">
      <Generator>MSBuild:Compile</Generator>
      <SubType>Designer</SubType>
    </Page>
    <Page Include="Samples\Geometry\ClipGeometry\ClipGeometry.xaml">
      <Generator>MSBuild:Compile</Generator>
      <SubType>Designer</SubType>
    </Page>
    <Page Include="Samples\Geometry\ConvexHullList\ConvexHullList.xaml">
      <Generator>MSBuild:Compile</Generator>
      <SubType>Designer</SubType>
    </Page>
    <Page Include="Samples\Geometry\ConvexHull\ConvexHull.xaml">
      <Generator>MSBuild:Compile</Generator>
      <SubType>Designer</SubType>
    </Page>
    <Page Include="Samples\Geometry\CutGeometry\CutGeometry.xaml">
      <Generator>MSBuild:Compile</Generator>
      <SubType>Designer</SubType>
    </Page>
    <Page Include="Samples\Geometry\GeodesicOperations\GeodesicOperations.xaml">
      <Generator>MSBuild:Compile</Generator>
      <SubType>Designer</SubType>
    </Page>
    <Page Include="Samples\Geometry\NearestVertex\NearestVertex.xaml">
      <Generator>MSBuild:Compile</Generator>
      <SubType>Designer</SubType>
    </Page>
    <Page Include="Samples\Geometry\CreateGeometries\CreateGeometries.xaml">
      <Generator>MSBuild:Compile</Generator>
      <SubType>Designer</SubType>
    </Page>
    <Page Include="Samples\Geometry\ListTransformations\ListTransformations.xaml">
      <Generator>MSBuild:Compile</Generator>
      <SubType>Designer</SubType>
    </Page>
    <Page Include="Samples\Geometry\ProjectWithSpecificTransformation\ProjectWithSpecificTransformation.xaml">
      <Generator>MSBuild:Compile</Generator>
      <SubType>Designer</SubType>
    </Page>
    <Page Include="Samples\Geometry\SpatialRelationships\SpatialRelationships.xaml">
      <Generator>MSBuild:Compile</Generator>
      <SubType>Designer</SubType>
    </Page>
    <Page Include="Samples\Geometry\FormatCoordinates\FormatCoordinates.xaml">
      <Generator>MSBuild:Compile</Generator>
      <SubType>Designer</SubType>
    </Page>
    <Page Include="Samples\Geoprocessing\AnalyzeHotspots\AnalyzeHotspots.xaml">
      <Generator>MSBuild:Compile</Generator>
      <SubType>Designer</SubType>
    </Page>
    <Page Include="Samples\Geoprocessing\AnalyzeViewshed\AnalyzeViewshed.xaml">
      <Generator>MSBuild:Compile</Generator>
      <SubType>Designer</SubType>
    </Page>
    <Page Include="Samples\Geoprocessing\ListGeodatabaseVersions\ListGeodatabaseVersions.xaml">
      <Generator>MSBuild:Compile</Generator>
      <SubType>Designer</SubType>
    </Page>
    <Page Include="Samples\GraphicsOverlay\AddGraphicsRenderer\AddGraphicsRenderer.xaml">
      <Generator>MSBuild:Compile</Generator>
      <SubType>Designer</SubType>
    </Page>
    <Page Include="Samples\GraphicsOverlay\AddGraphicsWithSymbols\AddGraphicsWithSymbols.xaml">
      <Generator>MSBuild:Compile</Generator>
      <SubType>Designer</SubType>
    </Page>
    <Page Include="Samples\GraphicsOverlay\Animate3DGraphic\Animate3DGraphic.xaml">
      <Generator>MSBuild:Compile</Generator>
      <SubType>Designer</SubType>
    </Page>
    <Page Include="Samples\GraphicsOverlay\IdentifyGraphics\IdentifyGraphics.xaml">
      <Generator>MSBuild:Compile</Generator>
      <SubType>Designer</SubType>
    </Page>
    <Page Include="Samples\GraphicsOverlay\SketchOnMap\SketchOnMap.xaml">
      <Generator>MSBuild:Compile</Generator>
      <SubType>Designer</SubType>
    </Page>
    <Page Include="Samples\GraphicsOverlay\SurfacePlacements\SurfacePlacements.xaml">
      <Generator>MSBuild:Compile</Generator>
      <SubType>Designer</SubType>
    </Page>
    <Page Include="Samples\Hydrography\AddEncExchangeSet\AddEncExchangeSet.xaml">
      <Generator>MSBuild:Compile</Generator>
      <SubType>Designer</SubType>
    </Page>
    <Page Include="Samples\Hydrography\ChangeEncDisplaySettings\ChangeEncDisplaySettings.xaml">
      <Generator>MSBuild:Compile</Generator>
      <SubType>Designer</SubType>
    </Page>
    <Page Include="Samples\Hydrography\SelectEncFeatures\SelectEncFeatures.xaml">
      <Generator>MSBuild:Compile</Generator>
      <SubType>Designer</SubType>
    </Page>
    <Page Include="Samples\Layers\ArcGISMapImageLayerUrl\ArcGISMapImageLayerUrl.xaml">
      <Generator>MSBuild:Compile</Generator>
      <SubType>Designer</SubType>
    </Page>
    <Page Include="Samples\Layers\ArcGISTiledLayerUrl\ArcGISTiledLayerUrl.xaml">
      <Generator>MSBuild:Compile</Generator>
      <SubType>Designer</SubType>
    </Page>
    <Page Include="Samples\Layers\ArcGISVectorTiledLayerUrl\ArcGISVectorTiledLayerUrl.xaml">
      <Generator>MSBuild:Compile</Generator>
      <SubType>Designer</SubType>
    </Page>
    <Page Include="Samples\Layers\ChangeBlendRenderer\ChangeBlendRenderer.xaml">
      <Generator>MSBuild:Compile</Generator>
      <SubType>Designer</SubType>
    </Page>
    <Page Include="Samples\Layers\ChangeFeatureLayerRenderer\ChangeFeatureLayerRenderer.xaml">
      <Generator>MSBuild:Compile</Generator>
      <SubType>Designer</SubType>
    </Page>
    <Page Include="Samples\Layers\ChangeStretchRenderer\ChangeStretchRenderer.xaml">
      <Generator>MSBuild:Compile</Generator>
      <SubType>Designer</SubType>
    </Page>
    <Page Include="Samples\Layers\ChangeSublayerRenderer\ChangeSublayerRenderer.xaml">
      <Generator>MSBuild:Compile</Generator>
      <SubType>Designer</SubType>
    </Page>
    <Page Include="Samples\Layers\ChangeSublayerVisibility\ChangeSublayerVisibility.xaml">
      <Generator>MSBuild:Compile</Generator>
      <SubType>Designer</SubType>
    </Page>
    <Page Include="Samples\Layers\CreateFeatureCollectionLayer\CreateFeatureCollectionLayer.xaml">
      <Generator>MSBuild:Compile</Generator>
      <SubType>Designer</SubType>
    </Page>
    <Page Include="Samples\Layers\DisplayScene\DisplayScene.xaml">
      <Generator>MSBuild:Compile</Generator>
      <SubType>Designer</SubType>
    </Page>
    <Page Include="Samples\Layers\ExportTiles\ExportTiles.xaml">
      <Generator>MSBuild:Compile</Generator>
      <SubType>Designer</SubType>
    </Page>
    <Page Include="Samples\Layers\FeatureCollectionLayerFromPortal\FeatureCollectionLayerFromPortal.xaml">
      <Generator>MSBuild:Compile</Generator>
      <SubType>Designer</SubType>
    </Page>
    <Page Include="Samples\Layers\FeatureCollectionLayerFromQuery\FeatureCollectionLayerFromQuery.xaml">
      <Generator>MSBuild:Compile</Generator>
      <SubType>Designer</SubType>
    </Page>
    <Page Include="Samples\Layers\FeatureLayerDefinitionExpression\FeatureLayerDefinitionExpression.xaml">
      <Generator>MSBuild:Compile</Generator>
      <SubType>Designer</SubType>
    </Page>
    <Page Include="Samples\Layers\FeatureLayerDictionaryRenderer\FeatureLayerDictionaryRenderer.xaml">
      <Generator>MSBuild:Compile</Generator>
      <SubType>Designer</SubType>
    </Page>
    <Page Include="Samples\Layers\FeatureLayerRenderingModeMap\FeatureLayerRenderingModeMap.xaml">
      <Generator>MSBuild:Compile</Generator>
      <SubType>Designer</SubType>
    </Page>
    <Page Include="Samples\Layers\FeatureLayerRenderingModeScene\FeatureLayerRenderingModeScene.xaml">
      <Generator>MSBuild:Compile</Generator>
      <SubType>Designer</SubType>
    </Page>
    <Page Include="Samples\Layers\FeatureLayerSelection\FeatureLayerSelection.xaml">
      <Generator>MSBuild:Compile</Generator>
      <SubType>Designer</SubType>
    </Page>
    <Page Include="Samples\Layers\FeatureLayerUrl\FeatureLayerUrl.xaml">
      <Generator>MSBuild:Compile</Generator>
      <SubType>Designer</SubType>
    </Page>
    <Page Include="Samples\Layers\MapImageLayerTables\MapImageLayerTables.xaml">
      <Generator>MSBuild:Compile</Generator>
      <SubType>Designer</SubType>
    </Page>
    <Page Include="Samples\Layers\MapImageSublayerQuery\MapImageSublayerQuery.xaml">
      <Generator>MSBuild:Compile</Generator>
      <SubType>Designer</SubType>
    </Page>
    <Page Include="Samples\Layers\RasterHillshade\RasterHillshade.xaml">
      <Generator>MSBuild:Compile</Generator>
      <SubType>Designer</SubType>
    </Page>
    <Page Include="Samples\Layers\RasterLayerFile\RasterLayerFile.xaml">
      <Generator>MSBuild:Compile</Generator>
      <SubType>Designer</SubType>
    </Page>
    <Page Include="Samples\Layers\RasterLayerImageServiceRaster\RasterLayerImageServiceRaster.xaml">
      <Generator>MSBuild:Compile</Generator>
      <SubType>Designer</SubType>
    </Page>
    <Page Include="Samples\Layers\RasterLayerRasterFunction\RasterLayerRasterFunction.xaml">
      <Generator>MSBuild:Compile</Generator>
      <SubType>Designer</SubType>
    </Page>
    <Page Include="Samples\Layers\RasterRenderingRule\RasterRenderingRule.xaml">
      <Generator>MSBuild:Compile</Generator>
      <SubType>Designer</SubType>
    </Page>
    <Page Include="Samples\Layers\RasterRgbRenderer\RasterRgbRenderer.xaml">
      <Generator>MSBuild:Compile</Generator>
      <SubType>Designer</SubType>
    </Page>
    <Page Include="Samples\Layers\SceneLayerSelection\SceneLayerSelection.xaml">
      <Generator>MSBuild:Compile</Generator>
      <SubType>Designer</SubType>
    </Page>
    <Page Include="Samples\Layers\SceneLayerUrl\SceneLayerUrl.xaml">
      <Generator>MSBuild:Compile</Generator>
      <SubType>Designer</SubType>
    </Page>
    <Page Include="Samples\Layers\StyleWmsLayer\StyleWmsLayer.xaml">
      <Generator>MSBuild:Compile</Generator>
      <SubType>Designer</SubType>
    </Page>
    <Page Include="Samples\Layers\ShowLabelsOnLayer\ShowLabelsOnLayer.xaml">
      <Generator>MSBuild:Compile</Generator>
      <SubType>Designer</SubType>
    </Page>
    <Page Include="Samples\Layers\TimeBasedQuery\TimeBasedQuery.xaml">
      <Generator>MSBuild:Compile</Generator>
      <SubType>Designer</SubType>
    </Page>
    <Page Include="Samples\Layers\LoadWebTiledLayer\LoadWebTiledLayer.xaml">
      <Generator>MSBuild:Compile</Generator>
      <SubType>Designer</SubType>
    </Page>
    <Page Include="Samples\Layers\WmsIdentify\WmsIdentify.xaml">
      <Generator>MSBuild:Compile</Generator>
      <SubType>Designer</SubType>
    </Page>
    <Page Include="Samples\Layers\WMSLayerUrl\WmsLayerUrl.xaml">
      <Generator>MSBuild:Compile</Generator>
      <SubType>Designer</SubType>
    </Page>
    <Page Include="Samples\Layers\WmsServiceCatalog\WmsServiceCatalog.xaml">
      <Generator>MSBuild:Compile</Generator>
      <SubType>Designer</SubType>
    </Page>
    <Page Include="Samples\Layers\WMTSLayer\WMTSLayer.xaml">
      <Generator>MSBuild:Compile</Generator>
      <SubType>Designer</SubType>
    </Page>
    <Page Include="Samples\Local Server\DynamicWorkspaceRaster\DynamicWorkspaceRaster.xaml">
      <Generator>MSBuild:Compile</Generator>
      <SubType>Designer</SubType>
    </Page>
    <Page Include="Samples\Local Server\DynamicWorkspaceShapefile\DynamicWorkspaceShapefile.xaml">
      <Generator>MSBuild:Compile</Generator>
      <SubType>Designer</SubType>
    </Page>
    <Page Include="Samples\Local Server\LocalServerFeatureLayer\LocalServerFeatureLayer.xaml">
      <Generator>MSBuild:Compile</Generator>
      <SubType>Designer</SubType>
    </Page>
    <Page Include="Samples\Local Server\LocalServerGeoprocessing\LocalServerGeoprocessing.xaml">
      <Generator>MSBuild:Compile</Generator>
      <SubType>Designer</SubType>
    </Page>
    <Page Include="Samples\Local Server\LocalServerMapImageLayer\LocalServerMapImageLayer.xaml">
      <Generator>MSBuild:Compile</Generator>
      <SubType>Designer</SubType>
    </Page>
    <Page Include="Samples\Local Server\LocalServerServices\LocalServerServices.xaml">
      <Generator>MSBuild:Compile</Generator>
      <SubType>Designer</SubType>
    </Page>
    <Page Include="Samples\Location\DisplayDeviceLocation\DisplayDeviceLocation.xaml">
      <Generator>MSBuild:Compile</Generator>
      <SubType>Designer</SubType>
    </Page>
    <Page Include="Samples\MapView\DisplayGrid\DisplayGrid.xaml">
      <Generator>MSBuild:Compile</Generator>
      <SubType>Designer</SubType>
    </Page>
    <Page Include="Samples\MapView\ChangeTimeExtent\ChangeTimeExtent.xaml">
      <Generator>MSBuild:Compile</Generator>
      <SubType>Designer</SubType>
    </Page>
    <Page Include="Samples\MapView\ChangeViewpoint\ChangeViewpoint.xaml">
      <Generator>MSBuild:Compile</Generator>
      <SubType>Designer</SubType>
    </Page>
    <Page Include="Samples\MapView\DisplayDrawingStatus\DisplayDrawingStatus.xaml">
      <Generator>MSBuild:Compile</Generator>
      <SubType>Designer</SubType>
    </Page>
    <Page Include="Samples\MapView\DisplayLayerViewState\DisplayLayerViewState.xaml">
      <Generator>MSBuild:Compile</Generator>
      <SubType>Designer</SubType>
    </Page>
    <Page Include="Samples\MapView\FeatureLayerTimeOffset\FeatureLayerTimeOffset.xaml">
      <Generator>MSBuild:Compile</Generator>
      <SubType>Designer</SubType>
    </Page>
    <Page Include="Samples\MapView\GeoViewSync\GeoViewSync.xaml">
      <Generator>MSBuild:Compile</Generator>
      <SubType>Designer</SubType>
    </Page>
    <Page Include="Samples\MapView\MapRotation\MapRotation.xaml">
      <Generator>MSBuild:Compile</Generator>
      <SubType>Designer</SubType>
    </Page>
    <Page Include="Samples\MapView\ShowCallout\ShowCallout.xaml">
      <Generator>MSBuild:Compile</Generator>
      <SubType>Designer</SubType>
    </Page>
    <Page Include="Samples\MapView\ShowMagnifier\ShowMagnifier.xaml">
      <Generator>MSBuild:Compile</Generator>
      <SubType>Designer</SubType>
    </Page>
    <Page Include="Samples\MapView\TakeScreenshot\TakeScreenshot.xaml">
      <Generator>MSBuild:Compile</Generator>
      <SubType>Designer</SubType>
    </Page>
    <Page Include="Samples\Map\AccessLoadStatus\AccessLoadStatus.xaml">
      <Generator>MSBuild:Compile</Generator>
      <SubType>Designer</SubType>
    </Page>
    <Page Include="Samples\Map\AuthorMap\AuthorMap.xaml">
      <Generator>MSBuild:Compile</Generator>
      <SubType>Designer</SubType>
    </Page>
    <Page Include="Samples\Map\ChangeBasemap\ChangeBasemap.xaml">
      <Generator>MSBuild:Compile</Generator>
      <SubType>Designer</SubType>
    </Page>
    <Page Include="Samples\Map\DisplayMap\DisplayMap.xaml">
      <Generator>MSBuild:Compile</Generator>
      <SubType>Designer</SubType>
    </Page>
    <Page Include="Samples\Map\ManageBookmarks\ManageBookmarks.xaml">
      <Generator>MSBuild:Compile</Generator>
      <SubType>Designer</SubType>
    </Page>
    <Page Include="Samples\Map\OpenMapURL\OpenMapURL.xaml">
      <Generator>MSBuild:Compile</Generator>
      <SubType>Designer</SubType>
    </Page>
    <Page Include="Samples\Map\OpenMobileMap\OpenMobileMap.xaml">
      <Generator>MSBuild:Compile</Generator>
      <SubType>Designer</SubType>
    </Page>
    <Page Include="Samples\Map\SearchPortalMaps\SearchPortalMaps.xaml">
      <Generator>MSBuild:Compile</Generator>
      <SubType>Designer</SubType>
    </Page>
    <Page Include="Samples\Map\SetInitialMapArea\SetInitialMapArea.xaml">
      <Generator>MSBuild:Compile</Generator>
      <SubType>Designer</SubType>
    </Page>
    <Page Include="Samples\Map\SetInitialMapLocation\SetInitialMapLocation.xaml">
      <Generator>MSBuild:Compile</Generator>
      <SubType>Designer</SubType>
    </Page>
    <Page Include="Samples\Map\SetMapSpatialReference\SetMapSpatialReference.xaml">
      <Generator>MSBuild:Compile</Generator>
      <SubType>Designer</SubType>
    </Page>
    <Page Include="Samples\Map\SetMinMaxScale\SetMinMaxScale.xaml">
      <Generator>MSBuild:Compile</Generator>
      <SubType>Designer</SubType>
    </Page>
    <Page Include="Samples\Network Analysis\ClosestFacilityStatic\ClosestFacilityStatic.xaml">
      <Generator>MSBuild:Compile</Generator>
      <SubType>Designer</SubType>
    </Page>
    <Page Include="Samples\Network Analysis\ClosestFacility\ClosestFacility.xaml">
      <Generator>MSBuild:Compile</Generator>
      <SubType>Designer</SubType>
    </Page>
    <Page Include="Samples\Network Analysis\FindRoute\FindRoute.xaml">
      <Generator>MSBuild:Compile</Generator>
      <SubType>Designer</SubType>
    </Page>
    <Page Include="Samples\Search\FindAddress\FindAddress.xaml">
      <Generator>MSBuild:Compile</Generator>
      <SubType>Designer</SubType>
    </Page>
    <Page Include="Samples\Search\FindPlace\FindPlace.xaml">
      <Generator>MSBuild:Compile</Generator>
      <SubType>Designer</SubType>
    </Page>
    <Page Include="Samples\Security\IntegratedWindowsAuth\IntegratedWindowsAuth.xaml">
      <Generator>MSBuild:Compile</Generator>
      <SubType>Designer</SubType>
    </Page>
    <Page Include="Samples\Security\IntegratedWindowsAuth\LoginWindow.xaml">
      <Generator>MSBuild:Compile</Generator>
      <SubType>Designer</SubType>
    </Page>
    <Page Include="Samples\Security\OAuth\OAuth.xaml">
      <Generator>MSBuild:Compile</Generator>
      <SubType>Designer</SubType>
    </Page>
    <Page Include="Samples\Security\TokenSecuredChallenge\TokenSecuredChallenge.xaml">
      <Generator>MSBuild:Compile</Generator>
      <SubType>Designer</SubType>
    </Page>
    <Page Include="Samples\Symbology\FeatureLayerExtrusion\FeatureLayerExtrusion.xaml">
      <Generator>MSBuild:Compile</Generator>
      <SubType>Designer</SubType>
    </Page>
    <Page Include="Samples\Symbology\RenderPictureMarkers\RenderPictureMarkers.xaml">
      <Generator>MSBuild:Compile</Generator>
      <SubType>Designer</SubType>
    </Page>
    <Page Include="Samples\Symbology\RenderSimpleMarkers\RenderSimpleMarkers.xaml">
      <Generator>MSBuild:Compile</Generator>
      <SubType>Designer</SubType>
    </Page>
    <Page Include="Samples\Symbology\RenderUniqueValues\RenderUniqueValues.xaml">
      <Generator>MSBuild:Compile</Generator>
      <SubType>Designer</SubType>
    </Page>
    <Page Include="Samples\Symbology\SimpleRenderers\SimpleRenderers.xaml">
      <Generator>MSBuild:Compile</Generator>
      <SubType>Designer</SubType>
    </Page>
    <Page Include="Samples\Symbology\UseDistanceCompositeSym\UseDistanceCompositeSym.xaml">
      <Generator>MSBuild:Compile</Generator>
      <SubType>Designer</SubType>
    </Page>
    <Page Include="SettingsWindow.xaml">
      <SubType>Designer</SubType>
      <Generator>MSBuild:Compile</Generator>
    </Page>
    <Page Include="WaitPage.xaml">
      <SubType>Designer</SubType>
      <Generator>MSBuild:Compile</Generator>
    </Page>
  </ItemGroup>
  <ItemGroup>
    <!-- Screenshots -->
<<<<<<< HEAD
	<Content Include="Samples\Layers\RasterColormapRenderer\RasterColormapRenderer.jpg">
		<CopyToOutputDirectory>PreserveNewest</CopyToOutputDirectory>
	</Content>
=======
    <Content Include="Samples\MapView\ChooseCameraController\ChooseCameraController.jpg">
      <CopyToOutputDirectory>PreserveNewest</CopyToOutputDirectory>
    </Content>
>>>>>>> 326edbb0
    <Content Include="Samples\Map\GetElevationAtPoint\GetElevationAtPoint.jpg">
      <CopyToOutputDirectory>PreserveNewest</CopyToOutputDirectory>
    </Content>
    <Content Include="Samples\Location\ShowLocationHistory\ShowLocationHistory.jpg">
      <CopyToOutputDirectory>PreserveNewest</CopyToOutputDirectory>
    </Content>
    <Content Include="Samples\Network Analysis\FindServiceAreasForMultipleFacilities\FindServiceAreasForMultipleFacilities.jpg">
      <CopyToOutputDirectory>PreserveNewest</CopyToOutputDirectory>
    </Content>
    <Content Include="Samples\Network Analysis\OfflineRouting\OfflineRouting.jpg">
      <CopyToOutputDirectory>PreserveNewest</CopyToOutputDirectory>
    </Content>
    <Content Include="Samples\Network Analysis\RouteAroundBarriers\RouteAroundBarriers.jpg">
      <CopyToOutputDirectory>PreserveNewest</CopyToOutputDirectory>
    </Content>
    <Content Include="Samples\Security\CertificateAuthenticationWithPKI\CertificateAuthenticationWithPKI.jpg">
      <CopyToOutputDirectory>PreserveNewest</CopyToOutputDirectory>
    </Content>
    <Content Include="Samples\Symbology\SymbolsFromMobileStyle\SymbolsFromMobileStyle.jpg">
      <CopyToOutputDirectory>PreserveNewest</CopyToOutputDirectory>
    </Content>
    <Content Include="Samples\Map\DownloadPreplannedMap\DownloadPreplannedMap.jpg">
      <CopyToOutputDirectory>PreserveNewest</CopyToOutputDirectory>
    </Content>
    <Content Include="Samples\Layers\GroupLayers\GroupLayers.jpg">
      <CopyToOutputDirectory>PreserveNewest</CopyToOutputDirectory>
    </Content>
    <Content Include="Samples\Map\OfflineBasemapByReference\OfflineBasemapByReference.jpg">
      <CopyToOutputDirectory>PreserveNewest</CopyToOutputDirectory>
    </Content>
    <Content Include="Samples\Layers\PlayKmlTours\PlayKmlTours.jpg">
      <CopyToOutputDirectory>PreserveNewest</CopyToOutputDirectory>
    </Content>
    <Content Include="Samples\Map\ViewContentBeneathSurface\ViewContentBeneathSurface.jpg">
      <CopyToOutputDirectory>PreserveNewest</CopyToOutputDirectory>
    </Content>
    <Content Include="Samples\Layers\AddPointSceneLayer\AddPointSceneLayer.jpg">
      <CopyToOutputDirectory>PreserveNewest</CopyToOutputDirectory>
    </Content>
    <Content Include="Samples\Map\GenerateOfflineMapWithOverrides\GenerateOfflineMapWithOverrides.jpg">
      <CopyToOutputDirectory>PreserveNewest</CopyToOutputDirectory>
    </Content>
    <Content Include="Samples\Layers\WfsXmlQuery\WfsXmlQuery.jpg">
      <CopyToOutputDirectory>PreserveNewest</CopyToOutputDirectory>
    </Content>
    <Content Include="Samples\Layers\DisplayWfs\DisplayWfs.jpg">
      <CopyToOutputDirectory>PreserveNewest</CopyToOutputDirectory>
    </Content>
    <Content Include="Samples\Layers\BrowseWfsLayers\BrowseWfsLayers.jpg">
      <CopyToOutputDirectory>PreserveNewest</CopyToOutputDirectory>
    </Content>
    <Content Include="Samples\Map\OpenMobileScenePackage\OpenMobileScenePackage.jpg">
      <CopyToOutputDirectory>PreserveNewest</CopyToOutputDirectory>
    </Content>
    <Content Include="Samples\Map\MapReferenceScale\MapReferenceScale.jpg">
      <CopyToOutputDirectory>PreserveNewest</CopyToOutputDirectory>
    </Content>
    <Content Include="Samples\Map\CreateTerrainSurfaceFromRaster\CreateTerrainSurfaceFromRaster.jpg">
      <CopyToOutputDirectory>PreserveNewest</CopyToOutputDirectory>
    </Content>
    <Content Include="Samples\Map\CreateTerrainSurfaceFromTilePackage\CreateTerrainSurfaceFromTilePackage.jpg">
      <CopyToOutputDirectory>PreserveNewest</CopyToOutputDirectory>
    </Content>
    <Content Include="Samples\Data\ViewPointCloudDataOffline\ViewPointCloudDataOffline.jpg">
      <CopyToOutputDirectory>PreserveNewest</CopyToOutputDirectory>
    </Content>
    <Content Include="Samples\Layers\AddAnIntegratedMeshLayer\AddAnIntegratedMeshLayer.jpg">
      <CopyToOutputDirectory>PreserveNewest</CopyToOutputDirectory>
    </Content>
    <Content Include="Samples\GraphicsOverlay\DictionaryRendererGraphicsOverlay\DictionaryRendererGraphicsOverlay.jpg">
      <CopyToOutputDirectory>PreserveNewest</CopyToOutputDirectory>
    </Content>
    <Resource Include="Resources\routingSymbol.png" />
    <Resource Include="Resources\files-48.png" />
    <Content Include="Samples\Map\MobileMapSearchAndRoute\MobileMapSearchAndRoute.jpg">
      <CopyToOutputDirectory>PreserveNewest</CopyToOutputDirectory>
    </Content>
    <Content Include="Samples\Search\OfflineGeocode\OfflineGeocode.jpg">
      <CopyToOutputDirectory>PreserveNewest</CopyToOutputDirectory>
    </Content>
    <Content Include="Samples\Search\ReverseGeocode\ReverseGeocode.jpg">
      <CopyToOutputDirectory>PreserveNewest</CopyToOutputDirectory>
    </Content>
    <Content Include="Samples\Data\EditFeatureAttachments\EditFeatureAttachments.jpg">
      <CopyToOutputDirectory>PreserveNewest</CopyToOutputDirectory>
    </Content>
    <Content Include="Samples\Geometry\Project\Project.jpg">
      <CopyToOutputDirectory>PreserveNewest</CopyToOutputDirectory>
    </Content>
    <Content Include="Samples\Layers\OpenStreetMapLayer\OpenStreetMapLayer.jpg">
      <CopyToOutputDirectory>PreserveNewest</CopyToOutputDirectory>
    </Content>
    <Content Include="Samples\Map\ManageOperationalLayers\ManageOperationalLayers.jpg">
      <CopyToOutputDirectory>PreserveNewest</CopyToOutputDirectory>
    </Content>
    <Content Include="Samples\Data\UpdateAttributes\UpdateAttributes.jpg">
      <CopyToOutputDirectory>PreserveNewest</CopyToOutputDirectory>
    </Content>
    <Content Include="Samples\Data\UpdateGeometries\UpdateGeometries.jpg">
      <CopyToOutputDirectory>PreserveNewest</CopyToOutputDirectory>
    </Content>
    <Content Include="Samples\Data\AddFeatures\AddFeatures.jpg">
      <CopyToOutputDirectory>PreserveNewest</CopyToOutputDirectory>
    </Content>
    <Content Include="Samples\Data\DeleteFeatures\DeleteFeatures.jpg">
      <CopyToOutputDirectory>PreserveNewest</CopyToOutputDirectory>
    </Content>
    <Content Include="Samples\Symbology\SceneSymbols\SceneSymbols.jpg">
      <CopyToOutputDirectory>PreserveNewest</CopyToOutputDirectory>
    </Content>
    <Content Include="Samples\Map\TerrainExaggeration\TerrainExaggeration.jpg">
      <CopyToOutputDirectory>PreserveNewest</CopyToOutputDirectory>
    </Content>
    <Content Include="Samples\Map\ChangeAtmosphereEffect\ChangeAtmosphereEffect.jpg">
      <CopyToOutputDirectory>PreserveNewest</CopyToOutputDirectory>
    </Content>
    <Content Include="Samples\GraphicsOverlay\ScenePropertiesExpressions\ScenePropertiesExpressions.jpg">
      <CopyToOutputDirectory>PreserveNewest</CopyToOutputDirectory>
    </Content>
    <Content Include="Samples\Geometry\SpatialOperations\SpatialOperations.jpg">
      <CopyToOutputDirectory>PreserveNewest</CopyToOutputDirectory>
    </Content>
    <Content Include="Samples\MapView\IdentifyLayers\IdentifyLayers.jpg">
      <CopyToOutputDirectory>PreserveNewest</CopyToOutputDirectory>
    </Content>
    <Content Include="Samples\Layers\ListKmlContents\ListKmlContents.jpg">
      <CopyToOutputDirectory>PreserveNewest</CopyToOutputDirectory>
    </Content>
    <Content Include="Samples\Layers\IdentifyKmlFeatures\IdentifyKmlFeatures.jpg">
      <CopyToOutputDirectory>PreserveNewest</CopyToOutputDirectory>
    </Content>
    <Content Include="Samples\Layers\DisplayKmlNetworkLinks\DisplayKmlNetworkLinks.jpg">
      <CopyToOutputDirectory>PreserveNewest</CopyToOutputDirectory>
    </Content>
    <Content Include="Samples\Layers\DisplayKml\DisplayKml.jpg">
      <CopyToOutputDirectory>PreserveNewest</CopyToOutputDirectory>
    </Content>
    <Content Include="Resources\github-markdown.css">
      <CopyToOutputDirectory>PreserveNewest</CopyToOutputDirectory>
    </Content>
    <Content Include="Samples\Analysis\DistanceMeasurement\DistanceMeasurement.jpg">
      <CopyToOutputDirectory>PreserveNewest</CopyToOutputDirectory>
    </Content>
    <Content Include="Samples\Analysis\LineOfSightGeoElement\LineOfSightGeoElement.jpg">
      <CopyToOutputDirectory>PreserveNewest</CopyToOutputDirectory>
    </Content>
    <Content Include="Samples\Analysis\LineOfSightLocation\LineOfSightLocation.jpg">
      <CopyToOutputDirectory>PreserveNewest</CopyToOutputDirectory>
    </Content>
    <Content Include="Samples\Analysis\QueryFeatureCountAndExtent\QueryFeatureCountAndExtent.jpg">
      <CopyToOutputDirectory>PreserveNewest</CopyToOutputDirectory>
    </Content>
    <Content Include="Samples\Analysis\ViewshedCamera\ViewshedCamera.jpg">
      <CopyToOutputDirectory>PreserveNewest</CopyToOutputDirectory>
    </Content>
    <Content Include="Samples\Analysis\ViewshedGeoElement\ViewshedGeoElement.jpg">
      <CopyToOutputDirectory>PreserveNewest</CopyToOutputDirectory>
    </Content>
    <Content Include="Samples\Analysis\ViewshedLocation\ViewshedLocation.jpg">
      <CopyToOutputDirectory>PreserveNewest</CopyToOutputDirectory>
    </Content>
    <Content Include="Samples\Data\EditAndSyncFeatures\EditAndSyncFeatures.jpg">
      <CopyToOutputDirectory>PreserveNewest</CopyToOutputDirectory>
    </Content>
    <Content Include="Samples\Data\FeatureLayerGeodatabase\FeatureLayerGeodatabase.jpg">
      <CopyToOutputDirectory>PreserveNewest</CopyToOutputDirectory>
    </Content>
    <Content Include="Samples\Data\FeatureLayerGeoPackage\FeatureLayerGeoPackage.jpg">
      <CopyToOutputDirectory>PreserveNewest</CopyToOutputDirectory>
    </Content>
    <Content Include="Samples\Data\FeatureLayerQuery\FeatureLayerQuery.jpg">
      <CopyToOutputDirectory>PreserveNewest</CopyToOutputDirectory>
    </Content>
    <Content Include="Samples\Data\FeatureLayerShapefile\FeatureLayerShapefile.jpg">
      <CopyToOutputDirectory>PreserveNewest</CopyToOutputDirectory>
    </Content>
    <Content Include="Samples\Data\GenerateGeodatabase\GenerateGeodatabase.jpg">
      <CopyToOutputDirectory>PreserveNewest</CopyToOutputDirectory>
    </Content>
    <Content Include="Samples\Data\GeodatabaseTransactions\GeodatabaseTransactions.jpg">
      <CopyToOutputDirectory>PreserveNewest</CopyToOutputDirectory>
    </Content>
    <Content Include="Samples\Data\ListRelatedFeatures\ListRelatedFeatures.jpg">
      <CopyToOutputDirectory>PreserveNewest</CopyToOutputDirectory>
    </Content>
    <Content Include="Samples\Data\RasterLayerGeoPackage\RasterLayerGeoPackage.jpg">
      <CopyToOutputDirectory>PreserveNewest</CopyToOutputDirectory>
    </Content>
    <Content Include="Samples\Data\ReadGeoPackage\ReadGeoPackage.jpg">
      <CopyToOutputDirectory>PreserveNewest</CopyToOutputDirectory>
    </Content>
    <Content Include="Samples\Data\ReadShapefileMetadata\ReadShapefileMetadata.jpg">
      <CopyToOutputDirectory>PreserveNewest</CopyToOutputDirectory>
    </Content>
    <Content Include="Samples\Data\ServiceFeatureTableCache\ServiceFeatureTableCache.jpg">
      <CopyToOutputDirectory>PreserveNewest</CopyToOutputDirectory>
    </Content>
    <Content Include="Samples\Data\ServiceFeatureTableManualCache\ServiceFeatureTableManualCache.jpg">
      <CopyToOutputDirectory>PreserveNewest</CopyToOutputDirectory>
    </Content>
    <Content Include="Samples\Data\ServiceFeatureTableNoCache\ServiceFeatureTableNoCache.jpg">
      <CopyToOutputDirectory>PreserveNewest</CopyToOutputDirectory>
    </Content>
    <Content Include="Samples\Data\StatisticalQuery\StatisticalQuery.jpg">
      <CopyToOutputDirectory>PreserveNewest</CopyToOutputDirectory>
    </Content>
    <Content Include="Samples\Data\StatsQueryGroupAndSort\StatsQueryGroupAndSort.jpg">
      <CopyToOutputDirectory>PreserveNewest</CopyToOutputDirectory>
    </Content>
    <Content Include="Samples\Data\SymbolizeShapefile\SymbolizeShapefile.jpg">
      <CopyToOutputDirectory>PreserveNewest</CopyToOutputDirectory>
    </Content>
    <Content Include="Samples\Geometry\DensifyAndGeneralize\DensifyAndGeneralize.jpg">
      <CopyToOutputDirectory>PreserveNewest</CopyToOutputDirectory>
    </Content>
    <Content Include="Samples\Geometry\BufferList\BufferList.jpg">
      <CopyToOutputDirectory>PreserveNewest</CopyToOutputDirectory>
    </Content>
    <Content Include="Samples\Geometry\Buffer\Buffer.jpg">
      <CopyToOutputDirectory>PreserveNewest</CopyToOutputDirectory>
    </Content>
    <Content Include="Samples\Geometry\ClipGeometry\ClipGeometry.jpg">
      <CopyToOutputDirectory>PreserveNewest</CopyToOutputDirectory>
    </Content>
    <Content Include="Samples\Geometry\ConvexHullList\ConvexHullList.jpg">
      <CopyToOutputDirectory>PreserveNewest</CopyToOutputDirectory>
    </Content>
    <Content Include="Samples\Geometry\ConvexHull\ConvexHull.jpg">
      <CopyToOutputDirectory>PreserveNewest</CopyToOutputDirectory>
    </Content>
    <Content Include="Samples\Geometry\CutGeometry\CutGeometry.jpg">
      <CopyToOutputDirectory>PreserveNewest</CopyToOutputDirectory>
    </Content>
    <Content Include="Samples\Geometry\GeodesicOperations\GeodesicOperations.jpg">
      <CopyToOutputDirectory>PreserveNewest</CopyToOutputDirectory>
    </Content>
    <Content Include="Samples\Geometry\NearestVertex\NearestVertex.jpg">
      <CopyToOutputDirectory>PreserveNewest</CopyToOutputDirectory>
    </Content>
    <Content Include="Samples\Geometry\CreateGeometries\CreateGeometries.jpg">
      <CopyToOutputDirectory>PreserveNewest</CopyToOutputDirectory>
    </Content>
    <Content Include="Samples\Geometry\ListTransformations\ListTransformations.jpg">
      <CopyToOutputDirectory>PreserveNewest</CopyToOutputDirectory>
    </Content>
    <Content Include="Samples\Geometry\ProjectWithSpecificTransformation\ProjectWithSpecificTransformation.jpg">
      <CopyToOutputDirectory>PreserveNewest</CopyToOutputDirectory>
    </Content>
    <Content Include="Samples\Geometry\SpatialRelationships\SpatialRelationships.jpg">
      <CopyToOutputDirectory>PreserveNewest</CopyToOutputDirectory>
    </Content>
    <Content Include="Samples\Geometry\FormatCoordinates\FormatCoordinates.jpg">
      <CopyToOutputDirectory>PreserveNewest</CopyToOutputDirectory>
    </Content>
    <Content Include="Samples\Geoprocessing\AnalyzeHotspots\AnalyzeHotspots.jpg">
      <CopyToOutputDirectory>PreserveNewest</CopyToOutputDirectory>
    </Content>
    <Content Include="Samples\Geoprocessing\AnalyzeViewshed\AnalyzeViewshed.jpg">
      <CopyToOutputDirectory>PreserveNewest</CopyToOutputDirectory>
    </Content>
    <Content Include="Samples\Geoprocessing\ListGeodatabaseVersions\ListGeodatabaseVersions.jpg">
      <CopyToOutputDirectory>PreserveNewest</CopyToOutputDirectory>
    </Content>
    <Content Include="Samples\GraphicsOverlay\AddGraphicsRenderer\AddGraphicsRenderer.jpg">
      <CopyToOutputDirectory>PreserveNewest</CopyToOutputDirectory>
    </Content>
    <Content Include="Samples\GraphicsOverlay\AddGraphicsWithSymbols\AddGraphicsWithSymbols.jpg">
      <CopyToOutputDirectory>PreserveNewest</CopyToOutputDirectory>
    </Content>
    <Content Include="Samples\GraphicsOverlay\Animate3DGraphic\Animate3DGraphic.jpg">
      <CopyToOutputDirectory>PreserveNewest</CopyToOutputDirectory>
    </Content>
    <Content Include="Samples\GraphicsOverlay\IdentifyGraphics\IdentifyGraphics.jpg">
      <CopyToOutputDirectory>PreserveNewest</CopyToOutputDirectory>
    </Content>
    <Content Include="Samples\GraphicsOverlay\SketchOnMap\SketchOnMap.jpg">
      <CopyToOutputDirectory>PreserveNewest</CopyToOutputDirectory>
    </Content>
    <Content Include="Samples\GraphicsOverlay\SurfacePlacements\SurfacePlacements.jpg">
      <CopyToOutputDirectory>PreserveNewest</CopyToOutputDirectory>
    </Content>
    <Content Include="Samples\Hydrography\AddEncExchangeSet\AddEncExchangeSet.jpg">
      <CopyToOutputDirectory>PreserveNewest</CopyToOutputDirectory>
    </Content>
    <Content Include="Samples\Hydrography\ChangeEncDisplaySettings\ChangeEncDisplaySettings.jpg">
      <CopyToOutputDirectory>PreserveNewest</CopyToOutputDirectory>
    </Content>
    <Content Include="Samples\Hydrography\SelectEncFeatures\SelectEncFeatures.jpg">
      <CopyToOutputDirectory>PreserveNewest</CopyToOutputDirectory>
    </Content>
    <Content Include="Samples\Layers\ArcGISMapImageLayerUrl\ArcGISMapImageLayerUrl.jpg">
      <CopyToOutputDirectory>PreserveNewest</CopyToOutputDirectory>
    </Content>
    <Content Include="Samples\Layers\ArcGISTiledLayerUrl\ArcGISTiledLayerUrl.jpg">
      <CopyToOutputDirectory>PreserveNewest</CopyToOutputDirectory>
    </Content>
    <Content Include="Samples\Layers\ArcGISVectorTiledLayerUrl\ArcGISVectorTiledLayerUrl.jpg">
      <CopyToOutputDirectory>PreserveNewest</CopyToOutputDirectory>
    </Content>
    <Content Include="Samples\Layers\ChangeBlendRenderer\ChangeBlendRenderer.jpg">
      <CopyToOutputDirectory>PreserveNewest</CopyToOutputDirectory>
    </Content>
    <Content Include="Samples\Layers\ChangeFeatureLayerRenderer\ChangeFeatureLayerRenderer.jpg">
      <CopyToOutputDirectory>PreserveNewest</CopyToOutputDirectory>
    </Content>
    <Content Include="Samples\Layers\ChangeStretchRenderer\ChangeStretchRenderer.jpg">
      <CopyToOutputDirectory>PreserveNewest</CopyToOutputDirectory>
    </Content>
    <Content Include="Samples\Layers\ChangeSublayerRenderer\ChangeSublayerRenderer.jpg">
      <CopyToOutputDirectory>PreserveNewest</CopyToOutputDirectory>
    </Content>
    <Content Include="Samples\Layers\ChangeSublayerVisibility\ChangeSublayerVisibility.jpg">
      <CopyToOutputDirectory>PreserveNewest</CopyToOutputDirectory>
    </Content>
    <Content Include="Samples\Layers\CreateFeatureCollectionLayer\CreateFeatureCollectionLayer.jpg">
      <CopyToOutputDirectory>PreserveNewest</CopyToOutputDirectory>
    </Content>
    <Content Include="Samples\Layers\DisplayScene\DisplayScene.jpg">
      <CopyToOutputDirectory>PreserveNewest</CopyToOutputDirectory>
    </Content>
    <Content Include="Samples\Layers\ExportTiles\ExportTiles.jpg">
      <CopyToOutputDirectory>PreserveNewest</CopyToOutputDirectory>
    </Content>
    <Content Include="Samples\Layers\FeatureCollectionLayerFromPortal\FeatureCollectionLayerFromPortal.jpg">
      <CopyToOutputDirectory>PreserveNewest</CopyToOutputDirectory>
    </Content>
    <Content Include="Samples\Layers\FeatureCollectionLayerFromQuery\FeatureCollectionLayerFromQuery.jpg">
      <CopyToOutputDirectory>PreserveNewest</CopyToOutputDirectory>
    </Content>
    <Content Include="Samples\Layers\FeatureLayerDefinitionExpression\FeatureLayerDefinitionExpression.jpg">
      <CopyToOutputDirectory>PreserveNewest</CopyToOutputDirectory>
    </Content>
    <Content Include="Samples\Layers\FeatureLayerDictionaryRenderer\FeatureLayerDictionaryRenderer.jpg">
      <CopyToOutputDirectory>PreserveNewest</CopyToOutputDirectory>
    </Content>
    <Content Include="Samples\Layers\FeatureLayerRenderingModeMap\FeatureLayerRenderingModeMap.jpg">
      <CopyToOutputDirectory>PreserveNewest</CopyToOutputDirectory>
    </Content>
    <Content Include="Samples\Layers\FeatureLayerRenderingModeScene\FeatureLayerRenderingModeScene.jpg">
      <CopyToOutputDirectory>PreserveNewest</CopyToOutputDirectory>
    </Content>
    <Content Include="Samples\Layers\FeatureLayerSelection\FeatureLayerSelection.jpg">
      <CopyToOutputDirectory>PreserveNewest</CopyToOutputDirectory>
    </Content>
    <Content Include="Samples\Layers\FeatureLayerUrl\FeatureLayerUrl.jpg">
      <CopyToOutputDirectory>PreserveNewest</CopyToOutputDirectory>
    </Content>
    <Content Include="Samples\Layers\MapImageLayerTables\MapImageLayerTables.jpg">
      <CopyToOutputDirectory>PreserveNewest</CopyToOutputDirectory>
    </Content>
    <Content Include="Samples\Layers\MapImageSublayerQuery\MapImageSublayerQuery.jpg">
      <CopyToOutputDirectory>PreserveNewest</CopyToOutputDirectory>
    </Content>
    <Content Include="Samples\Layers\RasterHillshade\RasterHillshade.jpg">
      <CopyToOutputDirectory>PreserveNewest</CopyToOutputDirectory>
    </Content>
    <Content Include="Samples\Layers\RasterLayerFile\RasterLayerFile.jpg">
      <CopyToOutputDirectory>PreserveNewest</CopyToOutputDirectory>
    </Content>
    <Content Include="Samples\Layers\RasterLayerImageServiceRaster\RasterLayerImageServiceRaster.jpg">
      <CopyToOutputDirectory>PreserveNewest</CopyToOutputDirectory>
    </Content>
    <Content Include="Samples\Layers\RasterLayerRasterFunction\RasterLayerRasterFunction.jpg">
      <CopyToOutputDirectory>PreserveNewest</CopyToOutputDirectory>
    </Content>
    <Content Include="Samples\Layers\RasterRenderingRule\RasterRenderingRule.jpg">
      <CopyToOutputDirectory>PreserveNewest</CopyToOutputDirectory>
    </Content>
    <Content Include="Samples\Layers\RasterRgbRenderer\RasterRgbRenderer.jpg">
      <CopyToOutputDirectory>PreserveNewest</CopyToOutputDirectory>
    </Content>
    <Content Include="Samples\Layers\SceneLayerSelection\SceneLayerSelection.jpg">
      <CopyToOutputDirectory>PreserveNewest</CopyToOutputDirectory>
    </Content>
    <Content Include="Samples\Layers\SceneLayerUrl\SceneLayerUrl.jpg">
      <CopyToOutputDirectory>PreserveNewest</CopyToOutputDirectory>
    </Content>
    <Content Include="Samples\Layers\StyleWmsLayer\StyleWmsLayer.jpg">
      <CopyToOutputDirectory>PreserveNewest</CopyToOutputDirectory>
    </Content>
    <Content Include="Samples\Layers\ShowLabelsOnLayer\ShowLabelsOnLayer.jpg">
      <CopyToOutputDirectory>PreserveNewest</CopyToOutputDirectory>
    </Content>
    <Content Include="Samples\Layers\TimeBasedQuery\TimeBasedQuery.jpg">
      <CopyToOutputDirectory>PreserveNewest</CopyToOutputDirectory>
    </Content>
    <Content Include="Samples\Layers\LoadWebTiledLayer\LoadWebTiledLayer.jpg">
      <CopyToOutputDirectory>PreserveNewest</CopyToOutputDirectory>
    </Content>
    <Content Include="Samples\Layers\WmsIdentify\WmsIdentify.jpg">
      <CopyToOutputDirectory>PreserveNewest</CopyToOutputDirectory>
    </Content>
    <Content Include="Samples\Layers\WMSLayerUrl\WMSLayerUrl.jpg">
      <CopyToOutputDirectory>PreserveNewest</CopyToOutputDirectory>
    </Content>
    <Content Include="Samples\Layers\WmsServiceCatalog\WmsServiceCatalog.jpg">
      <CopyToOutputDirectory>PreserveNewest</CopyToOutputDirectory>
    </Content>
    <Content Include="Samples\Layers\WMTSLayer\WMTSLayer.jpg">
      <CopyToOutputDirectory>PreserveNewest</CopyToOutputDirectory>
    </Content>
    <Content Include="Samples\Local Server\DynamicWorkspaceRaster\DynamicWorkspaceRaster.jpg">
      <CopyToOutputDirectory>PreserveNewest</CopyToOutputDirectory>
    </Content>
    <Content Include="Samples\Local Server\DynamicWorkspaceShapefile\DynamicWorkspaceShapefile.jpg">
      <CopyToOutputDirectory>PreserveNewest</CopyToOutputDirectory>
    </Content>
    <Content Include="Samples\Local Server\LocalServerFeatureLayer\LocalServerFeatureLayer.jpg">
      <CopyToOutputDirectory>PreserveNewest</CopyToOutputDirectory>
    </Content>
    <Content Include="Samples\Local Server\LocalServerGeoprocessing\LocalServerGeoprocessing.jpg">
      <CopyToOutputDirectory>PreserveNewest</CopyToOutputDirectory>
    </Content>
    <Content Include="Samples\Local Server\LocalServerMapImageLayer\LocalServerMapImageLayer.jpg">
      <CopyToOutputDirectory>PreserveNewest</CopyToOutputDirectory>
    </Content>
    <Content Include="Samples\Local Server\LocalServerServices\LocalServerServices.jpg">
      <CopyToOutputDirectory>PreserveNewest</CopyToOutputDirectory>
    </Content>
    <Content Include="Samples\Location\DisplayDeviceLocation\DisplayDeviceLocation.jpg">
      <CopyToOutputDirectory>PreserveNewest</CopyToOutputDirectory>
    </Content>
    <Content Include="Samples\MapView\DisplayGrid\DisplayGrid.jpg">
      <CopyToOutputDirectory>PreserveNewest</CopyToOutputDirectory>
    </Content>
    <Content Include="Samples\MapView\ChangeTimeExtent\ChangeTimeExtent.jpg">
      <CopyToOutputDirectory>PreserveNewest</CopyToOutputDirectory>
    </Content>
    <Content Include="Samples\MapView\ChangeViewpoint\ChangeViewpoint.jpg">
      <CopyToOutputDirectory>PreserveNewest</CopyToOutputDirectory>
    </Content>
    <Content Include="Samples\MapView\DisplayDrawingStatus\DisplayDrawingStatus.jpg">
      <CopyToOutputDirectory>PreserveNewest</CopyToOutputDirectory>
    </Content>
    <Content Include="Samples\MapView\DisplayLayerViewState\DisplayLayerViewState.jpg">
      <CopyToOutputDirectory>PreserveNewest</CopyToOutputDirectory>
    </Content>
    <Content Include="Samples\MapView\FeatureLayerTimeOffset\FeatureLayerTimeOffset.jpg">
      <CopyToOutputDirectory>PreserveNewest</CopyToOutputDirectory>
    </Content>
    <Content Include="Samples\MapView\GeoViewSync\GeoViewSync.jpg">
      <CopyToOutputDirectory>PreserveNewest</CopyToOutputDirectory>
    </Content>
    <Content Include="Samples\MapView\MapRotation\MapRotation.jpg">
      <CopyToOutputDirectory>PreserveNewest</CopyToOutputDirectory>
    </Content>
    <Content Include="Samples\MapView\ShowCallout\ShowCallout.jpg">
      <CopyToOutputDirectory>PreserveNewest</CopyToOutputDirectory>
    </Content>
    <Content Include="Samples\MapView\ShowMagnifier\ShowMagnifier.jpg">
      <CopyToOutputDirectory>PreserveNewest</CopyToOutputDirectory>
    </Content>
    <Content Include="Samples\MapView\TakeScreenshot\TakeScreenshot.jpg">
      <CopyToOutputDirectory>PreserveNewest</CopyToOutputDirectory>
    </Content>
    <Content Include="Samples\Map\AccessLoadStatus\AccessLoadStatus.jpg">
      <CopyToOutputDirectory>PreserveNewest</CopyToOutputDirectory>
    </Content>
    <Content Include="Samples\Map\AuthorMap\AuthorMap.jpg">
      <CopyToOutputDirectory>PreserveNewest</CopyToOutputDirectory>
    </Content>
    <Content Include="Samples\Map\ChangeBasemap\ChangeBasemap.jpg">
      <CopyToOutputDirectory>PreserveNewest</CopyToOutputDirectory>
    </Content>
    <Content Include="Samples\Map\DisplayMap\DisplayMap.jpg">
      <CopyToOutputDirectory>PreserveNewest</CopyToOutputDirectory>
    </Content>
    <Content Include="Samples\Map\GenerateOfflineMap\GenerateOfflineMap.jpg">
      <CopyToOutputDirectory>PreserveNewest</CopyToOutputDirectory>
    </Content>
    <Content Include="Samples\Map\ManageBookmarks\ManageBookmarks.jpg">
      <CopyToOutputDirectory>PreserveNewest</CopyToOutputDirectory>
    </Content>
    <Content Include="Samples\Map\OpenMapURL\OpenMapURL.jpg">
      <CopyToOutputDirectory>PreserveNewest</CopyToOutputDirectory>
    </Content>
    <Content Include="Samples\Map\OpenMobileMap\OpenMobileMap.jpg">
      <CopyToOutputDirectory>PreserveNewest</CopyToOutputDirectory>
    </Content>
    <Content Include="Samples\Map\OpenScene\OpenScene.jpg">
      <CopyToOutputDirectory>PreserveNewest</CopyToOutputDirectory>
    </Content>
    <Content Include="Samples\Map\SearchPortalMaps\SearchPortalMaps.jpg">
      <CopyToOutputDirectory>PreserveNewest</CopyToOutputDirectory>
    </Content>
    <Content Include="Samples\Map\SetInitialMapArea\SetInitialMapArea.jpg">
      <CopyToOutputDirectory>PreserveNewest</CopyToOutputDirectory>
    </Content>
    <Content Include="Samples\Map\SetInitialMapLocation\SetInitialMapLocation.jpg">
      <CopyToOutputDirectory>PreserveNewest</CopyToOutputDirectory>
    </Content>
    <Content Include="Samples\Map\SetMapSpatialReference\SetMapSpatialReference.jpg">
      <CopyToOutputDirectory>PreserveNewest</CopyToOutputDirectory>
    </Content>
    <Content Include="Samples\Map\SetMinMaxScale\SetMinMaxScale.jpg">
      <CopyToOutputDirectory>PreserveNewest</CopyToOutputDirectory>
    </Content>
    <Content Include="Samples\Network Analysis\ClosestFacilityStatic\ClosestFacilityStatic.jpg">
      <CopyToOutputDirectory>PreserveNewest</CopyToOutputDirectory>
    </Content>
    <Content Include="Samples\Network Analysis\ClosestFacility\ClosestFacility.jpg">
      <CopyToOutputDirectory>PreserveNewest</CopyToOutputDirectory>
    </Content>
    <Content Include="Samples\Network Analysis\FindRoute\FindRoute.jpg">
      <CopyToOutputDirectory>PreserveNewest</CopyToOutputDirectory>
    </Content>
    <Content Include="Samples\Network Analysis\FindServiceArea\FindServiceArea.jpg">
      <CopyToOutputDirectory>PreserveNewest</CopyToOutputDirectory>
    </Content>
    <Content Include="Samples\Search\FindAddress\FindAddress.jpg">
      <CopyToOutputDirectory>PreserveNewest</CopyToOutputDirectory>
    </Content>
    <Content Include="Samples\Search\FindPlace\FindPlace.jpg">
      <CopyToOutputDirectory>PreserveNewest</CopyToOutputDirectory>
    </Content>
    <Content Include="Samples\Security\IntegratedWindowsAuth\IntegratedWindowsAuth.jpg">
      <CopyToOutputDirectory>PreserveNewest</CopyToOutputDirectory>
    </Content>
    <Content Include="Samples\Security\OAuth\OAuth.jpg">
      <CopyToOutputDirectory>PreserveNewest</CopyToOutputDirectory>
    </Content>
    <Content Include="Samples\Security\TokenSecuredChallenge\TokenSecuredChallenge.jpg">
      <CopyToOutputDirectory>PreserveNewest</CopyToOutputDirectory>
    </Content>
    <Content Include="Samples\Symbology\FeatureLayerExtrusion\FeatureLayerExtrusion.jpg">
      <CopyToOutputDirectory>PreserveNewest</CopyToOutputDirectory>
    </Content>
    <Content Include="Samples\Symbology\RenderPictureMarkers\RenderPictureMarkers.jpg">
      <CopyToOutputDirectory>PreserveNewest</CopyToOutputDirectory>
    </Content>
    <Content Include="Samples\Symbology\RenderSimpleMarkers\RenderSimpleMarkers.jpg">
      <CopyToOutputDirectory>PreserveNewest</CopyToOutputDirectory>
    </Content>
    <Content Include="Samples\Symbology\RenderUniqueValues\RenderUniqueValues.jpg">
      <CopyToOutputDirectory>PreserveNewest</CopyToOutputDirectory>
    </Content>
    <Content Include="Samples\Symbology\SimpleRenderers\SimpleRenderers.jpg">
      <CopyToOutputDirectory>PreserveNewest</CopyToOutputDirectory>
    </Content>
    <Content Include="Samples\Symbology\UseDistanceCompositeSym\UseDistanceCompositeSym.jpg">
      <CopyToOutputDirectory>PreserveNewest</CopyToOutputDirectory>
    </Content>
  </ItemGroup>
  <!-- Sample Viewer code (not samples) -->
  <ItemGroup>
    <Resource Include="Resources\ic_menu_closeclear_light.png" />
    <Resource Include="Resources\ic_menu_find_light.png" />
    <Resource Include="Resources\ic_menu_settings_dark.png" />
    <Page Include="Controls\SearchTextBox.xaml">
      <SubType>Designer</SubType>
      <Generator>MSBuild:Compile</Generator>
    </Page>
    <ApplicationDefinition Include="App.xaml">
      <Generator>MSBuild:Compile</Generator>
      <SubType>Designer</SubType>
    </ApplicationDefinition>
    <Compile Include="ErrorPage.xaml.cs">
      <DependentUpon>ErrorPage.xaml</DependentUpon>
    </Compile>
    <Compile Include="Helpers\ToTreeViewItem.cs" />
    <Compile Include="SettingsWindow.xaml.cs">
      <DependentUpon>SettingsWindow.xaml</DependentUpon>
    </Compile>
    <Compile Include="WaitPage.xaml.cs">
      <DependentUpon>WaitPage.xaml</DependentUpon>
    </Compile>
    <Page Include="Description.xaml">
      <Generator>MSBuild:Compile</Generator>
      <SubType>Designer</SubType>
    </Page>
    <Page Include="ErrorPage.xaml">
      <SubType>Designer</SubType>
      <Generator>MSBuild:Compile</Generator>
    </Page>
    <Page Include="MainWindow.xaml">
      <Generator>MSBuild:Compile</Generator>
      <SubType>Designer</SubType>
    </Page>
    <Compile Include="App.xaml.cs">
      <DependentUpon>App.xaml</DependentUpon>
      <SubType>Code</SubType>
    </Compile>
    <Compile Include="Controls\SearchTextBox.xaml.cs">
      <DependentUpon>SearchTextBox.xaml</DependentUpon>
    </Compile>
    <Compile Include="Converters\TreeViewLeftMarginMultiplierConverter.cs" />
    <Compile Include="Helpers\TreeViewItemExtensions.cs" />
    <Compile Include="Converters\NullToVisibilityConverter.cs" />
    <Compile Include="Converters\SampleToBitmapConverter.cs" />
    <Compile Include="Description.xaml.cs">
      <DependentUpon>Description.xaml</DependentUpon>
    </Compile>
    <Compile Include="MainWindow.xaml.cs">
      <DependentUpon>MainWindow.xaml</DependentUpon>
      <SubType>Code</SubType>
    </Compile>
    <Page Include="Resources\LoadingSpinner.xaml">
      <Generator>MSBuild:Compile</Generator>
      <SubType>Designer</SubType>
    </Page>
    <Page Include="Resources\ControlStyles.xaml">
      <Generator>MSBuild:Compile</Generator>
      <SubType>Designer</SubType>
    </Page>
    <Compile Include="Properties\AssemblyInfo.cs">
      <SubType>Code</SubType>
    </Compile>
    <Compile Include="Properties\Resources.Designer.cs">
      <AutoGen>True</AutoGen>
      <DesignTime>True</DesignTime>
      <DependentUpon>Resources.resx</DependentUpon>
    </Compile>
    <Compile Include="Properties\Settings.Designer.cs">
      <AutoGen>True</AutoGen>
      <DependentUpon>Settings.settings</DependentUpon>
      <DesignTimeSharedInput>True</DesignTimeSharedInput>
    </Compile>
  </ItemGroup>
  <!-- Source Code Viewer -->
  <ItemGroup>
    <Content Include="Resources\SyntaxHighlighting\highlight.css">
      <CopyToOutputDirectory>PreserveNewest</CopyToOutputDirectory>
    </Content>
    <Content Include="Resources\SyntaxHighlighting\highlight.pack.js">
      <CopyToOutputDirectory>PreserveNewest</CopyToOutputDirectory>
    </Content>
    <Compile Include="SourceCodeViewer.xaml.cs">
      <DependentUpon>SourceCodeViewer.xaml</DependentUpon>
    </Compile>
    <Page Include="SourceCodeViewer.xaml">
      <Generator>MSBuild:Compile</Generator>
      <SubType>Designer</SubType>
    </Page>
  </ItemGroup>
  <ItemGroup>
    <PackageReference Include="Esri.ArcGISRuntime.Hydrography">
      <Version>100.5.0</Version>
    </PackageReference>
    <PackageReference Include="Esri.ArcGISRuntime.LocalServices">
      <Version>100.5.0</Version>
    </PackageReference>
    <PackageReference Include="Esri.ArcGISRuntime.WPF">
      <Version>100.5.0</Version>
    </PackageReference>
    <PackageReference Include="MarkedNet">
      <Version>2.1.2</Version>
    </PackageReference>
  </ItemGroup>
  <!-- Imports -->
  <Import Project="..\..\ArcGISRuntime.Samples.Shared\ArcGISRuntime.Samples.Shared.projitems" Label="Shared" />
  <Import Project="$(MSBuildToolsPath)\Microsoft.CSharp.targets" />
  <Import Project="SourceViewer.targets" />
  <Import Project="readme.targets" />
</Project><|MERGE_RESOLUTION|>--- conflicted
+++ resolved
@@ -145,17 +145,15 @@
   </ItemGroup>
   <ItemGroup>
     <!-- Sample Code -->
-<<<<<<< HEAD
-	<Compile Include="Samples\Layers\RasterColormapRenderer\RasterColormapRenderer.xaml.cs">
-		<DependentUpon>RasterColormapRenderer.xaml</DependentUpon>
-=======
-	<Compile Include="Samples\MapView\ChooseCameraController\ChooseCameraController.xaml.cs">
-		<DependentUpon>ChooseCameraController.xaml</DependentUpon>
->>>>>>> 326edbb0
-	</Compile>
-	<Compile Include="Samples\Map\GetElevationAtPoint\GetElevationAtPoint.xaml.cs">
-		<DependentUpon>GetElevationAtPoint.xaml</DependentUpon>
-	</Compile>
+    <Compile Include="Samples\Layers\RasterColormapRenderer\RasterColormapRenderer.xaml.cs">
+      <DependentUpon>RasterColormapRenderer.xaml</DependentUpon>
+    </Compile>
+    <Compile Include="Samples\MapView\ChooseCameraController\ChooseCameraController.xaml.cs">
+      <DependentUpon>ChooseCameraController.xaml</DependentUpon>
+    </Compile>
+    <Compile Include="Samples\Map\GetElevationAtPoint\GetElevationAtPoint.xaml.cs">
+      <DependentUpon>GetElevationAtPoint.xaml</DependentUpon>
+    </Compile>
     <Compile Include="Samples\Location\ShowLocationHistory\FakeLocationDataSource.cs" />
     <Compile Include="Samples\Location\ShowLocationHistory\ShowLocationHistory.xaml.cs">
       <DependentUpon>ShowLocationHistory.xaml</DependentUpon>
@@ -698,17 +696,14 @@
   </ItemGroup>
   <ItemGroup>
     <!-- Sample XAML -->
-<<<<<<< HEAD
-	<Page Include="Samples\Layers\RasterColormapRenderer\RasterColormapRenderer.xaml">
-		<Generator>MSBuild:Compile</Generator>
-		<SubType>Designer</SubType>
-	</Page>
-=======
+    <Page Include="Samples\Layers\RasterColormapRenderer\RasterColormapRenderer.xaml">
+      <Generator>MSBuild:Compile</Generator>
+      <SubType>Designer</SubType>
+    </Page>
     <Page Include="Samples\MapView\ChooseCameraController\ChooseCameraController.xaml">
       <Generator>MSBuild:Compile</Generator>
       <SubType>Designer</SubType>
     </Page>
->>>>>>> 326edbb0
     <Page Include="Samples\Map\GetElevationAtPoint\GetElevationAtPoint.xaml">
       <Generator>MSBuild:Compile</Generator>
       <SubType>Designer</SubType>
@@ -1440,15 +1435,12 @@
   </ItemGroup>
   <ItemGroup>
     <!-- Screenshots -->
-<<<<<<< HEAD
-	<Content Include="Samples\Layers\RasterColormapRenderer\RasterColormapRenderer.jpg">
-		<CopyToOutputDirectory>PreserveNewest</CopyToOutputDirectory>
-	</Content>
-=======
+    <Content Include="Samples\Layers\RasterColormapRenderer\RasterColormapRenderer.jpg">
+      <CopyToOutputDirectory>PreserveNewest</CopyToOutputDirectory>
+    </Content>
     <Content Include="Samples\MapView\ChooseCameraController\ChooseCameraController.jpg">
       <CopyToOutputDirectory>PreserveNewest</CopyToOutputDirectory>
     </Content>
->>>>>>> 326edbb0
     <Content Include="Samples\Map\GetElevationAtPoint\GetElevationAtPoint.jpg">
       <CopyToOutputDirectory>PreserveNewest</CopyToOutputDirectory>
     </Content>
