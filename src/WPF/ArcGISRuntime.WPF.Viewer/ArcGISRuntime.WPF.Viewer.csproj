--- conflicted
+++ resolved
@@ -1,4 +1,4 @@
-﻿<?xml version="1.0" encoding="utf-8"?>
+<?xml version="1.0" encoding="utf-8"?>
 <Project ToolsVersion="14.0" DefaultTargets="Build" xmlns="http://schemas.microsoft.com/developer/msbuild/2003">
   <Import Project="$(MSBuildExtensionsPath)\$(MSBuildToolsVersion)\Microsoft.Common.props" Condition="Exists('$(MSBuildExtensionsPath)\$(MSBuildToolsVersion)\Microsoft.Common.props')" />
   <!-- Build Configurations -->
@@ -448,15 +448,12 @@
     <Compile Include="Samples\Map\DisplayMap\DisplayMap.xaml.cs">
       <DependentUpon>DisplayMap.xaml</DependentUpon>
     </Compile>
-<<<<<<< HEAD
     <Compile Include="Samples\Map\DownloadPreplannedMapAreas\DownloadPreplannedMapAreas.xaml.cs">
       <DependentUpon>DownloadPreplannedMapAreas.xaml</DependentUpon>
     </Compile>
     <Compile Include="Samples\Map\GenerateOfflineMap\GenerateOfflineMap.xaml.cs">
       <DependentUpon>GenerateOfflineMap.xaml</DependentUpon>
     </Compile>
-=======
->>>>>>> 066dbb14
     <Compile Include="Samples\Map\ManageBookmarks\ManageBookmarks.xaml.cs">
       <DependentUpon>ManageBookmarks.xaml</DependentUpon>
     </Compile>
@@ -531,9 +528,6 @@
     </Compile>
   </ItemGroup>
   <ItemGroup>
-<<<<<<< HEAD
-    <Page Include="Samples\Map\GenerateOfflineMap\GenerateOfflineMap.xaml">
-=======
     <!-- Sample XAML -->
     <Page Include="Samples\Layers\ListKmlContents\ListKmlContents.xaml">
       <Generator>MSBuild:Compile</Generator>
@@ -548,7 +542,6 @@
       <SubType>Designer</SubType>
     </Page>
     <Page Include="Samples\Layers\DisplayKml\DisplayKml.xaml">
->>>>>>> 066dbb14
       <Generator>MSBuild:Compile</Generator>
       <SubType>Designer</SubType>
     </Page>
@@ -993,6 +986,10 @@
       <SubType>Designer</SubType>
     </Page>
     <Page Include="Samples\Map\DisplayMap\DisplayMap.xaml">
+      <Generator>MSBuild:Compile</Generator>
+      <SubType>Designer</SubType>
+    </Page>
+    <Page Include="Samples\Map\DownloadPreplannedMapAreas\DownloadPreplannedMapAreas.xaml">
       <Generator>MSBuild:Compile</Generator>
       <SubType>Designer</SubType>
     </Page>
@@ -1433,15 +1430,12 @@
     <Content Include="Samples\Map\DisplayMap\DisplayMap.jpg">
       <CopyToOutputDirectory>PreserveNewest</CopyToOutputDirectory>
     </Content>
-<<<<<<< HEAD
     <Content Include="Samples\Map\DownloadPreplannedMapAreas\DownloadPreplannedMapAreas.jpg">
       <CopyToOutputDirectory>PreserveNewest</CopyToOutputDirectory>
     </Content>
     <Content Include="Samples\Map\GenerateOfflineMap\GenerateOfflineMap.jpg">
       <CopyToOutputDirectory>PreserveNewest</CopyToOutputDirectory>
     </Content>
-=======
->>>>>>> 066dbb14
     <Content Include="Samples\Map\ManageBookmarks\ManageBookmarks.jpg">
       <CopyToOutputDirectory>PreserveNewest</CopyToOutputDirectory>
     </Content>
