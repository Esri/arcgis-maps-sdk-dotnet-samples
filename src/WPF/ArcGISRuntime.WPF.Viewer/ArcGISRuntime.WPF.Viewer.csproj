--- conflicted
+++ resolved
@@ -94,15 +94,12 @@
   </ItemGroup>
   <ItemGroup>
     <!-- Sample Code -->
-<<<<<<< HEAD
-	<Compile Include="Samples\Map\CreateTerrainSurfaceFromTilePackage\CreateTerrainSurfaceFromTilePackage.xaml.cs">
-		<DependentUpon>CreateTerrainSurfaceFromTilePackage.xaml</DependentUpon>
-	</Compile>
-=======
+    <Compile Include="Samples\Map\CreateTerrainSurfaceFromTilePackage\CreateTerrainSurfaceFromTilePackage.xaml.cs">
+      <DependentUpon>CreateTerrainSurfaceFromTilePackage.xaml</DependentUpon>
+    </Compile>
     <Compile Include="Samples\Data\ViewPointCloudDataOffline\ViewPointCloudDataOffline.xaml.cs">
       <DependentUpon>ViewPointCloudDataOffline.xaml</DependentUpon>
     </Compile>
->>>>>>> c3c9e8cc
     <Compile Include="Samples\Layers\AddAnIntegratedMeshLayer\AddAnIntegratedMeshLayer.xaml.cs">
       <DependentUpon>AddAnIntegratedMeshLayer.xaml</DependentUpon>
     </Compile>
@@ -581,17 +578,14 @@
   </ItemGroup>
   <ItemGroup>
     <!-- Sample XAML -->
-<<<<<<< HEAD
-	<Page Include="Samples\Map\CreateTerrainSurfaceFromTilePackage\CreateTerrainSurfaceFromTilePackage.xaml">
-		<Generator>MSBuild:Compile</Generator>
-		<SubType>Designer</SubType>
-	</Page>
-=======
+    <Page Include="Samples\Map\CreateTerrainSurfaceFromTilePackage\CreateTerrainSurfaceFromTilePackage.xaml">
+      <Generator>MSBuild:Compile</Generator>
+      <SubType>Designer</SubType>
+    </Page>
     <Page Include="Samples\Data\ViewPointCloudDataOffline\ViewPointCloudDataOffline.xaml">
       <Generator>MSBuild:Compile</Generator>
       <SubType>Designer</SubType>
     </Page>
->>>>>>> c3c9e8cc
     <Page Include="Samples\Layers\AddAnIntegratedMeshLayer\AddAnIntegratedMeshLayer.xaml">
       <Generator>MSBuild:Compile</Generator>
       <SubType>Designer</SubType>
@@ -1231,15 +1225,12 @@
   </ItemGroup>
   <ItemGroup>
     <!-- Screenshots -->
-<<<<<<< HEAD
-	<Content Include="Samples\Map\CreateTerrainSurfaceFromTilePackage\CreateTerrainSurfaceFromTilePackage.jpg">
-		<CopyToOutputDirectory>PreserveNewest</CopyToOutputDirectory>
-	</Content>
-=======
+    <Content Include="Samples\Map\CreateTerrainSurfaceFromTilePackage\CreateTerrainSurfaceFromTilePackage.jpg">
+      <CopyToOutputDirectory>PreserveNewest</CopyToOutputDirectory>
+    </Content>
     <Content Include="Samples\Data\ViewPointCloudDataOffline\ViewPointCloudDataOffline.jpg">
       <CopyToOutputDirectory>PreserveNewest</CopyToOutputDirectory>
     </Content>
->>>>>>> c3c9e8cc
     <Content Include="Samples\Layers\AddAnIntegratedMeshLayer\AddAnIntegratedMeshLayer.jpg">
       <CopyToOutputDirectory>PreserveNewest</CopyToOutputDirectory>
     </Content>
