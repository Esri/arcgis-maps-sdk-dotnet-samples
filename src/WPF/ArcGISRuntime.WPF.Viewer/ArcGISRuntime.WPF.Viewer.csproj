﻿<?xml version="1.0" encoding="utf-8"?>
<Project ToolsVersion="14.0" DefaultTargets="Build" xmlns="http://schemas.microsoft.com/developer/msbuild/2003">
  <Import Project="$(MSBuildExtensionsPath)\$(MSBuildToolsVersion)\Microsoft.Common.props" Condition="Exists('$(MSBuildExtensionsPath)\$(MSBuildToolsVersion)\Microsoft.Common.props')" />
  <!-- Build Configurations -->
  <PropertyGroup>
    <Configuration Condition=" '$(Configuration)' == '' ">Debug</Configuration>
    <Platform Condition=" '$(Platform)' == '' ">AnyCPU</Platform>
    <ProjectGuid>{5278F66E-D41F-45D2-8327-25EA13A11618}</ProjectGuid>
    <OutputType>WinExe</OutputType>
    <AppDesignerFolder>Properties</AppDesignerFolder>
    <RootNamespace>ArcGISRuntime</RootNamespace>
    <AssemblyName>ArcGISRuntime</AssemblyName>
    <TargetFrameworkVersion>v4.5.2</TargetFrameworkVersion>
    <FileAlignment>512</FileAlignment>
    <ProjectTypeGuids>{60dc8134-eba5-43b8-bcc9-bb4bc16c2548};{FAE04EC0-301F-11D3-BF4B-00C04F79EFBC}</ProjectTypeGuids>
    <WarningLevel>4</WarningLevel>
    <AutoGenerateBindingRedirects>true</AutoGenerateBindingRedirects>
    <TargetFrameworkProfile />
    <NuGetPackageImportStamp>
    </NuGetPackageImportStamp>
  </PropertyGroup>
  <PropertyGroup Condition=" '$(Configuration)|$(Platform)' == 'Debug|AnyCPU' ">
    <PlatformTarget>AnyCPU</PlatformTarget>
    <DebugSymbols>true</DebugSymbols>
    <DebugType>full</DebugType>
    <Optimize>false</Optimize>
    <OutputPath>..\..\..\output\WPF\debug\</OutputPath>
    <DefineConstants>DEBUG;TRACE</DefineConstants>
    <ErrorReport>prompt</ErrorReport>
    <WarningLevel>4</WarningLevel>
    <Prefer32Bit>false</Prefer32Bit>
    <LangVersion>5</LangVersion>
  </PropertyGroup>
  <PropertyGroup Condition=" '$(Configuration)|$(Platform)' == 'Release|AnyCPU' ">
    <PlatformTarget>AnyCPU</PlatformTarget>
    <DebugType>pdbonly</DebugType>
    <Optimize>true</Optimize>
    <OutputPath>..\..\..\output\WPF\release\</OutputPath>
    <DefineConstants>TRACE</DefineConstants>
    <ErrorReport>prompt</ErrorReport>
    <WarningLevel>4</WarningLevel>
    <LangVersion>5</LangVersion>
  </PropertyGroup>
  <PropertyGroup>
    <ApplicationIcon>Assets\ApplicationIcons\windows-desktop-256.ico</ApplicationIcon>
  </PropertyGroup>
  <!-- References -->
  <ItemGroup>
    <Reference Include="Esri.ArcGISRuntime, Version=100.2.1.0, Culture=neutral, PublicKeyToken=8fc3cc631e44ad86, processorArchitecture=MSIL">
      <HintPath>..\..\..\packages\Esri.ArcGISRuntime.WPF.100.2.1\lib\net452\Esri.ArcGISRuntime.dll</HintPath>
      <Private>True</Private>
    </Reference>
    <Reference Include="Esri.ArcGISRuntime.Hydrography, Version=100.2.1.0, Culture=neutral, PublicKeyToken=8fc3cc631e44ad86, processorArchitecture=MSIL">
      <HintPath>..\..\..\packages\Esri.ArcGISRuntime.Hydrography.100.2.1\lib\net452\Esri.ArcGISRuntime.Hydrography.dll</HintPath>
      <Private>True</Private>
    </Reference>
    <Reference Include="Esri.ArcGISRuntime.LocalServices, Version=100.2.1.0, Culture=neutral, PublicKeyToken=8fc3cc631e44ad86, processorArchitecture=MSIL">
      <HintPath>..\..\..\packages\Esri.ArcGISRuntime.LocalServices.100.2.1\lib\net452\Esri.ArcGISRuntime.LocalServices.dll</HintPath>
      <Private>True</Private>
    </Reference>
    <Reference Include="System" />
    <Reference Include="System.Data" />
    <Reference Include="System.IO.Compression" />
    <Reference Include="System.IO.Compression.FileSystem" />
    <Reference Include="System.Runtime.Serialization" />
    <Reference Include="System.Xml" />
    <Reference Include="Microsoft.CSharp" />
    <Reference Include="System.Core" />
    <Reference Include="System.Xml.Linq" />
    <Reference Include="System.Data.DataSetExtensions" />
    <Reference Include="System.Net.Http" />
    <Reference Include="System.Xaml">
      <RequiredTargetFramework>4.0</RequiredTargetFramework>
    </Reference>
    <Reference Include="WindowsBase" />
    <Reference Include="PresentationCore" />
    <Reference Include="PresentationFramework" />
  </ItemGroup>
  <!-- Resources -->
  <ItemGroup>
    <None Include="Readme.md" />
    <Resource Include="Assets\ApplicationIcons\windows-desktop-128.png" />
    <Resource Include="Assets\ApplicationIcons\windows-desktop-16.png" />
    <Resource Include="Assets\ApplicationIcons\windows-desktop-256.ico" />
    <Resource Include="Assets\ApplicationIcons\windows-desktop-256.png" />
    <Resource Include="Assets\ApplicationIcons\windows-desktop-32.png" />
    <Resource Include="Assets\ApplicationIcons\windows-desktop-48.png" />
    <Resource Include="Assets\banner-background-blue.png" />
    <None Include="packages.config" />
    <None Include="Properties\Settings.settings">
      <Generator>SettingsSingleFileGenerator</Generator>
      <LastGenOutput>Settings.Designer.cs</LastGenOutput>
    </None>
    <AppDesigner Include="Properties\" />
    <None Include="App.config" />
    <Resource Include="Assets\appbar.layout.collapse.left.variant.png" />
    <Resource Include="Assets\appbar.layout.expand.right.variant.png" />
    <Resource Include="Assets\appbar.window.maximize.png" />
    <EmbeddedResource Include="Properties\Resources.resx">
      <Generator>ResXFileCodeGenerator</Generator>
      <LastGenOutput>Resources.Designer.cs</LastGenOutput>
    </EmbeddedResource>
    <EmbeddedResource Include="Resources\PictureMarkerSymbols\pin_star_blue.png" />
  </ItemGroup>
  <!-- Sample Code -->
  <ItemGroup>
    <Compile Include="Samples\Analysis\LineOfSightGeoElement\LineOfSightGeoElement.xaml.cs">
      <DependentUpon>LineOfSightGeoElement.xaml</DependentUpon>
    </Compile>
    <Compile Include="Samples\Analysis\LineOfSightLocation\LineOfSightLocation.xaml.cs">
      <DependentUpon>LineOfSightLocation.xaml</DependentUpon>
    </Compile>
    <Compile Include="Samples\Analysis\QueryFeatureCountAndExtent\QueryFeatureCountAndExtent.xaml.cs">
      <DependentUpon>QueryFeatureCountAndExtent.xaml</DependentUpon>
    </Compile>
    <Compile Include="Samples\Analysis\ViewshedCamera\ViewshedCamera.xaml.cs">
      <DependentUpon>ViewshedCamera.xaml</DependentUpon>
    </Compile>
    <Compile Include="Samples\Analysis\ViewshedGeoElement\ViewshedGeoElement.xaml.cs">
      <DependentUpon>ViewshedGeoElement.xaml</DependentUpon>
    </Compile>
    <Compile Include="Samples\Analysis\ViewshedLocation\ViewshedLocation.xaml.cs">
      <DependentUpon>ViewshedLocation.xaml</DependentUpon>
    </Compile>
    <Compile Include="Samples\Data\EditAndSyncFeatures\EditAndSyncFeatures.xaml.cs">
      <DependentUpon>EditAndSyncFeatures.xaml</DependentUpon>
    </Compile>
    <Compile Include="Samples\Data\FeatureLayerGeodatabase\FeatureLayerGeodatabase.xaml.cs">
      <DependentUpon>FeatureLayerGeodatabase.xaml</DependentUpon>
    </Compile>
    <Compile Include="Samples\Data\FeatureLayerGeoPackage\FeatureLayerGeoPackage.xaml.cs">
      <DependentUpon>FeatureLayerGeoPackage.xaml</DependentUpon>
    </Compile>
    <Compile Include="Samples\Data\FeatureLayerQuery\FeatureLayerQuery.xaml.cs">
      <DependentUpon>FeatureLayerQuery.xaml</DependentUpon>
    </Compile>
    <Compile Include="Samples\Data\FeatureLayerShapefile\FeatureLayerShapefile.xaml.cs">
      <DependentUpon>FeatureLayerShapefile.xaml</DependentUpon>
    </Compile>
    <Compile Include="Samples\Data\GenerateGeodatabase\GenerateGeodatabase.xaml.cs">
      <DependentUpon>GenerateGeodatabase.xaml</DependentUpon>
    </Compile>
    <Compile Include="Samples\Data\GeodatabaseTransactions\GeodatabaseTransactions.xaml.cs">
      <DependentUpon>GeodatabaseTransactions.xaml</DependentUpon>
    </Compile>
    <Compile Include="Samples\Data\ListRelatedFeatures\ListRelatedFeatures.xaml.cs">
      <DependentUpon>ListRelatedFeatures.xaml</DependentUpon>
    </Compile>
    <Compile Include="Samples\Data\RasterLayerGeoPackage\RasterLayerGeoPackage.xaml.cs">
      <DependentUpon>RasterLayerGeoPackage.xaml</DependentUpon>
    </Compile>
    <Compile Include="Samples\Data\ReadGeoPackage\ReadGeoPackage.xaml.cs">
      <DependentUpon>ReadGeoPackage.xaml</DependentUpon>
    </Compile>
    <Compile Include="Samples\Data\ReadShapefileMetadata\ReadShapefileMetadata.xaml.cs">
      <DependentUpon>ReadShapefileMetadata.xaml</DependentUpon>
    </Compile>
    <Compile Include="Samples\Data\ServiceFeatureTableCache\ServiceFeatureTableCache.xaml.cs">
      <DependentUpon>ServiceFeatureTableCache.xaml</DependentUpon>
    </Compile>
    <Compile Include="Samples\Data\ServiceFeatureTableManualCache\ServiceFeatureTableManualCache.xaml.cs">
      <DependentUpon>ServiceFeatureTableManualCache.xaml</DependentUpon>
    </Compile>
    <Compile Include="Samples\Data\ServiceFeatureTableNoCache\ServiceFeatureTableNoCache.xaml.cs">
      <DependentUpon>ServiceFeatureTableNoCache.xaml</DependentUpon>
    </Compile>
    <Compile Include="Samples\Data\StatisticalQuery\StatisticalQuery.xaml.cs">
      <DependentUpon>StatisticalQuery.xaml</DependentUpon>
    </Compile>
    <Compile Include="Samples\Data\StatsQueryGroupAndSort\StatsQueryGroupAndSort.xaml.cs">
      <DependentUpon>StatsQueryGroupAndSort.xaml</DependentUpon>
    </Compile>
    <Compile Include="Samples\Data\SymbolizeShapefile\SymbolizeShapefile.xaml.cs">
      <DependentUpon>SymbolizeShapefile.xaml</DependentUpon>
    </Compile>
    <Compile Include="Samples\GeometryEngine\BufferList\BufferList.xaml.cs">
      <DependentUpon>BufferList.xaml</DependentUpon>
    </Compile>
    <Compile Include="Samples\GeometryEngine\Buffer\Buffer.xaml.cs">
      <DependentUpon>Buffer.xaml</DependentUpon>
    </Compile>
    <Compile Include="Samples\GeometryEngine\ClipGeometry\ClipGeometry.xaml.cs">
      <DependentUpon>ClipGeometry.xaml</DependentUpon>
    </Compile>
<<<<<<< HEAD
    <Compile Include="Samples\GeometryEngine\ConvexHullList\ConvexHullList.xaml.cs">
      <DependentUpon>ConvexHullList.xaml</DependentUpon>
=======
    <Compile Include="Samples\GeometryEngine\ConvexHull\ConvexHull.xaml.cs">
      <DependentUpon>ConvexHull.xaml</DependentUpon>
>>>>>>> 2d7f6c19
    </Compile>
    <Compile Include="Samples\GeometryEngine\CutGeometry\CutGeometry.xaml.cs">
      <DependentUpon>CutGeometry.xaml</DependentUpon>
    </Compile>
    <Compile Include="Samples\GeometryEngine\GeodesicOperations\GeodesicOperations.xaml.cs">
      <DependentUpon>GeodesicOperations.xaml</DependentUpon>
    </Compile>
    <Compile Include="Samples\GeometryEngine\NearestVertex\NearestVertex.xaml.cs">
      <DependentUpon>NearestVertex.xaml</DependentUpon>
    </Compile>
    <Compile Include="Samples\GeometryEngine\CreateGeometries\CreateGeometries.xaml.cs">
      <DependentUpon>CreateGeometries.xaml</DependentUpon>
    </Compile>
    <Compile Include="Samples\GeometryEngine\ListTransformations\ListTransformations.xaml.cs">
      <DependentUpon>ListTransformations.xaml</DependentUpon>
    </Compile>
    <Compile Include="Samples\GeometryEngine\ProjectWithSpecificTransformation\ProjectWithSpecificTransformation.xaml.cs">
      <DependentUpon>ProjectWithSpecificTransformation.xaml</DependentUpon>
    </Compile>
    <Compile Include="Samples\GeometryEngine\SpatialRelationships\SpatialRelationships.xaml.cs">
      <DependentUpon>SpatialRelationships.xaml</DependentUpon>
    </Compile>
    <Compile Include="Samples\Geometry\FormatCoordinates\FormatCoordinates.xaml.cs">
      <DependentUpon>FormatCoordinates.xaml</DependentUpon>
    </Compile>
    <Compile Include="Samples\Geoprocessing\AnalyzeHotspots\AnalyzeHotspots.xaml.cs">
      <DependentUpon>AnalyzeHotspots.xaml</DependentUpon>
    </Compile>
    <Compile Include="Samples\Geoprocessing\AnalyzeViewshed\AnalyzeViewshed.xaml.cs">
      <DependentUpon>AnalyzeViewshed.xaml</DependentUpon>
    </Compile>
    <Compile Include="Samples\Geoprocessing\ListGeodatabaseVersions\ListGeodatabaseVersions.xaml.cs">
      <DependentUpon>ListGeodatabaseVersions.xaml</DependentUpon>
    </Compile>
    <Compile Include="Samples\GraphicsOverlay\AddGraphicsRenderer\AddGraphicsRenderer.xaml.cs">
      <DependentUpon>AddGraphicsRenderer.xaml</DependentUpon>
    </Compile>
    <Compile Include="Samples\GraphicsOverlay\AddGraphicsWithSymbols\AddGraphicsWithSymbols.xaml.cs">
      <DependentUpon>AddGraphicsWithSymbols.xaml</DependentUpon>
    </Compile>
    <Compile Include="Samples\GraphicsOverlay\Animate3DGraphic\Animate3DGraphic.xaml.cs">
      <DependentUpon>Animate3DGraphic.xaml</DependentUpon>
    </Compile>
    <Compile Include="Samples\GraphicsOverlay\IdentifyGraphics\IdentifyGraphics.xaml.cs">
      <DependentUpon>IdentifyGraphics.xaml</DependentUpon>
    </Compile>
    <Compile Include="Samples\GraphicsOverlay\SketchOnMap\SketchOnMap.xaml.cs">
      <DependentUpon>SketchOnMap.xaml</DependentUpon>
    </Compile>
    <Compile Include="Samples\GraphicsOverlay\SurfacePlacements\SurfacePlacements.xaml.cs">
      <DependentUpon>SurfacePlacements.xaml</DependentUpon>
    </Compile>
    <Compile Include="Samples\Hydrography\AddEncExchangeSet\AddEncExchangeSet.xaml.cs">
      <DependentUpon>AddEncExchangeSet.xaml</DependentUpon>
    </Compile>
    <Compile Include="Samples\Hydrography\ChangeEncDisplaySettings\ChangeEncDisplaySettings.xaml.cs">
      <DependentUpon>ChangeEncDisplaySettings.xaml</DependentUpon>
    </Compile>
    <Compile Include="Samples\Hydrography\SelectEncFeatures\SelectEncFeatures.xaml.cs">
      <DependentUpon>SelectEncFeatures.xaml</DependentUpon>
    </Compile>
    <Compile Include="Samples\Layers\ArcGISMapImageLayerUrl\ArcGISMapImageLayerUrl.xaml.cs">
      <DependentUpon>ArcGISMapImageLayerUrl.xaml</DependentUpon>
    </Compile>
    <Compile Include="Samples\Layers\ArcGISTiledLayerUrl\ArcGISTiledLayerUrl.xaml.cs">
      <DependentUpon>ArcGISTiledLayerUrl.xaml</DependentUpon>
    </Compile>
    <Compile Include="Samples\Layers\ArcGISVectorTiledLayerUrl\ArcGISVectorTiledLayerUrl.xaml.cs">
      <DependentUpon>ArcGISVectorTiledLayerUrl.xaml</DependentUpon>
    </Compile>
    <Compile Include="Samples\Layers\ChangeBlendRenderer\ChangeBlendRenderer.xaml.cs">
      <DependentUpon>ChangeBlendRenderer.xaml</DependentUpon>
    </Compile>
    <Compile Include="Samples\Layers\ChangeFeatureLayerRenderer\ChangeFeatureLayerRenderer.xaml.cs">
      <DependentUpon>ChangeFeatureLayerRenderer.xaml</DependentUpon>
    </Compile>
    <Compile Include="Samples\Layers\ChangeStretchRenderer\ChangeStretchRenderer.xaml.cs">
      <DependentUpon>ChangeStretchRenderer.xaml</DependentUpon>
    </Compile>
    <Compile Include="Samples\Layers\ChangeSublayerRenderer\ChangeSublayerRenderer.xaml.cs">
      <DependentUpon>ChangeSublayerRenderer.xaml</DependentUpon>
    </Compile>
    <Compile Include="Samples\Layers\ChangeSublayerVisibility\ChangeSublayerVisibility.xaml.cs">
      <DependentUpon>ChangeSublayerVisibility.xaml</DependentUpon>
    </Compile>
    <Compile Include="Samples\Layers\CreateFeatureCollectionLayer\CreateFeatureCollectionLayer.xaml.cs">
      <DependentUpon>CreateFeatureCollectionLayer.xaml</DependentUpon>
    </Compile>
    <Compile Include="Samples\Layers\DisplayScene\DisplayScene.xaml.cs">
      <DependentUpon>DisplayScene.xaml</DependentUpon>
    </Compile>
    <Compile Include="Samples\Layers\ExportTiles\ExportTiles.xaml.cs">
      <DependentUpon>ExportTiles.xaml</DependentUpon>
    </Compile>
    <Compile Include="Samples\Layers\FeatureCollectionLayerFromPortal\FeatureCollectionLayerFromPortal.xaml.cs">
      <DependentUpon>FeatureCollectionLayerFromPortal.xaml</DependentUpon>
    </Compile>
    <Compile Include="Samples\Layers\FeatureCollectionLayerFromQuery\FeatureCollectionLayerFromQuery.xaml.cs">
      <DependentUpon>FeatureCollectionLayerFromQuery.xaml</DependentUpon>
    </Compile>
    <Compile Include="Samples\Layers\FeatureLayerDefinitionExpression\FeatureLayerDefinitionExpression.xaml.cs">
      <DependentUpon>FeatureLayerDefinitionExpression.xaml</DependentUpon>
    </Compile>
    <Compile Include="Samples\Layers\FeatureLayerDictionaryRenderer\FeatureLayerDictionaryRenderer.xaml.cs">
      <DependentUpon>FeatureLayerDictionaryRenderer.xaml</DependentUpon>
    </Compile>
    <Compile Include="Samples\Layers\FeatureLayerRenderingModeMap\FeatureLayerRenderingModeMap.xaml.cs">
      <DependentUpon>FeatureLayerRenderingModeMap.xaml</DependentUpon>
    </Compile>
    <Compile Include="Samples\Layers\FeatureLayerRenderingModeScene\FeatureLayerRenderingModeScene.xaml.cs">
      <DependentUpon>FeatureLayerRenderingModeScene.xaml</DependentUpon>
    </Compile>
    <Compile Include="Samples\Layers\FeatureLayerSelection\FeatureLayerSelection.xaml.cs">
      <DependentUpon>FeatureLayerSelection.xaml</DependentUpon>
    </Compile>
    <Compile Include="Samples\Layers\FeatureLayerUrl\FeatureLayerUrl.xaml.cs">
      <DependentUpon>FeatureLayerUrl.xaml</DependentUpon>
    </Compile>
    <Compile Include="Samples\Layers\RasterHillshade\RasterHillshade.xaml.cs">
      <DependentUpon>RasterHillshade.xaml</DependentUpon>
    </Compile>
    <Compile Include="Samples\Layers\RasterLayerFile\RasterLayerFile.xaml.cs">
      <DependentUpon>RasterLayerFile.xaml</DependentUpon>
    </Compile>
    <Compile Include="Samples\Layers\RasterLayerImageServiceRaster\RasterLayerImageServiceRaster.xaml.cs">
      <DependentUpon>RasterLayerImageServiceRaster.xaml</DependentUpon>
    </Compile>
    <Compile Include="Samples\Layers\RasterLayerRasterFunction\RasterLayerRasterFunction.xaml.cs">
      <DependentUpon>RasterLayerRasterFunction.xaml</DependentUpon>
    </Compile>
    <Compile Include="Samples\Layers\RasterRenderingRule\RasterRenderingRule.xaml.cs">
      <DependentUpon>RasterRenderingRule.xaml</DependentUpon>
    </Compile>
    <Compile Include="Samples\Layers\RasterRgbRenderer\RasterRgbRenderer.xaml.cs">
      <DependentUpon>RasterRgbRenderer.xaml</DependentUpon>
    </Compile>
    <Compile Include="Samples\Layers\SceneLayerUrl\SceneLayerUrl.xaml.cs">
      <DependentUpon>SceneLayerUrl.xaml</DependentUpon>
    </Compile>
    <Compile Include="Samples\Layers\ShowLabelsOnLayer\ShowLabelsOnLayer.xaml.cs">
      <DependentUpon>ShowLabelsOnLayer.xaml</DependentUpon>
    </Compile>
    <Compile Include="Samples\Layers\TimeBasedQuery\TimeBasedQuery.xaml.cs">
      <DependentUpon>TimeBasedQuery.xaml</DependentUpon>
    </Compile>
    <Compile Include="Samples\Layers\LoadWebTiledLayer\LoadWebTiledLayer.xaml.cs">
      <DependentUpon>LoadWebTiledLayer.xaml</DependentUpon>
    </Compile>
    <Compile Include="Samples\Layers\WmsIdentify\WmsIdentify.xaml.cs">
      <DependentUpon>WmsIdentify.xaml</DependentUpon>
    </Compile>
    <Compile Include="Samples\Layers\WMSLayerUrl\WMSLayerUrl.xaml.cs">
      <DependentUpon>WmsLayerUrl.xaml</DependentUpon>
    </Compile>
    <Compile Include="Samples\Layers\WmsServiceCatalog\WmsServiceCatalog.xaml.cs">
      <DependentUpon>WmsServiceCatalog.xaml</DependentUpon>
    </Compile>
    <Compile Include="Samples\Layers\WMTSLayer\WMTSLayer.xaml.cs">
      <DependentUpon>WMTSLayer.xaml</DependentUpon>
    </Compile>
    <Compile Include="Samples\LocalServer\DynamicWorkspaceRaster\DynamicWorkspaceRaster.xaml.cs">
      <DependentUpon>DynamicWorkspaceRaster.xaml</DependentUpon>
    </Compile>
    <Compile Include="Samples\LocalServer\DynamicWorkspaceShapefile\DynamicWorkspaceShapefile.xaml.cs">
      <DependentUpon>DynamicWorkspaceShapefile.xaml</DependentUpon>
    </Compile>
    <Compile Include="Samples\LocalServer\LocalServerFeatureLayer\LocalServerFeatureLayer.xaml.cs">
      <DependentUpon>LocalServerFeatureLayer.xaml</DependentUpon>
    </Compile>
    <Compile Include="Samples\LocalServer\LocalServerGeoprocessing\LocalServerGeoprocessing.xaml.cs">
      <DependentUpon>LocalServerGeoprocessing.xaml</DependentUpon>
    </Compile>
    <Compile Include="Samples\LocalServer\LocalServerMapImageLayer\LocalServerMapImageLayer.xaml.cs">
      <DependentUpon>LocalServerMapImageLayer.xaml</DependentUpon>
    </Compile>
    <Compile Include="Samples\LocalServer\LocalServerServices\LocalServerServices.xaml.cs">
      <DependentUpon>LocalServerServices.xaml</DependentUpon>
    </Compile>
    <Compile Include="Samples\Location\DisplayDeviceLocation\DisplayDeviceLocation.xaml.cs">
      <DependentUpon>DisplayDeviceLocation.xaml</DependentUpon>
    </Compile>
    <Compile Include="Samples\MapView\ChangeTimeExtent\ChangeTimeExtent.xaml.cs">
      <DependentUpon>ChangeTimeExtent.xaml</DependentUpon>
    </Compile>
    <Compile Include="Samples\MapView\ChangeViewpoint\ChangeViewpoint.xaml.cs">
      <DependentUpon>ChangeViewpoint.xaml</DependentUpon>
    </Compile>
    <Compile Include="Samples\MapView\DisplayDrawingStatus\DisplayDrawingStatus.xaml.cs">
      <DependentUpon>DisplayDrawingStatus.xaml</DependentUpon>
    </Compile>
    <Compile Include="Samples\MapView\DisplayLayerViewState\DisplayLayerViewState.xaml.cs">
      <DependentUpon>DisplayLayerViewState.xaml</DependentUpon>
    </Compile>
    <Compile Include="Samples\MapView\FeatureLayerTimeOffset\FeatureLayerTimeOffset.xaml.cs">
      <DependentUpon>FeatureLayerTimeOffset.xaml</DependentUpon>
    </Compile>
    <Compile Include="Samples\MapView\GeoViewSync\GeoViewSync.xaml.cs">
      <DependentUpon>GeoViewSync.xaml</DependentUpon>
    </Compile>
    <Compile Include="Samples\MapView\MapRotation\MapRotation.xaml.cs">
      <DependentUpon>MapRotation.xaml</DependentUpon>
    </Compile>
    <Compile Include="Samples\MapView\ShowCallout\ShowCallout.xaml.cs">
      <DependentUpon>ShowCallout.xaml</DependentUpon>
    </Compile>
    <Compile Include="Samples\MapView\ShowMagnifier\ShowMagnifier.xaml.cs">
      <DependentUpon>ShowMagnifier.xaml</DependentUpon>
    </Compile>
    <Compile Include="Samples\MapView\TakeScreenshot\TakeScreenshot.xaml.cs">
      <DependentUpon>TakeScreenshot.xaml</DependentUpon>
    </Compile>
    <Compile Include="Samples\Map\AccessLoadStatus\AccessLoadStatus.xaml.cs">
      <DependentUpon>AccessLoadStatus.xaml</DependentUpon>
    </Compile>
    <Compile Include="Samples\Map\AuthorMap\AuthorMap.xaml.cs">
      <DependentUpon>AuthorMap.xaml</DependentUpon>
    </Compile>
    <Compile Include="Samples\Map\ChangeBasemap\ChangeBasemap.xaml.cs">
      <DependentUpon>ChangeBasemap.xaml</DependentUpon>
    </Compile>
    <Compile Include="Samples\Map\DisplayMap\DisplayMap.xaml.cs">
      <DependentUpon>DisplayMap.xaml</DependentUpon>
    </Compile>
    <Compile Include="Samples\Map\DownloadPreplannedMapAreas\DownloadPreplannedMapAreas.xaml.cs">
      <DependentUpon>DownloadPreplannedMapAreas.xaml</DependentUpon>
    </Compile>
    <Compile Include="Samples\Map\ManageBookmarks\ManageBookmarks.xaml.cs">
      <DependentUpon>ManageBookmarks.xaml</DependentUpon>
    </Compile>
    <Compile Include="Samples\Map\OpenMapURL\OpenMapURL.xaml.cs">
      <DependentUpon>OpenMapURL.xaml</DependentUpon>
    </Compile>
    <Compile Include="Samples\Map\OpenMobileMap\OpenMobileMap.xaml.cs">
      <DependentUpon>OpenMobileMap.xaml</DependentUpon>
    </Compile>
    <Compile Include="Samples\Map\SearchPortalMaps\SearchPortalMaps.xaml.cs">
      <DependentUpon>SearchPortalMaps.xaml</DependentUpon>
    </Compile>
    <Compile Include="Samples\Map\SetInitialMapArea\SetInitialMapArea.xaml.cs">
      <DependentUpon>SetInitialMapArea.xaml</DependentUpon>
    </Compile>
    <Compile Include="Samples\Map\SetInitialMapLocation\SetInitialMapLocation.xaml.cs">
      <DependentUpon>SetInitialMapLocation.xaml</DependentUpon>
    </Compile>
    <Compile Include="Samples\Map\SetMapSpatialReference\SetMapSpatialReference.xaml.cs">
      <DependentUpon>SetMapSpatialReference.xaml</DependentUpon>
    </Compile>
    <Compile Include="Samples\Map\SetMinMaxScale\SetMinMaxScale.xaml.cs">
      <DependentUpon>SetMinMaxScale.xaml</DependentUpon>
    </Compile>
    <Compile Include="Samples\Network Analysis\FindRoute\FindRoute.xaml.cs">
      <DependentUpon>FindRoute.xaml</DependentUpon>
    </Compile>
    <Compile Include="Samples\Search\FindAddress\FindAddress.xaml.cs">
      <DependentUpon>FindAddress.xaml</DependentUpon>
    </Compile>
    <Compile Include="Samples\Search\FindPlace\FindPlace.xaml.cs">
      <DependentUpon>FindPlace.xaml</DependentUpon>
    </Compile>
    <Compile Include="Samples\Symbology\FeatureLayerExtrusion\FeatureLayerExtrusion.xaml.cs">
      <DependentUpon>FeatureLayerExtrusion.xaml</DependentUpon>
    </Compile>
    <Compile Include="Samples\Symbology\RenderPictureMarkers\RenderPictureMarkers.xaml.cs">
      <DependentUpon>RenderPictureMarkers.xaml</DependentUpon>
    </Compile>
    <Compile Include="Samples\Symbology\RenderSimpleMarkers\RenderSimpleMarkers.xaml.cs">
      <DependentUpon>RenderSimpleMarkers.xaml</DependentUpon>
    </Compile>
    <Compile Include="Samples\Symbology\RenderUniqueValues\RenderUniqueValues.xaml.cs">
      <DependentUpon>RenderUniqueValues.xaml</DependentUpon>
    </Compile>
    <Compile Include="Samples\Symbology\SimpleRenderers\SimpleRenderers.xaml.cs">
      <DependentUpon>SimpleRenderers.xaml</DependentUpon>
    </Compile>
    <Compile Include="Samples\Symbology\UseDistanceCompositeSym\UseDistanceCompositeSym.xaml.cs">
      <DependentUpon>UseDistanceCompositeSym.xaml</DependentUpon>
    </Compile>
    <Compile Include="Samples\Tutorial\AuthorEditSaveMap\AuthorEditSaveMap.xaml.cs">
      <DependentUpon>AuthorEditSaveMap.xaml</DependentUpon>
    </Compile>
  </ItemGroup>
  <!-- Sample XAML -->
  <ItemGroup>
    <Page Include="Samples\Analysis\LineOfSightGeoElement\LineOfSightGeoElement.xaml">
      <Generator>MSBuild:Compile</Generator>
      <SubType>Designer</SubType>
    </Page>
    <Page Include="Samples\Analysis\LineOfSightLocation\LineOfSightLocation.xaml">
      <Generator>MSBuild:Compile</Generator>
      <SubType>Designer</SubType>
    </Page>
    <Page Include="Samples\Analysis\QueryFeatureCountAndExtent\QueryFeatureCountAndExtent.xaml">
      <Generator>MSBuild:Compile</Generator>
      <SubType>Designer</SubType>
    </Page>
    <Page Include="Samples\Analysis\ViewshedCamera\ViewshedCamera.xaml">
      <Generator>MSBuild:Compile</Generator>
      <SubType>Designer</SubType>
    </Page>
    <Page Include="Samples\Analysis\ViewshedGeoElement\ViewshedGeoElement.xaml">
      <Generator>MSBuild:Compile</Generator>
      <SubType>Designer</SubType>
    </Page>
    <Page Include="Samples\Analysis\ViewshedLocation\ViewshedLocation.xaml">
      <Generator>MSBuild:Compile</Generator>
      <SubType>Designer</SubType>
    </Page>
    <Page Include="Samples\Data\EditAndSyncFeatures\EditAndSyncFeatures.xaml">
      <Generator>MSBuild:Compile</Generator>
      <SubType>Designer</SubType>
    </Page>
    <Page Include="Samples\Data\FeatureLayerGeodatabase\FeatureLayerGeodatabase.xaml">
      <Generator>MSBuild:Compile</Generator>
      <SubType>Designer</SubType>
    </Page>
    <Page Include="Samples\Data\FeatureLayerGeoPackage\FeatureLayerGeoPackage.xaml">
      <Generator>MSBuild:Compile</Generator>
      <SubType>Designer</SubType>
    </Page>
    <Page Include="Samples\Data\FeatureLayerQuery\FeatureLayerQuery.xaml">
      <Generator>MSBuild:Compile</Generator>
      <SubType>Designer</SubType>
    </Page>
    <Page Include="Samples\Data\FeatureLayerShapefile\FeatureLayerShapefile.xaml">
      <Generator>MSBuild:Compile</Generator>
      <SubType>Designer</SubType>
    </Page>
    <Page Include="Samples\Data\GenerateGeodatabase\GenerateGeodatabase.xaml">
      <Generator>MSBuild:Compile</Generator>
      <SubType>Designer</SubType>
    </Page>
    <Page Include="Samples\Data\GeodatabaseTransactions\GeodatabaseTransactions.xaml">
      <Generator>MSBuild:Compile</Generator>
      <SubType>Designer</SubType>
    </Page>
    <Page Include="Samples\Data\ListRelatedFeatures\ListRelatedFeatures.xaml">
      <Generator>MSBuild:Compile</Generator>
      <SubType>Designer</SubType>
    </Page>
    <Page Include="Samples\Data\RasterLayerGeoPackage\RasterLayerGeoPackage.xaml">
      <Generator>MSBuild:Compile</Generator>
      <SubType>Designer</SubType>
    </Page>
    <Page Include="Samples\Data\ReadGeoPackage\ReadGeoPackage.xaml">
      <Generator>MSBuild:Compile</Generator>
      <SubType>Designer</SubType>
    </Page>
    <Page Include="Samples\Data\ReadShapefileMetadata\ReadShapefileMetadata.xaml">
      <Generator>MSBuild:Compile</Generator>
      <SubType>Designer</SubType>
    </Page>
    <Page Include="Samples\Data\ServiceFeatureTableCache\ServiceFeatureTableCache.xaml">
      <Generator>MSBuild:Compile</Generator>
      <SubType>Designer</SubType>
    </Page>
    <Page Include="Samples\Data\ServiceFeatureTableManualCache\ServiceFeatureTableManualCache.xaml">
      <Generator>MSBuild:Compile</Generator>
      <SubType>Designer</SubType>
    </Page>
    <Page Include="Samples\Data\ServiceFeatureTableNoCache\ServiceFeatureTableNoCache.xaml">
      <Generator>MSBuild:Compile</Generator>
      <SubType>Designer</SubType>
    </Page>
    <Page Include="Samples\Data\StatisticalQuery\StatisticalQuery.xaml">
      <Generator>MSBuild:Compile</Generator>
      <SubType>Designer</SubType>
    </Page>
    <Page Include="Samples\Data\StatsQueryGroupAndSort\StatsQueryGroupAndSort.xaml">
      <Generator>MSBuild:Compile</Generator>
      <SubType>Designer</SubType>
    </Page>
    <Page Include="Samples\Data\SymbolizeShapefile\SymbolizeShapefile.xaml">
      <Generator>MSBuild:Compile</Generator>
      <SubType>Designer</SubType>
    </Page>
    <Page Include="Samples\GeometryEngine\BufferList\BufferList.xaml">
      <Generator>MSBuild:Compile</Generator>
      <SubType>Designer</SubType>
    </Page>
    <Page Include="Samples\GeometryEngine\Buffer\Buffer.xaml">
      <Generator>MSBuild:Compile</Generator>
      <SubType>Designer</SubType>
    </Page>
    <Page Include="Samples\GeometryEngine\ClipGeometry\ClipGeometry.xaml">
      <Generator>MSBuild:Compile</Generator>
      <SubType>Designer</SubType>
    </Page>
<<<<<<< HEAD
    <Page Include="Samples\GeometryEngine\ConvexHullList\ConvexHullList.xaml">
=======
    <Page Include="Samples\GeometryEngine\ConvexHull\ConvexHull.xaml">
>>>>>>> 2d7f6c19
      <Generator>MSBuild:Compile</Generator>
      <SubType>Designer</SubType>
    </Page>
    <Page Include="Samples\GeometryEngine\CutGeometry\CutGeometry.xaml">
      <Generator>MSBuild:Compile</Generator>
      <SubType>Designer</SubType>
    </Page>
    <Page Include="Samples\GeometryEngine\GeodesicOperations\GeodesicOperations.xaml">
      <Generator>MSBuild:Compile</Generator>
      <SubType>Designer</SubType>
    </Page>
    <Page Include="Samples\GeometryEngine\NearestVertex\NearestVertex.xaml">
      <Generator>MSBuild:Compile</Generator>
      <SubType>Designer</SubType>
    </Page>
    <Page Include="Samples\GeometryEngine\CreateGeometries\CreateGeometries.xaml">
      <Generator>MSBuild:Compile</Generator>
      <SubType>Designer</SubType>
    </Page>
    <Page Include="Samples\GeometryEngine\ListTransformations\ListTransformations.xaml">
      <Generator>MSBuild:Compile</Generator>
      <SubType>Designer</SubType>
    </Page>
    <Page Include="Samples\GeometryEngine\ProjectWithSpecificTransformation\ProjectWithSpecificTransformation.xaml">
      <Generator>MSBuild:Compile</Generator>
      <SubType>Designer</SubType>
    </Page>
    <Page Include="Samples\GeometryEngine\SpatialRelationships\SpatialRelationships.xaml">
      <Generator>MSBuild:Compile</Generator>
      <SubType>Designer</SubType>
    </Page>
    <Page Include="Samples\Geometry\FormatCoordinates\FormatCoordinates.xaml">
      <Generator>MSBuild:Compile</Generator>
      <SubType>Designer</SubType>
    </Page>
    <Page Include="Samples\Geoprocessing\AnalyzeHotspots\AnalyzeHotspots.xaml">
      <Generator>MSBuild:Compile</Generator>
      <SubType>Designer</SubType>
    </Page>
    <Page Include="Samples\Geoprocessing\AnalyzeViewshed\AnalyzeViewshed.xaml">
      <Generator>MSBuild:Compile</Generator>
      <SubType>Designer</SubType>
    </Page>
    <Page Include="Samples\Geoprocessing\ListGeodatabaseVersions\ListGeodatabaseVersions.xaml">
      <Generator>MSBuild:Compile</Generator>
      <SubType>Designer</SubType>
    </Page>
    <Page Include="Samples\GraphicsOverlay\AddGraphicsRenderer\AddGraphicsRenderer.xaml">
      <Generator>MSBuild:Compile</Generator>
      <SubType>Designer</SubType>
    </Page>
    <Page Include="Samples\GraphicsOverlay\AddGraphicsWithSymbols\AddGraphicsWithSymbols.xaml">
      <Generator>MSBuild:Compile</Generator>
      <SubType>Designer</SubType>
    </Page>
    <Page Include="Samples\GraphicsOverlay\Animate3DGraphic\Animate3DGraphic.xaml">
      <Generator>MSBuild:Compile</Generator>
      <SubType>Designer</SubType>
    </Page>
    <Page Include="Samples\GraphicsOverlay\IdentifyGraphics\IdentifyGraphics.xaml">
      <Generator>MSBuild:Compile</Generator>
      <SubType>Designer</SubType>
    </Page>
    <Page Include="Samples\GraphicsOverlay\SketchOnMap\SketchOnMap.xaml">
      <Generator>MSBuild:Compile</Generator>
      <SubType>Designer</SubType>
    </Page>
    <Page Include="Samples\GraphicsOverlay\SurfacePlacements\SurfacePlacements.xaml">
      <Generator>MSBuild:Compile</Generator>
      <SubType>Designer</SubType>
    </Page>
    <Page Include="Samples\Hydrography\AddEncExchangeSet\AddEncExchangeSet.xaml">
      <Generator>MSBuild:Compile</Generator>
      <SubType>Designer</SubType>
    </Page>
    <Page Include="Samples\Hydrography\ChangeEncDisplaySettings\ChangeEncDisplaySettings.xaml">
      <Generator>MSBuild:Compile</Generator>
      <SubType>Designer</SubType>
    </Page>
    <Page Include="Samples\Hydrography\SelectEncFeatures\SelectEncFeatures.xaml">
      <Generator>MSBuild:Compile</Generator>
      <SubType>Designer</SubType>
    </Page>
    <Page Include="Samples\Layers\ArcGISMapImageLayerUrl\ArcGISMapImageLayerUrl.xaml">
      <Generator>MSBuild:Compile</Generator>
      <SubType>Designer</SubType>
    </Page>
    <Page Include="Samples\Layers\ArcGISTiledLayerUrl\ArcGISTiledLayerUrl.xaml">
      <Generator>MSBuild:Compile</Generator>
      <SubType>Designer</SubType>
    </Page>
    <Page Include="Samples\Layers\ArcGISVectorTiledLayerUrl\ArcGISVectorTiledLayerUrl.xaml">
      <Generator>MSBuild:Compile</Generator>
      <SubType>Designer</SubType>
    </Page>
    <Page Include="Samples\Layers\ChangeBlendRenderer\ChangeBlendRenderer.xaml">
      <Generator>MSBuild:Compile</Generator>
      <SubType>Designer</SubType>
    </Page>
    <Page Include="Samples\Layers\ChangeFeatureLayerRenderer\ChangeFeatureLayerRenderer.xaml">
      <Generator>MSBuild:Compile</Generator>
      <SubType>Designer</SubType>
    </Page>
    <Page Include="Samples\Layers\ChangeStretchRenderer\ChangeStretchRenderer.xaml">
      <Generator>MSBuild:Compile</Generator>
      <SubType>Designer</SubType>
    </Page>
    <Page Include="Samples\Layers\ChangeSublayerRenderer\ChangeSublayerRenderer.xaml">
      <Generator>MSBuild:Compile</Generator>
      <SubType>Designer</SubType>
    </Page>
    <Page Include="Samples\Layers\ChangeSublayerVisibility\ChangeSublayerVisibility.xaml">
      <Generator>MSBuild:Compile</Generator>
      <SubType>Designer</SubType>
    </Page>
    <Page Include="Samples\Layers\CreateFeatureCollectionLayer\CreateFeatureCollectionLayer.xaml">
      <Generator>MSBuild:Compile</Generator>
      <SubType>Designer</SubType>
    </Page>
    <Page Include="Samples\Layers\DisplayScene\DisplayScene.xaml">
      <Generator>MSBuild:Compile</Generator>
      <SubType>Designer</SubType>
    </Page>
    <Page Include="Samples\Layers\ExportTiles\ExportTiles.xaml">
      <Generator>MSBuild:Compile</Generator>
      <SubType>Designer</SubType>
    </Page>
    <Page Include="Samples\Layers\FeatureCollectionLayerFromPortal\FeatureCollectionLayerFromPortal.xaml">
      <Generator>MSBuild:Compile</Generator>
      <SubType>Designer</SubType>
    </Page>
    <Page Include="Samples\Layers\FeatureCollectionLayerFromQuery\FeatureCollectionLayerFromQuery.xaml">
      <Generator>MSBuild:Compile</Generator>
      <SubType>Designer</SubType>
    </Page>
    <Page Include="Samples\Layers\FeatureLayerDefinitionExpression\FeatureLayerDefinitionExpression.xaml">
      <Generator>MSBuild:Compile</Generator>
      <SubType>Designer</SubType>
    </Page>
    <Page Include="Samples\Layers\FeatureLayerDictionaryRenderer\FeatureLayerDictionaryRenderer.xaml">
      <Generator>MSBuild:Compile</Generator>
      <SubType>Designer</SubType>
    </Page>
    <Page Include="Samples\Layers\FeatureLayerRenderingModeMap\FeatureLayerRenderingModeMap.xaml">
      <Generator>MSBuild:Compile</Generator>
      <SubType>Designer</SubType>
    </Page>
    <Page Include="Samples\Layers\FeatureLayerRenderingModeScene\FeatureLayerRenderingModeScene.xaml">
      <Generator>MSBuild:Compile</Generator>
      <SubType>Designer</SubType>
    </Page>
    <Page Include="Samples\Layers\FeatureLayerSelection\FeatureLayerSelection.xaml">
      <Generator>MSBuild:Compile</Generator>
      <SubType>Designer</SubType>
    </Page>
    <Page Include="Samples\Layers\FeatureLayerUrl\FeatureLayerUrl.xaml">
      <Generator>MSBuild:Compile</Generator>
      <SubType>Designer</SubType>
    </Page>
    <Page Include="Samples\Layers\RasterHillshade\RasterHillshade.xaml">
      <Generator>MSBuild:Compile</Generator>
      <SubType>Designer</SubType>
    </Page>
    <Page Include="Samples\Layers\RasterLayerFile\RasterLayerFile.xaml">
      <Generator>MSBuild:Compile</Generator>
      <SubType>Designer</SubType>
    </Page>
    <Page Include="Samples\Layers\RasterLayerImageServiceRaster\RasterLayerImageServiceRaster.xaml">
      <Generator>MSBuild:Compile</Generator>
      <SubType>Designer</SubType>
    </Page>
    <Page Include="Samples\Layers\RasterLayerRasterFunction\RasterLayerRasterFunction.xaml">
      <Generator>MSBuild:Compile</Generator>
      <SubType>Designer</SubType>
    </Page>
    <Page Include="Samples\Layers\RasterRenderingRule\RasterRenderingRule.xaml">
      <Generator>MSBuild:Compile</Generator>
      <SubType>Designer</SubType>
    </Page>
    <Page Include="Samples\Layers\RasterRgbRenderer\RasterRgbRenderer.xaml">
      <Generator>MSBuild:Compile</Generator>
      <SubType>Designer</SubType>
    </Page>
    <Page Include="Samples\Layers\SceneLayerUrl\SceneLayerUrl.xaml">
      <Generator>MSBuild:Compile</Generator>
      <SubType>Designer</SubType>
    </Page>
    <Page Include="Samples\Layers\ShowLabelsOnLayer\ShowLabelsOnLayer.xaml">
      <Generator>MSBuild:Compile</Generator>
      <SubType>Designer</SubType>
    </Page>
    <Page Include="Samples\Layers\TimeBasedQuery\TimeBasedQuery.xaml">
      <Generator>MSBuild:Compile</Generator>
      <SubType>Designer</SubType>
    </Page>
    <Page Include="Samples\Layers\LoadWebTiledLayer\LoadWebTiledLayer.xaml">
      <Generator>MSBuild:Compile</Generator>
      <SubType>Designer</SubType>
    </Page>
    <Page Include="Samples\Layers\WmsIdentify\WmsIdentify.xaml">
      <Generator>MSBuild:Compile</Generator>
      <SubType>Designer</SubType>
    </Page>
    <Page Include="Samples\Layers\WMSLayerUrl\WmsLayerUrl.xaml">
      <Generator>MSBuild:Compile</Generator>
      <SubType>Designer</SubType>
    </Page>
    <Page Include="Samples\Layers\WmsServiceCatalog\WmsServiceCatalog.xaml">
      <Generator>MSBuild:Compile</Generator>
      <SubType>Designer</SubType>
    </Page>
    <Page Include="Samples\Layers\WMTSLayer\WMTSLayer.xaml">
      <Generator>MSBuild:Compile</Generator>
      <SubType>Designer</SubType>
    </Page>
    <Page Include="Samples\LocalServer\DynamicWorkspaceRaster\DynamicWorkspaceRaster.xaml">
      <Generator>MSBuild:Compile</Generator>
      <SubType>Designer</SubType>
    </Page>
    <Page Include="Samples\LocalServer\DynamicWorkspaceShapefile\DynamicWorkspaceShapefile.xaml">
      <Generator>MSBuild:Compile</Generator>
      <SubType>Designer</SubType>
    </Page>
    <Page Include="Samples\LocalServer\LocalServerFeatureLayer\LocalServerFeatureLayer.xaml">
      <Generator>MSBuild:Compile</Generator>
      <SubType>Designer</SubType>
    </Page>
    <Page Include="Samples\LocalServer\LocalServerGeoprocessing\LocalServerGeoprocessing.xaml">
      <Generator>MSBuild:Compile</Generator>
      <SubType>Designer</SubType>
    </Page>
    <Page Include="Samples\LocalServer\LocalServerMapImageLayer\LocalServerMapImageLayer.xaml">
      <Generator>MSBuild:Compile</Generator>
      <SubType>Designer</SubType>
    </Page>
    <Page Include="Samples\LocalServer\LocalServerServices\LocalServerServices.xaml">
      <Generator>MSBuild:Compile</Generator>
      <SubType>Designer</SubType>
    </Page>
    <Page Include="Samples\Location\DisplayDeviceLocation\DisplayDeviceLocation.xaml">
      <Generator>MSBuild:Compile</Generator>
      <SubType>Designer</SubType>
    </Page>
    <Page Include="Samples\MapView\ChangeTimeExtent\ChangeTimeExtent.xaml">
      <Generator>MSBuild:Compile</Generator>
      <SubType>Designer</SubType>
    </Page>
    <Page Include="Samples\MapView\ChangeViewpoint\ChangeViewpoint.xaml">
      <Generator>MSBuild:Compile</Generator>
      <SubType>Designer</SubType>
    </Page>
    <Page Include="Samples\MapView\DisplayDrawingStatus\DisplayDrawingStatus.xaml">
      <Generator>MSBuild:Compile</Generator>
      <SubType>Designer</SubType>
    </Page>
    <Page Include="Samples\MapView\DisplayLayerViewState\DisplayLayerViewState.xaml">
      <Generator>MSBuild:Compile</Generator>
      <SubType>Designer</SubType>
    </Page>
    <Page Include="Samples\MapView\FeatureLayerTimeOffset\FeatureLayerTimeOffset.xaml">
      <Generator>MSBuild:Compile</Generator>
      <SubType>Designer</SubType>
    </Page>
    <Page Include="Samples\MapView\GeoViewSync\GeoViewSync.xaml">
      <Generator>MSBuild:Compile</Generator>
      <SubType>Designer</SubType>
    </Page>
    <Page Include="Samples\MapView\MapRotation\MapRotation.xaml">
      <Generator>MSBuild:Compile</Generator>
      <SubType>Designer</SubType>
    </Page>
    <Page Include="Samples\MapView\ShowCallout\ShowCallout.xaml">
      <Generator>MSBuild:Compile</Generator>
      <SubType>Designer</SubType>
    </Page>
    <Page Include="Samples\MapView\ShowMagnifier\ShowMagnifier.xaml">
      <Generator>MSBuild:Compile</Generator>
      <SubType>Designer</SubType>
    </Page>
    <Page Include="Samples\MapView\TakeScreenshot\TakeScreenshot.xaml">
      <Generator>MSBuild:Compile</Generator>
      <SubType>Designer</SubType>
    </Page>
    <Page Include="Samples\Map\AccessLoadStatus\AccessLoadStatus.xaml">
      <Generator>MSBuild:Compile</Generator>
      <SubType>Designer</SubType>
    </Page>
    <Page Include="Samples\Map\AuthorMap\AuthorMap.xaml">
      <Generator>MSBuild:Compile</Generator>
      <SubType>Designer</SubType>
    </Page>
    <Page Include="Samples\Map\ChangeBasemap\ChangeBasemap.xaml">
      <Generator>MSBuild:Compile</Generator>
      <SubType>Designer</SubType>
    </Page>
    <Page Include="Samples\Map\DisplayMap\DisplayMap.xaml">
      <Generator>MSBuild:Compile</Generator>
      <SubType>Designer</SubType>
    </Page>
    <Page Include="Samples\Map\DownloadPreplannedMapAreas\DownloadPreplannedMapAreas.xaml">
      <Generator>MSBuild:Compile</Generator>
      <SubType>Designer</SubType>
    </Page>
    <Page Include="Samples\Map\ManageBookmarks\ManageBookmarks.xaml">
      <Generator>MSBuild:Compile</Generator>
      <SubType>Designer</SubType>
    </Page>
    <Page Include="Samples\Map\OpenMapURL\OpenMapURL.xaml">
      <Generator>MSBuild:Compile</Generator>
      <SubType>Designer</SubType>
    </Page>
    <Page Include="Samples\Map\OpenMobileMap\OpenMobileMap.xaml">
      <Generator>MSBuild:Compile</Generator>
      <SubType>Designer</SubType>
    </Page>
    <Page Include="Samples\Map\SearchPortalMaps\SearchPortalMaps.xaml">
      <Generator>MSBuild:Compile</Generator>
      <SubType>Designer</SubType>
    </Page>
    <Page Include="Samples\Map\SetInitialMapArea\SetInitialMapArea.xaml">
      <Generator>MSBuild:Compile</Generator>
      <SubType>Designer</SubType>
    </Page>
    <Page Include="Samples\Map\SetInitialMapLocation\SetInitialMapLocation.xaml">
      <Generator>MSBuild:Compile</Generator>
      <SubType>Designer</SubType>
    </Page>
    <Page Include="Samples\Map\SetMapSpatialReference\SetMapSpatialReference.xaml">
      <Generator>MSBuild:Compile</Generator>
      <SubType>Designer</SubType>
    </Page>
    <Page Include="Samples\Map\SetMinMaxScale\SetMinMaxScale.xaml">
      <Generator>MSBuild:Compile</Generator>
      <SubType>Designer</SubType>
    </Page>
    <Page Include="Samples\Network Analysis\FindRoute\FindRoute.xaml">
      <Generator>MSBuild:Compile</Generator>
      <SubType>Designer</SubType>
    </Page>
    <Page Include="Samples\Search\FindAddress\FindAddress.xaml">
      <Generator>MSBuild:Compile</Generator>
      <SubType>Designer</SubType>
    </Page>
    <Page Include="Samples\Search\FindPlace\FindPlace.xaml">
      <Generator>MSBuild:Compile</Generator>
      <SubType>Designer</SubType>
    </Page>
    <Page Include="Samples\Symbology\FeatureLayerExtrusion\FeatureLayerExtrusion.xaml">
      <Generator>MSBuild:Compile</Generator>
      <SubType>Designer</SubType>
    </Page>
    <Page Include="Samples\Symbology\RenderPictureMarkers\RenderPictureMarkers.xaml">
      <Generator>MSBuild:Compile</Generator>
      <SubType>Designer</SubType>
    </Page>
    <Page Include="Samples\Symbology\RenderSimpleMarkers\RenderSimpleMarkers.xaml">
      <Generator>MSBuild:Compile</Generator>
      <SubType>Designer</SubType>
    </Page>
    <Page Include="Samples\Symbology\RenderUniqueValues\RenderUniqueValues.xaml">
      <Generator>MSBuild:Compile</Generator>
      <SubType>Designer</SubType>
    </Page>
    <Page Include="Samples\Symbology\SimpleRenderers\SimpleRenderers.xaml">
      <Generator>MSBuild:Compile</Generator>
      <SubType>Designer</SubType>
    </Page>
    <Page Include="Samples\Symbology\UseDistanceCompositeSym\UseDistanceCompositeSym.xaml">
      <Generator>MSBuild:Compile</Generator>
      <SubType>Designer</SubType>
    </Page>
    <Page Include="Samples\Tutorial\AuthorEditSaveMap\AuthorEditSaveMap.xaml">
      <Generator>MSBuild:Compile</Generator>
      <SubType>Designer</SubType>
    </Page>
    <Page Include="WaitPage.xaml">
      <SubType>Designer</SubType>
      <Generator>MSBuild:Compile</Generator>
    </Page>
  </ItemGroup>
  <!-- Screenshots -->
  <ItemGroup>
    <Content Include="Samples\Analysis\LineOfSightGeoElement\LineOfSightGeoElement.jpg">
      <CopyToOutputDirectory>PreserveNewest</CopyToOutputDirectory>
    </Content>
    <Content Include="Samples\Analysis\LineOfSightLocation\LineOfSightLocation.jpg">
      <CopyToOutputDirectory>PreserveNewest</CopyToOutputDirectory>
    </Content>
    <Content Include="Samples\Analysis\QueryFeatureCountAndExtent\QueryFeatureCountAndExtent.jpg">
      <CopyToOutputDirectory>PreserveNewest</CopyToOutputDirectory>
    </Content>
    <Content Include="Samples\Analysis\ViewshedCamera\ViewshedCamera.jpg">
      <CopyToOutputDirectory>PreserveNewest</CopyToOutputDirectory>
    </Content>
    <Content Include="Samples\Analysis\ViewshedGeoElement\ViewshedGeoElement.jpg">
      <CopyToOutputDirectory>PreserveNewest</CopyToOutputDirectory>
    </Content>
    <Content Include="Samples\Analysis\ViewshedLocation\ViewshedLocation.jpg">
      <CopyToOutputDirectory>PreserveNewest</CopyToOutputDirectory>
    </Content>
    <Content Include="Samples\Data\EditAndSyncFeatures\EditAndSyncFeatures.jpg">
      <CopyToOutputDirectory>PreserveNewest</CopyToOutputDirectory>
    </Content>
    <Content Include="Samples\Data\FeatureLayerGeodatabase\FeatureLayerGeodatabase.jpg">
      <CopyToOutputDirectory>PreserveNewest</CopyToOutputDirectory>
    </Content>
    <Content Include="Samples\Data\FeatureLayerGeoPackage\FeatureLayerGeoPackage.jpg">
      <CopyToOutputDirectory>PreserveNewest</CopyToOutputDirectory>
    </Content>
    <Content Include="Samples\Data\FeatureLayerQuery\FeatureLayerQuery.jpg">
      <CopyToOutputDirectory>PreserveNewest</CopyToOutputDirectory>
    </Content>
    <Content Include="Samples\Data\FeatureLayerShapefile\FeatureLayerShapefile.jpg">
      <CopyToOutputDirectory>PreserveNewest</CopyToOutputDirectory>
    </Content>
    <Content Include="Samples\Data\GenerateGeodatabase\GenerateGeodatabase.jpg">
      <CopyToOutputDirectory>PreserveNewest</CopyToOutputDirectory>
    </Content>
    <Content Include="Samples\Data\GeodatabaseTransactions\GeodatabaseTransactions.jpg">
      <CopyToOutputDirectory>PreserveNewest</CopyToOutputDirectory>
    </Content>
    <Content Include="Samples\Data\ListRelatedFeatures\ListRelatedFeatures.jpg">
      <CopyToOutputDirectory>PreserveNewest</CopyToOutputDirectory>
    </Content>
    <Content Include="Samples\Data\RasterLayerGeoPackage\RasterLayerGeoPackage.jpg">
      <CopyToOutputDirectory>PreserveNewest</CopyToOutputDirectory>
    </Content>
    <Content Include="Samples\Data\ReadGeoPackage\ReadGeoPackage.jpg">
      <CopyToOutputDirectory>PreserveNewest</CopyToOutputDirectory>
    </Content>
    <Content Include="Samples\Data\ReadShapefileMetadata\ReadShapefileMetadata.jpg">
      <CopyToOutputDirectory>PreserveNewest</CopyToOutputDirectory>
    </Content>
    <Content Include="Samples\Data\ServiceFeatureTableCache\ServiceFeatureTableCache.jpg">
      <CopyToOutputDirectory>PreserveNewest</CopyToOutputDirectory>
    </Content>
    <Content Include="Samples\Data\ServiceFeatureTableManualCache\ServiceFeatureTableManualCache.jpg">
      <CopyToOutputDirectory>PreserveNewest</CopyToOutputDirectory>
    </Content>
    <Content Include="Samples\Data\ServiceFeatureTableNoCache\ServiceFeatureTableNoCache.jpg">
      <CopyToOutputDirectory>PreserveNewest</CopyToOutputDirectory>
    </Content>
    <Content Include="Samples\Data\StatisticalQuery\StatisticalQuery.jpg">
      <CopyToOutputDirectory>PreserveNewest</CopyToOutputDirectory>
    </Content>
    <Content Include="Samples\Data\StatsQueryGroupAndSort\StatsQueryGroupAndSort.jpg">
      <CopyToOutputDirectory>PreserveNewest</CopyToOutputDirectory>
    </Content>
    <Content Include="Samples\Data\SymbolizeShapefile\SymbolizeShapefile.jpg">
      <CopyToOutputDirectory>PreserveNewest</CopyToOutputDirectory>
    </Content>
    <Content Include="Samples\GeometryEngine\BufferList\BufferList.jpg">
      <CopyToOutputDirectory>PreserveNewest</CopyToOutputDirectory>
    </Content>
    <Content Include="Samples\GeometryEngine\Buffer\Buffer.jpg">
      <CopyToOutputDirectory>PreserveNewest</CopyToOutputDirectory>
    </Content>
    <Content Include="Samples\GeometryEngine\ClipGeometry\ClipGeometry.jpg">
      <CopyToOutputDirectory>PreserveNewest</CopyToOutputDirectory>
    </Content>
<<<<<<< HEAD
    <Content Include="Samples\GeometryEngine\ConvexHullList\ConvexHullList.jpg">
=======
    <Content Include="Samples\GeometryEngine\ConvexHull\ConvexHull.jpg">
>>>>>>> 2d7f6c19
      <CopyToOutputDirectory>PreserveNewest</CopyToOutputDirectory>
    </Content>
    <Content Include="Samples\GeometryEngine\CutGeometry\CutGeometry.jpg">
      <CopyToOutputDirectory>PreserveNewest</CopyToOutputDirectory>
    </Content>
    <Content Include="Samples\GeometryEngine\GeodesicOperations\GeodesicOperations.jpg">
      <CopyToOutputDirectory>PreserveNewest</CopyToOutputDirectory>
    </Content>
    <Content Include="Samples\GeometryEngine\NearestVertex\NearestVertex.jpg">
      <CopyToOutputDirectory>PreserveNewest</CopyToOutputDirectory>
    </Content>
    <Content Include="Samples\GeometryEngine\CreateGeometries\CreateGeometries.jpg">
      <CopyToOutputDirectory>PreserveNewest</CopyToOutputDirectory>
    </Content>
    <Content Include="Samples\GeometryEngine\ListTransformations\ListTransformations.jpg">
      <CopyToOutputDirectory>PreserveNewest</CopyToOutputDirectory>
    </Content>
    <Content Include="Samples\GeometryEngine\ProjectWithSpecificTransformation\ProjectWithSpecificTransformation.jpg">
      <CopyToOutputDirectory>PreserveNewest</CopyToOutputDirectory>
    </Content>
    <Content Include="Samples\GeometryEngine\SpatialRelationships\SpatialRelationships.jpg">
      <CopyToOutputDirectory>PreserveNewest</CopyToOutputDirectory>
    </Content>
    <Content Include="Samples\Geometry\FormatCoordinates\FormatCoordinates.jpg">
      <CopyToOutputDirectory>PreserveNewest</CopyToOutputDirectory>
    </Content>
    <Content Include="Samples\Geoprocessing\AnalyzeHotspots\AnalyzeHotspots.jpg">
      <CopyToOutputDirectory>PreserveNewest</CopyToOutputDirectory>
    </Content>
    <Content Include="Samples\Geoprocessing\AnalyzeViewshed\AnalyzeViewshed.jpg">
      <CopyToOutputDirectory>PreserveNewest</CopyToOutputDirectory>
    </Content>
    <Content Include="Samples\Geoprocessing\ListGeodatabaseVersions\ListGeodatabaseVersions.jpg">
      <CopyToOutputDirectory>PreserveNewest</CopyToOutputDirectory>
    </Content>
    <Content Include="Samples\GraphicsOverlay\AddGraphicsRenderer\AddGraphicsRenderer.jpg">
      <CopyToOutputDirectory>PreserveNewest</CopyToOutputDirectory>
    </Content>
    <Content Include="Samples\GraphicsOverlay\AddGraphicsWithSymbols\AddGraphicsWithSymbols.jpg">
      <CopyToOutputDirectory>PreserveNewest</CopyToOutputDirectory>
    </Content>
    <Content Include="Samples\GraphicsOverlay\Animate3DGraphic\Animate3DGraphic.jpg">
      <CopyToOutputDirectory>PreserveNewest</CopyToOutputDirectory>
    </Content>
    <Content Include="Samples\GraphicsOverlay\IdentifyGraphics\IdentifyGraphics.jpg">
      <CopyToOutputDirectory>PreserveNewest</CopyToOutputDirectory>
    </Content>
    <Content Include="Samples\GraphicsOverlay\SketchOnMap\SketchOnMap.jpg">
      <CopyToOutputDirectory>PreserveNewest</CopyToOutputDirectory>
    </Content>
    <Content Include="Samples\GraphicsOverlay\SurfacePlacements\SurfacePlacements.jpg">
      <CopyToOutputDirectory>PreserveNewest</CopyToOutputDirectory>
    </Content>
    <Content Include="Samples\Hydrography\AddEncExchangeSet\AddEncExchangeSet.jpg">
      <CopyToOutputDirectory>PreserveNewest</CopyToOutputDirectory>
    </Content>
    <Content Include="Samples\Hydrography\ChangeEncDisplaySettings\ChangeEncDisplaySettings.jpg">
      <CopyToOutputDirectory>PreserveNewest</CopyToOutputDirectory>
    </Content>
    <Content Include="Samples\Hydrography\SelectEncFeatures\SelectEncFeatures.jpg">
      <CopyToOutputDirectory>PreserveNewest</CopyToOutputDirectory>
    </Content>
    <Content Include="Samples\Layers\ArcGISMapImageLayerUrl\ArcGISMapImageLayerUrl.jpg">
      <CopyToOutputDirectory>PreserveNewest</CopyToOutputDirectory>
    </Content>
    <Content Include="Samples\Layers\ArcGISTiledLayerUrl\ArcGISTiledLayerUrl.jpg">
      <CopyToOutputDirectory>PreserveNewest</CopyToOutputDirectory>
    </Content>
    <Content Include="Samples\Layers\ArcGISVectorTiledLayerUrl\ArcGISVectorTiledLayerUrl.jpg">
      <CopyToOutputDirectory>PreserveNewest</CopyToOutputDirectory>
    </Content>
    <Content Include="Samples\Layers\ChangeBlendRenderer\ChangeBlendRenderer.jpg">
      <CopyToOutputDirectory>PreserveNewest</CopyToOutputDirectory>
    </Content>
    <Content Include="Samples\Layers\ChangeFeatureLayerRenderer\ChangeFeatureLayerRenderer.jpg">
      <CopyToOutputDirectory>PreserveNewest</CopyToOutputDirectory>
    </Content>
    <Content Include="Samples\Layers\ChangeStretchRenderer\ChangeStretchRenderer.jpg">
      <CopyToOutputDirectory>PreserveNewest</CopyToOutputDirectory>
    </Content>
    <Content Include="Samples\Layers\ChangeSublayerRenderer\ChangeSublayerRenderer.jpg">
      <CopyToOutputDirectory>PreserveNewest</CopyToOutputDirectory>
    </Content>
    <Content Include="Samples\Layers\ChangeSublayerVisibility\ChangeSublayerVisibility.jpg">
      <CopyToOutputDirectory>PreserveNewest</CopyToOutputDirectory>
    </Content>
    <Content Include="Samples\Layers\CreateFeatureCollectionLayer\CreateFeatureCollectionLayer.jpg">
      <CopyToOutputDirectory>PreserveNewest</CopyToOutputDirectory>
    </Content>
    <Content Include="Samples\Layers\DisplayScene\DisplayScene.jpg">
      <CopyToOutputDirectory>PreserveNewest</CopyToOutputDirectory>
    </Content>
    <Content Include="Samples\Layers\ExportTiles\ExportTiles.jpg">
      <CopyToOutputDirectory>PreserveNewest</CopyToOutputDirectory>
    </Content>
    <Content Include="Samples\Layers\FeatureCollectionLayerFromPortal\FeatureCollectionLayerFromPortal.jpg">
      <CopyToOutputDirectory>PreserveNewest</CopyToOutputDirectory>
    </Content>
    <Content Include="Samples\Layers\FeatureCollectionLayerFromQuery\FeatureCollectionLayerFromQuery.jpg">
      <CopyToOutputDirectory>PreserveNewest</CopyToOutputDirectory>
    </Content>
    <Content Include="Samples\Layers\FeatureLayerDefinitionExpression\FeatureLayerDefinitionExpression.jpg">
      <CopyToOutputDirectory>PreserveNewest</CopyToOutputDirectory>
    </Content>
    <Content Include="Samples\Layers\FeatureLayerDictionaryRenderer\FeatureLayerDictionaryRenderer.jpg">
      <CopyToOutputDirectory>PreserveNewest</CopyToOutputDirectory>
    </Content>
    <Content Include="Samples\Layers\FeatureLayerRenderingModeMap\FeatureLayerRenderingModeMap.jpg">
      <CopyToOutputDirectory>PreserveNewest</CopyToOutputDirectory>
    </Content>
    <Content Include="Samples\Layers\FeatureLayerRenderingModeScene\FeatureLayerRenderingModeScene.jpg">
      <CopyToOutputDirectory>PreserveNewest</CopyToOutputDirectory>
    </Content>
    <Content Include="Samples\Layers\FeatureLayerSelection\FeatureLayerSelection.jpg">
      <CopyToOutputDirectory>PreserveNewest</CopyToOutputDirectory>
    </Content>
    <Content Include="Samples\Layers\FeatureLayerUrl\FeatureLayerUrl.jpg">
      <CopyToOutputDirectory>PreserveNewest</CopyToOutputDirectory>
    </Content>
    <Content Include="Samples\Layers\RasterHillshade\RasterHillshade.jpg">
      <CopyToOutputDirectory>PreserveNewest</CopyToOutputDirectory>
    </Content>
    <Content Include="Samples\Layers\RasterLayerFile\RasterLayerFile.jpg">
      <CopyToOutputDirectory>PreserveNewest</CopyToOutputDirectory>
    </Content>
    <Content Include="Samples\Layers\RasterLayerImageServiceRaster\RasterLayerImageServiceRaster.jpg">
      <CopyToOutputDirectory>PreserveNewest</CopyToOutputDirectory>
    </Content>
    <Content Include="Samples\Layers\RasterLayerRasterFunction\RasterLayerRasterFunction.jpg">
      <CopyToOutputDirectory>PreserveNewest</CopyToOutputDirectory>
    </Content>
    <Content Include="Samples\Layers\RasterRenderingRule\RasterRenderingRule.jpg">
      <CopyToOutputDirectory>PreserveNewest</CopyToOutputDirectory>
    </Content>
    <Content Include="Samples\Layers\RasterRgbRenderer\RasterRgbRenderer.jpg">
      <CopyToOutputDirectory>PreserveNewest</CopyToOutputDirectory>
    </Content>
    <Content Include="Samples\Layers\SceneLayerUrl\SceneLayerUrl.jpg">
      <CopyToOutputDirectory>PreserveNewest</CopyToOutputDirectory>
    </Content>
    <Content Include="Samples\Layers\ShowLabelsOnLayer\ShowLabelsOnLayer.jpg">
      <CopyToOutputDirectory>PreserveNewest</CopyToOutputDirectory>
    </Content>
    <Content Include="Samples\Layers\TimeBasedQuery\TimeBasedQuery.jpg">
      <CopyToOutputDirectory>PreserveNewest</CopyToOutputDirectory>
    </Content>
    <Content Include="Samples\Layers\LoadWebTiledLayer\LoadWebTiledLayer.jpg">
      <CopyToOutputDirectory>PreserveNewest</CopyToOutputDirectory>
    </Content>
    <Content Include="Samples\Layers\WmsIdentify\WmsIdentify.jpg">
      <CopyToOutputDirectory>PreserveNewest</CopyToOutputDirectory>
    </Content>
    <Content Include="Samples\Layers\WMSLayerUrl\WMSLayerUrl.jpg">
      <CopyToOutputDirectory>PreserveNewest</CopyToOutputDirectory>
    </Content>
    <Content Include="Samples\Layers\WmsServiceCatalog\WmsServiceCatalog.jpg">
      <CopyToOutputDirectory>PreserveNewest</CopyToOutputDirectory>
    </Content>
    <Content Include="Samples\Layers\WMTSLayer\WMTSLayer.jpg">
      <CopyToOutputDirectory>PreserveNewest</CopyToOutputDirectory>
    </Content>
    <Content Include="Samples\LocalServer\DynamicWorkspaceRaster\DynamicWorkspaceRaster.jpg">
      <CopyToOutputDirectory>PreserveNewest</CopyToOutputDirectory>
    </Content>
    <Content Include="Samples\LocalServer\DynamicWorkspaceShapefile\DynamicWorkspaceShapefile.jpg">
      <CopyToOutputDirectory>PreserveNewest</CopyToOutputDirectory>
    </Content>
    <Content Include="Samples\LocalServer\LocalServerFeatureLayer\LocalServerFeatureLayer.jpg">
      <CopyToOutputDirectory>PreserveNewest</CopyToOutputDirectory>
    </Content>
    <Content Include="Samples\LocalServer\LocalServerGeoprocessing\LocalServerGeoprocessing.jpg">
      <CopyToOutputDirectory>PreserveNewest</CopyToOutputDirectory>
    </Content>
    <Content Include="Samples\LocalServer\LocalServerMapImageLayer\LocalServerMapImageLayer.jpg">
      <CopyToOutputDirectory>PreserveNewest</CopyToOutputDirectory>
    </Content>
    <Content Include="Samples\LocalServer\LocalServerServices\LocalServerServices.jpg">
      <CopyToOutputDirectory>PreserveNewest</CopyToOutputDirectory>
    </Content>
    <Content Include="Samples\Location\DisplayDeviceLocation\DisplayDeviceLocation.jpg">
      <CopyToOutputDirectory>PreserveNewest</CopyToOutputDirectory>
    </Content>
    <Content Include="Samples\MapView\ChangeTimeExtent\ChangeTimeExtent.jpg">
      <CopyToOutputDirectory>PreserveNewest</CopyToOutputDirectory>
    </Content>
    <Content Include="Samples\MapView\ChangeViewpoint\ChangeViewpoint.jpg">
      <CopyToOutputDirectory>PreserveNewest</CopyToOutputDirectory>
    </Content>
    <Content Include="Samples\MapView\DisplayDrawingStatus\DisplayDrawingStatus.jpg">
      <CopyToOutputDirectory>PreserveNewest</CopyToOutputDirectory>
    </Content>
    <Content Include="Samples\MapView\DisplayLayerViewState\DisplayLayerViewState.jpg">
      <CopyToOutputDirectory>PreserveNewest</CopyToOutputDirectory>
    </Content>
    <Content Include="Samples\MapView\FeatureLayerTimeOffset\FeatureLayerTimeOffset.jpg">
      <CopyToOutputDirectory>PreserveNewest</CopyToOutputDirectory>
    </Content>
    <Content Include="Samples\MapView\GeoViewSync\GeoViewSync.jpg">
      <CopyToOutputDirectory>PreserveNewest</CopyToOutputDirectory>
    </Content>
    <Content Include="Samples\MapView\MapRotation\MapRotation.jpg">
      <CopyToOutputDirectory>PreserveNewest</CopyToOutputDirectory>
    </Content>
    <Content Include="Samples\MapView\ShowCallout\ShowCallout.jpg">
      <CopyToOutputDirectory>PreserveNewest</CopyToOutputDirectory>
    </Content>
    <Content Include="Samples\MapView\ShowMagnifier\ShowMagnifier.jpg">
      <CopyToOutputDirectory>PreserveNewest</CopyToOutputDirectory>
    </Content>
    <Content Include="Samples\MapView\TakeScreenshot\TakeScreenshot.jpg">
      <CopyToOutputDirectory>PreserveNewest</CopyToOutputDirectory>
    </Content>
    <Content Include="Samples\Map\AccessLoadStatus\AccessLoadStatus.jpg">
      <CopyToOutputDirectory>PreserveNewest</CopyToOutputDirectory>
    </Content>
    <Content Include="Samples\Map\AuthorMap\AuthorMap.jpg">
      <CopyToOutputDirectory>PreserveNewest</CopyToOutputDirectory>
    </Content>
    <Content Include="Samples\Map\ChangeBasemap\ChangeBasemap.jpg">
      <CopyToOutputDirectory>PreserveNewest</CopyToOutputDirectory>
    </Content>
    <Content Include="Samples\Map\DisplayMap\DisplayMap.jpg">
      <CopyToOutputDirectory>PreserveNewest</CopyToOutputDirectory>
    </Content>
    <Content Include="Samples\Map\DownloadPreplannedMapAreas\DownloadPreplannedMapAreas.jpg">
      <CopyToOutputDirectory>PreserveNewest</CopyToOutputDirectory>
    </Content>
    <Content Include="Samples\Map\ManageBookmarks\ManageBookmarks.jpg">
      <CopyToOutputDirectory>PreserveNewest</CopyToOutputDirectory>
    </Content>
    <Content Include="Samples\Map\OpenMapURL\OpenMapURL.jpg">
      <CopyToOutputDirectory>PreserveNewest</CopyToOutputDirectory>
    </Content>
    <Content Include="Samples\Map\OpenMobileMap\OpenMobileMap.jpg">
      <CopyToOutputDirectory>PreserveNewest</CopyToOutputDirectory>
    </Content>
    <Content Include="Samples\Map\SearchPortalMaps\SearchPortalMaps.jpg">
      <CopyToOutputDirectory>PreserveNewest</CopyToOutputDirectory>
    </Content>
    <Content Include="Samples\Map\SetInitialMapArea\SetInitialMapArea.jpg">
      <CopyToOutputDirectory>PreserveNewest</CopyToOutputDirectory>
    </Content>
    <Content Include="Samples\Map\SetInitialMapLocation\SetInitialMapLocation.jpg">
      <CopyToOutputDirectory>PreserveNewest</CopyToOutputDirectory>
    </Content>
    <Content Include="Samples\Map\SetMapSpatialReference\SetMapSpatialReference.jpg">
      <CopyToOutputDirectory>PreserveNewest</CopyToOutputDirectory>
    </Content>
    <Content Include="Samples\Map\SetMinMaxScale\SetMinMaxScale.jpg">
      <CopyToOutputDirectory>PreserveNewest</CopyToOutputDirectory>
    </Content>
    <Content Include="Samples\Network Analysis\FindRoute\FindRoute.jpg">
      <CopyToOutputDirectory>PreserveNewest</CopyToOutputDirectory>
    </Content>
    <Content Include="Samples\Search\FindAddress\FindAddress.jpg">
      <CopyToOutputDirectory>PreserveNewest</CopyToOutputDirectory>
    </Content>
    <Content Include="Samples\Search\FindPlace\FindPlace.jpg">
      <CopyToOutputDirectory>PreserveNewest</CopyToOutputDirectory>
    </Content>
    <Content Include="Samples\Symbology\FeatureLayerExtrusion\FeatureLayerExtrusion.jpg">
      <CopyToOutputDirectory>PreserveNewest</CopyToOutputDirectory>
    </Content>
    <Content Include="Samples\Symbology\RenderPictureMarkers\RenderPictureMarkers.jpg">
      <CopyToOutputDirectory>PreserveNewest</CopyToOutputDirectory>
    </Content>
    <Content Include="Samples\Symbology\RenderSimpleMarkers\RenderSimpleMarkers.jpg">
      <CopyToOutputDirectory>PreserveNewest</CopyToOutputDirectory>
    </Content>
    <Content Include="Samples\Symbology\RenderUniqueValues\RenderUniqueValues.jpg">
      <CopyToOutputDirectory>PreserveNewest</CopyToOutputDirectory>
    </Content>
    <Content Include="Samples\Symbology\SimpleRenderers\SimpleRenderers.jpg">
      <CopyToOutputDirectory>PreserveNewest</CopyToOutputDirectory>
    </Content>
    <Content Include="Samples\Symbology\UseDistanceCompositeSym\UseDistanceCompositeSym.jpg">
      <CopyToOutputDirectory>PreserveNewest</CopyToOutputDirectory>
    </Content>
    <Content Include="Samples\Tutorial\AuthorEditSaveMap\AuthorEditSaveMap.jpg">
      <CopyToOutputDirectory>PreserveNewest</CopyToOutputDirectory>
    </Content>
  </ItemGroup>
  <!-- Sample Viewer code (not samples) -->
  <ItemGroup>
    <ApplicationDefinition Include="App.xaml">
      <Generator>MSBuild:Compile</Generator>
      <SubType>Designer</SubType>
    </ApplicationDefinition>
    <Compile Include="ErrorPage.xaml.cs">
      <DependentUpon>ErrorPage.xaml</DependentUpon>
    </Compile>
    <Compile Include="Helpers\ToTreeViewItem.cs" />
    <Compile Include="WaitPage.xaml.cs">
      <DependentUpon>WaitPage.xaml</DependentUpon>
    </Compile>
    <Page Include="Description.xaml">
      <Generator>MSBuild:Compile</Generator>
      <SubType>Designer</SubType>
    </Page>
    <Page Include="ErrorPage.xaml">
      <SubType>Designer</SubType>
      <Generator>MSBuild:Compile</Generator>
    </Page>
    <Page Include="MainWindow.xaml">
      <Generator>MSBuild:Compile</Generator>
      <SubType>Designer</SubType>
    </Page>
    <Compile Include="App.xaml.cs">
      <DependentUpon>App.xaml</DependentUpon>
      <SubType>Code</SubType>
    </Compile>
    <Compile Include="Converters\NullToVisibilityConverter.cs" />
    <Compile Include="Converters\SampleToBitmapConverter.cs" />
    <Compile Include="Description.xaml.cs">
      <DependentUpon>Description.xaml</DependentUpon>
    </Compile>
    <Compile Include="MainWindow.xaml.cs">
      <DependentUpon>MainWindow.xaml</DependentUpon>
      <SubType>Code</SubType>
    </Compile>
    <Page Include="Resources\LoadingSpinner.xaml">
      <Generator>MSBuild:Compile</Generator>
      <SubType>Designer</SubType>
    </Page>
    <Page Include="Resources\ControlStyles.xaml">
      <Generator>MSBuild:Compile</Generator>
      <SubType>Designer</SubType>
    </Page>
    <Compile Include="Properties\AssemblyInfo.cs">
      <SubType>Code</SubType>
    </Compile>
    <Compile Include="Properties\Resources.Designer.cs">
      <AutoGen>True</AutoGen>
      <DesignTime>True</DesignTime>
      <DependentUpon>Resources.resx</DependentUpon>
    </Compile>
    <Compile Include="Properties\Settings.Designer.cs">
      <AutoGen>True</AutoGen>
      <DependentUpon>Settings.settings</DependentUpon>
      <DesignTimeSharedInput>True</DesignTimeSharedInput>
    </Compile>
  </ItemGroup>
  <ItemGroup />
  <!-- Imports -->
  <Import Project="..\..\ArcGISRuntime.Samples.Shared\ArcGISRuntime.Samples.Shared.projitems" Label="Shared" />
  <Import Project="$(MSBuildToolsPath)\Microsoft.CSharp.targets" />
  <Target Name="EnsureNuGetPackageBuildImports" BeforeTargets="PrepareForBuild">
    <PropertyGroup>
      <ErrorText>This project references NuGet package(s) that are missing on this computer. Use NuGet Package Restore to download them.  For more information, see http://go.microsoft.com/fwlink/?LinkID=322105. The missing file is {0}.</ErrorText>
    </PropertyGroup>
    <Error Condition="!Exists('..\..\..\packages\Esri.ArcGISRuntime.WPF.100.2.1\build\net452\Esri.ArcGISRuntime.WPF.targets')" Text="$([System.String]::Format('$(ErrorText)', '..\..\..\packages\Esri.ArcGISRuntime.WPF.100.2.1\build\net452\Esri.ArcGISRuntime.WPF.targets'))" />
    <Error Condition="!Exists('..\..\..\packages\Esri.ArcGISRuntime.LocalServices.100.2.1\build\net452\Esri.ArcGISRuntime.LocalServices.targets')" Text="$([System.String]::Format('$(ErrorText)', '..\..\..\packages\Esri.ArcGISRuntime.LocalServices.100.2.1\build\net452\Esri.ArcGISRuntime.LocalServices.targets'))" />
    <Error Condition="!Exists('..\..\..\packages\Esri.ArcGISRuntime.Hydrography.100.2.1\build\net452\Esri.ArcGISRuntime.Hydrography.targets')" Text="$([System.String]::Format('$(ErrorText)', '..\..\..\packages\Esri.ArcGISRuntime.Hydrography.100.2.1\build\net452\Esri.ArcGISRuntime.Hydrography.targets'))" />
  </Target>
  <Import Project="..\..\..\packages\Esri.ArcGISRuntime.WPF.100.2.1\build\net452\Esri.ArcGISRuntime.WPF.targets" Condition="Exists('..\..\..\packages\Esri.ArcGISRuntime.WPF.100.2.1\build\net452\Esri.ArcGISRuntime.WPF.targets')" />
  <Import Project="..\..\..\packages\Esri.ArcGISRuntime.LocalServices.100.2.1\build\net452\Esri.ArcGISRuntime.LocalServices.targets" Condition="Exists('..\..\..\packages\Esri.ArcGISRuntime.LocalServices.100.2.1\build\net452\Esri.ArcGISRuntime.LocalServices.targets')" />
  <Import Project="..\..\..\packages\Esri.ArcGISRuntime.Hydrography.100.2.1\build\net452\Esri.ArcGISRuntime.Hydrography.targets" Condition="Exists('..\..\..\packages\Esri.ArcGISRuntime.Hydrography.100.2.1\build\net452\Esri.ArcGISRuntime.Hydrography.targets')" />
</Project><|MERGE_RESOLUTION|>--- conflicted
+++ resolved
@@ -182,13 +182,11 @@
     <Compile Include="Samples\GeometryEngine\ClipGeometry\ClipGeometry.xaml.cs">
       <DependentUpon>ClipGeometry.xaml</DependentUpon>
     </Compile>
-<<<<<<< HEAD
     <Compile Include="Samples\GeometryEngine\ConvexHullList\ConvexHullList.xaml.cs">
       <DependentUpon>ConvexHullList.xaml</DependentUpon>
-=======
+    </Compile>
     <Compile Include="Samples\GeometryEngine\ConvexHull\ConvexHull.xaml.cs">
       <DependentUpon>ConvexHull.xaml</DependentUpon>
->>>>>>> 2d7f6c19
     </Compile>
     <Compile Include="Samples\GeometryEngine\CutGeometry\CutGeometry.xaml.cs">
       <DependentUpon>CutGeometry.xaml</DependentUpon>
@@ -576,11 +574,11 @@
       <Generator>MSBuild:Compile</Generator>
       <SubType>Designer</SubType>
     </Page>
-<<<<<<< HEAD
     <Page Include="Samples\GeometryEngine\ConvexHullList\ConvexHullList.xaml">
-=======
+      <Generator>MSBuild:Compile</Generator>
+      <SubType>Designer</SubType>
+    </Page>
     <Page Include="Samples\GeometryEngine\ConvexHull\ConvexHull.xaml">
->>>>>>> 2d7f6c19
       <Generator>MSBuild:Compile</Generator>
       <SubType>Designer</SubType>
     </Page>
@@ -1041,11 +1039,10 @@
     <Content Include="Samples\GeometryEngine\ClipGeometry\ClipGeometry.jpg">
       <CopyToOutputDirectory>PreserveNewest</CopyToOutputDirectory>
     </Content>
-<<<<<<< HEAD
     <Content Include="Samples\GeometryEngine\ConvexHullList\ConvexHullList.jpg">
-=======
+      <CopyToOutputDirectory>PreserveNewest</CopyToOutputDirectory>
+    </Content>
     <Content Include="Samples\GeometryEngine\ConvexHull\ConvexHull.jpg">
->>>>>>> 2d7f6c19
       <CopyToOutputDirectory>PreserveNewest</CopyToOutputDirectory>
     </Content>
     <Content Include="Samples\GeometryEngine\CutGeometry\CutGeometry.jpg">
