--- conflicted
+++ resolved
@@ -145,13 +145,11 @@
   </ItemGroup>
   <ItemGroup>
     <!-- Sample Code -->
-<<<<<<< HEAD
     <Compile Include="Samples\Symbology\CustomDictionaryStyle\CustomDictionaryStyle.xaml.cs">
       <DependentUpon>CustomDictionaryStyle.xaml</DependentUpon>
-=======
+    </Compile>
     <Compile Include="Samples\Map\HonorMobileMapPackageExpiration\HonorMobileMapPackageExpiration.xaml.cs">
       <DependentUpon>HonorMobileMapPackageExpiration.xaml</DependentUpon>
->>>>>>> a5c08aa9
     </Compile>
     <Compile Include="Samples\Layers\ControlAnnotationSublayerVisibility\ControlAnnotationSublayerVisibility.xaml.cs">
       <DependentUpon>ControlAnnotationSublayerVisibility.xaml</DependentUpon>
@@ -715,11 +713,11 @@
   </ItemGroup>
   <ItemGroup>
     <!-- Sample XAML -->
-<<<<<<< HEAD
     <Page Include="Samples\Symbology\CustomDictionaryStyle\CustomDictionaryStyle.xaml">
-=======
+      <Generator>MSBuild:Compile</Generator>
+      <SubType>Designer</SubType>
+    </Page>
     <Page Include="Samples\Map\HonorMobileMapPackageExpiration\HonorMobileMapPackageExpiration.xaml">
->>>>>>> a5c08aa9
       <Generator>MSBuild:Compile</Generator>
       <SubType>Designer</SubType>
     </Page>
@@ -1474,11 +1472,10 @@
   </ItemGroup>
   <ItemGroup>
     <!-- Screenshots -->
-<<<<<<< HEAD
     <Content Include="Samples\Symbology\CustomDictionaryStyle\CustomDictionaryStyle.jpg">
-=======
+      <CopyToOutputDirectory>PreserveNewest</CopyToOutputDirectory>
+    </Content>
     <Content Include="Samples\Map\HonorMobileMapPackageExpiration\HonorMobileMapPackageExpiration.jpg">
->>>>>>> a5c08aa9
       <CopyToOutputDirectory>PreserveNewest</CopyToOutputDirectory>
     </Content>
     <Content Include="Samples\Layers\ControlAnnotationSublayerVisibility\ControlAnnotationSublayerVisibility.jpg">
