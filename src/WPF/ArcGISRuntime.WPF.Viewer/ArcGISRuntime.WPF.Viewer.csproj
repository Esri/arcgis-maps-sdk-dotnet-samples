--- conflicted
+++ resolved
@@ -109,11 +109,10 @@
   </ItemGroup>
   <ItemGroup>
     <!-- Sample Code -->
-<<<<<<< HEAD
     <Compile Include="Converters\ItemToImageSourceConverter.cs" />
     <Compile Include="Samples\Map\MobileMapSearchAndRoute\MobileMapSearchAndRoute.xaml.cs">
       <DependentUpon>MobileMapSearchAndRoute.xaml</DependentUpon>
-=======
+    </Compile>
     <Compile Include="Samples\Search\OfflineGeocode\OfflineGeocode.xaml.cs">
       <DependentUpon>OfflineGeocode.xaml</DependentUpon>
     </Compile>
@@ -131,7 +130,6 @@
     </Compile>
     <Compile Include="Samples\Map\ManageOperationalLayers\ManageOperationalLayers.xaml.cs">
       <DependentUpon>ManageOperationalLayers.xaml</DependentUpon>
->>>>>>> aa8dfd77
     </Compile>
     <Compile Include="Samples\Data\UpdateAttributes\UpdateAttributes.xaml.cs">
       <DependentUpon>UpdateAttributes.xaml</DependentUpon>
@@ -583,9 +581,10 @@
   </ItemGroup>
   <ItemGroup>
     <!-- Sample XAML -->
-<<<<<<< HEAD
     <Page Include="Samples\Map\MobileMapSearchAndRoute\MobileMapSearchAndRoute.xaml">
-=======
+      <Generator>MSBuild:Compile</Generator>
+      <SubType>Designer</SubType>
+    </Page>
     <Page Include="Samples\Search\OfflineGeocode\OfflineGeocode.xaml">
       <Generator>MSBuild:Compile</Generator>
       <SubType>Designer</SubType>
@@ -607,7 +606,6 @@
       <SubType>Designer</SubType>
     </Page>
     <Page Include="Samples\Map\ManageOperationalLayers\ManageOperationalLayers.xaml">
->>>>>>> aa8dfd77
       <Generator>MSBuild:Compile</Generator>
       <SubType>Designer</SubType>
     </Page>
@@ -1214,11 +1212,11 @@
   </ItemGroup>
   <ItemGroup>
     <!-- Screenshots -->
-<<<<<<< HEAD
     <Resource Include="Resources\routingSymbol.png" />
     <Resource Include="Resources\files-48.png" />
     <Content Include="Samples\Map\MobileMapSearchAndRoute\MobileMapSearchAndRoute.jpg">
-=======
+      <CopyToOutputDirectory>PreserveNewest</CopyToOutputDirectory>
+    </Content>
     <Content Include="Samples\Search\OfflineGeocode\OfflineGeocode.jpg">
       <CopyToOutputDirectory>PreserveNewest</CopyToOutputDirectory>
     </Content>
@@ -1235,7 +1233,6 @@
       <CopyToOutputDirectory>PreserveNewest</CopyToOutputDirectory>
     </Content>
     <Content Include="Samples\Map\ManageOperationalLayers\ManageOperationalLayers.jpg">
->>>>>>> aa8dfd77
       <CopyToOutputDirectory>PreserveNewest</CopyToOutputDirectory>
     </Content>
     <Content Include="Samples\Data\UpdateAttributes\UpdateAttributes.jpg">
