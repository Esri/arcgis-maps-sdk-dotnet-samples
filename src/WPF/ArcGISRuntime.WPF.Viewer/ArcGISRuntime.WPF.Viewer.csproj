--- conflicted
+++ resolved
@@ -146,11 +146,10 @@
   </ItemGroup>
   <ItemGroup>
     <!-- Sample Code -->
-<<<<<<< HEAD
     <Compile Include="Samples\Network Analysis\NavigateRoute\FakeLocationProvider.cs" />
     <Compile Include="Samples\Network Analysis\NavigateRoute\NavigateRoute.xaml.cs">
       <DependentUpon>NavigateRoute.xaml</DependentUpon>
-=======
+    </Compile>
     <Compile Include="Samples\Layers\EditKmlGroundOverlay\EditKmlGroundOverlay.xaml.cs">
       <DependentUpon>EditKmlGroundOverlay.xaml</DependentUpon>
     </Compile>
@@ -159,7 +158,6 @@
     </Compile>
     <Compile Include="Samples\Map\HonorMobileMapPackageExpiration\HonorMobileMapPackageExpiration.xaml.cs">
       <DependentUpon>HonorMobileMapPackageExpiration.xaml</DependentUpon>
->>>>>>> e9d9f99b
     </Compile>
     <Compile Include="Samples\Layers\ControlAnnotationSublayerVisibility\ControlAnnotationSublayerVisibility.xaml.cs">
       <DependentUpon>ControlAnnotationSublayerVisibility.xaml</DependentUpon>
@@ -723,9 +721,10 @@
   </ItemGroup>
   <ItemGroup>
     <!-- Sample XAML -->
-<<<<<<< HEAD
     <Page Include="Samples\Network Analysis\NavigateRoute\NavigateRoute.xaml">
-=======
+      <Generator>MSBuild:Compile</Generator>
+      <SubType>Designer</SubType>
+    </Page>
     <Page Include="Samples\Layers\EditKmlGroundOverlay\EditKmlGroundOverlay.xaml">
       <Generator>MSBuild:Compile</Generator>
       <SubType>Designer</SubType>
@@ -735,7 +734,6 @@
       <SubType>Designer</SubType>
     </Page>
     <Page Include="Samples\Map\HonorMobileMapPackageExpiration\HonorMobileMapPackageExpiration.xaml">
->>>>>>> e9d9f99b
       <Generator>MSBuild:Compile</Generator>
       <SubType>Designer</SubType>
     </Page>
@@ -1490,9 +1488,9 @@
   </ItemGroup>
   <ItemGroup>
     <!-- Screenshots -->
-<<<<<<< HEAD
     <Content Include="Samples\Network Analysis\NavigateRoute\NavigateRoute.jpg">
-=======
+      <CopyToOutputDirectory>PreserveNewest</CopyToOutputDirectory>
+    </Content>
     <Content Include="Samples\Layers\EditKmlGroundOverlay\EditKmlGroundOverlay.jpg">
       <CopyToOutputDirectory>PreserveNewest</CopyToOutputDirectory>
     </Content>
@@ -1500,7 +1498,6 @@
       <CopyToOutputDirectory>PreserveNewest</CopyToOutputDirectory>
     </Content>
     <Content Include="Samples\Map\HonorMobileMapPackageExpiration\HonorMobileMapPackageExpiration.jpg">
->>>>>>> e9d9f99b
       <CopyToOutputDirectory>PreserveNewest</CopyToOutputDirectory>
     </Content>
     <Content Include="Samples\Layers\ControlAnnotationSublayerVisibility\ControlAnnotationSublayerVisibility.jpg">
