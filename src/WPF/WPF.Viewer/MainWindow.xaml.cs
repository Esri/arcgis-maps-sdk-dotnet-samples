--- conflicted
+++ resolved
@@ -621,20 +621,6 @@
             SaveScreenshot(SampleContainer);
         }
 
-<<<<<<< HEAD
-=======
-        private void SettingsWindow_Closing(object sender, System.ComponentModel.CancelEventArgs e)
-        {
-            SetScreenshotButttonVisibility();
-            SetContainerDimensions();
-
-            _settingsWindowOpen = false;
-
-            // Reactivate the parent window so that it does not minimize on close.
-            Activate();
-        }
-
->>>>>>> eade23e0
         private void SetScreenshotButttonVisibility()
         {
             ScreenshotButton.Visibility = ScreenshotManager.ScreenshotSettings.ScreenshotEnabled ? Visibility.Visible : Visibility.Hidden;
