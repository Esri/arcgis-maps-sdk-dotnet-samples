﻿<Project Sdk="Microsoft.NET.Sdk">
  <PropertyGroup>
    <OutputType>WinExe</OutputType>
    <TargetFramework>net8.0-windows10.0.19041.0</TargetFramework>
    <TargetPlatformMinVersion>10.0.17763.0</TargetPlatformMinVersion>
    <SupportedOSPlatformVersion>10.0.17763.0</SupportedOSPlatformVersion>
    <RootNamespace>ArcGIS.WinUI.Viewer</RootNamespace>
    <ApplicationManifest>app.manifest</ApplicationManifest>
    <Platforms>x86;x64;ARM64</Platforms>
    <RuntimeIdentifiers>win10-x86;win10-x64;win10-arm64</RuntimeIdentifiers>
    <ArcGISLocalServerIgnoreMissingComponent>True</ArcGISLocalServerIgnoreMissingComponent>
    <OutputPath>..\..\..\output\WinUI\$(Configuration)\$(Platform)\</OutputPath>
    <PublishProfile>win10-$(Platform).pubxml</PublishProfile>
    <UseWinUI>true</UseWinUI>
    <EnableMsixTooling>true</EnableMsixTooling>
    <DefineConstants>$(DefineConstants);WinUI</DefineConstants>
<<<<<<< HEAD
=======
    <UseRidGraph>true</UseRidGraph>
>>>>>>> 47dd2254
  </PropertyGroup>

  <ItemGroup>
    <Content Include="Resources\*.md">
      <CopyToOutputDirectory>PreserveNewest</CopyToOutputDirectory>
    </Content>
    <Content Include="Resources\*.css">
      <CopyToOutputDirectory>PreserveNewest</CopyToOutputDirectory>
    </Content>
    <EmbeddedResource Include="Resources\**\*.png" />
  </ItemGroup>

  <!-- Link resource files, to include them in the output directory and application manifest. -->
  <!-- Readmes -->
  <ItemGroup>
    <Content Include="Samples\**\*.md">
      <CopyToOutputDirectory>PreserveNewest</CopyToOutputDirectory>
    </Content>
    <!-- Sample Code Viewer .cs Files -->
    <Content Include="Samples\**\*.cs">
      <CopyToOutputDirectory>PreserveNewest</CopyToOutputDirectory>
    </Content>
    <!-- Sample Code Viewer .xaml Files -->
    <Content Include="Samples\**\*.xaml">
      <CopyToOutputDirectory>PreserveNewest</CopyToOutputDirectory>
    </Content>
    <Content Include="Samples\**\*.jpg">
      <CopyToOutputDirectory>PreserveNewest</CopyToOutputDirectory>
    </Content>
  </ItemGroup>
  <ItemGroup>
    <None Remove="Resources\Fonts\calcite-ui-icons-24.ttf" />
    <None Remove="ScreenshotTab.xaml" />
  </ItemGroup>
  <ItemGroup>
    <Content Include="Resources\SyntaxHighlighting\highlight.css">
      <CopyToOutputDirectory>PreserveNewest</CopyToOutputDirectory>
    </Content>
    <Content Include="Resources\SyntaxHighlighting\highlight.pack.js">
      <CopyToOutputDirectory>PreserveNewest</CopyToOutputDirectory>
    </Content>
  </ItemGroup>

  <ItemGroup>
    <PackageReference Include="Esri.ArcGISRuntime.Hydrography" />
    <PackageReference Include="Esri.ArcGISRuntime.WinUI" />
    <PackageReference Include="Esri.ArcGISRuntime.LocalServices" />
    <PackageReference Include="System.Drawing.Common" />
    <PackageReference Include="System.Security.Cryptography.ProtectedData" />
    <PackageReference Include="CommunityToolkit.WinUI.UI.Controls" />
    <PackageReference Include="CommunityToolkit.WinUI.UI.Controls.Markdown" />
    <PackageReference Include="Microsoft.WindowsAppSDK" />
    <PackageReference Include="Microsoft.Windows.SDK.BuildTools" />
    <PackageReference Include="Esri.ArcGISRuntime.Toolkit.WinUI" />
    <Manifest Include="$(ApplicationManifest)" />
  </ItemGroup>

  <ItemGroup>
    <Compile Update="Converters\*.cs">
      <CopyToOutputDirectory>PreserveNewest</CopyToOutputDirectory>
    </Compile>
    <Compile Update="Helpers\ArcGISLoginPrompt.cs">
      <CopyToOutputDirectory>PreserveNewest</CopyToOutputDirectory>
    </Compile>
  </ItemGroup>

  <ItemGroup>
    <Content Include="Resources\Fonts\calcite-ui-icons-24.ttf">
      <CopyToOutputDirectory>PreserveNewest</CopyToOutputDirectory>
    </Content>
  </ItemGroup>

  <ItemGroup>
    <Page Update="ScreenshotTab.xaml">
      <XamlRuntime>$(DefaultXamlRuntime)</XamlRuntime>
    </Page>
  </ItemGroup>

  <Import Project="..\..\Samples.Shared\ArcGIS.Samples.Shared.projitems" Label="Shared" />
  <!-- 
    Defining the "Msix" ProjectCapability here allows the Single-project MSIX Packaging
    Tools extension to be activated for this project even if the Windows App SDK Nuget
    package has not yet been restored.
  -->
  <ItemGroup Condition="'$(DisableMsixProjectCapabilityAddedByProject)'!='true' and '$(EnableMsixTooling)'=='true'">
    <ProjectCapability Include="Msix" />
  </ItemGroup>

  <!-- 
    Defining the "HasPackageAndPublishMenuAddedByProject" property here allows the Solution 
    Explorer "Package and Publish" context menu entry to be enabled for this project even if 
    the Windows App SDK Nuget package has not yet been restored.
  -->
  <PropertyGroup Condition="'$(DisableHasPackageAndPublishMenuAddedByProject)'!='true' and '$(EnableMsixTooling)'=='true'">
    <HasPackageAndPublishMenu>true</HasPackageAndPublishMenu>
  </PropertyGroup>
</Project><|MERGE_RESOLUTION|>--- conflicted
+++ resolved
@@ -14,10 +14,7 @@
     <UseWinUI>true</UseWinUI>
     <EnableMsixTooling>true</EnableMsixTooling>
     <DefineConstants>$(DefineConstants);WinUI</DefineConstants>
-<<<<<<< HEAD
-=======
     <UseRidGraph>true</UseRidGraph>
->>>>>>> 47dd2254
   </PropertyGroup>
 
   <ItemGroup>
