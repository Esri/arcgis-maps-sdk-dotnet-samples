﻿// Copyright 2019 Esri.
//
// Licensed under the Apache License, Version 2.0 (the "License"); you may not use this file except in compliance with the License.
// You may obtain a copy of the License at: http://www.apache.org/licenses/LICENSE-2.0
//
// Unless required by applicable law or agreed to in writing, software distributed under the License is distributed on an
// "AS IS" BASIS, WITHOUT WARRANTIES OR CONDITIONS OF ANY KIND, either express or implied. See the License for the specific
// language governing permissions and limitations under the License.

using ArcGISRuntime.Samples.Managers;
using Esri.ArcGISRuntime.Mapping;
using Esri.ArcGISRuntime.Portal;
using Esri.ArcGISRuntime.Symbology;
using System;
using System.Threading.Tasks;

namespace ArcGISRuntime.WinUI.Samples.CustomDictionaryStyle
{
    [ArcGISRuntime.Samples.Shared.Attributes.Sample(
        name: "Custom dictionary style",
        category: "Symbology",
        description: "Use a custom dictionary style (.stylx) to symbolize features using a variety of attribute values.",
        instructions: "Pan and zoom the map to see the symbology from the custom dictionary style.",
<<<<<<< HEAD
        tags: new[] { "dictionary", "military", "renderer", "style", "stylx", "unique value", "visualization" })]
=======
        tags: new[] { "ArcGIS Online", "dictionary", "military", "renderer", "style", "stylx", "unique value", "visualization", "web styles", "Featured" })]
>>>>>>> 0a9e399a
    [ArcGISRuntime.Samples.Shared.Attributes.OfflineData("751138a2e0844e06853522d54103222a")]
    public partial class CustomDictionaryStyle
    {
        // Path for the restaurants style file.
        private readonly string _stylxPath = DataManager.GetDataFolder("751138a2e0844e06853522d54103222a", "Restaurant.stylx");

        // Uri for the restaurants feature service.
        private readonly Uri _restaurantUri = new Uri("https://services2.arcgis.com/ZQgQTuoyBrtmoGdP/arcgis/rest/services/Redlands_Restaurants/FeatureServer/0");

        // Hold a reference to the renderers for use in the event handlers.
        private DictionaryRenderer _localStyleDictionaryRenderer;
        private DictionaryRenderer _dictionaryRendererFromPortal;

        // Hold a reference to the feature layer for use in the event handlers.
        private FeatureLayer _restaurantLayer;

        public CustomDictionaryStyle()
        {
            InitializeComponent();
            _ = Initialize();
        }

        private async Task Initialize()
        {
            try
            {
                // Create a new map with a topographic basemap.
                Map map = new Map(BasemapStyle.ArcGISTopographic);
              
                // Create the restaurants layer and add it to the map.
                _restaurantLayer = new FeatureLayer(_restaurantUri);
                map.OperationalLayers.Add(_restaurantLayer);

                // Load the feature table for the restaurants layer.
                await _restaurantLayer.FeatureTable.LoadAsync();

                // Set the map's initial extent to that of the restaurants.
                map.InitialViewpoint = new Viewpoint(_restaurantLayer.FullExtent);

                // Set the map to the map view.
                MyMapView.Map = map;

                // Load the local style renderer.
                await LoadLocalStyle();

                // Load the portal style renderer.
                await LoadWebStyle();

                // Set the local style radio button to be checked.  
                LocalStyleButton.IsChecked = true;
            }
            catch (Exception ex)
            {
                Console.WriteLine(ex.Message);
            }
        }

        private async Task LoadLocalStyle()
        {
            // Open the local custom style file.
            DictionarySymbolStyle localRestaurantStyle = await DictionarySymbolStyle.CreateFromFileAsync(_stylxPath);

            // Create the dictionary renderer with the style file and the field overrides.
            _localStyleDictionaryRenderer = new DictionaryRenderer(localRestaurantStyle);
        }

        private async Task LoadWebStyle()
        {
            // Open a portal item containing a dictionary symbol style.
            ArcGISPortal portal = await ArcGISPortal.CreateAsync();
            PortalItem portalItem = await PortalItem.CreateAsync(portal, "adee951477014ec68d7cf0ea0579c800");

            // Open the portal custom style file.
            DictionarySymbolStyle restaurantStyleFromPortal = await DictionarySymbolStyle.OpenAsync(portalItem);

            // Create the dictionary renderer with the style file and the field overrides.
            _dictionaryRendererFromPortal = new DictionaryRenderer(restaurantStyleFromPortal);
        }

        private void LocalStyleButton_Checked(object sender, Microsoft.UI.Xaml.RoutedEventArgs e)
        {
            // Set the restaurant layer renderer to the dictionary renderer.
            _restaurantLayer.Renderer = _localStyleDictionaryRenderer;
        }

        private void WebStyleButton_Checked(object sender, Microsoft.UI.Xaml.RoutedEventArgs e)
        {
            // Set the restaurant layer renderer to the dictionary renderer.
            _restaurantLayer.Renderer = _dictionaryRendererFromPortal;
        }
    }
}<|MERGE_RESOLUTION|>--- conflicted
+++ resolved
@@ -21,11 +21,7 @@
         category: "Symbology",
         description: "Use a custom dictionary style (.stylx) to symbolize features using a variety of attribute values.",
         instructions: "Pan and zoom the map to see the symbology from the custom dictionary style.",
-<<<<<<< HEAD
-        tags: new[] { "dictionary", "military", "renderer", "style", "stylx", "unique value", "visualization" })]
-=======
-        tags: new[] { "ArcGIS Online", "dictionary", "military", "renderer", "style", "stylx", "unique value", "visualization", "web styles", "Featured" })]
->>>>>>> 0a9e399a
+        tags: new[] { "ArcGIS Online", "dictionary", "military", "renderer", "style", "stylx", "unique value", "visualization", "web styles" })]
     [ArcGISRuntime.Samples.Shared.Attributes.OfflineData("751138a2e0844e06853522d54103222a")]
     public partial class CustomDictionaryStyle
     {
