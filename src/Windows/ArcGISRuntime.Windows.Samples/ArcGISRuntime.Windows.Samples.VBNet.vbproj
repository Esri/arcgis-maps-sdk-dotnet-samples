--- conflicted
+++ resolved
@@ -96,34 +96,26 @@
     <None Include="project.json" />
     <None Include="Samples\Layers\ArcGISMapImageLayerUrl\metadata.json" />
     <None Include="Samples\Layers\ArcGISMapImageLayerUrl\README.md" />
-<<<<<<< HEAD
+    <None Include="Samples\Map\SetInitialMapLocation\metadata.json" />
     <None Include="Samples\Map\SetInitialMapArea\metadata.json" />
-=======
-    <None Include="Samples\Map\SetInitialMapLocation\metadata.json" />
->>>>>>> 41c8101f
   </ItemGroup>
   <ItemGroup>
     <Compile Include="My Project\AssemblyInfo.vb" />
     <Compile Include="Samples\Layers\ArcGISMapImageLayerUrl\ArcGISMapImageLayerUrlVB.xaml.vb">
       <DependentUpon>ArcGISMapImageLayerUrlVB.xaml</DependentUpon>
     </Compile>
-<<<<<<< HEAD
+    <Compile Include="Samples\Map\SetInitialMapLocation\SetInitialMapLocationVB.xaml.vb">
+      <DependentUpon>SetInitialMapLocationVB.xaml</DependentUpon>
+    </Compile>
     <Compile Include="Samples\Map\SetInitialMapArea\SetInitialMapAreaVB.xaml.vb">
       <DependentUpon>SetInitialMapAreaVB.xaml</DependentUpon>
-    </Compile>
-    <Content Include="My Project\ArcGISRuntime.Windows.Samples.VBNet.rd.xml" />
-    <Content Include="Samples\Layers\ArcGISMapImageLayerUrl\ArcGISMapImageLayerUrl.jpg" />
-    <Content Include="Samples\Map\SetInitialMapArea\SetInitialMapArea.jpg" />
-=======
-    <Compile Include="Samples\Map\SetInitialMapLocation\SetInitialMapLocationVB.xaml.vb">
-      <DependentUpon>SetInitialMapLocationVB.xaml</DependentUpon>
     </Compile>
     <Content Include="My Project\ArcGISRuntime.Windows.Samples.VBNet.rd.xml" />
     <Content Include="Samples\Layers\ArcGISMapImageLayerUrl\ArcGISMapImageLayerUrl.jpg" />
     <Content Include="Samples\Map\SetInitialMapLocation\SetInitialMapLocation.jpg">
       <CopyToOutputDirectory>PreserveNewest</CopyToOutputDirectory>
     </Content>
->>>>>>> 41c8101f
+    <Content Include="Samples\Map\SetInitialMapArea\SetInitialMapArea.jpg" />
   </ItemGroup>
   <ItemGroup>
     <Import Include="Microsoft.VisualBasic" />
@@ -169,11 +161,11 @@
       <Generator>MSBuild:Compile</Generator>
       <SubType>Designer</SubType>
     </Page>
-<<<<<<< HEAD
+    <Page Include="Samples\Map\SetInitialMapLocation\SetInitialMapLocationVB.xaml">
+      <SubType>Designer</SubType>
+      <Generator>MSBuild:Compile</Generator>
+    </Page>
     <Page Include="Samples\Map\SetInitialMapArea\SetInitialMapAreaVB.xaml">
-=======
-    <Page Include="Samples\Map\SetInitialMapLocation\SetInitialMapLocationVB.xaml">
->>>>>>> 41c8101f
       <SubType>Designer</SubType>
       <Generator>MSBuild:Compile</Generator>
     </Page>
