--- conflicted
+++ resolved
@@ -21,7 +21,7 @@
           "Name": "MapView",
           "SubCategoryName": "MapView",
           "ShowGroup": false,
-          "Samples": [          
+          "Samples": [
           ]
         },
         {
@@ -30,11 +30,8 @@
           "ShowGroup": false,
           "Samples": [
             "SetMapSpatialReference",
-<<<<<<< HEAD
+            "SetInitialMapLocation",
             "SetInitialMapArea"
-=======
-            "SetInitialMapLocation"
->>>>>>> 41c8101f
           ]
         },
         {
@@ -238,11 +235,11 @@
   ],
   "Featured": [
     {
-      "SampleName": "FirstMapApp",
-      "Reason": 1
-    },
-    {
-      "SampleName": "MapFromPortal",
+      "SampleName": "ArcGISTiledLayerUrl",
+      "Reason": 1
+    },
+     {
+      "SampleName": "ArcGISMapImageLayerUrl",
       "Reason": 1
     },
     {
