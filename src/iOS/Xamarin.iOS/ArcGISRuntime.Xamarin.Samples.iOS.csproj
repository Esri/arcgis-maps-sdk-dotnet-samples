--- conflicted
+++ resolved
@@ -336,6 +336,7 @@
     <None Include="Samples\Analysis\DistanceMeasurement\DistanceMeasurement.jpg" />
     <None Include="Samples\MapView\DisplayGrid\DisplayGrid.jpg" />
     <None Include="Samples\GeometryEngine\DensifyAndGeneralize\DensifyAndGeneralize.jpg" />
+    <None Include="Samples\Map\OpenScene\OpenScene.jpg" />
   </ItemGroup>
   <!-- Sample Code -->
   <ItemGroup>
@@ -499,16 +500,6 @@
   <ItemGroup>
     <None Include="Samples\GeometryEngine\ConvexHull\ConvexHull.jpg" />
   </ItemGroup>
-<<<<<<< HEAD
-  <ItemGroup>
-    <None Include="Samples\GeometryEngine\DensifyAndGeneralize\DensifyAndGeneralize.jpg" />
-    <None Include="Samples\MapView\DisplayGrid\DisplayGrid.jpg" />
-  </ItemGroup>
-  <ItemGroup>
-    <None Include="Samples\Map\OpenScene\OpenScene.jpg" />
-  </ItemGroup>
-=======
->>>>>>> 0317798c
   <!-- Imports -->
   <Import Project="..\..\ArcGISRuntime.Samples.Shared\ArcGISRuntime.Samples.Shared.projitems" Label="Shared" />
   <Import Project="$(MSBuildExtensionsPath)\Xamarin\iOS\Xamarin.iOS.CSharp.targets" />
