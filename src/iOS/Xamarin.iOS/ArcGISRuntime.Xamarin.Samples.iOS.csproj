﻿<?xml version="1.0" encoding="utf-8"?>
<Project DefaultTargets="Build" ToolsVersion="4.0" xmlns="http://schemas.microsoft.com/developer/msbuild/2003">
  <PropertyGroup>
    <Configuration Condition=" '$(Configuration)' == '' ">Debug</Configuration>
    <Platform Condition=" '$(Platform)' == '' ">iPhoneSimulator</Platform>
    <ProjectTypeGuids>{FEACFBD2-3405-455C-9665-78FE426C6842};{FAE04EC0-301F-11D3-BF4B-00C04F79EFBC}</ProjectTypeGuids>
    <ProjectGuid>{3192A404-34AC-4083-A3B9-44610EE92E68}</ProjectGuid>
    <OutputType>Exe</OutputType>
    <RootNamespace>ArcGISRuntimeXamarin</RootNamespace>
    <IPhoneResourcePrefix>Resources</IPhoneResourcePrefix>
    <AssemblyName>ArcGISRuntimeXamarin</AssemblyName>
    <NuGetPackageImportStamp>
    </NuGetPackageImportStamp>
  </PropertyGroup>
  <PropertyGroup Condition=" '$(Configuration)|$(Platform)' == 'Debug|iPhoneSimulator' ">
    <DebugSymbols>true</DebugSymbols>
    <DebugType>full</DebugType>
    <Optimize>false</Optimize>
    <OutputPath>..\..\..\output\iOS\iPhoneSimulator\debug\</OutputPath>
    <DefineConstants>DEBUG;ENABLE_TEST_CLOUD;</DefineConstants>
    <ErrorReport>prompt</ErrorReport>
    <WarningLevel>4</WarningLevel>
    <ConsolePause>false</ConsolePause>
    <MtouchArch>i386, x86_64</MtouchArch>
    <MtouchLink>None</MtouchLink>
    <MtouchDebug>True</MtouchDebug>
    <MtouchProfiling>True</MtouchProfiling>
    <MtouchSdkVersion>
    </MtouchSdkVersion>
    <MtouchFastDev>False</MtouchFastDev>
    <MtouchUseLlvm>False</MtouchUseLlvm>
    <MtouchUseThumb>False</MtouchUseThumb>
    <MtouchUseSGen>False</MtouchUseSGen>
    <MtouchUseRefCounting>False</MtouchUseRefCounting>
    <MtouchOptimizePNGs>True</MtouchOptimizePNGs>
    <MtouchI18n />
  </PropertyGroup>
  <PropertyGroup Condition=" '$(Configuration)|$(Platform)' == 'Release|iPhoneSimulator' ">
    <DebugType>full</DebugType>
    <Optimize>true</Optimize>
    <OutputPath>..\..\..\output\iOS\iPhoneSimulator\release\</OutputPath>
    <ErrorReport>prompt</ErrorReport>
    <WarningLevel>4</WarningLevel>
    <MtouchArch>i386, x86_64</MtouchArch>
    <ConsolePause>false</ConsolePause>
    <MtouchLink>None</MtouchLink>
  </PropertyGroup>
  <PropertyGroup Condition=" '$(Configuration)|$(Platform)' == 'Debug|iPhone' ">
    <DebugSymbols>true</DebugSymbols>
    <DebugType>full</DebugType>
    <Optimize>false</Optimize>
    <OutputPath>..\..\..\output\iOS\iPhone\debug\</OutputPath>
    <DefineConstants>DEBUG;ENABLE_TEST_CLOUD;</DefineConstants>
    <ErrorReport>prompt</ErrorReport>
    <WarningLevel>4</WarningLevel>
    <ConsolePause>false</ConsolePause>
    <MtouchArch>ARMv7, ARM64</MtouchArch>
    <CodesignEntitlements>Entitlements.plist</CodesignEntitlements>
    <MtouchProfiling>True</MtouchProfiling>
    <CodesignKey>iPhone Developer</CodesignKey>
    <MtouchDebug>True</MtouchDebug>
    <MtouchSdkVersion>9.3</MtouchSdkVersion>
    <MtouchLink>None</MtouchLink>
    <MtouchFastDev>False</MtouchFastDev>
    <MtouchUseLlvm>False</MtouchUseLlvm>
    <MtouchUseThumb>False</MtouchUseThumb>
    <MtouchUseSGen>False</MtouchUseSGen>
    <MtouchUseRefCounting>False</MtouchUseRefCounting>
    <MtouchOptimizePNGs>True</MtouchOptimizePNGs>
    <MtouchI18n />
    <BuildIpa>True</BuildIpa>
    <IpaIncludeArtwork>False</IpaIncludeArtwork>
    <DeviceSpecificBuild>False</DeviceSpecificBuild>
  </PropertyGroup>
  <PropertyGroup Condition=" '$(Configuration)|$(Platform)' == 'Release|iPhone' ">
    <DebugType>full</DebugType>
    <Optimize>true</Optimize>
    <OutputPath>..\..\..\output\iOS\iPhone\release\</OutputPath>
    <ErrorReport>prompt</ErrorReport>
    <WarningLevel>4</WarningLevel>
    <CodesignEntitlements>Entitlements.plist</CodesignEntitlements>
    <MtouchArch>ARMv7, ARM64</MtouchArch>
    <ConsolePause>false</ConsolePause>
    <CodesignKey>iPhone Developer</CodesignKey>
    <MtouchLink>Full</MtouchLink>
    <MtouchDebug>False</MtouchDebug>
    <MtouchProfiling>False</MtouchProfiling>
    <MtouchFastDev>False</MtouchFastDev>
    <MtouchUseLlvm>False</MtouchUseLlvm>
    <MtouchUseThumb>False</MtouchUseThumb>
    <MtouchEnableBitcode>False</MtouchEnableBitcode>
    <MtouchUseSGen>False</MtouchUseSGen>
    <MtouchUseRefCounting>False</MtouchUseRefCounting>
    <OptimizePNGs>True</OptimizePNGs>
    <MtouchFloat32>False</MtouchFloat32>
  </PropertyGroup>
  <PropertyGroup Condition=" '$(Configuration)|$(Platform)' == 'Ad-Hoc|iPhone' ">
    <DebugType>full</DebugType>
    <Optimize>true</Optimize>
    <OutputPath>..\..\..\output\iOS\iPhone\Ad-Hoc\</OutputPath>
    <ErrorReport>prompt</ErrorReport>
    <WarningLevel>4</WarningLevel>
    <ConsolePause>false</ConsolePause>
    <MtouchArch>ARMv7, ARM64</MtouchArch>
    <IpaIncludeArtwork>true</IpaIncludeArtwork>
    <CodesignKey>iPhone Distribution</CodesignKey>
    <CodesignProvision>Automatic:AdHoc</CodesignProvision>
    <BuildIpa>true</BuildIpa>
  </PropertyGroup>
  <PropertyGroup Condition=" '$(Configuration)|$(Platform)' == 'AppStore|iPhone' ">
    <DebugType>full</DebugType>
    <Optimize>true</Optimize>
    <OutputPath>..\..\..\output\iOS\iPhone\AppStore\</OutputPath>
    <ErrorReport>prompt</ErrorReport>
    <WarningLevel>4</WarningLevel>
    <ConsolePause>false</ConsolePause>
    <MtouchArch>ARMv7, ARM64</MtouchArch>
    <CodesignProvision>Automatic:AppStore</CodesignProvision>
    <CodesignKey>iPhone Distribution</CodesignKey>
  </PropertyGroup>
  <PropertyGroup Condition="'$(Configuration)|$(Platform)' == 'Ad-Hoc|iPhoneSimulator'">
    <OutputPath>..\..\..\output\iOS\iPhoneSimulator\Ad-Hoc\</OutputPath>
    <MtouchArch>i386, x86_64</MtouchArch>
  </PropertyGroup>
  <PropertyGroup Condition="'$(Configuration)|$(Platform)' == 'AppStore|iPhoneSimulator'">
    <OutputPath>..\..\..\output\iOS\iPhoneSimulator\AppStore\</OutputPath>
    <MtouchArch>i386, x86_64</MtouchArch>
  </PropertyGroup>
  <ItemGroup>
    <Reference Include="Esri.ArcGISRuntime, Version=100.1.0.0, Culture=neutral, PublicKeyToken=8fc3cc631e44ad86, processorArchitecture=MSIL">
      <HintPath>..\..\..\packages\Esri.ArcGISRuntime.Xamarin.iOS.100.1.0\lib\Xamarin.iOS10\Esri.ArcGISRuntime.dll</HintPath>
      <Private>True</Private>
    </Reference>
    <Reference Include="MonoTouch.Dialog-1" />
    <Reference Include="OpenTK-1.0" />
    <Reference Include="PCLCrypto, Version=2.0.0.0, Culture=neutral, PublicKeyToken=d4421c8a4786956c, processorArchitecture=MSIL">
      <HintPath>..\..\..\packages\PCLCrypto.2.0.147\lib\xamarinios10\PCLCrypto.dll</HintPath>
      <Private>True</Private>
    </Reference>
    <Reference Include="PInvoke.BCrypt, Version=0.5.0.0, Culture=neutral, PublicKeyToken=9e300f9f87f04a7a, processorArchitecture=MSIL">
      <HintPath>..\..\..\packages\PInvoke.BCrypt.0.5.86\lib\portable-net45+win8+wpa81\PInvoke.BCrypt.dll</HintPath>
    </Reference>
    <Reference Include="PInvoke.Kernel32, Version=0.5.0.0, Culture=neutral, PublicKeyToken=9e300f9f87f04a7a, processorArchitecture=MSIL">
      <HintPath>..\..\..\packages\PInvoke.Kernel32.0.5.86\lib\portable-net45+win8+wpa81\PInvoke.Kernel32.dll</HintPath>
    </Reference>
    <Reference Include="PInvoke.NCrypt, Version=0.5.0.0, Culture=neutral, PublicKeyToken=9e300f9f87f04a7a, processorArchitecture=MSIL">
      <HintPath>..\..\..\packages\PInvoke.NCrypt.0.5.86\lib\portable-net45+win8+wpa81\PInvoke.NCrypt.dll</HintPath>
    </Reference>
    <Reference Include="PInvoke.Windows.Core, Version=0.5.0.0, Culture=neutral, PublicKeyToken=9e300f9f87f04a7a, processorArchitecture=MSIL">
      <HintPath>..\..\..\packages\PInvoke.Windows.Core.0.5.86\lib\portable-net45+win8+wpa81\PInvoke.Windows.Core.dll</HintPath>
    </Reference>
    <Reference Include="System" />
    <Reference Include="System.IO.Compression.FileSystem" />
    <Reference Include="System.Json" />
    <Reference Include="System.Runtime.Serialization" />
    <Reference Include="System.Xml" />
    <Reference Include="System.Core" />
    <Reference Include="Validation, Version=2.4.0.0, Culture=neutral, PublicKeyToken=2fc06f0d701809a7, processorArchitecture=MSIL">
      <HintPath>..\..\..\packages\Validation.2.4.15\lib\netstandard1.3\Validation.dll</HintPath>
    </Reference>
    <Reference Include="Xamarin.Auth, Version=1.5.0.0, Culture=neutral, processorArchitecture=MSIL">
      <HintPath>..\..\..\packages\Xamarin.Auth.1.5.0.3\lib\Xamarin.iOS10\Xamarin.Auth.dll</HintPath>
    </Reference>
    <Reference Include="Xamarin.iOS" />
  </ItemGroup>
  <ItemGroup>
    <ImageAsset Include="Resources\Images.xcassets\AppIcons.appiconset\Contents.json">
      <InProject>false</InProject>
    </ImageAsset>
    <ImageAsset Include="Resources\Images.xcassets\LaunchImages.launchimage\Contents.json">
      <InProject>false</InProject>
    </ImageAsset>
    <ImageAsset Include="Resources\Images.xcassets\AppIcons.appiconset\sdk-120.png">
      <InProject>false</InProject>
    </ImageAsset>
    <ImageAsset Include="Resources\Images.xcassets\AppIcons.appiconset\sdk-152.png">
      <InProject>false</InProject>
    </ImageAsset>
    <ImageAsset Include="Resources\Images.xcassets\AppIcons.appiconset\sdk-167.png">
      <InProject>false</InProject>
    </ImageAsset>
    <ImageAsset Include="Resources\Images.xcassets\AppIcons.appiconset\sdk-180.png">
      <InProject>false</InProject>
    </ImageAsset>
    <ImageAsset Include="Resources\Images.xcassets\AppIcons.appiconset\sdk-29.png">
      <InProject>false</InProject>
    </ImageAsset>
    <ImageAsset Include="Resources\Images.xcassets\AppIcons.appiconset\sdk-40.png">
      <InProject>false</InProject>
    </ImageAsset>
    <ImageAsset Include="Resources\Images.xcassets\AppIcons.appiconset\sdk-58.png">
      <InProject>false</InProject>
    </ImageAsset>
    <ImageAsset Include="Resources\Images.xcassets\AppIcons.appiconset\sdk-76.png">
      <InProject>false</InProject>
    </ImageAsset>
    <ImageAsset Include="Resources\Images.xcassets\AppIcons.appiconset\sdk-80.png">
      <InProject>false</InProject>
    </ImageAsset>
    <ImageAsset Include="Resources\Images.xcassets\AppIcons.appiconset\sdk-87.png">
      <InProject>false</InProject>
    </ImageAsset>
  </ItemGroup>
  <ItemGroup>
    <InterfaceDefinition Include="MainStoryboard.storyboard" />
  </ItemGroup>
  <ItemGroup>
    <EmbeddedResource Include="groups.json">
      <CopyToOutputDirectory>Always</CopyToOutputDirectory>
    </EmbeddedResource>
    <None Include="app.config" />
    <None Include="Info.plist" />
    <None Include="Entitlements.plist" />
    <EmbeddedResource Include="Samples\Layers\ArcGISTiledLayerUrl\metadata.json" />
    <EmbeddedResource Include="Samples\Layers\ArcGISMapImageLayerUrl\metadata.json" />
    <EmbeddedResource Include="Samples\Map\OpenMapURL\metadata.json" />
    <EmbeddedResource Include="Samples\MapView\ChangeViewpoint\metadata.json" />
    <EmbeddedResource Include="Samples\Symbology\RenderSimpleMarkers\metadata.json">
      <CopyToOutputDirectory>PreserveNewest</CopyToOutputDirectory>
    </EmbeddedResource>
    <EmbeddedResource Include="Samples\MapView\DisplayDrawingStatus\metadata.json">
      <CopyToOutputDirectory>PreserveNewest</CopyToOutputDirectory>
    </EmbeddedResource>
    <EmbeddedResource Include="Samples\Map\ChangeBasemap\metadata.json" />
    <EmbeddedResource Include="Samples\Layers\ChangeSublayerVisibility\metadata.json">
      <CopyToOutputDirectory>PreserveNewest</CopyToOutputDirectory>
    </EmbeddedResource>
    <EmbeddedResource Include="Samples\Map\SetMinMaxScale\metadata.json">
      <CopyToOutputDirectory>PreserveNewest</CopyToOutputDirectory>
    </EmbeddedResource>
    <EmbeddedResource Include="Samples\Map\AccessLoadStatus\metadata.json">
      <CopyToOutputDirectory>PreserveNewest</CopyToOutputDirectory>
    </EmbeddedResource>
    <EmbeddedResource Include="Samples\Map\SetInitialMapArea\metadata.json">
      <CopyToOutputDirectory>PreserveNewest</CopyToOutputDirectory>
    </EmbeddedResource>
    <EmbeddedResource Include="Samples\Map\SetInitialMapLocation\metadata.json">
      <CopyToOutputDirectory>PreserveNewest</CopyToOutputDirectory>
    </EmbeddedResource>
    <EmbeddedResource Include="Samples\Map\SetMapSpatialReference\metadata.json">
      <CopyToOutputDirectory>PreserveNewest</CopyToOutputDirectory>
    </EmbeddedResource>
    <EmbeddedResource Include="Samples\Map\DisplayMap\metadata.json">
      <CopyToOutputDirectory>PreserveNewest</CopyToOutputDirectory>
    </EmbeddedResource>
    <EmbeddedResource Include="Samples\MapView\MapRotation\metadata.json" />
    <EmbeddedResource Include="Samples\Layers\FeatureLayerUrl\metadata.json">
      <CopyToOutputDirectory>PreserveNewest</CopyToOutputDirectory>
    </EmbeddedResource>
    <EmbeddedResource Include="Samples\Data\ServiceFeatureTableCache\metadata.json">
      <CopyToOutputDirectory>PreserveNewest</CopyToOutputDirectory>
    </EmbeddedResource>
    <EmbeddedResource Include="Samples\Data\ServiceFeatureTableNoCache\metadata.json">
      <CopyToOutputDirectory>PreserveNewest</CopyToOutputDirectory>
    </EmbeddedResource>
    <EmbeddedResource Include="Samples\Data\ServiceFeatureTableManualCache\metadata.json">
      <CopyToOutputDirectory>PreserveNewest</CopyToOutputDirectory>
    </EmbeddedResource>
    <EmbeddedResource Include="Samples\Symbology\RenderUniqueValues\metadata.json">
      <CopyToOutputDirectory>PreserveNewest</CopyToOutputDirectory>
    </EmbeddedResource>
    <EmbeddedResource Include="Samples\Symbology\RenderPictureMarkers\metadata.json">
      <CopyToOutputDirectory>PreserveNewest</CopyToOutputDirectory>
    </EmbeddedResource>
    <EmbeddedResource Include="Samples\Layers\ChangeFeatureLayerRenderer\metadata.json">
      <CopyToOutputDirectory>PreserveNewest</CopyToOutputDirectory>
    </EmbeddedResource>
    <EmbeddedResource Include="Samples\GraphicsOverlay\AddGraphicsRenderer\metadata.json">
      <CopyToOutputDirectory>PreserveNewest</CopyToOutputDirectory>
    </EmbeddedResource>
    <EmbeddedResource Include="Samples\GraphicsOverlay\IdentifyGraphics\metadata.json">
      <CopyToOutputDirectory>PreserveNewest</CopyToOutputDirectory>
    </EmbeddedResource>
    <EmbeddedResource Include="Samples\Data\FeatureLayerQuery\metadata.json">
      <CopyToOutputDirectory>PreserveNewest</CopyToOutputDirectory>
    </EmbeddedResource>
    <EmbeddedResource Include="Samples\Layers\FeatureLayerSelection\metadata.json">
      <CopyToOutputDirectory>PreserveNewest</CopyToOutputDirectory>
    </EmbeddedResource>
    <EmbeddedResource Include="Samples\Layers\FeatureLayerDefinitionExpression\metadata.json">
      <CopyToOutputDirectory>PreserveNewest</CopyToOutputDirectory>
    </EmbeddedResource>
    <EmbeddedResource Include="Samples\MapView\TakeScreenshot\metadata.json">
      <CopyToOutputDirectory>PreserveNewest</CopyToOutputDirectory>
    </EmbeddedResource>
    <EmbeddedResource Include="Samples\Location\DisplayDeviceLocation\metadata.json">
      <CopyToOutputDirectory>PreserveNewest</CopyToOutputDirectory>
    </EmbeddedResource>
    <EmbeddedResource Include="Samples\MapView\DisplayLayerViewState\metadata.json">
      <CopyToOutputDirectory>PreserveNewest</CopyToOutputDirectory>
    </EmbeddedResource>
    <EmbeddedResource Include="Samples\Map\ManageBookmarks\metadata.json">
      <CopyToOutputDirectory>PreserveNewest</CopyToOutputDirectory>
    </EmbeddedResource>
    <EmbeddedResource Include="Samples\Layers\ArcGISVectorTiledLayerUrl\metadata.json" />
    <BundleResource Include="Samples\MapView\ShowMagnifier\metadata.json" />
    <EmbeddedResource Include="Samples\Layers\CreateFeatureCollectionLayer\metadata.json">
      <CopyToOutputDirectory>PreserveNewest</CopyToOutputDirectory>
    </EmbeddedResource>
    <EmbeddedResource Include="Samples\Layers\FeatureCollectionLayerFromPortal\metadata.json">
      <CopyToOutputDirectory>PreserveNewest</CopyToOutputDirectory>
    </EmbeddedResource>
    <EmbeddedResource Include="Samples\Layers\FeatureCollectionLayerFromQuery\metadata.json">
      <CopyToOutputDirectory>PreserveNewest</CopyToOutputDirectory>
    </EmbeddedResource>
    <None Include="packages.config" />
    <EmbeddedResource Include="Samples\Tutorial\AuthorEditSaveMap\metadata.json">
      <CopyToOutputDirectory>PreserveNewest</CopyToOutputDirectory>
    </EmbeddedResource>
    <EmbeddedResource Include="Samples\Map\AuthorMap\metadata.json">
      <CopyToOutputDirectory>PreserveNewest</CopyToOutputDirectory>
    </EmbeddedResource>
    <EmbeddedResource Include="Samples\Symbology\UseDistanceCompositeSym\metadata.json">
      <CopyToOutputDirectory>PreserveNewest</CopyToOutputDirectory>
    </EmbeddedResource>
    <EmbeddedResource Include="Samples\GraphicsOverlay\SketchOnMap\metadata.json">
      <CopyToOutputDirectory>PreserveNewest</CopyToOutputDirectory>
    </EmbeddedResource>
    <EmbeddedResource Include="Samples\Map\SearchPortalMaps\metadata.json">
      <CopyToOutputDirectory>PreserveNewest</CopyToOutputDirectory>
    </EmbeddedResource>
    <EmbeddedResource Include="Samples\NetworkAnalysis\FindRoute\metadata.json" />
    <EmbeddedResource Include="Samples\Search\FindAddress\metadata.json" />
    <EmbeddedResource Include="Samples\MapView\ShowCallout\metadata.json" />
    <BundleResource Include="Samples\MapView\ShowCallout\ShowCallout.jpg" />
    <EmbeddedResource Include="Samples\Layers\WMTSLayer\metadata.json">
      <CopyToOutputDirectory>PreserveNewest</CopyToOutputDirectory>
    </EmbeddedResource>
    <EmbeddedResource Include="Samples\Layers\RasterLayerImageServiceRaster\metadata.json">
      <CopyToOutputDirectory>PreserveNewest</CopyToOutputDirectory>
    </EmbeddedResource>
    <EmbeddedResource Include="Samples\Layers\SceneLayerUrl\metadata.json" />
    <EmbeddedResource Include="Samples\Layers\RasterLayerRasterFunction\metadata.json">
      <CopyToOutputDirectory>PreserveNewest</CopyToOutputDirectory>
    </EmbeddedResource>
    <EmbeddedResource Include="Samples\Map\OpenMobileMap\metadata.json" />
    <EmbeddedResource Include="Samples\Data\GenerateGeodatabase\metadata.json">
      <CopyToOutputDirectory>PreserveNewest</CopyToOutputDirectory>
    </EmbeddedResource>
    <EmbeddedResource Include="Samples\Data\EditAndSyncFeatures\metadata.json">
      <CopyToOutputDirectory>PreserveNewest</CopyToOutputDirectory>
    </EmbeddedResource>
    <EmbeddedResource Include="Samples\Layers\FeatureLayerDictionaryRenderer\metadata.json">
      <CopyToOutputDirectory>PreserveNewest</CopyToOutputDirectory>
    </EmbeddedResource>
    <EmbeddedResource Include="Samples\Layers\ExportTiles\metadata.json">
      <CopyToOutputDirectory>PreserveNewest</CopyToOutputDirectory>
    </EmbeddedResource>
    <EmbeddedResource Include="Samples\Search\FindPlace\metadata.json" />
    <EmbeddedResource Include="Samples\Symbology\SimpleRenderers\metadata.json">
      <CopyToOutputDirectory>PreserveNewest</CopyToOutputDirectory>
    </EmbeddedResource>
    <EmbeddedResource Include="Samples\Layers\DisplayScene\metadata.json" />
<<<<<<< HEAD
    <EmbeddedResource Include="Samples\Layers\RasterLayerFile\metadata.json">
=======
    <EmbeddedResource Include="Samples\Geoprocessing\AnalyzeViewshed\metadata.json">
>>>>>>> b84c2138
      <CopyToOutputDirectory>PreserveNewest</CopyToOutputDirectory>
    </EmbeddedResource>
  </ItemGroup>
  <ItemGroup>
    <Compile Include="Main.cs" />
    <Compile Include="AppDelegate.cs" />
    <Compile Include="Managers\DataManager.cs" />
    <Compile Include="Managers\SampleManager.cs" />
    <Compile Include="Managers\TreeItem.cs" />
    <Compile Include="Models\CategoryModel.cs" />
    <Compile Include="Models\FeaturedModel.cs" />
    <Compile Include="Models\SampleModel.cs" />
    <Compile Include="Models\SampleModelExtensions.cs" />
    <Compile Include="Models\SampleStructureMap.cs" />
    <Compile Include="Models\SubCategoryModel.cs" />
    <Compile Include="Samples\Data\EditAndSyncFeatures\EditAndSyncFeatures.cs" />
    <Compile Include="Samples\Data\GenerateGeodatabase\GenerateGeodatabase.cs" />
    <Compile Include="Samples\Data\FeatureLayerQuery\FeatureLayerQuery.cs" />
    <Compile Include="Samples\Data\ServiceFeatureTableCache\ServiceFeatureTableCache.cs" />
    <Compile Include="Samples\Data\ServiceFeatureTableManualCache\ServiceFeatureTableManualCache.cs" />
    <Compile Include="Samples\Data\ServiceFeatureTableNoCache\ServiceFeatureTableNoCache.cs" />
    <Compile Include="Samples\Geoprocessing\AnalyzeViewshed\AnalyzeViewshed.cs" />
    <Compile Include="Samples\GraphicsOverlay\SketchOnMap\SketchOnMap.cs" />
    <Compile Include="Samples\Layers\ArcGISVectorTiledLayerUrl\ArcGISVectorTiledLayerUrl.cs" />
    <Compile Include="Samples\Layers\ChangeFeatureLayerRenderer\ChangeFeatureLayerRenderer.cs" />
    <Compile Include="Samples\GraphicsOverlay\IdentifyGraphics\IdentifyGraphics.cs" />
    <Compile Include="Samples\GraphicsOverlay\AddGraphicsRenderer\AddGraphicsRenderer.cs" />
    <Compile Include="Samples\Layers\ArcGISTiledLayerUrl\ArcGISTiledLayerUrl.cs" />
    <Compile Include="Samples\Layers\CreateFeatureCollectionLayer\CreateFeatureCollectionLayer.cs" />
    <Compile Include="Samples\Layers\DisplayScene\DisplayScene.cs" />
    <Compile Include="Samples\Layers\ExportTiles\ExportTiles.cs" />
    <Compile Include="Samples\Layers\FeatureCollectionLayerFromPortal\FeatureCollectionLayerFromPortal.cs" />
    <Compile Include="Samples\Layers\FeatureCollectionLayerFromQuery\FeatureCollectionLayerFromQuery.cs" />
    <Compile Include="Samples\Layers\FeatureLayerDefinitionExpression\FeatureLayerDefinitionExpression.cs" />
    <Compile Include="Samples\Layers\FeatureLayerDictionaryRenderer\FeatureLayerDictionaryRenderer.cs" />
    <Compile Include="Samples\Layers\FeatureLayerSelection\FeatureLayerSelection.cs" />
    <Compile Include="Samples\Layers\FeatureLayerUrl\FeatureLayerUrl.cs" />
    <Compile Include="Samples\Layers\RasterLayerImageServiceRaster\RasterLayerImageServiceRaster.cs" />
    <Compile Include="Samples\Layers\SceneLayerUrl\SceneLayerUrl.cs" />
    <Compile Include="Samples\Layers\RasterLayerRasterFunction\RasterLayerRasterFunction.cs" />
    <Compile Include="Samples\Layers\WMTSLayer\WMTSLayer.cs" />
    <Compile Include="Samples\MapView\ShowMagnifier\ShowMagnifier.cs" />
    <Compile Include="Samples\Map\AccessLoadStatus\AccessLoadStatus.cs" />
    <Compile Include="Samples\Map\AuthorMap\AuthorMap.cs" />
    <Compile Include="Samples\Map\ChangeBasemap\ChangeBasemap.cs" />
    <Compile Include="Samples\MapView\ChangeViewpoint\ChangeViewpoint.cs" />
    <Compile Include="Samples\MapView\DisplayDrawingStatus\DisplayDrawingStatus.cs" />
    <Compile Include="Samples\Location\DisplayDeviceLocation\DisplayDeviceLocation.cs" />
    <Compile Include="Samples\MapView\DisplayLayerViewState\DisplayLayerViewState.cs" />
    <Compile Include="Samples\Map\DisplayMap\DisplayMap.cs" />
    <Compile Include="Samples\MapView\MapRotation\MapRotation.cs" />
    <Compile Include="Samples\Map\ManageBookmarks\ManageBookmarks.cs" />
    <Compile Include="Samples\Map\OpenMobileMap\OpenMobileMap.cs" />
    <Compile Include="Samples\Map\OpenMapURL\OpenMapURL.cs" />
    <Compile Include="Samples\Map\SearchPortalMaps\SearchPortalMaps.cs" />
    <Compile Include="Samples\Map\SetMapSpatialReference\SetMapSpatialReference.cs" />
    <Compile Include="Samples\Map\SetInitialMapLocation\SetInitialMapLocation.cs" />
    <Compile Include="Samples\Map\SetInitialMapArea\SetInitialMapArea.cs" />
    <Compile Include="Samples\Map\SetMinMaxScale\SetMinMaxScale.cs" />
    <Compile Include="Samples\MapView\TakeScreenshot\TakeScreenshot.cs" />
    <Compile Include="Samples\NetworkAnalysis\FindRoute\FindRoute.cs" />
    <Compile Include="Samples\Search\FindPlace\FindPlace.cs" />
    <Compile Include="Samples\Symbology\RenderPictureMarkers\RenderPictureMarkers.cs" />
    <Compile Include="Samples\Symbology\RenderUniqueValues\RenderUniqueValues.cs" />
    <Compile Include="Samples\Symbology\RenderSimpleMarkers\RenderSimpleMarkers.cs" />
    <Compile Include="Samples\Symbology\SimpleRenderers\SimpleRenderers.cs" />
    <Compile Include="Samples\Symbology\UseDistanceCompositeSym\UseDistanceCompositeSym.cs" />
    <Compile Include="Samples\Tutorial\AuthorEditSaveMap\AuthorEditSaveMap.cs" />
    <Compile Include="ViewControllers\SamplesViewController.cs" />
    <Compile Include="ViewControllers\CategoriesViewController.cs" />
    <Compile Include="ViewControllers\CategoriesViewController.designer.cs">
      <DependentUpon>CategoriesViewController.cs</DependentUpon>
    </Compile>
    <Compile Include="ViewControllers\SearchResultsUpdater.cs" />
    <Compile Include="ViewControllers\SearchResultsViewController.cs" />
    <Compile Include="Samples\Layers\ChangeSublayerVisibility\ChangeSublayerVisibility.cs" />
    <Compile Include="Samples\Layers\ChangeSublayerVisibility\ChangeSublayerVisibility.designer.cs">
      <DependentUpon>ChangeSublayerVisibility.cs</DependentUpon>
    </Compile>
    <Compile Include="Samples\Search\FindAddress\FindAddress.cs" />
    <Compile Include="Samples\MapView\ShowCallout\ShowCallout.cs" />
    <Compile Include="Samples\Layers\RasterLayerFile\RasterLayerFile.cs" />
  </ItemGroup>
  <Import Project="$(MSBuildExtensionsPath)\Xamarin\iOS\Xamarin.iOS.CSharp.targets" />
  <ItemGroup />
  <ItemGroup />
  <ItemGroup>
    <BundleResource Include="Samples\Layers\ArcGISTiledLayerUrl\ArcGISTiledLayerUrl.jpg" />
  </ItemGroup>
  <ItemGroup>
    <BundleResource Include="Samples\Layers\ArcGISMapImageLayerUrl\ArcGISMapImageLayerUrl.jpg" />
  </ItemGroup>
  <ItemGroup>
    <EmbeddedResource Include="Samples\Map\OpenMapURL\OpenMapURL.jpg" />
  </ItemGroup>
  <ItemGroup>
    <EmbeddedResource Include="Samples\Symbology\RenderSimpleMarkers\RenderSimpleMarkers.jpg" />
  </ItemGroup>
  <ItemGroup>
    <BundleResource Include="Samples\MapView\ChangeViewpoint\ChangeViewpoint.jpg" />
  </ItemGroup>
  <ItemGroup>
    <BundleResource Include="Samples\Map\ChangeBasemap\ChangeBasemap.jpg" />
    <Content Include="Samples\Data\EditAndSyncFeatures\EditAndSyncFeatures.jpg">
      <CopyToOutputDirectory>PreserveNewest</CopyToOutputDirectory>
    </Content>
    <Content Include="Samples\Data\GenerateGeodatabase\GenerateGeodatabase.jpg">
      <CopyToOutputDirectory>PreserveNewest</CopyToOutputDirectory>
    </Content>
    <Content Include="Samples\Geoprocessing\AnalyzeViewshed\AnalyzeViewshed.jpg">
      <CopyToOutputDirectory>PreserveNewest</CopyToOutputDirectory>
    </Content>
    <Content Include="Samples\GraphicsOverlay\SketchOnMap\SketchOnMap.jpg">
      <CopyToOutputDirectory>PreserveNewest</CopyToOutputDirectory>
    </Content>
    <BundleResource Include="Samples\Layers\SceneLayerUrl\SceneLayerUrl.jpg" />
    <BundleResource Include="Samples\Layers\ArcGISMapImageLayerUrl\ArcGISMapImageLayerUrl.jpg" />
    <BundleResource Include="Samples\Layers\DisplayScene\DisplayScene.jpg" />
    <Content Include="Samples\Layers\ExportTiles\ExportTiles.jpg">
      <CopyToOutputDirectory>PreserveNewest</CopyToOutputDirectory>
    </Content>
    <Content Include="Samples\Layers\FeatureLayerDictionaryRenderer\FeatureLayerDictionaryRenderer.jpg">
      <CopyToOutputDirectory>PreserveNewest</CopyToOutputDirectory>
    </Content>
    <Content Include="Samples\Layers\RasterLayerImageServiceRaster\RasterLayerImageServiceRaster.jpg">
      <CopyToOutputDirectory>PreserveNewest</CopyToOutputDirectory>
    </Content>
    <Content Include="Samples\Layers\RasterLayerRasterFunction\RasterLayerRasterFunction.jpg">
      <CopyToOutputDirectory>PreserveNewest</CopyToOutputDirectory>
    </Content>
    <Content Include="Samples\Layers\WMTSLayer\WMTSLayer.jpg">
      <CopyToOutputDirectory>PreserveNewest</CopyToOutputDirectory>
    </Content>
    <Content Include="Samples\Map\AuthorMap\AuthorMap.jpg">
      <CopyToOutputDirectory>PreserveNewest</CopyToOutputDirectory>
    </Content>
    <BundleResource Include="Samples\NetworkAnalysis\FindRoute\FindRoute.jpg" />
    <EmbeddedResource Include="Samples\Map\OpenMobileMap\OpenMobileMap.jpg" />
    <Content Include="Samples\Search\FindPlace\FindPlace.jpg">
      <CopyToOutputDirectory>PreserveNewest</CopyToOutputDirectory>
    </Content>
    <Content Include="Samples\Symbology\SimpleRenderers\SimpleRenderers.jpg">
      <CopyToOutputDirectory>PreserveNewest</CopyToOutputDirectory>
    </Content>
    <Content Include="Samples\Tutorial\AuthorEditSaveMap\AuthorEditSaveMap.jpg">
      <CopyToOutputDirectory>PreserveNewest</CopyToOutputDirectory>
    </Content>
    <EmbeddedResource Include="Resources\PictureMarkerSymbols\pin_star_blue.png" />
    <BundleResource Include="Resources\Default-568h%402x.png" />
    <Content Include="Samples\Data\FeatureLayerQuery\FeatureLayerQuery.jpg">
      <CopyToOutputDirectory>PreserveNewest</CopyToOutputDirectory>
    </Content>
    <Content Include="Samples\Data\ServiceFeatureTableManualCache\ServiceFeatureTableManualCache.jpg">
      <CopyToOutputDirectory>PreserveNewest</CopyToOutputDirectory>
    </Content>
    <Content Include="Samples\Data\ServiceFeatureTableNoCache\ServiceFeatureTableNoCache.jpg">
      <CopyToOutputDirectory>PreserveNewest</CopyToOutputDirectory>
    </Content>
    <Content Include="Samples\Data\ServiceFeatureTableCache\ServiceFeatureTableCache.jpg">
      <CopyToOutputDirectory>PreserveNewest</CopyToOutputDirectory>
    </Content>
    <BundleResource Include="Samples\Layers\ArcGISVectorTiledLayerUrl\ArcGISVectorTiledLayerUrl.jpg" />
    <Content Include="Samples\Layers\ChangeFeatureLayerRenderer\ChangeFeatureLayerRenderer.jpg">
      <CopyToOutputDirectory>PreserveNewest</CopyToOutputDirectory>
    </Content>
    <Content Include="Samples\GraphicsOverlay\IdentifyGraphics\IdentifyGraphics.jpg">
      <CopyToOutputDirectory>PreserveNewest</CopyToOutputDirectory>
    </Content>
    <Content Include="Samples\GraphicsOverlay\AddGraphicsRenderer\AddGraphicsRenderer.jpg">
      <CopyToOutputDirectory>PreserveNewest</CopyToOutputDirectory>
    </Content>
    <Content Include="Samples\Layers\ChangeSublayerVisibility\ChangeSublayerVisibility.jpg">
      <CopyToOutputDirectory>PreserveNewest</CopyToOutputDirectory>
    </Content>
    <Content Include="Samples\Layers\CreateFeatureCollectionLayer\CreateFeatureCollectionLayer.jpg">
      <CopyToOutputDirectory>PreserveNewest</CopyToOutputDirectory>
    </Content>
    <Content Include="Samples\Layers\FeatureCollectionLayerFromPortal\FeatureCollectionLayerFromPortal.jpg">
      <CopyToOutputDirectory>PreserveNewest</CopyToOutputDirectory>
    </Content>
    <Content Include="Samples\Layers\FeatureCollectionLayerFromQuery\FeatureCollectionLayerFromQuery.jpg">
      <CopyToOutputDirectory>PreserveNewest</CopyToOutputDirectory>
    </Content>
    <Content Include="Samples\Layers\FeatureLayerDefinitionExpression\FeatureLayerDefinitionExpression.jpg">
      <CopyToOutputDirectory>PreserveNewest</CopyToOutputDirectory>
    </Content>
    <Content Include="Samples\Layers\FeatureLayerSelection\FeatureLayerSelection.jpg">
      <CopyToOutputDirectory>PreserveNewest</CopyToOutputDirectory>
    </Content>
    <Content Include="Samples\Layers\FeatureLayerUrl\FeatureLayerUrl.jpg">
      <CopyToOutputDirectory>PreserveNewest</CopyToOutputDirectory>
    </Content>
    <Content Include="Samples\Location\DisplayDeviceLocation\DisplayDeviceLocation.jpg">
      <CopyToOutputDirectory>PreserveNewest</CopyToOutputDirectory>
    </Content>
    <Content Include="Samples\MapView\DisplayLayerViewState\DisplayLayerViewState.jpg">
      <CopyToOutputDirectory>PreserveNewest</CopyToOutputDirectory>
    </Content>
    <BundleResource Include="Samples\MapView\ShowMagnifier\ShowMagnifier.jpg" />
    <Content Include="Samples\Map\AccessLoadStatus\AccessLoadStatus.jpg">
      <CopyToOutputDirectory>PreserveNewest</CopyToOutputDirectory>
    </Content>
    <Content Include="Samples\MapView\DisplayDrawingStatus\DisplayDrawingStatus.jpg">
      <CopyToOutputDirectory>PreserveNewest</CopyToOutputDirectory>
    </Content>
    <Content Include="Samples\Map\DisplayMap\DisplayMap.jpg">
      <CopyToOutputDirectory>PreserveNewest</CopyToOutputDirectory>
    </Content>
    <BundleResource Include="Samples\MapView\MapRotation\MapRotation.jpg" />
    <Content Include="Samples\Map\ManageBookmarks\ManageBookmarks.jpg">
      <CopyToOutputDirectory>PreserveNewest</CopyToOutputDirectory>
    </Content>
    <Content Include="Samples\Map\SetMapSpatialReference\SetMapSpatialReference.jpg">
      <CopyToOutputDirectory>PreserveNewest</CopyToOutputDirectory>
    </Content>
    <Content Include="Samples\Map\SetInitialMapLocation\SetInitialMapLocation.jpg">
      <CopyToOutputDirectory>PreserveNewest</CopyToOutputDirectory>
    </Content>
    <Content Include="Samples\Map\SetInitialMapArea\SetInitialMapArea.jpg">
      <CopyToOutputDirectory>PreserveNewest</CopyToOutputDirectory>
    </Content>
    <Content Include="Samples\Map\SetMinMaxScale\SetMinMaxScale.jpg">
      <CopyToOutputDirectory>PreserveNewest</CopyToOutputDirectory>
    </Content>
    <Content Include="Samples\MapView\TakeScreenshot\TakeScreenshot.jpg">
      <CopyToOutputDirectory>PreserveNewest</CopyToOutputDirectory>
    </Content>
    <Content Include="Samples\Symbology\RenderPictureMarkers\RenderPictureMarkers.jpg">
      <CopyToOutputDirectory>PreserveNewest</CopyToOutputDirectory>
    </Content>
    <Content Include="Samples\Symbology\RenderUniqueValues\RenderUniqueValues.jpg">
      <CopyToOutputDirectory>PreserveNewest</CopyToOutputDirectory>
    </Content>
    <Content Include="Samples\Search\FindAddress\FindAddress.jpg">
      <CopyToOutputDirectory>PreserveNewest</CopyToOutputDirectory>
    </Content>
    <Content Include="Samples\Map\SearchPortalMaps\SearchPortalMaps.jpg">
      <CopyToOutputDirectory>PreserveNewest</CopyToOutputDirectory>
    </Content>
    <Content Include="Samples\Layers\RasterLayerFile\RasterLayerFile.jpg">
      <CopyToOutputDirectory>PreserveNewest</CopyToOutputDirectory>
    </Content>
  </ItemGroup>
  <ItemGroup />
  <ItemGroup>
    <Folder Include="Samples\Layers\RasterLayerFile\" />
  </ItemGroup>
  <Import Project="..\..\..\packages\Esri.ArcGISRuntime.Xamarin.iOS.100.1.0\build\Xamarin.iOS10\Esri.ArcGISRuntime.Xamarin.iOS.targets" Condition="Exists('..\..\..\packages\Esri.ArcGISRuntime.Xamarin.iOS.100.1.0\build\Xamarin.iOS10\Esri.ArcGISRuntime.Xamarin.iOS.targets')" />
  <Target Name="EnsureNuGetPackageBuildImports" BeforeTargets="PrepareForBuild">
    <PropertyGroup>
      <ErrorText>This project references NuGet package(s) that are missing on this computer. Use NuGet Package Restore to download them.  For more information, see http://go.microsoft.com/fwlink/?LinkID=322105. The missing file is {0}.</ErrorText>
    </PropertyGroup>
    <Error Condition="!Exists('..\..\..\packages\Esri.ArcGISRuntime.Xamarin.iOS.100.1.0\build\Xamarin.iOS10\Esri.ArcGISRuntime.Xamarin.iOS.targets')" Text="$([System.String]::Format('$(ErrorText)', '..\..\..\packages\Esri.ArcGISRuntime.Xamarin.iOS.100.1.0\build\Xamarin.iOS10\Esri.ArcGISRuntime.Xamarin.iOS.targets'))" />
    <Error Condition="!Exists('..\..\..\packages\Microsoft.Bcl.Build.1.0.21\build\Microsoft.Bcl.Build.targets')" Text="$([System.String]::Format('$(ErrorText)', '..\..\..\packages\Microsoft.Bcl.Build.1.0.21\build\Microsoft.Bcl.Build.targets'))" />
  </Target>
  <Import Project="..\..\..\packages\Microsoft.Bcl.Build.1.0.21\build\Microsoft.Bcl.Build.targets" Condition="Exists('..\..\..\packages\Microsoft.Bcl.Build.1.0.21\build\Microsoft.Bcl.Build.targets')" />
</Project><|MERGE_RESOLUTION|>--- conflicted
+++ resolved
@@ -351,13 +351,8 @@
       <CopyToOutputDirectory>PreserveNewest</CopyToOutputDirectory>
     </EmbeddedResource>
     <EmbeddedResource Include="Samples\Layers\DisplayScene\metadata.json" />
-<<<<<<< HEAD
-    <EmbeddedResource Include="Samples\Layers\RasterLayerFile\metadata.json">
-=======
-    <EmbeddedResource Include="Samples\Geoprocessing\AnalyzeViewshed\metadata.json">
->>>>>>> b84c2138
-      <CopyToOutputDirectory>PreserveNewest</CopyToOutputDirectory>
-    </EmbeddedResource>
+    <EmbeddedResource Include="Samples\Layers\RasterLayerFile\metadata.json" />
+    <EmbeddedResource Include="Samples\Geoprocessing\AnalyzeViewshed\metadata.json" />
   </ItemGroup>
   <ItemGroup>
     <Compile Include="Main.cs" />
