--- conflicted
+++ resolved
@@ -242,14 +242,11 @@
   </ItemGroup>
   <ItemGroup>
     <!-- JSON Metadata -->
-<<<<<<< HEAD
     <EmbeddedResource Include="Samples\Layers\WmsIdentify\metadata.json" />
-=======
     <EmbeddedResource Include="Samples\Hydrography\SelectEncFeatures\metadata.json" />
     <EmbeddedResource Include="Samples\Hydrography\ChangeEncDisplaySettings\metadata.json" />
     <EmbeddedResource Include="Samples\Hydrography\AddEncExchangeSet\metadata.json" />
     <EmbeddedResource Include="Samples\MapView\GeoViewSync\metadata.json" />
->>>>>>> b24df9a8
     <EmbeddedResource Include="groups.json" />
     <EmbeddedResource Include="Samples\Data\EditAndSyncFeatures\metadata.json" />
     <EmbeddedResource Include="Samples\Data\FeatureLayerGeoPackage\metadata.json" />
@@ -325,14 +322,11 @@
   </ItemGroup>
   <ItemGroup>
     <!-- Screenshots -->
-<<<<<<< HEAD
     <None Include="Samples\Layers\WmsIdentify\WmsIdentify.jpg" />
-=======
     <None Include="Samples\Hydrography\SelectEncFeatures\SelectEncFeatures.jpg" />
     <None Include="Samples\Hydrography\ChangeEncDisplaySettings\ChangeEncDisplaySettings.jpg" />
     <None Include="Samples\Hydrography\AddEncExchangeSet\AddEncExchangeSet.jpg" />
     <None Include="Samples\MapView\GeoViewSync\GeoViewSync.jpg" />
->>>>>>> b24df9a8
     <None Include="Samples\Data\EditAndSyncFeatures\EditAndSyncFeatures.jpg" />
     <None Include="Samples\Data\FeatureLayerGeoPackage\FeatureLayerGeoPackage.jpg" />
     <None Include="Samples\Data\FeatureLayerQuery\FeatureLayerQuery.jpg" />
@@ -407,14 +401,11 @@
   </ItemGroup>
   <ItemGroup>
     <!-- Sample Code -->
-<<<<<<< HEAD
     <Compile Include="Samples\Layers\WmsIdentify\WmsIdentify.cs" />
-=======
     <Compile Include="Samples\Hydrography\SelectEncFeatures\SelectEncFeatures.cs" />
     <Compile Include="Samples\Hydrography\ChangeEncDisplaySettings\ChangeEncDisplaySettings.cs" />
     <Compile Include="Samples\Hydrography\AddEncExchangeSet\AddEncExchangeSet.cs" />
     <Compile Include="Samples\MapView\GeoViewSync\GeoViewSync.cs" />
->>>>>>> b24df9a8
     <Compile Include="Samples\Data\EditAndSyncFeatures\EditAndSyncFeatures.cs" />
     <Compile Include="Samples\Data\FeatureLayerGeoPackage\FeatureLayerGeoPackage.cs" />
     <Compile Include="Samples\Data\FeatureLayerQuery\FeatureLayerQuery.cs" />
