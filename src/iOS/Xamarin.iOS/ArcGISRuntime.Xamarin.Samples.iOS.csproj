﻿<?xml version="1.0" encoding="utf-8"?>
<Project DefaultTargets="Build" ToolsVersion="4.0" xmlns="http://schemas.microsoft.com/developer/msbuild/2003">
  <!-- Build Configurations -->
  <PropertyGroup>
    <Configuration Condition=" '$(Configuration)' == '' ">Debug</Configuration>
    <Platform Condition=" '$(Platform)' == '' ">iPhoneSimulator</Platform>
    <ProjectTypeGuids>{FEACFBD2-3405-455C-9665-78FE426C6842};{FAE04EC0-301F-11D3-BF4B-00C04F79EFBC}</ProjectTypeGuids>
    <ProjectGuid>{3192A404-34AC-4083-A3B9-44610EE92E68}</ProjectGuid>
    <OutputType>Exe</OutputType>
    <RootNamespace>ArcGISRuntimeXamarin</RootNamespace>
    <IPhoneResourcePrefix>Resources</IPhoneResourcePrefix>
    <AssemblyName>ArcGISRuntimeXamarin</AssemblyName>
    <NuGetPackageImportStamp>
    </NuGetPackageImportStamp>
  </PropertyGroup>
  <PropertyGroup Condition=" '$(Configuration)|$(Platform)' == 'Debug|iPhoneSimulator' ">
    <DebugSymbols>true</DebugSymbols>
    <DebugType>full</DebugType>
    <Optimize>false</Optimize>
    <OutputPath>..\..\..\output\iOS\iPhoneSimulator\debug\</OutputPath>
    <DefineConstants>DEBUG;ENABLE_TEST_CLOUD;</DefineConstants>
    <ErrorReport>prompt</ErrorReport>
    <WarningLevel>4</WarningLevel>
    <ConsolePause>false</ConsolePause>
    <MtouchArch>i386, x86_64</MtouchArch>
    <MtouchLink>None</MtouchLink>
    <MtouchDebug>True</MtouchDebug>
    <MtouchProfiling>True</MtouchProfiling>
    <MtouchSdkVersion>
    </MtouchSdkVersion>
    <MtouchFastDev>False</MtouchFastDev>
    <MtouchUseLlvm>False</MtouchUseLlvm>
    <MtouchUseThumb>False</MtouchUseThumb>
    <MtouchOptimizePNGs>True</MtouchOptimizePNGs>
    <MtouchI18n />
  </PropertyGroup>
  <PropertyGroup Condition=" '$(Configuration)|$(Platform)' == 'Release|iPhoneSimulator' ">
    <DebugType>full</DebugType>
    <Optimize>true</Optimize>
    <OutputPath>..\..\..\output\iOS\iPhoneSimulator\release\</OutputPath>
    <ErrorReport>prompt</ErrorReport>
    <WarningLevel>4</WarningLevel>
    <MtouchArch>i386, x86_64</MtouchArch>
    <ConsolePause>false</ConsolePause>
    <MtouchLink>None</MtouchLink>
  </PropertyGroup>
  <PropertyGroup Condition=" '$(Configuration)|$(Platform)' == 'Debug|iPhone' ">
    <DebugSymbols>true</DebugSymbols>
    <DebugType>full</DebugType>
    <Optimize>false</Optimize>
    <OutputPath>..\..\..\output\iOS\iPhone\debug\</OutputPath>
    <DefineConstants>DEBUG;ENABLE_TEST_CLOUD;</DefineConstants>
    <ErrorReport>prompt</ErrorReport>
    <WarningLevel>4</WarningLevel>
    <ConsolePause>false</ConsolePause>
    <MtouchArch>ARMv7, ARM64</MtouchArch>
    <CodesignEntitlements>Entitlements.plist</CodesignEntitlements>
    <MtouchProfiling>True</MtouchProfiling>
    <CodesignKey>iPhone Developer</CodesignKey>
    <MtouchDebug>True</MtouchDebug>
    <MtouchSdkVersion>9.3</MtouchSdkVersion>
    <MtouchLink>None</MtouchLink>
    <MtouchFastDev>False</MtouchFastDev>
    <MtouchUseLlvm>False</MtouchUseLlvm>
    <MtouchUseThumb>False</MtouchUseThumb>
    <MtouchOptimizePNGs>True</MtouchOptimizePNGs>
    <MtouchI18n />
    <BuildIpa>True</BuildIpa>
    <IpaIncludeArtwork>False</IpaIncludeArtwork>
    <DeviceSpecificBuild>False</DeviceSpecificBuild>
    <LangVersion>6</LangVersion>
  </PropertyGroup>
  <PropertyGroup Condition=" '$(Configuration)|$(Platform)' == 'Release|iPhone' ">
    <DebugType>full</DebugType>
    <Optimize>true</Optimize>
    <OutputPath>..\..\..\output\iOS\iPhone\release\</OutputPath>
    <ErrorReport>prompt</ErrorReport>
    <WarningLevel>4</WarningLevel>
    <CodesignEntitlements>Entitlements.plist</CodesignEntitlements>
    <MtouchArch>ARMv7, ARM64</MtouchArch>
    <ConsolePause>false</ConsolePause>
    <CodesignKey>iPhone Developer</CodesignKey>
    <MtouchLink>Full</MtouchLink>
    <MtouchDebug>False</MtouchDebug>
    <MtouchProfiling>False</MtouchProfiling>
    <MtouchFastDev>False</MtouchFastDev>
    <MtouchUseLlvm>False</MtouchUseLlvm>
    <MtouchUseThumb>False</MtouchUseThumb>
    <MtouchEnableBitcode>False</MtouchEnableBitcode>
    <OptimizePNGs>True</OptimizePNGs>
    <MtouchFloat32>False</MtouchFloat32>
    <LangVersion>6</LangVersion>
  </PropertyGroup>
  <PropertyGroup Condition=" '$(Configuration)|$(Platform)' == 'Ad-Hoc|iPhone' ">
    <DebugType>full</DebugType>
    <Optimize>true</Optimize>
    <OutputPath>..\..\..\output\iOS\iPhone\Ad-Hoc\</OutputPath>
    <ErrorReport>prompt</ErrorReport>
    <WarningLevel>4</WarningLevel>
    <ConsolePause>false</ConsolePause>
    <MtouchArch>ARMv7, ARM64</MtouchArch>
    <IpaIncludeArtwork>true</IpaIncludeArtwork>
    <CodesignKey>iPhone Distribution</CodesignKey>
    <CodesignProvision>Automatic:AdHoc</CodesignProvision>
    <BuildIpa>true</BuildIpa>
    <LangVersion>6</LangVersion>
  </PropertyGroup>
  <PropertyGroup Condition=" '$(Configuration)|$(Platform)' == 'AppStore|iPhone' ">
    <DebugType>full</DebugType>
    <Optimize>true</Optimize>
    <OutputPath>..\..\..\output\iOS\iPhone\AppStore\</OutputPath>
    <ErrorReport>prompt</ErrorReport>
    <WarningLevel>4</WarningLevel>
    <ConsolePause>false</ConsolePause>
    <MtouchArch>ARMv7, ARM64</MtouchArch>
    <CodesignProvision>Automatic:AppStore</CodesignProvision>
    <CodesignKey>iPhone Distribution</CodesignKey>
    <LangVersion>6</LangVersion>
  </PropertyGroup>
  <PropertyGroup Condition="'$(Configuration)|$(Platform)' == 'Ad-Hoc|iPhoneSimulator'">
    <OutputPath>..\..\..\output\iOS\iPhoneSimulator\Ad-Hoc\</OutputPath>
    <MtouchArch>i386, x86_64</MtouchArch>
  </PropertyGroup>
  <PropertyGroup Condition="'$(Configuration)|$(Platform)' == 'AppStore|iPhoneSimulator'">
    <OutputPath>..\..\..\output\iOS\iPhoneSimulator\AppStore\</OutputPath>
    <MtouchArch>i386, x86_64</MtouchArch>
  </PropertyGroup>
  <!-- /Build Configurations -->
  <ItemGroup>
    <!-- References -->
    <Reference Include="Esri.ArcGISRuntime, Version=100.2.0.0, Culture=neutral, PublicKeyToken=8fc3cc631e44ad86, processorArchitecture=MSIL">
      <HintPath>..\..\..\packages\Esri.ArcGISRuntime.Xamarin.iOS.100.2.0\lib\Xamarin.iOS10\Esri.ArcGISRuntime.dll</HintPath>
      <Private>True</Private>
    </Reference>
    <Reference Include="Esri.ArcGISRuntime.Preview, Version=100.2.0.0, Culture=neutral, PublicKeyToken=8fc3cc631e44ad86, processorArchitecture=MSIL">
      <HintPath>..\..\..\packages\Esri.ArcGISRuntime.Xamarin.iOS.100.2.0\lib\Xamarin.iOS10\Esri.ArcGISRuntime.Preview.dll</HintPath>
    </Reference>
    <Reference Include="MonoTouch.Dialog-1" />
    <Reference Include="OpenTK-1.0" />
    <Reference Include="PCLCrypto, Version=2.0.0.0, Culture=neutral, PublicKeyToken=d4421c8a4786956c, processorArchitecture=MSIL">
      <HintPath>..\..\..\packages\PCLCrypto.2.0.147\lib\xamarinios10\PCLCrypto.dll</HintPath>
      <Private>True</Private>
    </Reference>
    <Reference Include="PInvoke.BCrypt, Version=0.5.0.0, Culture=neutral, PublicKeyToken=9e300f9f87f04a7a, processorArchitecture=MSIL">
      <HintPath>..\..\..\packages\PInvoke.BCrypt.0.5.86\lib\portable-net45+win8+wpa81\PInvoke.BCrypt.dll</HintPath>
    </Reference>
    <Reference Include="PInvoke.Kernel32, Version=0.5.0.0, Culture=neutral, PublicKeyToken=9e300f9f87f04a7a, processorArchitecture=MSIL">
      <HintPath>..\..\..\packages\PInvoke.Kernel32.0.5.86\lib\portable-net45+win8+wpa81\PInvoke.Kernel32.dll</HintPath>
    </Reference>
    <Reference Include="PInvoke.NCrypt, Version=0.5.0.0, Culture=neutral, PublicKeyToken=9e300f9f87f04a7a, processorArchitecture=MSIL">
      <HintPath>..\..\..\packages\PInvoke.NCrypt.0.5.86\lib\portable-net45+win8+wpa81\PInvoke.NCrypt.dll</HintPath>
    </Reference>
    <Reference Include="PInvoke.Windows.Core, Version=0.5.0.0, Culture=neutral, PublicKeyToken=9e300f9f87f04a7a, processorArchitecture=MSIL">
      <HintPath>..\..\..\packages\PInvoke.Windows.Core.0.5.86\lib\portable-net45+win8+wpa81\PInvoke.Windows.Core.dll</HintPath>
    </Reference>
    <Reference Include="System" />
    <Reference Include="System.IO.Compression" />
    <Reference Include="System.IO.Compression.FileSystem" />
    <Reference Include="System.Json" />
    <Reference Include="System.Runtime.Serialization" />
    <Reference Include="System.Xml" />
    <Reference Include="System.Core" />
    <Reference Include="Validation, Version=2.4.0.0, Culture=neutral, PublicKeyToken=2fc06f0d701809a7, processorArchitecture=MSIL">
      <HintPath>..\..\..\packages\Validation.2.4.15\lib\netstandard1.3\Validation.dll</HintPath>
    </Reference>
    <Reference Include="Xamarin.Auth, Version=1.5.0.0, Culture=neutral, processorArchitecture=MSIL">
      <HintPath>..\..\..\packages\Xamarin.Auth.1.5.0.3\lib\Xamarin.iOS10\Xamarin.Auth.dll</HintPath>
    </Reference>
    <Reference Include="Xamarin.iOS" />
    <Reference Include="Esri.ArcGISRuntime.Hydrography">
      <HintPath>..\..\..\packages\Esri.ArcGISRuntime.Hydrography.100.2.0\lib\Xamarin.iOS10\Esri.ArcGISRuntime.Hydrography.dll</HintPath>
    </Reference>
  </ItemGroup>
  <ItemGroup>
    <!-- Misc Config -->
    <None Include="app.config" />
    <None Include="Info.plist" />
    <None Include="Entitlements.plist" />
    <None Include="packages.config" />
    <EmbeddedResource Include="Samples\Data\ReadGeoPackage\metadata.json" />
    <None Include="Samples\Hydrography\SelectEncFeatures\SelectEncFeatures.jpg" />
    <None Include="Samples\Geoprocessing\ListGeodatabaseVersions\ListGeodatabaseVersions.jpg" />
  </ItemGroup>
  <ItemGroup>
    <!-- Misc Resources -->
    <!-- Assets -->
    <ImageAsset Include="Resources\Images.xcassets\AppIcons.appiconset\Contents.json">
      <Visible>false</Visible>
    </ImageAsset>
    <ImageAsset Include="Resources\Images.xcassets\LaunchImages.launchimage\Contents.json">
      <Visible>false</Visible>
    </ImageAsset>
    <ImageAsset Include="Resources\Images.xcassets\AppIcons.appiconset\sdk-120.png">
      <Visible>false</Visible>
    </ImageAsset>
    <ImageAsset Include="Resources\Images.xcassets\AppIcons.appiconset\sdk-152.png">
      <Visible>false</Visible>
    </ImageAsset>
    <ImageAsset Include="Resources\Images.xcassets\AppIcons.appiconset\sdk-167.png">
      <Visible>false</Visible>
    </ImageAsset>
    <ImageAsset Include="Resources\Images.xcassets\AppIcons.appiconset\sdk-180.png">
      <Visible>false</Visible>
    </ImageAsset>
    <ImageAsset Include="Resources\Images.xcassets\AppIcons.appiconset\sdk-29.png">
      <Visible>false</Visible>
    </ImageAsset>
    <ImageAsset Include="Resources\Images.xcassets\AppIcons.appiconset\sdk-40.png">
      <Visible>false</Visible>
    </ImageAsset>
    <ImageAsset Include="Resources\Images.xcassets\AppIcons.appiconset\sdk-58.png">
      <Visible>false</Visible>
    </ImageAsset>
    <ImageAsset Include="Resources\Images.xcassets\AppIcons.appiconset\sdk-76.png">
      <Visible>false</Visible>
    </ImageAsset>
    <ImageAsset Include="Resources\Images.xcassets\AppIcons.appiconset\sdk-80.png">
      <Visible>false</Visible>
    </ImageAsset>
    <ImageAsset Include="Resources\Images.xcassets\AppIcons.appiconset\sdk-87.png">
      <Visible>false</Visible>
    </ImageAsset>
    <!-- Resources -->
    <EmbeddedResource Include="Resources\PictureMarkerSymbols\pin_star_blue.png" />
    <BundleResource Include="Resources\Default-568h%402x.png" />
    <!-- Storyboards -->
    <InterfaceDefinition Include="MainStoryboard.storyboard" />
    <EmbeddedResource Include="Samples\Hydrography\SelectEncFeatures\metadata.json" />
    <EmbeddedResource Include="Samples\Geoprocessing\ListGeodatabaseVersions\metadata.json" />
  </ItemGroup>
  <ItemGroup>
    <!-- Sample Manager Code-->
    <Compile Include="AppDelegate.cs" />
    <Compile Include="Main.cs" />
    <Compile Include="Managers\DataManager.cs" />
    <Compile Include="Managers\SampleManager.cs" />
    <Compile Include="Managers\TreeItem.cs" />
    <Compile Include="Models\CategoryModel.cs" />
    <Compile Include="Models\FeaturedModel.cs" />
    <Compile Include="Models\SampleModel.cs" />
    <Compile Include="Models\SampleModelExtensions.cs" />
    <Compile Include="Models\SampleStructureMap.cs" />
    <Compile Include="Models\SubCategoryModel.cs" />
<<<<<<< HEAD
    <Compile Include="Samples\Data\ReadGeoPackage\ReadGeoPackage.cs" />
=======
    <Compile Include="Samples\Symbology\FeatureLayerExtrusion\FeatureLayerExtrusion.cs" />
>>>>>>> 7926c44f
    <Compile Include="ViewControllers\SamplesViewController.cs" />
    <Compile Include="ViewControllers\SearchResultsUpdater.cs" />
    <Compile Include="ViewControllers\SearchResultsViewController.cs" />
    <Compile Include="ViewControllers\CategoriesViewController.cs" />
    <Compile Include="ViewControllers\CategoriesViewController.designer.cs">
      <DependentUpon>CategoriesViewController.cs</DependentUpon>
    </Compile>
    <Compile Include="Samples\Hydrography\SelectEncFeatures\SelectEncFeatures.cs" />
    <Compile Include="Samples\Geoprocessing\ListGeodatabaseVersions\ListGeodatabaseVersions.cs" />
  </ItemGroup>
  <ItemGroup>
    <!-- JSON Metadata -->
	<EmbeddedResource Include="Samples\Layers\FeatureLayerRenderingModeScene\metadata.json" />
	<EmbeddedResource Include="Samples\Data\SymbolizeShapefile\metadata.json" />
    <EmbeddedResource Include="groups.json" />
    <EmbeddedResource Include="Samples\Analysis\LineOfSightLocation\metadata.json" />
    <EmbeddedResource Include="Samples\Analysis\ViewshedCamera\metadata.json" />
    <EmbeddedResource Include="Samples\Data\EditAndSyncFeatures\metadata.json" />
    <EmbeddedResource Include="Samples\Data\FeatureLayerGeoPackage\metadata.json" />
    <EmbeddedResource Include="Samples\Data\FeatureLayerQuery\metadata.json" />
    <EmbeddedResource Include="Samples\Data\FeatureLayerShapefile\metadata.json" />
    <EmbeddedResource Include="Samples\Data\GenerateGeodatabase\metadata.json" />
    <EmbeddedResource Include="Samples\Data\GeodatabaseTransactions\metadata.json" />
    <EmbeddedResource Include="Samples\Data\RasterLayerGeoPackage\metadata.json" />
    <EmbeddedResource Include="Samples\Data\ReadShapefileMetadata\metadata.json" />
    <EmbeddedResource Include="Samples\Data\ServiceFeatureTableCache\metadata.json" />
    <EmbeddedResource Include="Samples\Data\ServiceFeatureTableManualCache\metadata.json" />
    <EmbeddedResource Include="Samples\Data\ServiceFeatureTableNoCache\metadata.json" />
    <EmbeddedResource Include="Samples\Data\StatisticalQuery\metadata.json" />
    <EmbeddedResource Include="Samples\Data\StatsQueryGroupAndSort\metadata.json" />
    <EmbeddedResource Include="Samples\Geoprocessing\AnalyzeHotspots\metadata.json" />
    <EmbeddedResource Include="Samples\Geoprocessing\AnalyzeViewshed\metadata.json" />
    <EmbeddedResource Include="Samples\GraphicsOverlay\AddGraphicsRenderer\metadata.json" />
    <EmbeddedResource Include="Samples\GraphicsOverlay\IdentifyGraphics\metadata.json" />
    <EmbeddedResource Include="Samples\GraphicsOverlay\SketchOnMap\metadata.json" />
    <EmbeddedResource Include="Samples\GraphicsOverlay\SurfacePlacements\metadata.json" />
    <EmbeddedResource Include="Samples\Layers\ArcGISMapImageLayerUrl\metadata.json" />
    <EmbeddedResource Include="Samples\Layers\ArcGISTiledLayerUrl\metadata.json" />
    <EmbeddedResource Include="Samples\Layers\ArcGISVectorTiledLayerUrl\metadata.json" />
    <EmbeddedResource Include="Samples\Layers\ChangeFeatureLayerRenderer\metadata.json" />
    <EmbeddedResource Include="Samples\Layers\ChangeSublayerVisibility\metadata.json" />
    <EmbeddedResource Include="Samples\Layers\CreateFeatureCollectionLayer\metadata.json" />
    <EmbeddedResource Include="Samples\Layers\DisplayScene\metadata.json" />
    <EmbeddedResource Include="Samples\Layers\ExportTiles\metadata.json" />
    <EmbeddedResource Include="Samples\Layers\FeatureCollectionLayerFromPortal\metadata.json" />
    <EmbeddedResource Include="Samples\Layers\FeatureCollectionLayerFromQuery\metadata.json" />
    <EmbeddedResource Include="Samples\Layers\FeatureLayerDefinitionExpression\metadata.json" />
    <EmbeddedResource Include="Samples\Layers\FeatureLayerDictionaryRenderer\metadata.json" />
    <EmbeddedResource Include="Samples\Layers\FeatureLayerRenderingModeMap\metadata.json" />
    <EmbeddedResource Include="Samples\Layers\FeatureLayerSelection\metadata.json" />
    <EmbeddedResource Include="Samples\Layers\FeatureLayerUrl\metadata.json" />
    <EmbeddedResource Include="Samples\Layers\RasterLayerFile\metadata.json" />
    <EmbeddedResource Include="Samples\Layers\RasterLayerImageServiceRaster\metadata.json" />
    <EmbeddedResource Include="Samples\Layers\RasterLayerRasterFunction\metadata.json" />
    <EmbeddedResource Include="Samples\Layers\RasterRenderingRule\metadata.json" />
    <EmbeddedResource Include="Samples\Layers\SceneLayerUrl\metadata.json" />
    <EmbeddedResource Include="Samples\Layers\TimeBasedQuery\metadata.json" />
    <EmbeddedResource Include="Samples\Layers\WmsIdentify\metadata.json" />
    <EmbeddedResource Include="Samples\Layers\WMSLayerUrl\metadata.json" />
    <EmbeddedResource Include="Samples\Layers\WmsServiceCatalog\metadata.json" />
    <EmbeddedResource Include="Samples\Layers\WMTSLayer\metadata.json" />
    <EmbeddedResource Include="Samples\Location\DisplayDeviceLocation\metadata.json" />
    <EmbeddedResource Include="Samples\Map\AccessLoadStatus\metadata.json" />
    <EmbeddedResource Include="Samples\Map\AuthorMap\metadata.json" />
    <EmbeddedResource Include="Samples\Map\ChangeBasemap\metadata.json" />
    <EmbeddedResource Include="Samples\Map\DisplayMap\metadata.json" />
    <EmbeddedResource Include="Samples\Map\ManageBookmarks\metadata.json" />
    <EmbeddedResource Include="Samples\Map\OpenMapURL\metadata.json" />
    <EmbeddedResource Include="Samples\Map\OpenMobileMap\metadata.json" />
    <EmbeddedResource Include="Samples\Map\SearchPortalMaps\metadata.json" />
    <EmbeddedResource Include="Samples\Map\SetInitialMapArea\metadata.json" />
    <EmbeddedResource Include="Samples\Map\SetInitialMapLocation\metadata.json" />
    <EmbeddedResource Include="Samples\Map\SetMapSpatialReference\metadata.json" />
    <EmbeddedResource Include="Samples\Map\SetMinMaxScale\metadata.json" />
    <EmbeddedResource Include="Samples\MapView\ChangeViewpoint\metadata.json" />
    <EmbeddedResource Include="Samples\MapView\DisplayDrawingStatus\metadata.json" />
    <EmbeddedResource Include="Samples\MapView\DisplayLayerViewState\metadata.json" />
    <EmbeddedResource Include="Samples\MapView\FeatureLayerTimeOffset\metadata.json" />
    <EmbeddedResource Include="Samples\MapView\GeoViewSync\metadata.json" />
    <EmbeddedResource Include="Samples\MapView\MapRotation\metadata.json" />
    <EmbeddedResource Include="Samples\MapView\ShowCallout\metadata.json" />
    <EmbeddedResource Include="Samples\MapView\ShowMagnifier\metadata.json" />
    <EmbeddedResource Include="Samples\MapView\TakeScreenshot\metadata.json" />
    <EmbeddedResource Include="Samples\NetworkAnalysis\FindRoute\metadata.json" />
    <EmbeddedResource Include="Samples\Search\FindAddress\metadata.json" />
    <EmbeddedResource Include="Samples\Search\FindPlace\metadata.json" />
    <EmbeddedResource Include="Samples\Symbology\RenderPictureMarkers\metadata.json" />
    <EmbeddedResource Include="Samples\Symbology\RenderSimpleMarkers\metadata.json" />
    <EmbeddedResource Include="Samples\Symbology\RenderUniqueValues\metadata.json" />
    <EmbeddedResource Include="Samples\Symbology\SimpleRenderers\metadata.json" />
    <EmbeddedResource Include="Samples\Symbology\UseDistanceCompositeSym\metadata.json" />
    <EmbeddedResource Include="Samples\Tutorial\AuthorEditSaveMap\metadata.json" />
  </ItemGroup>
  <ItemGroup>
    <!-- Screenshots -->
	<None Include="Samples\Layers\FeatureLayerRenderingModeScene\FeatureLayerRenderingModeScene.jpg" />
	<None Include="Samples\Data\SymbolizeShapefile\SymbolizeShapefile.jpg" />
    <None Include="Samples\Analysis\LineOfSightLocation\LineOfSightLocation.jpg" />
    <None Include="Samples\Analysis\ViewshedCamera\ViewshedCamera.jpg" />
    <None Include="Samples\Data\EditAndSyncFeatures\EditAndSyncFeatures.jpg" />
    <None Include="Samples\Data\FeatureLayerGeoPackage\FeatureLayerGeoPackage.jpg" />
    <None Include="Samples\Data\FeatureLayerQuery\FeatureLayerQuery.jpg" />
    <None Include="Samples\Data\FeatureLayerShapefile\FeatureLayerShapefile.jpg" />
    <None Include="Samples\Data\GenerateGeodatabase\GenerateGeodatabase.jpg" />
    <None Include="Samples\Data\GeodatabaseTransactions\GeodatabaseTransactions.jpg" />
    <None Include="Samples\Data\RasterLayerGeoPackage\RasterLayerGeoPackage.jpg" />
    <None Include="Samples\Data\ReadShapefileMetadata\ReadShapefileMetadata.jpg" />
    <None Include="Samples\Data\ServiceFeatureTableCache\ServiceFeatureTableCache.jpg" />
    <None Include="Samples\Data\ServiceFeatureTableManualCache\ServiceFeatureTableManualCache.jpg" />
    <None Include="Samples\Data\ServiceFeatureTableNoCache\ServiceFeatureTableNoCache.jpg" />
    <None Include="Samples\Data\StatisticalQuery\StatisticalQuery.jpg" />
    <None Include="Samples\Data\StatsQueryGroupAndSort\StatsQueryGroupAndSort.jpg" />
    <None Include="Samples\Geoprocessing\AnalyzeHotspots\AnalyzeHotspots.jpg" />
    <None Include="Samples\Geoprocessing\AnalyzeViewshed\AnalyzeViewshed.jpg" />
    <None Include="Samples\GraphicsOverlay\AddGraphicsRenderer\AddGraphicsRenderer.jpg" />
    <None Include="Samples\GraphicsOverlay\IdentifyGraphics\IdentifyGraphics.jpg" />
    <None Include="Samples\GraphicsOverlay\SketchOnMap\SketchOnMap.jpg" />
    <None Include="Samples\GraphicsOverlay\SurfacePlacements\SurfacePlacements.jpg" />
    <None Include="Samples\Layers\ArcGISMapImageLayerUrl\ArcGISMapImageLayerUrl.jpg" />
    <None Include="Samples\Layers\ArcGISTiledLayerUrl\ArcGISTiledLayerUrl.jpg" />
    <None Include="Samples\Layers\ArcGISVectorTiledLayerUrl\ArcGISVectorTiledLayerUrl.jpg" />
    <None Include="Samples\Layers\ChangeFeatureLayerRenderer\ChangeFeatureLayerRenderer.jpg" />
    <None Include="Samples\Layers\ChangeSublayerVisibility\ChangeSublayerVisibility.jpg" />
    <None Include="Samples\Layers\CreateFeatureCollectionLayer\CreateFeatureCollectionLayer.jpg" />
    <None Include="Samples\Layers\DisplayScene\DisplayScene.jpg" />
    <None Include="Samples\Layers\ExportTiles\ExportTiles.jpg" />
    <None Include="Samples\Layers\FeatureCollectionLayerFromPortal\FeatureCollectionLayerFromPortal.jpg" />
    <None Include="Samples\Layers\FeatureCollectionLayerFromQuery\FeatureCollectionLayerFromQuery.jpg" />
    <None Include="Samples\Layers\FeatureLayerDefinitionExpression\FeatureLayerDefinitionExpression.jpg" />
    <None Include="Samples\Layers\FeatureLayerDictionaryRenderer\FeatureLayerDictionaryRenderer.jpg" />
    <None Include="Samples\Layers\FeatureLayerRenderingModeMap\FeatureLayerRenderingModeMap.jpg" />
    <None Include="Samples\Layers\FeatureLayerSelection\FeatureLayerSelection.jpg" />
    <None Include="Samples\Layers\FeatureLayerUrl\FeatureLayerUrl.jpg" />
    <None Include="Samples\Layers\RasterLayerFile\RasterLayerFile.jpg" />
    <None Include="Samples\Layers\RasterLayerImageServiceRaster\RasterLayerImageServiceRaster.jpg" />
    <None Include="Samples\Layers\RasterLayerRasterFunction\RasterLayerRasterFunction.jpg" />
    <None Include="Samples\Layers\RasterRenderingRule\RasterRenderingRule.jpg" />
    <None Include="Samples\Layers\SceneLayerUrl\SceneLayerUrl.jpg" />
    <None Include="Samples\Layers\TimeBasedQuery\TimeBasedQuery.jpg" />
    <None Include="Samples\Layers\WmsIdentify\WmsIdentify.jpg" />
    <None Include="Samples\Layers\WMSLayerUrl\WMSLayerUrl.jpg" />
    <None Include="Samples\Layers\WmsServiceCatalog\WmsServiceCatalog.jpg" />
    <None Include="Samples\Layers\WMTSLayer\WMTSLayer.jpg" />
    <None Include="Samples\Location\DisplayDeviceLocation\DisplayDeviceLocation.jpg" />
    <None Include="Samples\Map\AccessLoadStatus\AccessLoadStatus.jpg" />
    <None Include="Samples\Map\AuthorMap\AuthorMap.jpg" />
    <None Include="Samples\Map\ChangeBasemap\ChangeBasemap.jpg" />
    <None Include="Samples\Map\DisplayMap\DisplayMap.jpg" />
    <None Include="Samples\Map\ManageBookmarks\ManageBookmarks.jpg" />
    <None Include="Samples\Map\OpenMapURL\OpenMapURL.jpg" />
    <None Include="Samples\Map\OpenMobileMap\OpenMobileMap.jpg" />
    <None Include="Samples\Map\SearchPortalMaps\SearchPortalMaps.jpg" />
    <None Include="Samples\Map\SetInitialMapArea\SetInitialMapArea.jpg" />
    <None Include="Samples\Map\SetInitialMapLocation\SetInitialMapLocation.jpg" />
    <None Include="Samples\Map\SetMapSpatialReference\SetMapSpatialReference.jpg" />
    <None Include="Samples\Map\SetMinMaxScale\SetMinMaxScale.jpg" />
    <None Include="Samples\MapView\ChangeViewpoint\ChangeViewpoint.jpg" />
    <None Include="Samples\MapView\DisplayDrawingStatus\DisplayDrawingStatus.jpg" />
    <None Include="Samples\MapView\DisplayLayerViewState\DisplayLayerViewState.jpg" />
    <None Include="Samples\MapView\FeatureLayerTimeOffset\FeatureLayerTimeOffset.jpg" />
    <None Include="Samples\MapView\GeoViewSync\GeoViewSync.jpg" />
    <None Include="Samples\MapView\MapRotation\MapRotation.jpg" />
    <None Include="Samples\MapView\ShowCallout\ShowCallout.jpg" />
    <None Include="Samples\MapView\ShowMagnifier\ShowMagnifier.jpg" />
    <None Include="Samples\MapView\TakeScreenshot\TakeScreenshot.jpg" />
    <None Include="Samples\NetworkAnalysis\FindRoute\FindRoute.jpg" />
    <None Include="Samples\Search\FindAddress\FindAddress.jpg" />
    <None Include="Samples\Search\FindPlace\FindPlace.jpg" />
    <EmbeddedResource Include="Samples\Symbology\FeatureLayerExtrusion\metadata.json" />
    <None Include="Samples\Symbology\RenderPictureMarkers\RenderPictureMarkers.jpg" />
    <None Include="Samples\Symbology\RenderSimpleMarkers\RenderSimpleMarkers.jpg" />
    <None Include="Samples\Symbology\RenderUniqueValues\RenderUniqueValues.jpg" />
    <None Include="Samples\Symbology\SimpleRenderers\SimpleRenderers.jpg" />
    <None Include="Samples\Symbology\UseDistanceCompositeSym\UseDistanceCompositeSym.jpg" />
    <None Include="Samples\Tutorial\AuthorEditSaveMap\AuthorEditSaveMap.jpg" />
  </ItemGroup>
  <ItemGroup>
    <!-- Sample Code -->
	<Compile Include="Samples\Layers\FeatureLayerRenderingModeScene\FeatureLayerRenderingModeScene.cs" />
	<Compile Include="Samples\Data\SymbolizeShapefile\SymbolizeShapefile.cs" />
    <Compile Include="Samples\Analysis\LineOfSightLocation\LineOfSightLocation.cs" />
    <Compile Include="Samples\Analysis\ViewshedCamera\ViewshedCamera.cs" />
    <Compile Include="Samples\Data\EditAndSyncFeatures\EditAndSyncFeatures.cs" />
    <Compile Include="Samples\Data\FeatureLayerGeoPackage\FeatureLayerGeoPackage.cs" />
    <Compile Include="Samples\Data\FeatureLayerQuery\FeatureLayerQuery.cs" />
    <Compile Include="Samples\Data\FeatureLayerShapefile\FeatureLayerShapefile.cs" />
    <Compile Include="Samples\Data\GenerateGeodatabase\GenerateGeodatabase.cs" />
    <Compile Include="Samples\Data\GeodatabaseTransactions\GeodatabaseTransactions.cs" />
    <Compile Include="Samples\Data\RasterLayerGeoPackage\RasterLayerGeoPackage.cs" />
    <Compile Include="Samples\Data\ReadShapefileMetadata\ReadShapefileMetadata.cs" />
    <Compile Include="Samples\Data\ServiceFeatureTableCache\ServiceFeatureTableCache.cs" />
    <Compile Include="Samples\Data\ServiceFeatureTableManualCache\ServiceFeatureTableManualCache.cs" />
    <Compile Include="Samples\Data\ServiceFeatureTableNoCache\ServiceFeatureTableNoCache.cs" />
    <Compile Include="Samples\Data\StatisticalQuery\StatisticalQuery.cs" />
    <Compile Include="Samples\Data\StatsQueryGroupAndSort\StatsQueryGroupAndSort.cs" />
    <Compile Include="Samples\Geoprocessing\AnalyzeHotspots\AnalyzeHotspots.cs" />
    <Compile Include="Samples\Geoprocessing\AnalyzeViewshed\AnalyzeViewshed.cs" />
    <Compile Include="Samples\GraphicsOverlay\AddGraphicsRenderer\AddGraphicsRenderer.cs" />
    <Compile Include="Samples\GraphicsOverlay\IdentifyGraphics\IdentifyGraphics.cs" />
    <Compile Include="Samples\GraphicsOverlay\SketchOnMap\SketchOnMap.cs" />
    <Compile Include="Samples\GraphicsOverlay\SurfacePlacements\SurfacePlacements.cs" />
    <Compile Include="Samples\Layers\ArcGISMapImageLayerUrl\ArcGISMapImageLayerUrl.cs" />
    <Compile Include="Samples\Layers\ArcGISTiledLayerUrl\ArcGISTiledLayerUrl.cs" />
    <Compile Include="Samples\Layers\ArcGISVectorTiledLayerUrl\ArcGISVectorTiledLayerUrl.cs" />
    <Compile Include="Samples\Layers\ChangeFeatureLayerRenderer\ChangeFeatureLayerRenderer.cs" />
    <Compile Include="Samples\Layers\ChangeSublayerVisibility\ChangeSublayerVisibility.cs" />
    <Compile Include="Samples\Layers\ChangeSublayerVisibility\ChangeSublayerVisibility.designer.cs">
      <DependentUpon>ChangeSublayerVisibility.cs</DependentUpon>
    </Compile>
    <Compile Include="Samples\Layers\CreateFeatureCollectionLayer\CreateFeatureCollectionLayer.cs" />
    <Compile Include="Samples\Layers\DisplayScene\DisplayScene.cs" />
    <Compile Include="Samples\Layers\ExportTiles\ExportTiles.cs" />
    <Compile Include="Samples\Layers\FeatureCollectionLayerFromPortal\FeatureCollectionLayerFromPortal.cs" />
    <Compile Include="Samples\Layers\FeatureCollectionLayerFromQuery\FeatureCollectionLayerFromQuery.cs" />
    <Compile Include="Samples\Layers\FeatureLayerDefinitionExpression\FeatureLayerDefinitionExpression.cs" />
    <Compile Include="Samples\Layers\FeatureLayerDictionaryRenderer\FeatureLayerDictionaryRenderer.cs" />
    <Compile Include="Samples\Layers\FeatureLayerRenderingModeMap\FeatureLayerRenderingModeMap.cs" />
    <Compile Include="Samples\Layers\FeatureLayerSelection\FeatureLayerSelection.cs" />
    <Compile Include="Samples\Layers\FeatureLayerUrl\FeatureLayerUrl.cs" />
    <Compile Include="Samples\Layers\RasterLayerFile\RasterLayerFile.cs" />
    <Compile Include="Samples\Layers\RasterLayerImageServiceRaster\RasterLayerImageServiceRaster.cs" />
    <Compile Include="Samples\Layers\RasterLayerRasterFunction\RasterLayerRasterFunction.cs" />
    <Compile Include="Samples\Layers\RasterRenderingRule\RasterRenderingRule.cs" />
    <Compile Include="Samples\Layers\SceneLayerUrl\SceneLayerUrl.cs" />
    <Compile Include="Samples\Layers\TimeBasedQuery\TimeBasedQuery.cs" />
    <Compile Include="Samples\Layers\WmsIdentify\WmsIdentify.cs" />
    <Compile Include="Samples\Layers\WMSLayerUrl\WMSLayerUrl.cs" />
    <Compile Include="Samples\Layers\WmsServiceCatalog\WmsServiceCatalog.cs" />
    <Compile Include="Samples\Layers\WMTSLayer\WMTSLayer.cs" />
    <Compile Include="Samples\Location\DisplayDeviceLocation\DisplayDeviceLocation.cs" />
    <Compile Include="Samples\Map\AccessLoadStatus\AccessLoadStatus.cs" />
    <Compile Include="Samples\Map\AuthorMap\AuthorMap.cs" />
    <Compile Include="Samples\Map\ChangeBasemap\ChangeBasemap.cs" />
    <Compile Include="Samples\Map\DisplayMap\DisplayMap.cs" />
    <Compile Include="Samples\Map\ManageBookmarks\ManageBookmarks.cs" />
    <Compile Include="Samples\Map\OpenMapURL\OpenMapURL.cs" />
    <Compile Include="Samples\Map\OpenMobileMap\OpenMobileMap.cs" />
    <Compile Include="Samples\Map\SearchPortalMaps\SearchPortalMaps.cs" />
    <Compile Include="Samples\Map\SetInitialMapArea\SetInitialMapArea.cs" />
    <Compile Include="Samples\Map\SetInitialMapLocation\SetInitialMapLocation.cs" />
    <Compile Include="Samples\Map\SetMapSpatialReference\SetMapSpatialReference.cs" />
    <Compile Include="Samples\Map\SetMinMaxScale\SetMinMaxScale.cs" />
    <Compile Include="Samples\MapView\ChangeViewpoint\ChangeViewpoint.cs" />
    <Compile Include="Samples\MapView\DisplayDrawingStatus\DisplayDrawingStatus.cs" />
    <Compile Include="Samples\MapView\DisplayLayerViewState\DisplayLayerViewState.cs" />
    <Compile Include="Samples\MapView\FeatureLayerTimeOffset\FeatureLayerTimeOffset.cs" />
    <Compile Include="Samples\MapView\GeoViewSync\GeoViewSync.cs" />
    <Compile Include="Samples\MapView\MapRotation\MapRotation.cs" />
    <Compile Include="Samples\MapView\ShowCallout\ShowCallout.cs" />
    <Compile Include="Samples\MapView\ShowMagnifier\ShowMagnifier.cs" />
    <Compile Include="Samples\MapView\TakeScreenshot\TakeScreenshot.cs" />
    <Compile Include="Samples\NetworkAnalysis\FindRoute\FindRoute.cs" />
    <Compile Include="Samples\Search\FindAddress\FindAddress.cs" />
    <Compile Include="Samples\Search\FindPlace\FindPlace.cs" />
    <Compile Include="Samples\Symbology\RenderPictureMarkers\RenderPictureMarkers.cs" />
    <Compile Include="Samples\Symbology\RenderSimpleMarkers\RenderSimpleMarkers.cs" />
    <Compile Include="Samples\Symbology\RenderUniqueValues\RenderUniqueValues.cs" />
    <Compile Include="Samples\Symbology\SimpleRenderers\SimpleRenderers.cs" />
    <Compile Include="Samples\Symbology\UseDistanceCompositeSym\UseDistanceCompositeSym.cs" />
    <Compile Include="Samples\Tutorial\AuthorEditSaveMap\AuthorEditSaveMap.cs" />
  </ItemGroup>
  <ItemGroup />
  <ItemGroup>
<<<<<<< HEAD
    <None Include="Samples\Data\ReadGeoPackage\ReadGeoPackage.jpg" />
=======
    <None Include="Samples\Symbology\FeatureLayerExtrusion\FeatureLayerExtrusion.jpg" />
>>>>>>> 7926c44f
  </ItemGroup>
  <Import Project="$(MSBuildExtensionsPath)\Xamarin\iOS\Xamarin.iOS.CSharp.targets" />
  <Target Name="EnsureNuGetPackageBuildImports" BeforeTargets="PrepareForBuild">
    <PropertyGroup>
      <ErrorText>This project references NuGet package(s) that are missing on this computer. Use NuGet Package Restore to download them.  For more information, see http://go.microsoft.com/fwlink/?LinkID=322105. The missing file is {0}.</ErrorText>
    </PropertyGroup>
    <Error Condition="!Exists('..\..\..\packages\Microsoft.Bcl.Build.1.0.21\build\Microsoft.Bcl.Build.targets')" Text="$([System.String]::Format('$(ErrorText)', '..\..\..\packages\Microsoft.Bcl.Build.1.0.21\build\Microsoft.Bcl.Build.targets'))" />
  </Target>
  <Import Project="..\..\..\packages\Microsoft.Bcl.Build.1.0.21\build\Microsoft.Bcl.Build.targets" Condition="Exists('..\..\..\packages\Microsoft.Bcl.Build.1.0.21\build\Microsoft.Bcl.Build.targets')" />
  <Import Project="..\..\..\packages\Esri.ArcGISRuntime.Xamarin.iOS.100.2.0\build\Xamarin.iOS10\Esri.ArcGISRuntime.Xamarin.iOS.targets" Condition="Exists('..\..\..\packages\Esri.ArcGISRuntime.Xamarin.iOS.100.2.0\build\Xamarin.iOS10\Esri.ArcGISRuntime.Xamarin.iOS.targets')" />
  <Import Project="..\..\..\packages\Esri.ArcGISRuntime.Hydrography.100.2.0\build\Xamarin.iOS10\Esri.ArcGISRuntime.Hydrography.targets" Condition="Exists('..\..\..\packages\Esri.ArcGISRuntime.Hydrography.100.2.0\build\Xamarin.iOS10\Esri.ArcGISRuntime.Hydrography.targets')" />
</Project><|MERGE_RESOLUTION|>--- conflicted
+++ resolved
@@ -241,11 +241,8 @@
     <Compile Include="Models\SampleModelExtensions.cs" />
     <Compile Include="Models\SampleStructureMap.cs" />
     <Compile Include="Models\SubCategoryModel.cs" />
-<<<<<<< HEAD
     <Compile Include="Samples\Data\ReadGeoPackage\ReadGeoPackage.cs" />
-=======
     <Compile Include="Samples\Symbology\FeatureLayerExtrusion\FeatureLayerExtrusion.cs" />
->>>>>>> 7926c44f
     <Compile Include="ViewControllers\SamplesViewController.cs" />
     <Compile Include="ViewControllers\SearchResultsUpdater.cs" />
     <Compile Include="ViewControllers\SearchResultsViewController.cs" />
@@ -509,11 +506,8 @@
   </ItemGroup>
   <ItemGroup />
   <ItemGroup>
-<<<<<<< HEAD
     <None Include="Samples\Data\ReadGeoPackage\ReadGeoPackage.jpg" />
-=======
     <None Include="Samples\Symbology\FeatureLayerExtrusion\FeatureLayerExtrusion.jpg" />
->>>>>>> 7926c44f
   </ItemGroup>
   <Import Project="$(MSBuildExtensionsPath)\Xamarin\iOS\Xamarin.iOS.CSharp.targets" />
   <Target Name="EnsureNuGetPackageBuildImports" BeforeTargets="PrepareForBuild">
