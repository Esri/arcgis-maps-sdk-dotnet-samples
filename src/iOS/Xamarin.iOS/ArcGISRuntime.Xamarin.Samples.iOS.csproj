--- conflicted
+++ resolved
@@ -253,11 +253,8 @@
   </ItemGroup>
   <ItemGroup>
     <!-- JSON Metadata -->
-<<<<<<< HEAD
     <EmbeddedResource Include="Samples\Analysis\LineOfSightGeoElement\metadata.json" />
-=======
 	<EmbeddedResource Include="Samples\Data\SymbolizeShapefile\metadata.json" />
->>>>>>> 171f84b1
     <EmbeddedResource Include="groups.json" />
     <EmbeddedResource Include="Samples\Analysis\LineOfSightLocation\metadata.json" />
     <EmbeddedResource Include="Samples\Analysis\ViewshedCamera\metadata.json" />
@@ -339,11 +336,8 @@
   </ItemGroup>
   <ItemGroup>
     <!-- Screenshots -->
-<<<<<<< HEAD
     <None Include="Samples\Analysis\LineOfSightGeoElement\LineOfSightGeoElement.jpg" />
-=======
 	<None Include="Samples\Data\SymbolizeShapefile\SymbolizeShapefile.jpg" />
->>>>>>> 171f84b1
     <None Include="Samples\Analysis\LineOfSightLocation\LineOfSightLocation.jpg" />
     <None Include="Samples\Analysis\ViewshedCamera\ViewshedCamera.jpg" />
     <None Include="Samples\Data\EditAndSyncFeatures\EditAndSyncFeatures.jpg" />
@@ -425,11 +419,8 @@
   </ItemGroup>
   <ItemGroup>
     <!-- Sample Code -->
-<<<<<<< HEAD
     <Compile Include="Samples\Analysis\LineOfSightGeoElement\LineOfSightGeoElement.cs" />
-=======
 	<Compile Include="Samples\Data\SymbolizeShapefile\SymbolizeShapefile.cs" />
->>>>>>> 171f84b1
     <Compile Include="Samples\Analysis\LineOfSightLocation\LineOfSightLocation.cs" />
     <Compile Include="Samples\Analysis\ViewshedCamera\ViewshedCamera.cs" />
     <Compile Include="Samples\Data\EditAndSyncFeatures\EditAndSyncFeatures.cs" />
