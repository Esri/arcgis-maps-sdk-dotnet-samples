﻿<?xml version="1.0" encoding="utf-8"?>
<Project DefaultTargets="Build" ToolsVersion="4.0" xmlns="http://schemas.microsoft.com/developer/msbuild/2003">
  <!-- Build Configurations -->
  <PropertyGroup>
    <Configuration Condition=" '$(Configuration)' == '' ">Debug</Configuration>
    <Platform Condition=" '$(Platform)' == '' ">iPhoneSimulator</Platform>
    <ProjectTypeGuids>{FEACFBD2-3405-455C-9665-78FE426C6842};{FAE04EC0-301F-11D3-BF4B-00C04F79EFBC}</ProjectTypeGuids>
    <ProjectGuid>{3192A404-34AC-4083-A3B9-44610EE92E68}</ProjectGuid>
    <OutputType>Exe</OutputType>
    <RootNamespace>ArcGISRuntime</RootNamespace>
    <IPhoneResourcePrefix>Resources</IPhoneResourcePrefix>
    <AssemblyName>ArcGISRuntime</AssemblyName>
    <NuGetPackageImportStamp>
    </NuGetPackageImportStamp>
  </PropertyGroup>
  <PropertyGroup Condition=" '$(Configuration)|$(Platform)' == 'Debug|iPhoneSimulator' ">
    <DebugSymbols>true</DebugSymbols>
    <DebugType>full</DebugType>
    <Optimize>false</Optimize>
    <OutputPath>..\..\..\output\iOS\iPhoneSimulator\debug\</OutputPath>
    <DefineConstants>DEBUG;ENABLE_TEST_CLOUD;</DefineConstants>
    <ErrorReport>prompt</ErrorReport>
    <WarningLevel>4</WarningLevel>
    <ConsolePause>false</ConsolePause>
    <MtouchArch>x86_64</MtouchArch>
    <MtouchLink>None</MtouchLink>
    <MtouchDebug>True</MtouchDebug>
    <MtouchSdkVersion>
    </MtouchSdkVersion>
    <MtouchFastDev>False</MtouchFastDev>
    <MtouchUseLlvm>False</MtouchUseLlvm>
    <MtouchUseThumb>False</MtouchUseThumb>
    <MtouchOptimizePNGs>True</MtouchOptimizePNGs>
    <LangVersion>7</LangVersion>
    <MtouchI18n />
    <CodesignKey>iPhone Developer</CodesignKey>
    <CodesignProvision />
    <MtouchHttpClientHandler>NSUrlSessionHandler</MtouchHttpClientHandler>
  </PropertyGroup>
  <PropertyGroup Condition=" '$(Configuration)|$(Platform)' == 'Release|iPhoneSimulator' ">
    <DebugType>full</DebugType>
    <Optimize>true</Optimize>
    <OutputPath>..\..\..\output\iOS\iPhoneSimulator\release\</OutputPath>
    <ErrorReport>prompt</ErrorReport>
    <WarningLevel>4</WarningLevel>
    <MtouchArch>x86_64</MtouchArch>
    <ConsolePause>false</ConsolePause>
    <MtouchLink>None</MtouchLink>
    <LangVersion>7</LangVersion>
    <MtouchHttpClientHandler>NSUrlSessionHandler</MtouchHttpClientHandler>
  </PropertyGroup>
  <PropertyGroup Condition=" '$(Configuration)|$(Platform)' == 'Debug|iPhone' ">
    <DebugSymbols>true</DebugSymbols>
    <DebugType>full</DebugType>
    <Optimize>false</Optimize>
    <OutputPath>..\..\..\output\iOS\iPhone\debug\</OutputPath>
    <DefineConstants>DEBUG;ENABLE_TEST_CLOUD;</DefineConstants>
    <ErrorReport>prompt</ErrorReport>
    <WarningLevel>4</WarningLevel>
    <ConsolePause>false</ConsolePause>
    <MtouchArch>ARM64</MtouchArch>
    <CodesignEntitlements>Entitlements.plist</CodesignEntitlements>
    <MtouchProfiling>True</MtouchProfiling>
    <CodesignKey>iPhone Developer</CodesignKey>
    <MtouchDebug>True</MtouchDebug>
    <MtouchSdkVersion>
    </MtouchSdkVersion>
    <MtouchLink>None</MtouchLink>
    <MtouchFastDev>False</MtouchFastDev>
    <MtouchUseLlvm>False</MtouchUseLlvm>
    <MtouchUseThumb>False</MtouchUseThumb>
    <MtouchOptimizePNGs>True</MtouchOptimizePNGs>
    <MtouchI18n />
    <BuildIpa>True</BuildIpa>
    <IpaIncludeArtwork>False</IpaIncludeArtwork>
    <DeviceSpecificBuild>False</DeviceSpecificBuild>
    <LangVersion>7</LangVersion>
    <CodesignProvision />
    <MtouchHttpClientHandler>NSUrlSessionHandler</MtouchHttpClientHandler>
    <MtouchNoSymbolStrip>true</MtouchNoSymbolStrip>
  </PropertyGroup>
  <PropertyGroup Condition=" '$(Configuration)|$(Platform)' == 'Release|iPhone' ">
    <DebugType>full</DebugType>
    <Optimize>true</Optimize>
    <OutputPath>..\..\..\output\iOS\iPhone\release\</OutputPath>
    <ErrorReport>prompt</ErrorReport>
    <WarningLevel>4</WarningLevel>
    <CodesignEntitlements>Entitlements.plist</CodesignEntitlements>
    <MtouchArch>ARM64</MtouchArch>
    <ConsolePause>false</ConsolePause>
    <CodesignKey>iPhone Developer</CodesignKey>
    <MtouchLink>Full</MtouchLink>
    <MtouchDebug>False</MtouchDebug>
    <MtouchProfiling>False</MtouchProfiling>
    <MtouchFastDev>False</MtouchFastDev>
    <MtouchUseLlvm>False</MtouchUseLlvm>
    <MtouchUseThumb>False</MtouchUseThumb>
    <MtouchEnableBitcode>False</MtouchEnableBitcode>
    <OptimizePNGs>True</OptimizePNGs>
    <MtouchFloat32>False</MtouchFloat32>
    <LangVersion>7</LangVersion>
    <MtouchHttpClientHandler>NSUrlSessionHandler</MtouchHttpClientHandler>
  </PropertyGroup>
  <PropertyGroup Condition=" '$(Configuration)|$(Platform)' == 'Ad-Hoc|iPhone' ">
    <DebugType>full</DebugType>
    <Optimize>true</Optimize>
    <OutputPath>..\..\..\output\iOS\iPhone\Ad-Hoc\</OutputPath>
    <ErrorReport>prompt</ErrorReport>
    <WarningLevel>4</WarningLevel>
    <ConsolePause>false</ConsolePause>
    <MtouchArch>ARM64</MtouchArch>
    <IpaIncludeArtwork>true</IpaIncludeArtwork>
    <CodesignKey>iPhone Distribution</CodesignKey>
    <CodesignProvision>Automatic:AdHoc</CodesignProvision>
    <BuildIpa>true</BuildIpa>
    <LangVersion>7</LangVersion>
    <MtouchHttpClientHandler>NSUrlSessionHandler</MtouchHttpClientHandler>
  </PropertyGroup>
  <PropertyGroup Condition=" '$(Configuration)|$(Platform)' == 'AppStore|iPhone' ">
    <DebugType>full</DebugType>
    <Optimize>true</Optimize>
    <OutputPath>..\..\..\output\iOS\iPhone\AppStore\</OutputPath>
    <ErrorReport>prompt</ErrorReport>
    <WarningLevel>4</WarningLevel>
    <ConsolePause>false</ConsolePause>
    <MtouchArch>ARM64</MtouchArch>
    <CodesignProvision>Automatic:AppStore</CodesignProvision>
    <CodesignKey>iPhone Distribution</CodesignKey>
    <LangVersion>7</LangVersion>
    <MtouchHttpClientHandler>NSUrlSessionHandler</MtouchHttpClientHandler>
  </PropertyGroup>
  <PropertyGroup Condition="'$(Configuration)|$(Platform)' == 'Ad-Hoc|iPhoneSimulator'">
    <OutputPath>..\..\..\output\iOS\iPhoneSimulator\Ad-Hoc\</OutputPath>
    <MtouchArch>x86_64</MtouchArch>
    <LangVersion>7</LangVersion>
    <MtouchHttpClientHandler>NSUrlSessionHandler</MtouchHttpClientHandler>
  </PropertyGroup>
  <PropertyGroup Condition="'$(Configuration)|$(Platform)' == 'AppStore|iPhoneSimulator'">
    <OutputPath>..\..\..\output\iOS\iPhoneSimulator\AppStore\</OutputPath>
    <MtouchArch>x86_64</MtouchArch>
    <LangVersion>7</LangVersion>
    <MtouchHttpClientHandler>NSUrlSessionHandler</MtouchHttpClientHandler>
  </PropertyGroup>
  <PropertyGroup Condition=" '$(RunConfiguration)' == 'Default' ">
    <AppExtensionDebugBundleId />
  </PropertyGroup>
  <!-- References -->
  <ItemGroup>
    <Reference Include="MonoTouch.Dialog-1" />
    <Reference Include="OpenTK-1.0" />
    <Reference Include="System" />
    <Reference Include="System.IO.Compression" />
    <Reference Include="System.IO.Compression.FileSystem" />
    <Reference Include="System.Json" />
    <Reference Include="System.Runtime.Serialization" />
    <Reference Include="System.Xml" />
    <Reference Include="System.Core" />
    <Reference Include="System.Xml.Linq" />
    <Reference Include="Xamarin.iOS" />
  </ItemGroup>
  <!-- Image Assets -->
  <ItemGroup>
    <ImageAsset Include="Resources\Images.xcassets\DownloadIcon.imageset\Contents.json">
      <Visible>false</Visible>
    </ImageAsset>
    <ImageAsset Include="Resources\Images.xcassets\DownloadIcon.imageset\download.pdf">
      <Visible>false</Visible>
    </ImageAsset>
    <ImageAsset Include="Resources\Images.xcassets\GlobeIcon.imageset\Contents.json">
      <Visible>false</Visible>
    </ImageAsset>
    <ImageAsset Include="Resources\Images.xcassets\GlobeIcon.imageset\globe.pdf">
      <Visible>false</Visible>
    </ImageAsset>
    <ImageAsset Include="Resources\Images.xcassets\InfoIcon.imageset\iOS7_Toolbar_About44.png">
      <Visible>false</Visible>
    </ImageAsset>
    <ImageAsset Include="Resources\Images.xcassets\InfoIcon.imageset\iOS7_Toolbar_About22.png">
      <Visible>false</Visible>
    </ImageAsset>
    <ImageAsset Include="Resources\Images.xcassets\InfoIcon.imageset\Contents.json">
      <Visible>false</Visible>
    </ImageAsset>
    <ImageAsset Include="Resources\Images.xcassets\DirectionsList.imageset\Contents.json">
      <Visible>false</Visible>
    </ImageAsset>
    <ImageAsset Include="Resources\Images.xcassets\DirectionsList.imageset\iOS7_Toolbar_OpenDirectionsTool22.png">
      <Visible>false</Visible>
    </ImageAsset>
    <ImageAsset Include="Resources\Images.xcassets\DirectionsList.imageset\iOS7_Toolbar_OpenDirectionsTool44.png">
      <Visible>false</Visible>
    </ImageAsset>
    <ImageAsset Include="Resources\Images.xcassets\Settings.imageset\Contents.json">
      <Visible>false</Visible>
    </ImageAsset>
    <ImageAsset Include="Resources\Images.xcassets\Settings.imageset\iOS7_TabBar_BAO-Nav_Settings30.png">
      <Visible>false</Visible>
    </ImageAsset>
    <ImageAsset Include="Resources\Images.xcassets\Settings.imageset\iOS7_TabBar_BAO-Nav_Settings60.png">
      <Visible>false</Visible>
    </ImageAsset>
    <ImageAsset Include="Resources\Images.xcassets\AppIcons.appiconset\Contents.json">
      <Visible>false</Visible>
    </ImageAsset>
    <ImageAsset Include="Resources\Images.xcassets\LaunchImages.launchimage\Contents.json">
      <Visible>false</Visible>
    </ImageAsset>
    <ImageAsset Include="Resources\Images.xcassets\AppIcons.appiconset\iOS_29.png">
      <Visible>false</Visible>
    </ImageAsset>
    <ImageAsset Include="Resources\Images.xcassets\AppIcons.appiconset\iOS_40.png">
      <Visible>false</Visible>
    </ImageAsset>
    <ImageAsset Include="Resources\Images.xcassets\AppIcons.appiconset\iOS_58.png">
      <Visible>false</Visible>
    </ImageAsset>
    <ImageAsset Include="Resources\Images.xcassets\AppIcons.appiconset\iOS_60.png">
      <Visible>false</Visible>
    </ImageAsset>
    <ImageAsset Include="Resources\Images.xcassets\AppIcons.appiconset\iOS_80.png">
      <Visible>false</Visible>
    </ImageAsset>
    <ImageAsset Include="Resources\Images.xcassets\AppIcons.appiconset\iOS_87.png">
      <Visible>false</Visible>
    </ImageAsset>
    <ImageAsset Include="Resources\Images.xcassets\AppIcons.appiconset\iOS_120.png">
      <Visible>false</Visible>
    </ImageAsset>
    <ImageAsset Include="Resources\Images.xcassets\AppIcons.appiconset\iOS_152.png">
      <Visible>false</Visible>
    </ImageAsset>
    <ImageAsset Include="Resources\Images.xcassets\AppIcons.appiconset\iOS_167.png">
      <Visible>false</Visible>
    </ImageAsset>
    <ImageAsset Include="Resources\Images.xcassets\AppIcons.appiconset\iOS_180.png">
      <Visible>false</Visible>
    </ImageAsset>
    <ImageAsset Include="Resources\Images.xcassets\AppIcons.appiconset\iOS_400.png">
      <Visible>false</Visible>
    </ImageAsset>
    <ImageAsset Include="Resources\Images.xcassets\AppIcons.appiconset\iOS_1024.png">
      <Visible>false</Visible>
    </ImageAsset>
  </ItemGroup>
  <!-- Resources -->
  <ItemGroup>
    <EmbeddedResource Include="Resources\PictureMarkerSymbols\pin_star_blue.png" />
    <BundleResource Include="Resources\Default-568h%402x.png" />
    <ImageAsset Include="Resources\Images.xcassets\AppIcons.appiconset\Contents.json">
      <Visible>false</Visible>
    </ImageAsset>
    <ImageAsset Include="Resources\Images.xcassets\LaunchImages.launchimage\Contents.json">
      <Visible>false</Visible>
    </ImageAsset>
    <BundleResource Include="Resources\about.md">
      <CopyToOutputDirectory>PreserveNewest</CopyToOutputDirectory>
    </BundleResource>
    <BundleResource Include="Resources\licenses.md">
      <CopyToOutputDirectory>PreserveNewest</CopyToOutputDirectory>
    </BundleResource>
    <None Include="Samples\Layers\MapImageLayerTables\MapImageLayerTables.jpg" />
    <None Include="Samples\Layers\MapImageSublayerQuery\MapImageSublayerQuery.jpg" />
    <None Include="Samples\Security\IntegratedWindowsAuth\readme.md" />
  </ItemGroup>
  <!-- Storyboards -->
  <ItemGroup>
    <InterfaceDefinition Include="MainStoryboard.storyboard" />
    <InterfaceDefinition Include="LaunchScreen.storyboard" />
  </ItemGroup>
  <ItemGroup>
    <!-- Screenshots -->
    <None Include="Samples\SceneView\AnimateImageOverlay\AnimateImageOverlay.jpg" />
    <None Include="Samples\Layers\IdentifyRasterCell\IdentifyRasterCell.jpg" />
    <None Include="Samples\Utility network\DisplayUtilityAssociations\DisplayUtilityAssociations.jpg" />
    <None Include="Samples\Utility network\PerformValveIsolationTrace\PerformValveIsolationTrace.jpg" />
    <None Include="Samples\Utility network\ConfigureSubnetworkTrace\ConfigureSubnetworkTrace.jpg" />
    <None Include="Samples\Layers\DisplaySubtypeFeatureLayer\DisplaySubtypeFeatureLayer.jpg" />
    <None Include="Samples\Layers\DisplayAnnotation\DisplayAnnotation.jpg" />
    <None Include="Samples\Utility network\TraceUtilityNetwork\TraceUtilityNetwork.jpg" />
    <None Include="Samples\Augmented reality\NavigateAR\NavigateAR.jpg" />
    <None Include="Samples\Augmented reality\DisplayScenesInTabletopAR\DisplayScenesInTabletopAR.jpg" />
    <None Include="Samples\Augmented reality\ExploreScenesInFlyoverAR\ExploreScenesInFlyoverAR.jpg" />
    <None Include="Samples\Augmented reality\ViewHiddenInfrastructureAR\ViewHiddenInfrastructureAR.jpg" />
    <None Include="Samples\Network analysis\NavigateRouteRerouting\NavigateRouteRerouting.jpg" />
    <None Include="Samples\Map\ApplyScheduledUpdates\ApplyScheduledUpdates.jpg" />
    <None Include="Samples\Network analysis\NavigateRoute\NavigateRoute.jpg" />
    <None Include="Samples\Layers\EditKmlGroundOverlay\EditKmlGroundOverlay.jpg" />
    <None Include="Samples\Symbology\CustomDictionaryStyle\CustomDictionaryStyle.jpg" />
    <None Include="Samples\Map\HonorMobileMapPackageExpiration\HonorMobileMapPackageExpiration.jpg" />
    <None Include="Samples\Layers\ControlAnnotationSublayerVisibility\ControlAnnotationSublayerVisibility.jpg" />
    <None Include="Samples\Layers\CreateAndSaveKmlFile\CreateAndSaveKmlFile.jpg" />
    <None Include="Samples\Layers\RasterColormapRenderer\RasterColormapRenderer.jpg" />
    <None Include="Samples\SceneView\ChooseCameraController\ChooseCameraController.jpg" />
    <None Include="Samples\Location\ShowLocationHistory\ShowLocationHistory.jpg" />
    <None Include="Samples\Scene\GetElevationAtPoint\GetElevationAtPoint.jpg" />
    <None Include="Samples\Network analysis\FindServiceAreasForMultipleFacilities\FindServiceAreasForMultipleFacilities.jpg" />
    <None Include="Samples\Network analysis\OfflineRouting\OfflineRouting.jpg" />
    <None Include="Samples\Network analysis\RouteAroundBarriers\RouteAroundBarriers.jpg" />
    <None Include="Samples\Symbology\SymbolsFromMobileStyle\SymbolsFromMobileStyle.jpg" />
    <None Include="Samples\Map\DownloadPreplannedMap\DownloadPreplannedMap.jpg" />
    <None Include="Samples\Layers\GroupLayers\GroupLayers.jpg" />
    <None Include="Samples\Map\OfflineBasemapByReference\OfflineBasemapByReference.jpg" />
    <None Include="Samples\Scene\ViewContentBeneathSurface\ViewContentBeneathSurface.jpg" />
    <None Include="Samples\Layers\AddPointSceneLayer\AddPointSceneLayer.jpg" />
    <None Include="Samples\Map\GenerateOfflineMapWithOverrides\GenerateOfflineMapWithOverrides.jpg" />
    <None Include="Samples\Layers\WfsXmlQuery\WfsXmlQuery.jpg" />
    <None Include="Samples\Layers\DisplayWfs\DisplayWfs.jpg" />
    <None Include="Samples\Layers\BrowseWfsLayers\BrowseWfsLayers.jpg" />
    <None Include="Samples\Scene\OpenMobileScenePackage\OpenMobileScenePackage.jpg" />
    <None Include="Samples\Layers\PlayKmlTours\PlayKmlTours.jpg" />
    <None Include="Samples\Map\MapReferenceScale\MapReferenceScale.jpg" />
    <None Include="Samples\Scene\CreateTerrainSurfaceRaster\CreateTerrainSurfaceRaster.jpg" />
    <None Include="Samples\Scene\CreateTerrainSurfaceTilePackage\CreateTerrainSurfaceTilePackage.jpg" />
    <None Include="Samples\Data\ViewPointCloudDataOffline\ViewPointCloudDataOffline.jpg" />
    <None Include="Samples\Layers\AddAnIntegratedMeshLayer\AddAnIntegratedMeshLayer.jpg" />
    <None Include="Samples\GraphicsOverlay\DictionaryRendererGraphicsOverlay\DictionaryRendererGraphicsOverlay.jpg" />
    <None Include="Samples\Map\ManageOperationalLayers\ManageOperationalLayers.jpg" />
    <None Include="Samples\Data\UpdateAttributes\UpdateAttributes.jpg" />
    <None Include="Samples\Map\MobileMapSearchAndRoute\MobileMapSearchAndRoute.jpg" />
    <None Include="Samples\Search\OfflineGeocode\OfflineGeocode.jpg" />
    <None Include="Samples\Search\ReverseGeocode\ReverseGeocode.jpg" />
    <None Include="Samples\Data\EditFeatureAttachments\EditFeatureAttachments.jpg" />
    <None Include="Samples\Geometry\Project\Project.jpg" />
    <None Include="Samples\Layers\OpenStreetMapLayer\OpenStreetMapLayer.jpg" />
    <None Include="Samples\Data\UpdateGeometries\UpdateGeometries.jpg" />
    <None Include="Samples\Data\AddFeatures\AddFeatures.jpg" />
    <None Include="Samples\Data\DeleteFeatures\DeleteFeatures.jpg" />
    <None Include="Samples\Symbology\SceneSymbols\SceneSymbols.jpg" />
    <None Include="Samples\Scene\TerrainExaggeration\TerrainExaggeration.jpg" />
    <None Include="Samples\Scene\ChangeAtmosphereEffect\ChangeAtmosphereEffect.jpg" />
    <None Include="Samples\GraphicsOverlay\ScenePropertiesExpressions\ScenePropertiesExpressions.jpg" />
    <None Include="Samples\MapView\IdentifyLayers\IdentifyLayers.jpg" />
    <None Include="Samples\Layers\ListKmlContents\ListKmlContents.jpg" />
    <None Include="Samples\Layers\IdentifyKmlFeatures\IdentifyKmlFeatures.jpg" />
    <None Include="Samples\Layers\DisplayKmlNetworkLinks\DisplayKmlNetworkLinks.jpg" />
    <None Include="Samples\Layers\DisplayKml\DisplayKml.jpg" />
    <None Include="Samples\Analysis\DistanceMeasurement\DistanceMeasurement.jpg" />
    <None Include="Samples\Analysis\LineOfSightGeoElement\LineOfSightGeoElement.jpg" />
    <None Include="Samples\Analysis\LineOfSightLocation\LineOfSightLocation.jpg" />
    <None Include="Samples\Analysis\QueryFeatureCountAndExtent\QueryFeatureCountAndExtent.jpg" />
    <None Include="Samples\Analysis\ViewshedCamera\ViewshedCamera.jpg" />
    <None Include="Samples\Analysis\ViewshedGeoElement\ViewshedGeoElement.jpg" />
    <None Include="Samples\Analysis\ViewshedLocation\ViewshedLocation.jpg" />
    <None Include="Samples\Data\EditAndSyncFeatures\EditAndSyncFeatures.jpg" />
    <None Include="Samples\Data\FeatureLayerGeodatabase\FeatureLayerGeodatabase.jpg" />
    <None Include="Samples\Data\FeatureLayerGeoPackage\FeatureLayerGeoPackage.jpg" />
    <None Include="Samples\Data\FeatureLayerQuery\FeatureLayerQuery.jpg" />
    <None Include="Samples\Data\FeatureLayerShapefile\FeatureLayerShapefile.jpg" />
    <None Include="Samples\Data\GenerateGeodatabase\GenerateGeodatabase.jpg" />
    <None Include="Samples\Data\GeodatabaseTransactions\GeodatabaseTransactions.jpg" />
    <None Include="Samples\Data\ListRelatedFeatures\ListRelatedFeatures.jpg" />
    <None Include="Samples\Data\RasterLayerGeoPackage\RasterLayerGeoPackage.jpg" />
    <None Include="Samples\Data\ReadGeoPackage\ReadGeoPackage.jpg" />
    <None Include="Samples\Data\ReadShapefileMetadata\ReadShapefileMetadata.jpg" />
    <None Include="Samples\Data\ServiceFeatureTableCache\ServiceFeatureTableCache.jpg" />
    <None Include="Samples\Data\ServiceFeatureTableManualCache\ServiceFeatureTableManualCache.jpg" />
    <None Include="Samples\Data\ServiceFeatureTableNoCache\ServiceFeatureTableNoCache.jpg" />
    <None Include="Samples\Data\StatisticalQuery\StatisticalQuery.jpg" />
    <None Include="Samples\Data\StatsQueryGroupAndSort\StatsQueryGroupAndSort.jpg" />
    <None Include="Samples\Data\SymbolizeShapefile\SymbolizeShapefile.jpg" />
    <None Include="Samples\Geometry\Buffer\Buffer.jpg" />
    <None Include="Samples\Geometry\BufferList\BufferList.jpg" />
    <None Include="Samples\Geometry\ClipGeometry\ClipGeometry.jpg" />
    <None Include="Samples\Geometry\ConvexHull\ConvexHull.jpg" />
    <None Include="Samples\Geometry\ConvexHullList\ConvexHullList.jpg" />
    <None Include="Samples\Geometry\CreateGeometries\CreateGeometries.jpg" />
    <None Include="Samples\Geometry\CutGeometry\CutGeometry.jpg" />
    <None Include="Samples\Geometry\DensifyAndGeneralize\DensifyAndGeneralize.jpg" />
    <None Include="Samples\Geometry\FormatCoordinates\FormatCoordinates.jpg" />
    <None Include="Samples\Geometry\GeodesicOperations\GeodesicOperations.jpg" />
    <None Include="Samples\Geometry\ListTransformations\ListTransformations.jpg" />
    <None Include="Samples\Geometry\NearestVertex\NearestVertex.jpg" />
    <None Include="Samples\Geometry\ProjectWithSpecificTransformation\ProjectWithSpecificTransformation.jpg" />
    <None Include="Samples\Geometry\SpatialOperations\SpatialOperations.jpg" />
    <None Include="Samples\Geometry\SpatialRelationships\SpatialRelationships.jpg" />
    <None Include="Samples\Geoprocessing\AnalyzeHotspots\AnalyzeHotspots.jpg" />
    <None Include="Samples\Geoprocessing\AnalyzeViewshed\AnalyzeViewshed.jpg" />
    <None Include="Samples\Geoprocessing\ListGeodatabaseVersions\ListGeodatabaseVersions.jpg" />
    <None Include="Samples\GraphicsOverlay\AddGraphicsRenderer\AddGraphicsRenderer.jpg" />
    <None Include="Samples\GraphicsOverlay\AddGraphicsWithSymbols\AddGraphicsWithSymbols.jpg" />
    <None Include="Samples\GraphicsOverlay\Animate3DGraphic\Animate3DGraphic.jpg" />
    <None Include="Samples\GraphicsOverlay\IdentifyGraphics\IdentifyGraphics.jpg" />
    <None Include="Samples\GraphicsOverlay\SketchOnMap\SketchOnMap.jpg" />
    <None Include="Samples\GraphicsOverlay\SurfacePlacements\SurfacePlacements.jpg" />
    <None Include="Samples\Hydrography\AddEncExchangeSet\AddEncExchangeSet.jpg" />
    <None Include="Samples\Hydrography\ChangeEncDisplaySettings\ChangeEncDisplaySettings.jpg" />
    <None Include="Samples\Hydrography\SelectEncFeatures\SelectEncFeatures.jpg" />
    <None Include="Samples\Layers\ArcGISMapImageLayerUrl\ArcGISMapImageLayerUrl.jpg" />
    <None Include="Samples\Layers\ArcGISTiledLayerUrl\ArcGISTiledLayerUrl.jpg" />
    <None Include="Samples\Layers\ArcGISVectorTiledLayerUrl\ArcGISVectorTiledLayerUrl.jpg" />
    <None Include="Samples\Layers\ChangeBlendRenderer\ChangeBlendRenderer.jpg" />
    <None Include="Samples\Layers\ChangeFeatureLayerRenderer\ChangeFeatureLayerRenderer.jpg" />
    <None Include="Samples\Layers\ChangeStretchRenderer\ChangeStretchRenderer.jpg" />
    <None Include="Samples\Layers\ChangeSublayerRenderer\ChangeSublayerRenderer.jpg" />
    <None Include="Samples\Layers\ChangeSublayerVisibility\ChangeSublayerVisibility.jpg" />
    <None Include="Samples\Layers\CreateFeatureCollectionLayer\CreateFeatureCollectionLayer.jpg" />
    <None Include="Samples\Layers\DisplayScene\DisplayScene.jpg" />
    <None Include="Samples\Layers\ExportTiles\ExportTiles.jpg" />
    <None Include="Samples\Layers\FeatureCollectionLayerFromPortal\FeatureCollectionLayerFromPortal.jpg" />
    <None Include="Samples\Layers\FeatureCollectionLayerFromQuery\FeatureCollectionLayerFromQuery.jpg" />
    <None Include="Samples\Layers\FeatureLayerDefinitionExpression\FeatureLayerDefinitionExpression.jpg" />
    <None Include="Samples\Layers\FeatureLayerDictionaryRenderer\FeatureLayerDictionaryRenderer.jpg" />
    <None Include="Samples\Layers\FeatureLayerRenderingModeMap\FeatureLayerRenderingModeMap.jpg" />
    <None Include="Samples\Layers\FeatureLayerRenderingModeScene\FeatureLayerRenderingModeScene.jpg" />
    <None Include="Samples\Layers\FeatureLayerSelection\FeatureLayerSelection.jpg" />
    <None Include="Samples\Layers\FeatureLayerUrl\FeatureLayerUrl.jpg" />
    <None Include="Samples\Layers\LoadWebTiledLayer\LoadWebTiledLayer.jpg" />
    <None Include="Samples\Layers\RasterHillshade\RasterHillshade.jpg" />
    <None Include="Samples\Layers\RasterLayerFile\RasterLayerFile.jpg" />
    <None Include="Samples\Layers\RasterLayerImageServiceRaster\RasterLayerImageServiceRaster.jpg" />
    <None Include="Samples\Layers\RasterLayerRasterFunction\RasterLayerRasterFunction.jpg" />
    <None Include="Samples\Layers\RasterRenderingRule\RasterRenderingRule.jpg" />
    <None Include="Samples\Layers\RasterRgbRenderer\RasterRgbRenderer.jpg" />
    <None Include="Samples\Layers\SceneLayerUrl\SceneLayerUrl.jpg" />
    <None Include="Samples\Layers\ShowLabelsOnLayer\ShowLabelsOnLayer.jpg" />
    <None Include="Samples\Layers\StyleWmsLayer\StyleWmsLayer.jpg" />
    <None Include="Samples\Layers\TimeBasedQuery\TimeBasedQuery.jpg" />
    <None Include="Samples\Layers\WmsIdentify\WmsIdentify.jpg" />
    <None Include="Samples\Layers\WMSLayerUrl\WMSLayerUrl.jpg" />
    <None Include="Samples\Layers\WmsServiceCatalog\WmsServiceCatalog.jpg" />
    <None Include="Samples\Layers\WMTSLayer\WMTSLayer.jpg" />
    <None Include="Samples\Location\DisplayDeviceLocation\DisplayDeviceLocation.jpg" />
    <None Include="Samples\Map\AccessLoadStatus\AccessLoadStatus.jpg" />
    <None Include="Samples\Map\AuthorMap\AuthorMap.jpg" />
    <None Include="Samples\Map\ChangeBasemap\ChangeBasemap.jpg" />
    <None Include="Samples\Map\DisplayMap\DisplayMap.jpg" />
    <None Include="Samples\Map\ManageBookmarks\ManageBookmarks.jpg" />
    <None Include="Samples\Map\OpenMapURL\OpenMapURL.jpg" />
    <None Include="Samples\Map\OpenMobileMap\OpenMobileMap.jpg" />
    <None Include="Samples\Scene\OpenScenePortalItem\OpenScenePortalItem.jpg" />
    <None Include="Samples\Map\SearchPortalMaps\SearchPortalMaps.jpg" />
    <None Include="Samples\Map\SetInitialMapArea\SetInitialMapArea.jpg" />
    <None Include="Samples\Map\SetInitialMapLocation\SetInitialMapLocation.jpg" />
    <None Include="Samples\Map\SetMapSpatialReference\SetMapSpatialReference.jpg" />
    <None Include="Samples\Map\SetMinMaxScale\SetMinMaxScale.jpg" />
    <None Include="Samples\MapView\ChangeTimeExtent\ChangeTimeExtent.jpg" />
    <None Include="Samples\MapView\ChangeViewpoint\ChangeViewpoint.jpg" />
    <None Include="Samples\MapView\DisplayDrawingStatus\DisplayDrawingStatus.jpg" />
    <None Include="Samples\MapView\DisplayGrid\DisplayGrid.jpg" />
    <None Include="Samples\MapView\DisplayLayerViewState\DisplayLayerViewState.jpg" />
    <None Include="Samples\MapView\FeatureLayerTimeOffset\FeatureLayerTimeOffset.jpg" />
    <None Include="Samples\SceneView\GeoViewSync\GeoViewSync.jpg" />
    <None Include="Samples\MapView\MapRotation\MapRotation.jpg" />
    <None Include="Samples\MapView\ShowCallout\ShowCallout.jpg" />
    <None Include="Samples\MapView\ShowMagnifier\ShowMagnifier.jpg" />
    <None Include="Samples\MapView\TakeScreenshot\TakeScreenshot.jpg" />
    <None Include="Samples\Network analysis\ClosestFacility\ClosestFacility.jpg" />
    <None Include="Samples\Network analysis\ClosestFacilityStatic\ClosestFacilityStatic.jpg" />
    <None Include="Samples\Network analysis\FindRoute\FindRoute.jpg" />
    <None Include="Samples\Network analysis\FindServiceArea\FindServiceArea.jpg" />
    <None Include="Samples\Search\FindAddress\FindAddress.jpg" />
    <None Include="Samples\Search\FindPlace\FindPlace.jpg" />
    <None Include="Samples\Symbology\FeatureLayerExtrusion\FeatureLayerExtrusion.jpg" />
    <None Include="Samples\Symbology\RenderPictureMarkers\RenderPictureMarkers.jpg" />
    <None Include="Samples\Symbology\RenderSimpleMarkers\RenderSimpleMarkers.jpg" />
    <None Include="Samples\Symbology\RenderUniqueValues\RenderUniqueValues.jpg" />
    <None Include="Samples\Symbology\SimpleRenderers\SimpleRenderers.jpg" />
    <None Include="Samples\Symbology\UseDistanceCompositeSym\UseDistanceCompositeSym.jpg" />
  </ItemGroup>
  <ItemGroup>
    <!-- Sample Code -->
<<<<<<< HEAD
    <Compile Include="ApplicationTheme.cs" />
    <BundleResource Include="Resources\SyntaxHighlighting\highlight-dark.css">
      <CopyToOutputDirectory>PreserveNewest</CopyToOutputDirectory>
    </BundleResource>
=======
    <Compile Include="Samples\SceneView\AnimateImageOverlay\AnimateImageOverlay.cs" />
    <Compile Include="Samples\Layers\IdentifyRasterCell\IdentifyRasterCell.cs" />
>>>>>>> accaf3db
    <Compile Include="Samples\Utility network\DisplayUtilityAssociations\DisplayUtilityAssociations.cs" />
    <Compile Include="Samples\Utility network\PerformValveIsolationTrace\PerformValveIsolationTrace.cs" />
    <Compile Include="Samples\Utility network\ConfigureSubnetworkTrace\ConfigureSubnetworkTrace.cs" />
    <Compile Include="Samples\Layers\DisplaySubtypeFeatureLayer\DisplaySubtypeFeatureLayer.cs" />
    <Compile Include="Samples\Layers\DisplayAnnotation\DisplayAnnotation.cs" />
    <Compile Include="Samples\Utility network\TraceUtilityNetwork\TraceUtilityNetwork.cs" />
    <Compile Include="Samples\Augmented reality\CollectDataAR\AdjustableLocationDataSource.cs" />
    <Compile Include="Samples\Augmented reality\CollectDataAR\CollectDataAR.cs" />
    <Compile Include="Samples\Augmented reality\NavigateAR\RoutePlanner.cs" />
    <Compile Include="Samples\Augmented reality\DisplayScenesInTabletopAR\DisplayScenesInTabletopAR.cs" />
    <Compile Include="Samples\Augmented reality\ExploreScenesInFlyoverAR\ExploreScenesInFlyoverAR.cs" />
    <Compile Include="Samples\Augmented reality\ViewHiddenInfrastructureAR\AdjustableLocationDataSource.cs" />
    <Compile Include="Samples\Augmented reality\ViewHiddenInfrastructureAR\PipePlacer.cs" />
    <Compile Include="Samples\Augmented reality\ViewHiddenInfrastructureAR\PipeViewerAR.cs" />
    <Compile Include="Samples\Network analysis\NavigateRouteRerouting\GpxProvider.cs" />
    <Compile Include="Samples\Network analysis\NavigateRouteRerouting\NavigateRouteRerouting.cs" />
    <Compile Include="Samples\Map\ApplyScheduledUpdates\ApplyScheduledUpdates.cs" />
    <Compile Include="Samples\Network analysis\NavigateRoute\NavigateRoute.cs" />
    <Compile Include="Samples\Layers\EditKmlGroundOverlay\EditKmlGroundOverlay.cs" />
    <Compile Include="Samples\Symbology\CustomDictionaryStyle\CustomDictionaryStyle.cs" />
    <Compile Include="Samples\Map\HonorMobileMapPackageExpiration\HonorMobileMapPackageExpiration.cs" />
    <Compile Include="Samples\Layers\ControlAnnotationSublayerVisibility\ControlAnnotationSublayerVisibility.cs" />
    <Compile Include="Samples\Layers\CreateAndSaveKmlFile\CreateAndSaveKmlFile.cs" />
    <Compile Include="Samples\Layers\RasterColormapRenderer\RasterColormapRenderer.cs" />
    <Compile Include="Samples\SceneView\ChooseCameraController\ChooseCameraController.cs" />
    <Compile Include="Samples\Location\ShowLocationHistory\ShowLocationHistory.cs" />
    <Compile Include="Samples\Scene\GetElevationAtPoint\GetElevationAtPoint.cs" />
    <Compile Include="Samples\Network analysis\FindServiceAreasForMultipleFacilities\FindServiceAreasForMultipleFacilities.cs" />
    <Compile Include="Samples\Network analysis\OfflineRouting\OfflineRouting.cs" />
    <Compile Include="Samples\Network analysis\RouteAroundBarriers\RouteAroundBarriers.cs" />
    <Compile Include="Samples\Symbology\SymbolsFromMobileStyle\SymbolsFromMobileStyle.cs" />
    <Compile Include="Samples\Map\DownloadPreplannedMap\DownloadPreplannedMap.cs" />
    <Compile Include="Samples\Layers\GroupLayers\GroupLayers.cs" />
    <Compile Include="Samples\Map\OfflineBasemapByReference\OfflineBasemapByReference.cs" />
    <Compile Include="Samples\Scene\ViewContentBeneathSurface\ViewContentBeneathSurface.cs" />
    <Compile Include="Samples\Layers\AddPointSceneLayer\AddPointSceneLayer.cs" />
    <Compile Include="Samples\Map\GenerateOfflineMapWithOverrides\GenerateOfflineMapWithOverrides.cs" />
    <Compile Include="Samples\Layers\WfsXmlQuery\WfsXmlQuery.cs" />
    <Compile Include="Samples\Layers\DisplayWfs\DisplayWfs.cs" />
    <Compile Include="Samples\Layers\BrowseWfsLayers\BrowseWfsLayers.cs" />
    <Compile Include="Samples\Scene\OpenMobileScenePackage\OpenMobileScenePackage.cs" />
    <Compile Include="Samples\Layers\PlayKmlTours\PlayKmlTours.cs" />
    <Compile Include="Samples\Map\MapReferenceScale\MapReferenceScale.cs" />
    <Compile Include="Samples\Scene\CreateTerrainSurfaceRaster\CreateTerrainSurfaceRaster.cs" />
    <Compile Include="Samples\Scene\CreateTerrainSurfaceTilePackage\CreateTerrainSurfaceTilePackage.cs" />
    <Compile Include="Samples\Data\ViewPointCloudDataOffline\ViewPointCloudDataOffline.cs" />
    <Compile Include="Samples\Layers\AddAnIntegratedMeshLayer\AddAnIntegratedMeshLayer.cs" />
    <Compile Include="Samples\GraphicsOverlay\DictionaryRendererGraphicsOverlay\DictionaryRendererGraphicsOverlay.cs" />
    <Compile Include="Samples\Map\ManageOperationalLayers\ManageOperationalLayers.cs" />
    <Compile Include="Samples\Data\UpdateAttributes\UpdateAttributes.cs" />
    <Compile Include="Samples\Map\MobileMapSearchAndRoute\MobileMapSearchAndRoute.cs" />
    <Compile Include="Samples\Search\OfflineGeocode\OfflineGeocode.cs" />
    <Compile Include="Samples\Search\ReverseGeocode\ReverseGeocode.cs" />
    <Compile Include="Samples\Data\EditFeatureAttachments\EditFeatureAttachments.cs" />
    <Compile Include="Samples\Geometry\Project\Project.cs" />
    <Compile Include="Samples\Layers\OpenStreetMapLayer\OpenStreetMapLayer.cs" />
    <Compile Include="Samples\Data\UpdateGeometries\UpdateGeometries.cs" />
    <Compile Include="Samples\Data\AddFeatures\AddFeatures.cs" />
    <Compile Include="Samples\Data\DeleteFeatures\DeleteFeatures.cs" />
    <Compile Include="Samples\Symbology\SceneSymbols\SceneSymbols.cs" />
    <Compile Include="Samples\Scene\TerrainExaggeration\TerrainExaggeration.cs" />
    <Compile Include="Samples\Scene\ChangeAtmosphereEffect\ChangeAtmosphereEffect.cs" />
    <Compile Include="Samples\GraphicsOverlay\ScenePropertiesExpressions\ScenePropertiesExpressions.cs" />
    <Compile Include="Samples\MapView\IdentifyLayers\IdentifyLayers.cs" />
    <Compile Include="Samples\Layers\ListKmlContents\ListKmlContents.cs" />
    <Compile Include="Samples\Layers\IdentifyKmlFeatures\IdentifyKmlFeatures.cs" />
    <Compile Include="Samples\Layers\DisplayKmlNetworkLinks\DisplayKmlNetworkLinks.cs" />
    <Compile Include="Samples\Layers\DisplayKml\DisplayKml.cs" />
    <Compile Include="Samples\Analysis\DistanceMeasurement\DistanceMeasurement.cs" />
    <Compile Include="Samples\Analysis\LineOfSightGeoElement\LineOfSightGeoElement.cs" />
    <Compile Include="Samples\Analysis\LineOfSightLocation\LineOfSightLocation.cs" />
    <Compile Include="Samples\Analysis\QueryFeatureCountAndExtent\QueryFeatureCountAndExtent.cs" />
    <Compile Include="Samples\Analysis\ViewshedCamera\ViewshedCamera.cs" />
    <Compile Include="Samples\Analysis\ViewshedGeoElement\ViewshedGeoElement.cs" />
    <Compile Include="Samples\Analysis\ViewshedLocation\ViewshedLocation.cs" />
    <Compile Include="Samples\Data\EditAndSyncFeatures\EditAndSyncFeatures.cs" />
    <Compile Include="Samples\Data\FeatureLayerGeodatabase\FeatureLayerGeodatabase.cs" />
    <Compile Include="Samples\Data\FeatureLayerGeoPackage\FeatureLayerGeoPackage.cs" />
    <Compile Include="Samples\Data\FeatureLayerQuery\FeatureLayerQuery.cs" />
    <Compile Include="Samples\Data\FeatureLayerShapefile\FeatureLayerShapefile.cs" />
    <Compile Include="Samples\Data\GenerateGeodatabase\GenerateGeodatabase.cs" />
    <Compile Include="Samples\Data\GeodatabaseTransactions\GeodatabaseTransactions.cs" />
    <Compile Include="Samples\Data\ListRelatedFeatures\ListRelatedFeatures.cs" />
    <Compile Include="Samples\Data\RasterLayerGeoPackage\RasterLayerGeoPackage.cs" />
    <Compile Include="Samples\Data\ReadGeoPackage\ReadGeoPackage.cs" />
    <Compile Include="Samples\Data\ReadShapefileMetadata\ReadShapefileMetadata.cs" />
    <Compile Include="Samples\Data\ServiceFeatureTableCache\ServiceFeatureTableCache.cs" />
    <Compile Include="Samples\Data\ServiceFeatureTableManualCache\ServiceFeatureTableManualCache.cs" />
    <Compile Include="Samples\Data\ServiceFeatureTableNoCache\ServiceFeatureTableNoCache.cs" />
    <Compile Include="Samples\Data\StatisticalQuery\StatisticalQuery.cs" />
    <Compile Include="Samples\Data\StatsQueryGroupAndSort\StatsQueryGroupAndSort.cs" />
    <Compile Include="Samples\Data\SymbolizeShapefile\SymbolizeShapefile.cs" />
    <Compile Include="Samples\Geometry\Buffer\Buffer.cs" />
    <Compile Include="Samples\Geometry\BufferList\BufferList.cs" />
    <Compile Include="Samples\Geometry\ClipGeometry\ClipGeometry.cs" />
    <Compile Include="Samples\Geometry\ConvexHull\ConvexHull.cs" />
    <Compile Include="Samples\Geometry\ConvexHullList\ConvexHullList.cs" />
    <Compile Include="Samples\Geometry\CreateGeometries\CreateGeometries.cs" />
    <Compile Include="Samples\Geometry\CutGeometry\CutGeometry.cs" />
    <Compile Include="Samples\Geometry\DensifyAndGeneralize\DensifyAndGeneralize.cs" />
    <Compile Include="Samples\Geometry\FormatCoordinates\FormatCoordinates.cs" />
    <Compile Include="Samples\Geometry\GeodesicOperations\GeodesicOperations.cs" />
    <Compile Include="Samples\Geometry\ListTransformations\ListTransformations.cs" />
    <Compile Include="Samples\Geometry\NearestVertex\NearestVertex.cs" />
    <Compile Include="Samples\Geometry\ProjectWithSpecificTransformation\ProjectWithSpecificTransformation.cs" />
    <Compile Include="Samples\Geometry\SpatialOperations\SpatialOperations.cs" />
    <Compile Include="Samples\Geometry\SpatialRelationships\SpatialRelationships.cs" />
    <Compile Include="Samples\Geoprocessing\AnalyzeHotspots\AnalyzeHotspots.cs" />
    <Compile Include="Samples\Geoprocessing\AnalyzeViewshed\AnalyzeViewshed.cs" />
    <Compile Include="Samples\Geoprocessing\ListGeodatabaseVersions\ListGeodatabaseVersions.cs" />
    <Compile Include="Samples\GraphicsOverlay\AddGraphicsRenderer\AddGraphicsRenderer.cs" />
    <Compile Include="Samples\GraphicsOverlay\AddGraphicsWithSymbols\AddGraphicsWithSymbols.cs" />
    <Compile Include="Samples\GraphicsOverlay\Animate3DGraphic\Animate3DGraphic.cs" />
    <Compile Include="Samples\GraphicsOverlay\IdentifyGraphics\IdentifyGraphics.cs" />
    <Compile Include="Samples\GraphicsOverlay\SketchOnMap\SketchOnMap.cs" />
    <Compile Include="Samples\GraphicsOverlay\SurfacePlacements\SurfacePlacements.cs" />
    <Compile Include="Samples\Hydrography\AddEncExchangeSet\AddEncExchangeSet.cs" />
    <Compile Include="Samples\Hydrography\ChangeEncDisplaySettings\ChangeEncDisplaySettings.cs" />
    <Compile Include="Samples\Hydrography\SelectEncFeatures\SelectEncFeatures.cs" />
    <Compile Include="Samples\Layers\ArcGISMapImageLayerUrl\ArcGISMapImageLayerUrl.cs" />
    <Compile Include="Samples\Layers\ArcGISTiledLayerUrl\ArcGISTiledLayerUrl.cs" />
    <Compile Include="Samples\Layers\ArcGISVectorTiledLayerUrl\ArcGISVectorTiledLayerUrl.cs" />
    <Compile Include="Samples\Layers\ChangeBlendRenderer\ChangeBlendRenderer.cs" />
    <Compile Include="Samples\Layers\ChangeFeatureLayerRenderer\ChangeFeatureLayerRenderer.cs" />
    <Compile Include="Samples\Layers\ChangeStretchRenderer\ChangeStretchRenderer.cs" />
    <Compile Include="Samples\Layers\ChangeSublayerRenderer\ChangeSublayerRenderer.cs" />
    <Compile Include="Samples\Layers\ChangeSublayerVisibility\ChangeSublayerVisibility.cs" />
    <Compile Include="Samples\Layers\CreateFeatureCollectionLayer\CreateFeatureCollectionLayer.cs" />
    <Compile Include="Samples\Layers\DisplayScene\DisplayScene.cs" />
    <Compile Include="Samples\Layers\ExportTiles\ExportTiles.cs" />
    <Compile Include="Samples\Layers\FeatureCollectionLayerFromPortal\FeatureCollectionLayerFromPortal.cs" />
    <Compile Include="Samples\Layers\FeatureCollectionLayerFromQuery\FeatureCollectionLayerFromQuery.cs" />
    <Compile Include="Samples\Layers\FeatureLayerDefinitionExpression\FeatureLayerDefinitionExpression.cs" />
    <Compile Include="Samples\Layers\FeatureLayerDictionaryRenderer\FeatureLayerDictionaryRenderer.cs" />
    <Compile Include="Samples\Layers\FeatureLayerRenderingModeMap\FeatureLayerRenderingModeMap.cs" />
    <Compile Include="Samples\Layers\FeatureLayerRenderingModeScene\FeatureLayerRenderingModeScene.cs" />
    <Compile Include="Samples\Layers\FeatureLayerSelection\FeatureLayerSelection.cs" />
    <Compile Include="Samples\Layers\FeatureLayerUrl\FeatureLayerUrl.cs" />
    <Compile Include="Samples\Layers\LoadWebTiledLayer\LoadWebTiledLayer.cs" />
    <Compile Include="Samples\Layers\MapImageLayerTables\MapImageLayerTables.cs" />
    <Compile Include="Samples\Layers\MapImageSublayerQuery\MapImageSublayerQuery.cs" />
    <Compile Include="Samples\Layers\RasterHillshade\RasterHillshade.cs" />
    <Compile Include="Samples\Layers\RasterLayerFile\RasterLayerFile.cs" />
    <Compile Include="Samples\Layers\RasterLayerImageServiceRaster\RasterLayerImageServiceRaster.cs" />
    <Compile Include="Samples\Layers\RasterLayerRasterFunction\RasterLayerRasterFunction.cs" />
    <Compile Include="Samples\Layers\RasterRenderingRule\RasterRenderingRule.cs" />
    <Compile Include="Samples\Layers\RasterRgbRenderer\RasterRgbRenderer.cs" />
    <Compile Include="Samples\Layers\SceneLayerSelection\SceneLayerSelection.cs" />
    <Compile Include="Samples\Layers\SceneLayerUrl\SceneLayerUrl.cs" />
    <Compile Include="Samples\Layers\ShowLabelsOnLayer\ShowLabelsOnLayer.cs" />
    <Compile Include="Samples\Layers\StyleWmsLayer\StyleWmsLayer.cs" />
    <Compile Include="Samples\Layers\TimeBasedQuery\TimeBasedQuery.cs" />
    <Compile Include="Samples\Layers\WmsIdentify\WmsIdentify.cs" />
    <Compile Include="Samples\Layers\WMSLayerUrl\WMSLayerUrl.cs" />
    <Compile Include="Samples\Layers\WmsServiceCatalog\WmsServiceCatalog.cs" />
    <Compile Include="Samples\Layers\WMTSLayer\WMTSLayer.cs" />
    <Compile Include="Samples\Location\DisplayDeviceLocation\DisplayDeviceLocation.cs" />
    <Compile Include="Samples\Map\AccessLoadStatus\AccessLoadStatus.cs" />
    <Compile Include="Samples\Map\AuthorMap\AuthorMap.cs" />
    <Compile Include="Samples\Map\ChangeBasemap\ChangeBasemap.cs" />
    <Compile Include="Samples\Map\DisplayMap\DisplayMap.cs" />
    <Compile Include="Samples\Map\GenerateOfflineMap\GenerateOfflineMap.cs" />
    <Compile Include="Samples\Map\ManageBookmarks\ManageBookmarks.cs" />
    <Compile Include="Samples\Map\OpenMapURL\OpenMapURL.cs" />
    <Compile Include="Samples\Map\OpenMobileMap\OpenMobileMap.cs" />
    <Compile Include="Samples\Scene\OpenScenePortalItem\OpenScenePortalItem.cs" />
    <Compile Include="Samples\Map\SearchPortalMaps\SearchPortalMaps.cs" />
    <Compile Include="Samples\Map\SetInitialMapArea\SetInitialMapArea.cs" />
    <Compile Include="Samples\Map\SetInitialMapLocation\SetInitialMapLocation.cs" />
    <Compile Include="Samples\Map\SetMapSpatialReference\SetMapSpatialReference.cs" />
    <Compile Include="Samples\Map\SetMinMaxScale\SetMinMaxScale.cs" />
    <Compile Include="Samples\MapView\ChangeTimeExtent\ChangeTimeExtent.cs" />
    <Compile Include="Samples\MapView\ChangeViewpoint\ChangeViewpoint.cs" />
    <Compile Include="Samples\MapView\DisplayDrawingStatus\DisplayDrawingStatus.cs" />
    <Compile Include="Samples\MapView\DisplayGrid\DisplayGrid.cs" />
    <Compile Include="Samples\MapView\DisplayLayerViewState\DisplayLayerViewState.cs" />
    <Compile Include="Samples\MapView\FeatureLayerTimeOffset\FeatureLayerTimeOffset.cs" />
    <Compile Include="Samples\SceneView\GeoViewSync\GeoViewSync.cs" />
    <Compile Include="Samples\MapView\MapRotation\MapRotation.cs" />
    <Compile Include="Samples\MapView\ShowCallout\ShowCallout.cs" />
    <Compile Include="Samples\MapView\ShowMagnifier\ShowMagnifier.cs" />
    <Compile Include="Samples\MapView\TakeScreenshot\TakeScreenshot.cs" />
    <Compile Include="Samples\Network analysis\ClosestFacility\ClosestFacility.cs" />
    <Compile Include="Samples\Network analysis\ClosestFacilityStatic\ClosestFacilityStatic.cs" />
    <Compile Include="Samples\Network analysis\FindRoute\FindRoute.cs" />
    <Compile Include="Samples\Network analysis\FindServiceArea\FindServiceArea.cs" />
    <Compile Include="Samples\Search\FindAddress\FindAddress.cs" />
    <Compile Include="Samples\Search\FindPlace\FindPlace.cs" />
    <Compile Include="Samples\Security\OAuth\OAuth.cs" />
    <Compile Include="Samples\Security\TokenSecuredChallenge\TokenSecuredChallenge.cs" />
    <Compile Include="Samples\Symbology\FeatureLayerExtrusion\FeatureLayerExtrusion.cs" />
    <Compile Include="Samples\Symbology\RenderPictureMarkers\RenderPictureMarkers.cs" />
    <Compile Include="Samples\Symbology\RenderSimpleMarkers\RenderSimpleMarkers.cs" />
    <Compile Include="Samples\Symbology\RenderUniqueValues\RenderUniqueValues.cs" />
    <Compile Include="Samples\Symbology\SimpleRenderers\SimpleRenderers.cs" />
    <Compile Include="Samples\Symbology\UseDistanceCompositeSym\UseDistanceCompositeSym.cs" />
    <Compile Include="Samples\Data\ReadShapefileMetadata\MetadataDisplayViewController.cs" />
    <Compile Include="Samples\Geoprocessing\AnalyzeHotspots\DateSelectionViewController.cs" />
    <Compile Include="Samples\Security\IntegratedWindowsAuth\IntegratedWindowsAuth.cs" />
    <Compile Include="Samples\Augmented reality\NavigateAR\RouteViewerAR.cs" />
    <Compile Include="Samples\Augmented reality\NavigateAR\AdjustableLocationDataSource.cs" />
    <Compile Include="ViewControllers\SettingsViewController.cs" />
  </ItemGroup>
  <!-- Miscellaneous Configuration -->
  <ItemGroup>
    <None Include="app.config" />
    <None Include="Info.plist" />
    <None Include="Entitlements.plist" />
  </ItemGroup>
  <!-- Sample Manager Code-->
  <ItemGroup>
    <Compile Include="AppDelegate.cs" />
    <Compile Include="LoadingOverlay.cs" />
    <Compile Include="Main.cs" />
    <Compile Include="ViewControllers\SampleInfoViewController.cs" />
    <Compile Include="ViewControllers\SamplesViewController.cs" />
    <Compile Include="ViewControllers\SearchResultsUpdater.cs" />
    <Compile Include="ViewControllers\SearchResultsViewController.cs" />
    <Compile Include="ViewControllers\CategoriesViewController.cs" />
    <Compile Include="ViewControllers\CategoriesViewController.designer.cs">
      <DependentUpon>CategoriesViewController.cs</DependentUpon>
    </Compile>
  </ItemGroup>
  <ItemGroup>
    <None Include="Samples\Security\OAuth\OAuth.jpg" />
  </ItemGroup>
  <ItemGroup>
    <None Include="Samples\Security\TokenSecuredChallenge\TokenSecuredChallenge.jpg" />
  </ItemGroup>
  <ItemGroup>
    <None Include="Samples\Layers\SceneLayerSelection\SceneLayerSelection.jpg" />
  </ItemGroup>
  <!-- Imports -->
  <ItemGroup>
    <None Include="Samples\Map\GenerateOfflineMap\GenerateOfflineMap.jpg" />
  </ItemGroup>
  <ItemGroup>
    <PackageReference Include="Esri.ArcGISRuntime.Hydrography">
      <Version>100.9.0</Version>
    </PackageReference>
    <PackageReference Include="Esri.ArcGISRuntime.Xamarin.iOS">
      <Version>100.9.0</Version>
    </PackageReference>
    <PackageReference Include="MarkedNet">
      <Version>2.1.2</Version>
    </PackageReference>
    <PackageReference Include="Microsoft.Bcl.Build">
      <Version>1.0.21</Version>
    </PackageReference>
    <PackageReference Include="PCLCrypto">
      <Version>2.0.147</Version>
    </PackageReference>
    <PackageReference Include="Xamarin.Auth">
      <Version>1.7.0</Version>
    </PackageReference>
    <PackageReference Include="Esri.ArcGISRuntime.ARToolkit">
      <Version>100.9.0</Version>
    </PackageReference>
  </ItemGroup>
  <ItemGroup>
    <EmbeddedResource Include="Resources\PictureMarkerSymbols\pin_blue.png" />
    <BundleResource Include="Resources\SyntaxHighlighting\github-markdown.css">
      <CopyToOutputDirectory>PreserveNewest</CopyToOutputDirectory>
    </BundleResource>
    <BundleResource Include="Resources\SyntaxHighlighting\highlight.css">
      <CopyToOutputDirectory>PreserveNewest</CopyToOutputDirectory>
    </BundleResource>
    <BundleResource Include="Resources\SyntaxHighlighting\highlight.pack.js">
      <CopyToOutputDirectory>PreserveNewest</CopyToOutputDirectory>
    </BundleResource>
    <BundleResource Include="Samples\**\*.cs">
      <CopyToOutputDirectory>PreserveNewest</CopyToOutputDirectory>
      <Visible>false</Visible>
    </BundleResource>
    <BundleResource Include="Samples\**\*.md">
      <CopyToOutputDirectory>PreserveNewest</CopyToOutputDirectory>
      <Visible>false</Visible>
    </BundleResource>
    <BundleResource Include="Samples\**\*.jpg">
      <CopyToOutputDirectory>PreserveNewest</CopyToOutputDirectory>
      <Visible>false</Visible>
    </BundleResource>
  </ItemGroup>
  <ItemGroup>
    <BundleResource Include="Samples\Augmented reality\CollectDataAR\CollectDataAR.jpg" />
  </ItemGroup>
  <ItemGroup>
    <BundleResource Include="Resources\SyntaxHighlighting\github-markdown-dark.css">
      <CopyToOutputDirectory>PreserveNewest</CopyToOutputDirectory>
    </BundleResource>
  </ItemGroup>
  <Import Project="..\..\ArcGISRuntime.Samples.Shared\ArcGISRuntime.Samples.Shared.projitems" Label="Shared" />
  <Import Project="$(MSBuildExtensionsPath)\Xamarin\iOS\Xamarin.iOS.CSharp.targets" />
</Project><|MERGE_RESOLUTION|>--- conflicted
+++ resolved
@@ -459,15 +459,9 @@
   </ItemGroup>
   <ItemGroup>
     <!-- Sample Code -->
-<<<<<<< HEAD
     <Compile Include="ApplicationTheme.cs" />
-    <BundleResource Include="Resources\SyntaxHighlighting\highlight-dark.css">
-      <CopyToOutputDirectory>PreserveNewest</CopyToOutputDirectory>
-    </BundleResource>
-=======
     <Compile Include="Samples\SceneView\AnimateImageOverlay\AnimateImageOverlay.cs" />
     <Compile Include="Samples\Layers\IdentifyRasterCell\IdentifyRasterCell.cs" />
->>>>>>> accaf3db
     <Compile Include="Samples\Utility network\DisplayUtilityAssociations\DisplayUtilityAssociations.cs" />
     <Compile Include="Samples\Utility network\PerformValveIsolationTrace\PerformValveIsolationTrace.cs" />
     <Compile Include="Samples\Utility network\ConfigureSubnetworkTrace\ConfigureSubnetworkTrace.cs" />
@@ -732,9 +726,15 @@
     <BundleResource Include="Resources\SyntaxHighlighting\github-markdown.css">
       <CopyToOutputDirectory>PreserveNewest</CopyToOutputDirectory>
     </BundleResource>
+    <BundleResource Include="Resources\SyntaxHighlighting\github-markdown-dark.css">
+      <CopyToOutputDirectory>PreserveNewest</CopyToOutputDirectory>
+    </BundleResource>
     <BundleResource Include="Resources\SyntaxHighlighting\highlight.css">
       <CopyToOutputDirectory>PreserveNewest</CopyToOutputDirectory>
     </BundleResource>
+        <BundleResource Include="Resources\SyntaxHighlighting\highlight-dark.css">
+      <CopyToOutputDirectory>PreserveNewest</CopyToOutputDirectory>
+    </BundleResource>
     <BundleResource Include="Resources\SyntaxHighlighting\highlight.pack.js">
       <CopyToOutputDirectory>PreserveNewest</CopyToOutputDirectory>
     </BundleResource>
@@ -753,11 +753,6 @@
   </ItemGroup>
   <ItemGroup>
     <BundleResource Include="Samples\Augmented reality\CollectDataAR\CollectDataAR.jpg" />
-  </ItemGroup>
-  <ItemGroup>
-    <BundleResource Include="Resources\SyntaxHighlighting\github-markdown-dark.css">
-      <CopyToOutputDirectory>PreserveNewest</CopyToOutputDirectory>
-    </BundleResource>
   </ItemGroup>
   <Import Project="..\..\ArcGISRuntime.Samples.Shared\ArcGISRuntime.Samples.Shared.projitems" Label="Shared" />
   <Import Project="$(MSBuildExtensionsPath)\Xamarin\iOS\Xamarin.iOS.CSharp.targets" />
