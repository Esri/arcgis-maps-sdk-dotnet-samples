﻿<?xml version="1.0" encoding="utf-8"?>
<Project DefaultTargets="Build" ToolsVersion="4.0" xmlns="http://schemas.microsoft.com/developer/msbuild/2003">
  <!-- Build Configurations -->
  <PropertyGroup>
    <Configuration Condition=" '$(Configuration)' == '' ">Debug</Configuration>
    <Platform Condition=" '$(Platform)' == '' ">iPhoneSimulator</Platform>
    <ProjectTypeGuids>{FEACFBD2-3405-455C-9665-78FE426C6842};{FAE04EC0-301F-11D3-BF4B-00C04F79EFBC}</ProjectTypeGuids>
    <ProjectGuid>{3192A404-34AC-4083-A3B9-44610EE92E68}</ProjectGuid>
    <OutputType>Exe</OutputType>
    <RootNamespace>ArcGISRuntime</RootNamespace>
    <IPhoneResourcePrefix>Resources</IPhoneResourcePrefix>
    <AssemblyName>ArcGISRuntime</AssemblyName>
    <NuGetPackageImportStamp>
    </NuGetPackageImportStamp>
  </PropertyGroup>
  <PropertyGroup Condition=" '$(Configuration)|$(Platform)' == 'Debug|iPhoneSimulator' ">
    <DebugSymbols>true</DebugSymbols>
    <DebugType>full</DebugType>
    <Optimize>false</Optimize>
    <OutputPath>..\..\..\output\iOS\iPhoneSimulator\debug\</OutputPath>
    <DefineConstants>DEBUG;__IOS__;__MOBILE__;__UNIFIED__;ENABLE_TEST_CLOUD;XAMARIN</DefineConstants>
    <ErrorReport>prompt</ErrorReport>
    <WarningLevel>4</WarningLevel>
    <ConsolePause>false</ConsolePause>
    <MtouchArch>x86_64</MtouchArch>
    <MtouchLink>None</MtouchLink>
    <MtouchDebug>True</MtouchDebug>
    <MtouchSdkVersion>
    </MtouchSdkVersion>
    <MtouchFastDev>False</MtouchFastDev>
    <MtouchUseLlvm>False</MtouchUseLlvm>
    <MtouchUseThumb>False</MtouchUseThumb>
    <MtouchOptimizePNGs>True</MtouchOptimizePNGs>
    <LangVersion>7</LangVersion>
    <MtouchI18n />
    <CodesignKey>iPhone Developer</CodesignKey>
    <CodesignProvision />
    <MtouchHttpClientHandler>NSUrlSessionHandler</MtouchHttpClientHandler>
  </PropertyGroup>
  <PropertyGroup Condition=" '$(Configuration)|$(Platform)' == 'Release|iPhoneSimulator' ">
    <DebugType>full</DebugType>
    <Optimize>true</Optimize>
    <OutputPath>..\..\..\output\iOS\iPhoneSimulator\release\</OutputPath>
    <ErrorReport>prompt</ErrorReport>
    <WarningLevel>4</WarningLevel>
    <MtouchArch>x86_64</MtouchArch>
    <ConsolePause>false</ConsolePause>
    <MtouchLink>None</MtouchLink>
    <LangVersion>7</LangVersion>
    <MtouchHttpClientHandler>NSUrlSessionHandler</MtouchHttpClientHandler>
    <DefineConstants>XAMARIN</DefineConstants>
  </PropertyGroup>
  <PropertyGroup Condition=" '$(Configuration)|$(Platform)' == 'Debug|iPhone' ">
    <DebugSymbols>true</DebugSymbols>
    <DebugType>full</DebugType>
    <Optimize>false</Optimize>
    <OutputPath>..\..\..\output\iOS\iPhone\debug\</OutputPath>
    <DefineConstants>DEBUG;__IOS__;__MOBILE__;__UNIFIED__;ENABLE_TEST_CLOUD;XAMARIN</DefineConstants>
    <ErrorReport>prompt</ErrorReport>
    <WarningLevel>4</WarningLevel>
    <ConsolePause>false</ConsolePause>
    <MtouchArch>ARM64</MtouchArch>
    <CodesignEntitlements>Entitlements.plist</CodesignEntitlements>
    <MtouchProfiling>True</MtouchProfiling>
    <CodesignKey>iPhone Developer</CodesignKey>
    <MtouchDebug>True</MtouchDebug>
    <MtouchSdkVersion>
    </MtouchSdkVersion>
    <MtouchLink>None</MtouchLink>
    <MtouchFastDev>False</MtouchFastDev>
    <MtouchUseLlvm>False</MtouchUseLlvm>
    <MtouchUseThumb>False</MtouchUseThumb>
    <MtouchOptimizePNGs>True</MtouchOptimizePNGs>
    <MtouchI18n />
    <BuildIpa>True</BuildIpa>
    <IpaIncludeArtwork>False</IpaIncludeArtwork>
    <DeviceSpecificBuild>False</DeviceSpecificBuild>
    <LangVersion>7</LangVersion>
    <CodesignProvision />
    <MtouchHttpClientHandler>NSUrlSessionHandler</MtouchHttpClientHandler>
    <MtouchNoSymbolStrip>true</MtouchNoSymbolStrip>
  </PropertyGroup>
  <PropertyGroup Condition=" '$(Configuration)|$(Platform)' == 'Release|iPhone' ">
    <DebugType>full</DebugType>
    <Optimize>true</Optimize>
    <OutputPath>..\..\..\output\iOS\iPhone\release\</OutputPath>
    <ErrorReport>prompt</ErrorReport>
    <WarningLevel>4</WarningLevel>
    <CodesignEntitlements>Entitlements.plist</CodesignEntitlements>
    <MtouchArch>ARM64</MtouchArch>
    <ConsolePause>false</ConsolePause>
    <CodesignKey>iPhone Developer</CodesignKey>
    <MtouchLink>Full</MtouchLink>
    <MtouchDebug>False</MtouchDebug>
    <MtouchProfiling>False</MtouchProfiling>
    <MtouchFastDev>False</MtouchFastDev>
    <MtouchUseLlvm>False</MtouchUseLlvm>
    <MtouchUseThumb>False</MtouchUseThumb>
    <MtouchEnableBitcode>False</MtouchEnableBitcode>
    <OptimizePNGs>True</OptimizePNGs>
    <MtouchFloat32>False</MtouchFloat32>
    <LangVersion>7</LangVersion>
    <MtouchHttpClientHandler>NSUrlSessionHandler</MtouchHttpClientHandler>
    <DefineConstants>XAMARIN</DefineConstants>
  </PropertyGroup>
  <PropertyGroup Condition=" '$(Configuration)|$(Platform)' == 'Ad-Hoc|iPhone' ">
    <DebugType>full</DebugType>
    <Optimize>true</Optimize>
    <OutputPath>..\..\..\output\iOS\iPhone\Ad-Hoc\</OutputPath>
    <ErrorReport>prompt</ErrorReport>
    <WarningLevel>4</WarningLevel>
    <ConsolePause>false</ConsolePause>
    <MtouchArch>ARM64</MtouchArch>
    <IpaIncludeArtwork>true</IpaIncludeArtwork>
    <CodesignKey>iPhone Distribution</CodesignKey>
    <CodesignProvision>Automatic:AdHoc</CodesignProvision>
    <BuildIpa>true</BuildIpa>
    <LangVersion>7</LangVersion>
    <MtouchHttpClientHandler>NSUrlSessionHandler</MtouchHttpClientHandler>
    <DefineConstants>XAMARIN</DefineConstants>
  </PropertyGroup>
  <PropertyGroup Condition=" '$(Configuration)|$(Platform)' == 'AppStore|iPhone' ">
    <DebugType>full</DebugType>
    <Optimize>true</Optimize>
    <OutputPath>..\..\..\output\iOS\iPhone\AppStore\</OutputPath>
    <ErrorReport>prompt</ErrorReport>
    <WarningLevel>4</WarningLevel>
    <ConsolePause>false</ConsolePause>
    <MtouchArch>ARM64</MtouchArch>
    <CodesignProvision>Automatic:AppStore</CodesignProvision>
    <CodesignKey>iPhone Distribution</CodesignKey>
    <LangVersion>7</LangVersion>
    <MtouchHttpClientHandler>NSUrlSessionHandler</MtouchHttpClientHandler>
    <DefineConstants>XAMARIN</DefineConstants>
  </PropertyGroup>
  <PropertyGroup Condition="'$(Configuration)|$(Platform)' == 'Ad-Hoc|iPhoneSimulator'">
    <OutputPath>..\..\..\output\iOS\iPhoneSimulator\Ad-Hoc\</OutputPath>
    <MtouchArch>x86_64</MtouchArch>
    <LangVersion>7</LangVersion>
    <MtouchHttpClientHandler>NSUrlSessionHandler</MtouchHttpClientHandler>
    <DefineConstants>XAMARIN</DefineConstants>
  </PropertyGroup>
  <PropertyGroup Condition="'$(Configuration)|$(Platform)' == 'AppStore|iPhoneSimulator'">
    <OutputPath>..\..\..\output\iOS\iPhoneSimulator\AppStore\</OutputPath>
    <MtouchArch>x86_64</MtouchArch>
    <LangVersion>7</LangVersion>
    <MtouchHttpClientHandler>NSUrlSessionHandler</MtouchHttpClientHandler>
    <DefineConstants>XAMARIN</DefineConstants>
  </PropertyGroup>
  <PropertyGroup Condition=" '$(RunConfiguration)' == 'Default' ">
    <AppExtensionDebugBundleId />
  </PropertyGroup>
  <!-- References -->
  <ItemGroup>
    <Reference Include="MonoTouch.Dialog-1" />
    <Reference Include="OpenTK-1.0" />
    <Reference Include="System" />
    <Reference Include="System.IO.Compression" />
    <Reference Include="System.IO.Compression.FileSystem" />
    <Reference Include="System.Json" />
    <Reference Include="System.Runtime.Serialization" />
    <Reference Include="System.Xml" />
    <Reference Include="System.Core" />
    <Reference Include="System.Xml.Linq" />
    <Reference Include="Xamarin.iOS" />
  </ItemGroup>
  <!-- Image Assets -->
  <ItemGroup>
    <ImageAsset Include="Resources\Images.xcassets\DownloadIcon.imageset\Contents.json">
      <Visible>false</Visible>
    </ImageAsset>
    <ImageAsset Include="Resources\Images.xcassets\DownloadIcon.imageset\download.pdf">
      <Visible>false</Visible>
    </ImageAsset>
    <ImageAsset Include="Resources\Images.xcassets\GlobeIcon.imageset\Contents.json">
      <Visible>false</Visible>
    </ImageAsset>
    <ImageAsset Include="Resources\Images.xcassets\GlobeIcon.imageset\globe.pdf">
      <Visible>false</Visible>
    </ImageAsset>
    <ImageAsset Include="Resources\Images.xcassets\InfoIcon.imageset\iOS7_Toolbar_About44.png">
      <Visible>false</Visible>
    </ImageAsset>
    <ImageAsset Include="Resources\Images.xcassets\InfoIcon.imageset\iOS7_Toolbar_About22.png">
      <Visible>false</Visible>
    </ImageAsset>
    <ImageAsset Include="Resources\Images.xcassets\InfoIcon.imageset\Contents.json">
      <Visible>false</Visible>
    </ImageAsset>
    <ImageAsset Include="Resources\Images.xcassets\DirectionsList.imageset\Contents.json">
      <Visible>false</Visible>
    </ImageAsset>
    <ImageAsset Include="Resources\Images.xcassets\DirectionsList.imageset\iOS7_Toolbar_OpenDirectionsTool22.png">
      <Visible>false</Visible>
    </ImageAsset>
    <ImageAsset Include="Resources\Images.xcassets\DirectionsList.imageset\iOS7_Toolbar_OpenDirectionsTool44.png">
      <Visible>false</Visible>
    </ImageAsset>
    <ImageAsset Include="Resources\Images.xcassets\Settings.imageset\Contents.json">
      <Visible>false</Visible>
    </ImageAsset>
    <ImageAsset Include="Resources\Images.xcassets\Settings.imageset\iOS7_TabBar_BAO-Nav_Settings30.png">
      <Visible>false</Visible>
    </ImageAsset>
    <ImageAsset Include="Resources\Images.xcassets\Settings.imageset\iOS7_TabBar_BAO-Nav_Settings60.png">
      <Visible>false</Visible>
    </ImageAsset>
    <ImageAsset Include="Resources\Images.xcassets\AppIcons.appiconset\Contents.json">
      <Visible>false</Visible>
    </ImageAsset>
    <ImageAsset Include="Resources\Images.xcassets\LaunchImages.launchimage\Contents.json">
      <Visible>false</Visible>
    </ImageAsset>
    <ImageAsset Include="Resources\Images.xcassets\AppIcons.appiconset\iOS_29.png">
      <Visible>false</Visible>
    </ImageAsset>
    <ImageAsset Include="Resources\Images.xcassets\AppIcons.appiconset\iOS_40.png">
      <Visible>false</Visible>
    </ImageAsset>
    <ImageAsset Include="Resources\Images.xcassets\AppIcons.appiconset\iOS_58.png">
      <Visible>false</Visible>
    </ImageAsset>
    <ImageAsset Include="Resources\Images.xcassets\AppIcons.appiconset\iOS_60.png">
      <Visible>false</Visible>
    </ImageAsset>
    <ImageAsset Include="Resources\Images.xcassets\AppIcons.appiconset\iOS_80.png">
      <Visible>false</Visible>
    </ImageAsset>
    <ImageAsset Include="Resources\Images.xcassets\AppIcons.appiconset\iOS_87.png">
      <Visible>false</Visible>
    </ImageAsset>
    <ImageAsset Include="Resources\Images.xcassets\AppIcons.appiconset\iOS_120.png">
      <Visible>false</Visible>
    </ImageAsset>
    <ImageAsset Include="Resources\Images.xcassets\AppIcons.appiconset\iOS_152.png">
      <Visible>false</Visible>
    </ImageAsset>
    <ImageAsset Include="Resources\Images.xcassets\AppIcons.appiconset\iOS_167.png">
      <Visible>false</Visible>
    </ImageAsset>
    <ImageAsset Include="Resources\Images.xcassets\AppIcons.appiconset\iOS_180.png">
      <Visible>false</Visible>
    </ImageAsset>
    <ImageAsset Include="Resources\Images.xcassets\AppIcons.appiconset\iOS_400.png">
      <Visible>false</Visible>
    </ImageAsset>
    <ImageAsset Include="Resources\Images.xcassets\AppIcons.appiconset\iOS_1024.png">
      <Visible>false</Visible>
    </ImageAsset>
  </ItemGroup>
  <!-- Resources -->
  <ItemGroup>
    <EmbeddedResource Include="Resources\PictureMarkerSymbols\pin_star_blue.png" />
    <BundleResource Include="Resources\Default-568h%402x.png" />
    <ImageAsset Include="Resources\Images.xcassets\AppIcons.appiconset\Contents.json">
      <Visible>false</Visible>
    </ImageAsset>
    <ImageAsset Include="Resources\Images.xcassets\LaunchImages.launchimage\Contents.json">
      <Visible>false</Visible>
    </ImageAsset>
    <BundleResource Include="Resources\about.md">
      <CopyToOutputDirectory>PreserveNewest</CopyToOutputDirectory>
    </BundleResource>
    <BundleResource Include="Resources\licenses.md">
      <CopyToOutputDirectory>PreserveNewest</CopyToOutputDirectory>
    </BundleResource>
    <BundleResource Include="Resources\ApiKeyInfo.md">
      <CopyToOutputDirectory>PreserveNewest</CopyToOutputDirectory>
    </BundleResource>
    <None Include="Samples\Layers\MapImageLayerTables\MapImageLayerTables.jpg" />
    <None Include="Samples\Layers\MapImageSublayerQuery\MapImageSublayerQuery.jpg" />
    <None Include="Samples\Security\IntegratedWindowsAuth\readme.md" />
  </ItemGroup>
  <!-- Storyboards -->
  <ItemGroup>
    <InterfaceDefinition Include="MainStoryboard.storyboard" />
    <InterfaceDefinition Include="LaunchScreen.storyboard" />
  </ItemGroup>
  <ItemGroup>
    <!-- Screenshots -->
<<<<<<< HEAD
    <None Include="Samples\Layers\DisplayOACollection\DisplayOACollection.jpg" />
=======
    <None Include="Samples\Layers\BrowseOAFeatureService\BrowseOAFeatureService.jpg" />
>>>>>>> cdaf19a6
    <None Include="Samples\Data\EditBranchVersioning\EditBranchVersioning.jpg" />
    <None Include="Samples\Layers\ApplyMosaicRule\ApplyMosaicRule.jpg" />
    <None Include="Samples\Data\EditFeatureLinkedAnnotation\EditFeatureLinkedAnnotation.jpg" />
    <None Include="Samples\Layers\ShowPopup\ShowPopup.jpg" />
    <None Include="Samples\SceneView\AnimateImageOverlay\AnimateImageOverlay.jpg" />
    <None Include="Samples\Layers\IdentifyRasterCell\IdentifyRasterCell.jpg" />
    <None Include="Samples\Utility network\DisplayUtilityAssociations\DisplayUtilityAssociations.jpg" />
    <None Include="Samples\Utility network\PerformValveIsolationTrace\PerformValveIsolationTrace.jpg" />
    <None Include="Samples\Utility network\ConfigureSubnetworkTrace\ConfigureSubnetworkTrace.jpg" />
    <None Include="Samples\Layers\DisplaySubtypeFeatureLayer\DisplaySubtypeFeatureLayer.jpg" />
    <None Include="Samples\Layers\DisplayAnnotation\DisplayAnnotation.jpg" />
    <None Include="Samples\Utility network\TraceUtilityNetwork\TraceUtilityNetwork.jpg" />
    <None Include="Samples\Augmented reality\NavigateAR\NavigateAR.jpg" />
    <None Include="Samples\Augmented reality\DisplayScenesInTabletopAR\DisplayScenesInTabletopAR.jpg" />
    <None Include="Samples\Augmented reality\ExploreScenesInFlyoverAR\ExploreScenesInFlyoverAR.jpg" />
    <None Include="Samples\Augmented reality\ViewHiddenInfrastructureAR\ViewHiddenInfrastructureAR.jpg" />
    <None Include="Samples\Network analysis\NavigateRouteRerouting\NavigateRouteRerouting.jpg" />
    <None Include="Samples\Map\ApplyScheduledUpdates\ApplyScheduledUpdates.jpg" />
    <None Include="Samples\Network analysis\NavigateRoute\NavigateRoute.jpg" />
    <None Include="Samples\Layers\EditKmlGroundOverlay\EditKmlGroundOverlay.jpg" />
    <None Include="Samples\Symbology\CustomDictionaryStyle\CustomDictionaryStyle.jpg" />
    <None Include="Samples\Map\HonorMobileMapPackageExpiration\HonorMobileMapPackageExpiration.jpg" />
    <None Include="Samples\Layers\ControlAnnotationSublayerVisibility\ControlAnnotationSublayerVisibility.jpg" />
    <None Include="Samples\Layers\CreateAndSaveKmlFile\CreateAndSaveKmlFile.jpg" />
    <None Include="Samples\Layers\RasterColormapRenderer\RasterColormapRenderer.jpg" />
    <None Include="Samples\SceneView\ChooseCameraController\ChooseCameraController.jpg" />
    <None Include="Samples\Location\ShowLocationHistory\ShowLocationHistory.jpg" />
    <None Include="Samples\Scene\GetElevationAtPoint\GetElevationAtPoint.jpg" />
    <None Include="Samples\Network analysis\FindServiceAreasForMultipleFacilities\FindServiceAreasForMultipleFacilities.jpg" />
    <None Include="Samples\Network analysis\OfflineRouting\OfflineRouting.jpg" />
    <None Include="Samples\Network analysis\RouteAroundBarriers\RouteAroundBarriers.jpg" />
    <None Include="Samples\Symbology\SymbolsFromMobileStyle\SymbolsFromMobileStyle.jpg" />
    <None Include="Samples\Map\DownloadPreplannedMap\DownloadPreplannedMap.jpg" />
    <None Include="Samples\Layers\GroupLayers\GroupLayers.jpg" />
    <None Include="Samples\Map\OfflineBasemapByReference\OfflineBasemapByReference.jpg" />
    <None Include="Samples\Scene\ViewContentBeneathSurface\ViewContentBeneathSurface.jpg" />
    <None Include="Samples\Layers\AddPointSceneLayer\AddPointSceneLayer.jpg" />
    <None Include="Samples\Map\GenerateOfflineMapWithOverrides\GenerateOfflineMapWithOverrides.jpg" />
    <None Include="Samples\Layers\WfsXmlQuery\WfsXmlQuery.jpg" />
    <None Include="Samples\Layers\DisplayWfs\DisplayWfs.jpg" />
    <None Include="Samples\Layers\BrowseWfsLayers\BrowseWfsLayers.jpg" />
    <None Include="Samples\Scene\OpenMobileScenePackage\OpenMobileScenePackage.jpg" />
    <None Include="Samples\Layers\PlayKmlTours\PlayKmlTours.jpg" />
    <None Include="Samples\Map\MapReferenceScale\MapReferenceScale.jpg" />
    <None Include="Samples\Scene\CreateTerrainSurfaceRaster\CreateTerrainSurfaceRaster.jpg" />
    <None Include="Samples\Scene\CreateTerrainSurfaceTilePackage\CreateTerrainSurfaceTilePackage.jpg" />
    <None Include="Samples\Data\ViewPointCloudDataOffline\ViewPointCloudDataOffline.jpg" />
    <None Include="Samples\Layers\AddAnIntegratedMeshLayer\AddAnIntegratedMeshLayer.jpg" />
    <None Include="Samples\GraphicsOverlay\DictionaryRendererGraphicsOverlay\DictionaryRendererGraphicsOverlay.jpg" />
    <None Include="Samples\Map\ManageOperationalLayers\ManageOperationalLayers.jpg" />
    <None Include="Samples\Data\UpdateAttributes\UpdateAttributes.jpg" />
    <None Include="Samples\Map\MobileMapSearchAndRoute\MobileMapSearchAndRoute.jpg" />
    <None Include="Samples\Search\OfflineGeocode\OfflineGeocode.jpg" />
    <None Include="Samples\Search\ReverseGeocode\ReverseGeocode.jpg" />
    <None Include="Samples\Data\EditFeatureAttachments\EditFeatureAttachments.jpg" />
    <None Include="Samples\Geometry\Project\Project.jpg" />
    <None Include="Samples\Layers\OpenStreetMapLayer\OpenStreetMapLayer.jpg" />
    <None Include="Samples\Data\UpdateGeometries\UpdateGeometries.jpg" />
    <None Include="Samples\Data\AddFeatures\AddFeatures.jpg" />
    <None Include="Samples\Data\DeleteFeatures\DeleteFeatures.jpg" />
    <None Include="Samples\Symbology\SceneSymbols\SceneSymbols.jpg" />
    <None Include="Samples\Scene\TerrainExaggeration\TerrainExaggeration.jpg" />
    <None Include="Samples\Scene\ChangeAtmosphereEffect\ChangeAtmosphereEffect.jpg" />
    <None Include="Samples\GraphicsOverlay\ScenePropertiesExpressions\ScenePropertiesExpressions.jpg" />
    <None Include="Samples\MapView\IdentifyLayers\IdentifyLayers.jpg" />
    <None Include="Samples\Layers\ListKmlContents\ListKmlContents.jpg" />
    <None Include="Samples\Layers\IdentifyKmlFeatures\IdentifyKmlFeatures.jpg" />
    <None Include="Samples\Layers\DisplayKmlNetworkLinks\DisplayKmlNetworkLinks.jpg" />
    <None Include="Samples\Layers\DisplayKml\DisplayKml.jpg" />
    <None Include="Samples\Analysis\DistanceMeasurement\DistanceMeasurement.jpg" />
    <None Include="Samples\Analysis\LineOfSightGeoElement\LineOfSightGeoElement.jpg" />
    <None Include="Samples\Analysis\LineOfSightLocation\LineOfSightLocation.jpg" />
    <None Include="Samples\Analysis\QueryFeatureCountAndExtent\QueryFeatureCountAndExtent.jpg" />
    <None Include="Samples\Analysis\ViewshedCamera\ViewshedCamera.jpg" />
    <None Include="Samples\Analysis\ViewshedGeoElement\ViewshedGeoElement.jpg" />
    <None Include="Samples\Analysis\ViewshedLocation\ViewshedLocation.jpg" />
    <None Include="Samples\Data\EditAndSyncFeatures\EditAndSyncFeatures.jpg" />
    <None Include="Samples\Data\FeatureLayerGeodatabase\FeatureLayerGeodatabase.jpg" />
    <None Include="Samples\Data\FeatureLayerGeoPackage\FeatureLayerGeoPackage.jpg" />
    <None Include="Samples\Data\FeatureLayerQuery\FeatureLayerQuery.jpg" />
    <None Include="Samples\Data\FeatureLayerShapefile\FeatureLayerShapefile.jpg" />
    <None Include="Samples\Data\GenerateGeodatabase\GenerateGeodatabase.jpg" />
    <None Include="Samples\Data\GeodatabaseTransactions\GeodatabaseTransactions.jpg" />
    <None Include="Samples\Data\ListRelatedFeatures\ListRelatedFeatures.jpg" />
    <None Include="Samples\Data\RasterLayerGeoPackage\RasterLayerGeoPackage.jpg" />
    <None Include="Samples\Data\ReadGeoPackage\ReadGeoPackage.jpg" />
    <None Include="Samples\Data\ReadShapefileMetadata\ReadShapefileMetadata.jpg" />
    <None Include="Samples\Data\ServiceFeatureTableCache\ServiceFeatureTableCache.jpg" />
    <None Include="Samples\Data\ServiceFeatureTableManualCache\ServiceFeatureTableManualCache.jpg" />
    <None Include="Samples\Data\ServiceFeatureTableNoCache\ServiceFeatureTableNoCache.jpg" />
    <None Include="Samples\Data\StatisticalQuery\StatisticalQuery.jpg" />
    <None Include="Samples\Data\StatsQueryGroupAndSort\StatsQueryGroupAndSort.jpg" />
    <None Include="Samples\Data\SymbolizeShapefile\SymbolizeShapefile.jpg" />
    <None Include="Samples\Geometry\Buffer\Buffer.jpg" />
    <None Include="Samples\Geometry\BufferList\BufferList.jpg" />
    <None Include="Samples\Geometry\ClipGeometry\ClipGeometry.jpg" />
    <None Include="Samples\Geometry\ConvexHull\ConvexHull.jpg" />
    <None Include="Samples\Geometry\ConvexHullList\ConvexHullList.jpg" />
    <None Include="Samples\Geometry\CreateGeometries\CreateGeometries.jpg" />
    <None Include="Samples\Geometry\CutGeometry\CutGeometry.jpg" />
    <None Include="Samples\Geometry\DensifyAndGeneralize\DensifyAndGeneralize.jpg" />
    <None Include="Samples\Geometry\FormatCoordinates\FormatCoordinates.jpg" />
    <None Include="Samples\Geometry\GeodesicOperations\GeodesicOperations.jpg" />
    <None Include="Samples\Geometry\ListTransformations\ListTransformations.jpg" />
    <None Include="Samples\Geometry\NearestVertex\NearestVertex.jpg" />
    <None Include="Samples\Geometry\ProjectWithSpecificTransformation\ProjectWithSpecificTransformation.jpg" />
    <None Include="Samples\Geometry\SpatialOperations\SpatialOperations.jpg" />
    <None Include="Samples\Geometry\SpatialRelationships\SpatialRelationships.jpg" />
    <None Include="Samples\Geoprocessing\AnalyzeHotspots\AnalyzeHotspots.jpg" />
    <None Include="Samples\Geoprocessing\AnalyzeViewshed\AnalyzeViewshed.jpg" />
    <None Include="Samples\Geoprocessing\ListGeodatabaseVersions\ListGeodatabaseVersions.jpg" />
    <None Include="Samples\GraphicsOverlay\AddGraphicsRenderer\AddGraphicsRenderer.jpg" />
    <None Include="Samples\GraphicsOverlay\AddGraphicsWithSymbols\AddGraphicsWithSymbols.jpg" />
    <None Include="Samples\GraphicsOverlay\Animate3DGraphic\Animate3DGraphic.jpg" />
    <None Include="Samples\GraphicsOverlay\IdentifyGraphics\IdentifyGraphics.jpg" />
    <None Include="Samples\GraphicsOverlay\SketchOnMap\SketchOnMap.jpg" />
    <None Include="Samples\GraphicsOverlay\SurfacePlacements\SurfacePlacements.jpg" />
    <None Include="Samples\Hydrography\AddEncExchangeSet\AddEncExchangeSet.jpg" />
    <None Include="Samples\Hydrography\ChangeEncDisplaySettings\ChangeEncDisplaySettings.jpg" />
    <None Include="Samples\Hydrography\SelectEncFeatures\SelectEncFeatures.jpg" />
    <None Include="Samples\Layers\ArcGISMapImageLayerUrl\ArcGISMapImageLayerUrl.jpg" />
    <None Include="Samples\Layers\ArcGISTiledLayerUrl\ArcGISTiledLayerUrl.jpg" />
    <None Include="Samples\Layers\ArcGISVectorTiledLayerUrl\ArcGISVectorTiledLayerUrl.jpg" />
    <None Include="Samples\Layers\ChangeBlendRenderer\ChangeBlendRenderer.jpg" />
    <None Include="Samples\Layers\ChangeFeatureLayerRenderer\ChangeFeatureLayerRenderer.jpg" />
    <None Include="Samples\Layers\ChangeStretchRenderer\ChangeStretchRenderer.jpg" />
    <None Include="Samples\Layers\ChangeSublayerRenderer\ChangeSublayerRenderer.jpg" />
    <None Include="Samples\Layers\ChangeSublayerVisibility\ChangeSublayerVisibility.jpg" />
    <None Include="Samples\Layers\CreateFeatureCollectionLayer\CreateFeatureCollectionLayer.jpg" />
    <None Include="Samples\Layers\DisplayScene\DisplayScene.jpg" />
    <None Include="Samples\Layers\ExportTiles\ExportTiles.jpg" />
    <None Include="Samples\Layers\FeatureCollectionLayerFromPortal\FeatureCollectionLayerFromPortal.jpg" />
    <None Include="Samples\Layers\FeatureCollectionLayerFromQuery\FeatureCollectionLayerFromQuery.jpg" />
    <None Include="Samples\Layers\FeatureLayerDefinitionExpression\FeatureLayerDefinitionExpression.jpg" />
    <None Include="Samples\Layers\FeatureLayerDictionaryRenderer\FeatureLayerDictionaryRenderer.jpg" />
    <None Include="Samples\Layers\FeatureLayerRenderingModeMap\FeatureLayerRenderingModeMap.jpg" />
    <None Include="Samples\Layers\FeatureLayerRenderingModeScene\FeatureLayerRenderingModeScene.jpg" />
    <None Include="Samples\Layers\FeatureLayerSelection\FeatureLayerSelection.jpg" />
    <None Include="Samples\Layers\FeatureLayerUrl\FeatureLayerUrl.jpg" />
    <None Include="Samples\Layers\LoadWebTiledLayer\LoadWebTiledLayer.jpg" />
    <None Include="Samples\Layers\RasterHillshade\RasterHillshade.jpg" />
    <None Include="Samples\Layers\RasterLayerFile\RasterLayerFile.jpg" />
    <None Include="Samples\Layers\RasterLayerImageServiceRaster\RasterLayerImageServiceRaster.jpg" />
    <None Include="Samples\Layers\RasterLayerRasterFunction\RasterLayerRasterFunction.jpg" />
    <None Include="Samples\Layers\RasterRenderingRule\RasterRenderingRule.jpg" />
    <None Include="Samples\Layers\RasterRgbRenderer\RasterRgbRenderer.jpg" />
    <None Include="Samples\Layers\SceneLayerUrl\SceneLayerUrl.jpg" />
    <None Include="Samples\Layers\ShowLabelsOnLayer\ShowLabelsOnLayer.jpg" />
    <None Include="Samples\Layers\StyleWmsLayer\StyleWmsLayer.jpg" />
    <None Include="Samples\Layers\TimeBasedQuery\TimeBasedQuery.jpg" />
    <None Include="Samples\Layers\WmsIdentify\WmsIdentify.jpg" />
    <None Include="Samples\Layers\WMSLayerUrl\WMSLayerUrl.jpg" />
    <None Include="Samples\Layers\WmsServiceCatalog\WmsServiceCatalog.jpg" />
    <None Include="Samples\Layers\WMTSLayer\WMTSLayer.jpg" />
    <None Include="Samples\Location\DisplayDeviceLocation\DisplayDeviceLocation.jpg" />
    <None Include="Samples\Map\AccessLoadStatus\AccessLoadStatus.jpg" />
    <None Include="Samples\Map\AuthorMap\AuthorMap.jpg" />
    <None Include="Samples\Map\ChangeBasemap\ChangeBasemap.jpg" />
    <None Include="Samples\Map\DisplayMap\DisplayMap.jpg" />
    <None Include="Samples\Map\ManageBookmarks\ManageBookmarks.jpg" />
    <None Include="Samples\Map\OpenMapURL\OpenMapURL.jpg" />
    <None Include="Samples\Map\OpenMobileMap\OpenMobileMap.jpg" />
    <None Include="Samples\Scene\OpenScenePortalItem\OpenScenePortalItem.jpg" />
    <None Include="Samples\Map\SearchPortalMaps\SearchPortalMaps.jpg" />
    <None Include="Samples\Map\SetInitialMapArea\SetInitialMapArea.jpg" />
    <None Include="Samples\Map\SetInitialMapLocation\SetInitialMapLocation.jpg" />
    <None Include="Samples\Map\SetMapSpatialReference\SetMapSpatialReference.jpg" />
    <None Include="Samples\Map\SetMinMaxScale\SetMinMaxScale.jpg" />
    <None Include="Samples\MapView\ChangeTimeExtent\ChangeTimeExtent.jpg" />
    <None Include="Samples\MapView\ChangeViewpoint\ChangeViewpoint.jpg" />
    <None Include="Samples\MapView\DisplayDrawingStatus\DisplayDrawingStatus.jpg" />
    <None Include="Samples\MapView\DisplayGrid\DisplayGrid.jpg" />
    <None Include="Samples\MapView\DisplayLayerViewState\DisplayLayerViewState.jpg" />
    <None Include="Samples\MapView\FeatureLayerTimeOffset\FeatureLayerTimeOffset.jpg" />
    <None Include="Samples\SceneView\GeoViewSync\GeoViewSync.jpg" />
    <None Include="Samples\MapView\MapRotation\MapRotation.jpg" />
    <None Include="Samples\MapView\ShowCallout\ShowCallout.jpg" />
    <None Include="Samples\MapView\ShowMagnifier\ShowMagnifier.jpg" />
    <None Include="Samples\MapView\TakeScreenshot\TakeScreenshot.jpg" />
    <None Include="Samples\Network analysis\ClosestFacility\ClosestFacility.jpg" />
    <None Include="Samples\Network analysis\ClosestFacilityStatic\ClosestFacilityStatic.jpg" />
    <None Include="Samples\Network analysis\FindRoute\FindRoute.jpg" />
    <None Include="Samples\Network analysis\FindServiceArea\FindServiceArea.jpg" />
    <None Include="Samples\Search\FindAddress\FindAddress.jpg" />
    <None Include="Samples\Search\FindPlace\FindPlace.jpg" />
    <None Include="Samples\Symbology\FeatureLayerExtrusion\FeatureLayerExtrusion.jpg" />
    <None Include="Samples\Symbology\RenderPictureMarkers\RenderPictureMarkers.jpg" />
    <None Include="Samples\Symbology\RenderSimpleMarkers\RenderSimpleMarkers.jpg" />
    <None Include="Samples\Symbology\RenderUniqueValues\RenderUniqueValues.jpg" />
    <None Include="Samples\Symbology\SimpleRenderers\SimpleRenderers.jpg" />
    <None Include="Samples\Symbology\UseDistanceCompositeSym\UseDistanceCompositeSym.jpg" />
  </ItemGroup>
  <ItemGroup>
    <!-- Sample Code -->
<<<<<<< HEAD
    <Compile Include="Samples\Layers\DisplayOACollection\DisplayOACollection.cs" />
=======
    <Compile Include="Samples\Layers\BrowseOAFeatureService\BrowseOAFeatureService.cs" />
>>>>>>> cdaf19a6
    <Compile Include="Samples\Data\EditBranchVersioning\EditBranchVersioning.cs" />
    <Compile Include="Samples\Layers\ApplyMosaicRule\ApplyMosaicRule.cs" />
    <Compile Include="Samples\Data\EditFeatureLinkedAnnotation\EditFeatureLinkedAnnotation.cs" />
    <Compile Include="HTMLHelpers.cs" />
    <Compile Include="ViewControllers\ApiKeyPrompt.cs" />
    <Compile Include="Samples\Layers\ShowPopup\ShowPopup.cs" />
    <Compile Include="ApplicationTheme.cs" />
    <Compile Include="Samples\SceneView\AnimateImageOverlay\AnimateImageOverlay.cs" />
    <Compile Include="Samples\Layers\IdentifyRasterCell\IdentifyRasterCell.cs" />
    <Compile Include="Samples\Utility network\DisplayUtilityAssociations\DisplayUtilityAssociations.cs" />
    <Compile Include="Samples\Utility network\PerformValveIsolationTrace\PerformValveIsolationTrace.cs" />
    <Compile Include="Samples\Utility network\ConfigureSubnetworkTrace\ConfigureSubnetworkTrace.cs" />
    <Compile Include="Samples\Layers\DisplaySubtypeFeatureLayer\DisplaySubtypeFeatureLayer.cs" />
    <Compile Include="Samples\Layers\DisplayAnnotation\DisplayAnnotation.cs" />
    <Compile Include="Samples\Utility network\TraceUtilityNetwork\TraceUtilityNetwork.cs" />
    <Compile Include="Samples\Augmented reality\CollectDataAR\AdjustableLocationDataSource.cs" />
    <Compile Include="Samples\Augmented reality\CollectDataAR\CollectDataAR.cs" />
    <Compile Include="Samples\Augmented reality\NavigateAR\RoutePlanner.cs" />
    <Compile Include="Samples\Augmented reality\DisplayScenesInTabletopAR\DisplayScenesInTabletopAR.cs" />
    <Compile Include="Samples\Augmented reality\ExploreScenesInFlyoverAR\ExploreScenesInFlyoverAR.cs" />
    <Compile Include="Samples\Augmented reality\ViewHiddenInfrastructureAR\AdjustableLocationDataSource.cs" />
    <Compile Include="Samples\Augmented reality\ViewHiddenInfrastructureAR\PipePlacer.cs" />
    <Compile Include="Samples\Augmented reality\ViewHiddenInfrastructureAR\PipeViewerAR.cs" />
    <Compile Include="Samples\Network analysis\NavigateRouteRerouting\GpxProvider.cs" />
    <Compile Include="Samples\Network analysis\NavigateRouteRerouting\NavigateRouteRerouting.cs" />
    <Compile Include="Samples\Map\ApplyScheduledUpdates\ApplyScheduledUpdates.cs" />
    <Compile Include="Samples\Network analysis\NavigateRoute\NavigateRoute.cs" />
    <Compile Include="Samples\Layers\EditKmlGroundOverlay\EditKmlGroundOverlay.cs" />
    <Compile Include="Samples\Symbology\CustomDictionaryStyle\CustomDictionaryStyle.cs" />
    <Compile Include="Samples\Map\HonorMobileMapPackageExpiration\HonorMobileMapPackageExpiration.cs" />
    <Compile Include="Samples\Layers\ControlAnnotationSublayerVisibility\ControlAnnotationSublayerVisibility.cs" />
    <Compile Include="Samples\Layers\CreateAndSaveKmlFile\CreateAndSaveKmlFile.cs" />
    <Compile Include="Samples\Layers\RasterColormapRenderer\RasterColormapRenderer.cs" />
    <Compile Include="Samples\SceneView\ChooseCameraController\ChooseCameraController.cs" />
    <Compile Include="Samples\Location\ShowLocationHistory\ShowLocationHistory.cs" />
    <Compile Include="Samples\Scene\GetElevationAtPoint\GetElevationAtPoint.cs" />
    <Compile Include="Samples\Network analysis\FindServiceAreasForMultipleFacilities\FindServiceAreasForMultipleFacilities.cs" />
    <Compile Include="Samples\Network analysis\OfflineRouting\OfflineRouting.cs" />
    <Compile Include="Samples\Network analysis\RouteAroundBarriers\RouteAroundBarriers.cs" />
    <Compile Include="Samples\Symbology\SymbolsFromMobileStyle\SymbolsFromMobileStyle.cs" />
    <Compile Include="Samples\Map\DownloadPreplannedMap\DownloadPreplannedMap.cs" />
    <Compile Include="Samples\Layers\GroupLayers\GroupLayers.cs" />
    <Compile Include="Samples\Map\OfflineBasemapByReference\OfflineBasemapByReference.cs" />
    <Compile Include="Samples\Scene\ViewContentBeneathSurface\ViewContentBeneathSurface.cs" />
    <Compile Include="Samples\Layers\AddPointSceneLayer\AddPointSceneLayer.cs" />
    <Compile Include="Samples\Map\GenerateOfflineMapWithOverrides\GenerateOfflineMapWithOverrides.cs" />
    <Compile Include="Samples\Layers\WfsXmlQuery\WfsXmlQuery.cs" />
    <Compile Include="Samples\Layers\DisplayWfs\DisplayWfs.cs" />
    <Compile Include="Samples\Layers\BrowseWfsLayers\BrowseWfsLayers.cs" />
    <Compile Include="Samples\Scene\OpenMobileScenePackage\OpenMobileScenePackage.cs" />
    <Compile Include="Samples\Layers\PlayKmlTours\PlayKmlTours.cs" />
    <Compile Include="Samples\Map\MapReferenceScale\MapReferenceScale.cs" />
    <Compile Include="Samples\Scene\CreateTerrainSurfaceRaster\CreateTerrainSurfaceRaster.cs" />
    <Compile Include="Samples\Scene\CreateTerrainSurfaceTilePackage\CreateTerrainSurfaceTilePackage.cs" />
    <Compile Include="Samples\Data\ViewPointCloudDataOffline\ViewPointCloudDataOffline.cs" />
    <Compile Include="Samples\Layers\AddAnIntegratedMeshLayer\AddAnIntegratedMeshLayer.cs" />
    <Compile Include="Samples\GraphicsOverlay\DictionaryRendererGraphicsOverlay\DictionaryRendererGraphicsOverlay.cs" />
    <Compile Include="Samples\Map\ManageOperationalLayers\ManageOperationalLayers.cs" />
    <Compile Include="Samples\Data\UpdateAttributes\UpdateAttributes.cs" />
    <Compile Include="Samples\Map\MobileMapSearchAndRoute\MobileMapSearchAndRoute.cs" />
    <Compile Include="Samples\Search\OfflineGeocode\OfflineGeocode.cs" />
    <Compile Include="Samples\Search\ReverseGeocode\ReverseGeocode.cs" />
    <Compile Include="Samples\Data\EditFeatureAttachments\EditFeatureAttachments.cs" />
    <Compile Include="Samples\Geometry\Project\Project.cs" />
    <Compile Include="Samples\Layers\OpenStreetMapLayer\OpenStreetMapLayer.cs" />
    <Compile Include="Samples\Data\UpdateGeometries\UpdateGeometries.cs" />
    <Compile Include="Samples\Data\AddFeatures\AddFeatures.cs" />
    <Compile Include="Samples\Data\DeleteFeatures\DeleteFeatures.cs" />
    <Compile Include="Samples\Symbology\SceneSymbols\SceneSymbols.cs" />
    <Compile Include="Samples\Scene\TerrainExaggeration\TerrainExaggeration.cs" />
    <Compile Include="Samples\Scene\ChangeAtmosphereEffect\ChangeAtmosphereEffect.cs" />
    <Compile Include="Samples\GraphicsOverlay\ScenePropertiesExpressions\ScenePropertiesExpressions.cs" />
    <Compile Include="Samples\MapView\IdentifyLayers\IdentifyLayers.cs" />
    <Compile Include="Samples\Layers\ListKmlContents\ListKmlContents.cs" />
    <Compile Include="Samples\Layers\IdentifyKmlFeatures\IdentifyKmlFeatures.cs" />
    <Compile Include="Samples\Layers\DisplayKmlNetworkLinks\DisplayKmlNetworkLinks.cs" />
    <Compile Include="Samples\Layers\DisplayKml\DisplayKml.cs" />
    <Compile Include="Samples\Analysis\DistanceMeasurement\DistanceMeasurement.cs" />
    <Compile Include="Samples\Analysis\LineOfSightGeoElement\LineOfSightGeoElement.cs" />
    <Compile Include="Samples\Analysis\LineOfSightLocation\LineOfSightLocation.cs" />
    <Compile Include="Samples\Analysis\QueryFeatureCountAndExtent\QueryFeatureCountAndExtent.cs" />
    <Compile Include="Samples\Analysis\ViewshedCamera\ViewshedCamera.cs" />
    <Compile Include="Samples\Analysis\ViewshedGeoElement\ViewshedGeoElement.cs" />
    <Compile Include="Samples\Analysis\ViewshedLocation\ViewshedLocation.cs" />
    <Compile Include="Samples\Data\EditAndSyncFeatures\EditAndSyncFeatures.cs" />
    <Compile Include="Samples\Data\FeatureLayerGeodatabase\FeatureLayerGeodatabase.cs" />
    <Compile Include="Samples\Data\FeatureLayerGeoPackage\FeatureLayerGeoPackage.cs" />
    <Compile Include="Samples\Data\FeatureLayerQuery\FeatureLayerQuery.cs" />
    <Compile Include="Samples\Data\FeatureLayerShapefile\FeatureLayerShapefile.cs" />
    <Compile Include="Samples\Data\GenerateGeodatabase\GenerateGeodatabase.cs" />
    <Compile Include="Samples\Data\GeodatabaseTransactions\GeodatabaseTransactions.cs" />
    <Compile Include="Samples\Data\ListRelatedFeatures\ListRelatedFeatures.cs" />
    <Compile Include="Samples\Data\RasterLayerGeoPackage\RasterLayerGeoPackage.cs" />
    <Compile Include="Samples\Data\ReadGeoPackage\ReadGeoPackage.cs" />
    <Compile Include="Samples\Data\ReadShapefileMetadata\ReadShapefileMetadata.cs" />
    <Compile Include="Samples\Data\ServiceFeatureTableCache\ServiceFeatureTableCache.cs" />
    <Compile Include="Samples\Data\ServiceFeatureTableManualCache\ServiceFeatureTableManualCache.cs" />
    <Compile Include="Samples\Data\ServiceFeatureTableNoCache\ServiceFeatureTableNoCache.cs" />
    <Compile Include="Samples\Data\StatisticalQuery\StatisticalQuery.cs" />
    <Compile Include="Samples\Data\StatsQueryGroupAndSort\StatsQueryGroupAndSort.cs" />
    <Compile Include="Samples\Data\SymbolizeShapefile\SymbolizeShapefile.cs" />
    <Compile Include="Samples\Geometry\Buffer\Buffer.cs" />
    <Compile Include="Samples\Geometry\BufferList\BufferList.cs" />
    <Compile Include="Samples\Geometry\ClipGeometry\ClipGeometry.cs" />
    <Compile Include="Samples\Geometry\ConvexHull\ConvexHull.cs" />
    <Compile Include="Samples\Geometry\ConvexHullList\ConvexHullList.cs" />
    <Compile Include="Samples\Geometry\CreateGeometries\CreateGeometries.cs" />
    <Compile Include="Samples\Geometry\CutGeometry\CutGeometry.cs" />
    <Compile Include="Samples\Geometry\DensifyAndGeneralize\DensifyAndGeneralize.cs" />
    <Compile Include="Samples\Geometry\FormatCoordinates\FormatCoordinates.cs" />
    <Compile Include="Samples\Geometry\GeodesicOperations\GeodesicOperations.cs" />
    <Compile Include="Samples\Geometry\ListTransformations\ListTransformations.cs" />
    <Compile Include="Samples\Geometry\NearestVertex\NearestVertex.cs" />
    <Compile Include="Samples\Geometry\ProjectWithSpecificTransformation\ProjectWithSpecificTransformation.cs" />
    <Compile Include="Samples\Geometry\SpatialOperations\SpatialOperations.cs" />
    <Compile Include="Samples\Geometry\SpatialRelationships\SpatialRelationships.cs" />
    <Compile Include="Samples\Geoprocessing\AnalyzeHotspots\AnalyzeHotspots.cs" />
    <Compile Include="Samples\Geoprocessing\AnalyzeViewshed\AnalyzeViewshed.cs" />
    <Compile Include="Samples\Geoprocessing\ListGeodatabaseVersions\ListGeodatabaseVersions.cs" />
    <Compile Include="Samples\GraphicsOverlay\AddGraphicsRenderer\AddGraphicsRenderer.cs" />
    <Compile Include="Samples\GraphicsOverlay\AddGraphicsWithSymbols\AddGraphicsWithSymbols.cs" />
    <Compile Include="Samples\GraphicsOverlay\Animate3DGraphic\Animate3DGraphic.cs" />
    <Compile Include="Samples\GraphicsOverlay\IdentifyGraphics\IdentifyGraphics.cs" />
    <Compile Include="Samples\GraphicsOverlay\SketchOnMap\SketchOnMap.cs" />
    <Compile Include="Samples\GraphicsOverlay\SurfacePlacements\SurfacePlacements.cs" />
    <Compile Include="Samples\Hydrography\AddEncExchangeSet\AddEncExchangeSet.cs" />
    <Compile Include="Samples\Hydrography\ChangeEncDisplaySettings\ChangeEncDisplaySettings.cs" />
    <Compile Include="Samples\Hydrography\SelectEncFeatures\SelectEncFeatures.cs" />
    <Compile Include="Samples\Layers\ArcGISMapImageLayerUrl\ArcGISMapImageLayerUrl.cs" />
    <Compile Include="Samples\Layers\ArcGISTiledLayerUrl\ArcGISTiledLayerUrl.cs" />
    <Compile Include="Samples\Layers\ArcGISVectorTiledLayerUrl\ArcGISVectorTiledLayerUrl.cs" />
    <Compile Include="Samples\Layers\ChangeBlendRenderer\ChangeBlendRenderer.cs" />
    <Compile Include="Samples\Layers\ChangeFeatureLayerRenderer\ChangeFeatureLayerRenderer.cs" />
    <Compile Include="Samples\Layers\ChangeStretchRenderer\ChangeStretchRenderer.cs" />
    <Compile Include="Samples\Layers\ChangeSublayerRenderer\ChangeSublayerRenderer.cs" />
    <Compile Include="Samples\Layers\ChangeSublayerVisibility\ChangeSublayerVisibility.cs" />
    <Compile Include="Samples\Layers\CreateFeatureCollectionLayer\CreateFeatureCollectionLayer.cs" />
    <Compile Include="Samples\Layers\DisplayScene\DisplayScene.cs" />
    <Compile Include="Samples\Layers\ExportTiles\ExportTiles.cs" />
    <Compile Include="Samples\Layers\FeatureCollectionLayerFromPortal\FeatureCollectionLayerFromPortal.cs" />
    <Compile Include="Samples\Layers\FeatureCollectionLayerFromQuery\FeatureCollectionLayerFromQuery.cs" />
    <Compile Include="Samples\Layers\FeatureLayerDefinitionExpression\FeatureLayerDefinitionExpression.cs" />
    <Compile Include="Samples\Layers\FeatureLayerDictionaryRenderer\FeatureLayerDictionaryRenderer.cs" />
    <Compile Include="Samples\Layers\FeatureLayerRenderingModeMap\FeatureLayerRenderingModeMap.cs" />
    <Compile Include="Samples\Layers\FeatureLayerRenderingModeScene\FeatureLayerRenderingModeScene.cs" />
    <Compile Include="Samples\Layers\FeatureLayerSelection\FeatureLayerSelection.cs" />
    <Compile Include="Samples\Layers\FeatureLayerUrl\FeatureLayerUrl.cs" />
    <Compile Include="Samples\Layers\LoadWebTiledLayer\LoadWebTiledLayer.cs" />
    <Compile Include="Samples\Layers\MapImageLayerTables\MapImageLayerTables.cs" />
    <Compile Include="Samples\Layers\MapImageSublayerQuery\MapImageSublayerQuery.cs" />
    <Compile Include="Samples\Layers\RasterHillshade\RasterHillshade.cs" />
    <Compile Include="Samples\Layers\RasterLayerFile\RasterLayerFile.cs" />
    <Compile Include="Samples\Layers\RasterLayerImageServiceRaster\RasterLayerImageServiceRaster.cs" />
    <Compile Include="Samples\Layers\RasterLayerRasterFunction\RasterLayerRasterFunction.cs" />
    <Compile Include="Samples\Layers\RasterRenderingRule\RasterRenderingRule.cs" />
    <Compile Include="Samples\Layers\RasterRgbRenderer\RasterRgbRenderer.cs" />
    <Compile Include="Samples\Layers\SceneLayerSelection\SceneLayerSelection.cs" />
    <Compile Include="Samples\Layers\SceneLayerUrl\SceneLayerUrl.cs" />
    <Compile Include="Samples\Layers\ShowLabelsOnLayer\ShowLabelsOnLayer.cs" />
    <Compile Include="Samples\Layers\StyleWmsLayer\StyleWmsLayer.cs" />
    <Compile Include="Samples\Layers\TimeBasedQuery\TimeBasedQuery.cs" />
    <Compile Include="Samples\Layers\WmsIdentify\WmsIdentify.cs" />
    <Compile Include="Samples\Layers\WMSLayerUrl\WMSLayerUrl.cs" />
    <Compile Include="Samples\Layers\WmsServiceCatalog\WmsServiceCatalog.cs" />
    <Compile Include="Samples\Layers\WMTSLayer\WMTSLayer.cs" />
    <Compile Include="Samples\Location\DisplayDeviceLocation\DisplayDeviceLocation.cs" />
    <Compile Include="Samples\Map\AccessLoadStatus\AccessLoadStatus.cs" />
    <Compile Include="Samples\Map\AuthorMap\AuthorMap.cs" />
    <Compile Include="Samples\Map\ChangeBasemap\ChangeBasemap.cs" />
    <Compile Include="Samples\Map\DisplayMap\DisplayMap.cs" />
    <Compile Include="Samples\Map\GenerateOfflineMap\GenerateOfflineMap.cs" />
    <Compile Include="Samples\Map\ManageBookmarks\ManageBookmarks.cs" />
    <Compile Include="Samples\Map\OpenMapURL\OpenMapURL.cs" />
    <Compile Include="Samples\Map\OpenMobileMap\OpenMobileMap.cs" />
    <Compile Include="Samples\Scene\OpenScenePortalItem\OpenScenePortalItem.cs" />
    <Compile Include="Samples\Map\SearchPortalMaps\SearchPortalMaps.cs" />
    <Compile Include="Samples\Map\SetInitialMapArea\SetInitialMapArea.cs" />
    <Compile Include="Samples\Map\SetInitialMapLocation\SetInitialMapLocation.cs" />
    <Compile Include="Samples\Map\SetMapSpatialReference\SetMapSpatialReference.cs" />
    <Compile Include="Samples\Map\SetMinMaxScale\SetMinMaxScale.cs" />
    <Compile Include="Samples\MapView\ChangeTimeExtent\ChangeTimeExtent.cs" />
    <Compile Include="Samples\MapView\ChangeViewpoint\ChangeViewpoint.cs" />
    <Compile Include="Samples\MapView\DisplayDrawingStatus\DisplayDrawingStatus.cs" />
    <Compile Include="Samples\MapView\DisplayGrid\DisplayGrid.cs" />
    <Compile Include="Samples\MapView\DisplayLayerViewState\DisplayLayerViewState.cs" />
    <Compile Include="Samples\MapView\FeatureLayerTimeOffset\FeatureLayerTimeOffset.cs" />
    <Compile Include="Samples\SceneView\GeoViewSync\GeoViewSync.cs" />
    <Compile Include="Samples\MapView\MapRotation\MapRotation.cs" />
    <Compile Include="Samples\MapView\ShowCallout\ShowCallout.cs" />
    <Compile Include="Samples\MapView\ShowMagnifier\ShowMagnifier.cs" />
    <Compile Include="Samples\MapView\TakeScreenshot\TakeScreenshot.cs" />
    <Compile Include="Samples\Network analysis\ClosestFacility\ClosestFacility.cs" />
    <Compile Include="Samples\Network analysis\ClosestFacilityStatic\ClosestFacilityStatic.cs" />
    <Compile Include="Samples\Network analysis\FindRoute\FindRoute.cs" />
    <Compile Include="Samples\Network analysis\FindServiceArea\FindServiceArea.cs" />
    <Compile Include="Samples\Search\FindAddress\FindAddress.cs" />
    <Compile Include="Samples\Search\FindPlace\FindPlace.cs" />
    <Compile Include="Samples\Security\OAuth\OAuth.cs" />
    <Compile Include="Samples\Security\TokenSecuredChallenge\TokenSecuredChallenge.cs" />
    <Compile Include="Samples\Symbology\FeatureLayerExtrusion\FeatureLayerExtrusion.cs" />
    <Compile Include="Samples\Symbology\RenderPictureMarkers\RenderPictureMarkers.cs" />
    <Compile Include="Samples\Symbology\RenderSimpleMarkers\RenderSimpleMarkers.cs" />
    <Compile Include="Samples\Symbology\RenderUniqueValues\RenderUniqueValues.cs" />
    <Compile Include="Samples\Symbology\SimpleRenderers\SimpleRenderers.cs" />
    <Compile Include="Samples\Symbology\UseDistanceCompositeSym\UseDistanceCompositeSym.cs" />
    <Compile Include="Samples\Data\ReadShapefileMetadata\MetadataDisplayViewController.cs" />
    <Compile Include="Samples\Geoprocessing\AnalyzeHotspots\DateSelectionViewController.cs" />
    <Compile Include="Samples\Security\IntegratedWindowsAuth\IntegratedWindowsAuth.cs" />
    <Compile Include="Samples\Augmented reality\NavigateAR\RouteViewerAR.cs" />
    <Compile Include="Samples\Augmented reality\NavigateAR\AdjustableLocationDataSource.cs" />
    <Compile Include="ViewControllers\SettingsViewController.cs" />
  </ItemGroup>
  <!-- Miscellaneous Configuration -->
  <ItemGroup>
    <None Include="app.config" />
    <None Include="Info.plist" />
    <None Include="Entitlements.plist" />
  </ItemGroup>
  <!-- Sample Manager Code-->
  <ItemGroup>
    <Compile Include="AppDelegate.cs" />
    <Compile Include="LoadingOverlay.cs" />
    <Compile Include="Main.cs" />
    <Compile Include="ViewControllers\SampleInfoViewController.cs" />
    <Compile Include="ViewControllers\SamplesViewController.cs" />
    <Compile Include="ViewControllers\SearchResultsUpdater.cs" />
    <Compile Include="ViewControllers\SearchResultsViewController.cs" />
    <Compile Include="ViewControllers\CategoriesViewController.cs" />
    <Compile Include="ViewControllers\CategoriesViewController.designer.cs">
      <DependentUpon>CategoriesViewController.cs</DependentUpon>
    </Compile>
  </ItemGroup>
  <ItemGroup>
    <None Include="Samples\Security\OAuth\OAuth.jpg" />
  </ItemGroup>
  <ItemGroup>
    <None Include="Samples\Security\TokenSecuredChallenge\TokenSecuredChallenge.jpg" />
  </ItemGroup>
  <ItemGroup>
    <None Include="Samples\Layers\SceneLayerSelection\SceneLayerSelection.jpg" />
  </ItemGroup>
  <!-- Imports -->
  <ItemGroup>
    <None Include="Samples\Map\GenerateOfflineMap\GenerateOfflineMap.jpg" />
  </ItemGroup>
  <ItemGroup>
    <PackageReference Include="Esri.ArcGISRuntime.Hydrography">
      <Version>100.11.0</Version>
    </PackageReference>
    <PackageReference Include="Esri.ArcGISRuntime.Toolkit">
      <Version>100.11.0</Version>
    </PackageReference>
    <PackageReference Include="Esri.ArcGISRuntime.Xamarin.iOS">
      <Version>100.11.0</Version>
    </PackageReference>
    <PackageReference Include="MarkedNet">
      <Version>2.1.4</Version>
    </PackageReference>
    <PackageReference Include="Microsoft.Bcl.Build">
      <Version>1.0.21</Version>
    </PackageReference>
    <PackageReference Include="PCLCrypto">
      <Version>2.0.147</Version>
    </PackageReference>
    <PackageReference Include="Xamarin.Auth">
      <Version>1.7.0</Version>
    </PackageReference>
    <PackageReference Include="Esri.ArcGISRuntime.ARToolkit">
      <Version>100.11.0</Version>
    </PackageReference>
    <PackageReference Include="Xamarin.Essentials">
      <Version>1.6.1</Version>
    </PackageReference>
  </ItemGroup>
  <ItemGroup>
    <EmbeddedResource Include="Resources\PictureMarkerSymbols\pin_blue.png" />
    <BundleResource Include="Resources\SyntaxHighlighting\github-markdown.css">
      <CopyToOutputDirectory>PreserveNewest</CopyToOutputDirectory>
    </BundleResource>
    <BundleResource Include="Resources\SyntaxHighlighting\github-markdown-dark.css">
      <CopyToOutputDirectory>PreserveNewest</CopyToOutputDirectory>
    </BundleResource>
    <BundleResource Include="Resources\SyntaxHighlighting\highlight.css">
      <CopyToOutputDirectory>PreserveNewest</CopyToOutputDirectory>
    </BundleResource>
    <BundleResource Include="Resources\SyntaxHighlighting\highlight-dark.css">
      <CopyToOutputDirectory>PreserveNewest</CopyToOutputDirectory>
    </BundleResource>
    <BundleResource Include="Resources\SyntaxHighlighting\highlight.pack.js">
      <CopyToOutputDirectory>PreserveNewest</CopyToOutputDirectory>
    </BundleResource>
    <BundleResource Include="Samples\**\*.cs">
      <CopyToOutputDirectory>PreserveNewest</CopyToOutputDirectory>
      <Visible>false</Visible>
    </BundleResource>
    <BundleResource Include="Samples\**\*.md">
      <CopyToOutputDirectory>PreserveNewest</CopyToOutputDirectory>
      <Visible>false</Visible>
    </BundleResource>
    <BundleResource Include="Samples\**\*.jpg">
      <CopyToOutputDirectory>PreserveNewest</CopyToOutputDirectory>
      <Visible>false</Visible>
    </BundleResource>
  </ItemGroup>
  <ItemGroup>
    <BundleResource Include="Samples\Augmented reality\CollectDataAR\CollectDataAR.jpg" />
  </ItemGroup>
  <Import Project="..\..\ArcGISRuntime.Samples.Shared\ArcGISRuntime.Samples.Shared.projitems" Label="Shared" />
  <Import Project="$(MSBuildExtensionsPath)\Xamarin\iOS\Xamarin.iOS.CSharp.targets" />
</Project><|MERGE_RESOLUTION|>--- conflicted
+++ resolved
@@ -278,11 +278,8 @@
   </ItemGroup>
   <ItemGroup>
     <!-- Screenshots -->
-<<<<<<< HEAD
     <None Include="Samples\Layers\DisplayOACollection\DisplayOACollection.jpg" />
-=======
     <None Include="Samples\Layers\BrowseOAFeatureService\BrowseOAFeatureService.jpg" />
->>>>>>> cdaf19a6
     <None Include="Samples\Data\EditBranchVersioning\EditBranchVersioning.jpg" />
     <None Include="Samples\Layers\ApplyMosaicRule\ApplyMosaicRule.jpg" />
     <None Include="Samples\Data\EditFeatureLinkedAnnotation\EditFeatureLinkedAnnotation.jpg" />
@@ -477,11 +474,8 @@
   </ItemGroup>
   <ItemGroup>
     <!-- Sample Code -->
-<<<<<<< HEAD
     <Compile Include="Samples\Layers\DisplayOACollection\DisplayOACollection.cs" />
-=======
     <Compile Include="Samples\Layers\BrowseOAFeatureService\BrowseOAFeatureService.cs" />
->>>>>>> cdaf19a6
     <Compile Include="Samples\Data\EditBranchVersioning\EditBranchVersioning.cs" />
     <Compile Include="Samples\Layers\ApplyMosaicRule\ApplyMosaicRule.cs" />
     <Compile Include="Samples\Data\EditFeatureLinkedAnnotation\EditFeatureLinkedAnnotation.cs" />
