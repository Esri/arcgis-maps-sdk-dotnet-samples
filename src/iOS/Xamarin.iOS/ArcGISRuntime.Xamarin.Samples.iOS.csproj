--- conflicted
+++ resolved
@@ -160,8 +160,6 @@
   </ItemGroup>
   <!-- Image Assets -->
   <ItemGroup>
-<<<<<<< HEAD
-=======
     <ImageAsset Include="Resources\Images.xcassets\DownloadIcon.imageset\Contents.json">
       <Visible>false</Visible>
     </ImageAsset>
@@ -174,7 +172,6 @@
     <ImageAsset Include="Resources\Images.xcassets\GlobeIcon.imageset\globe.pdf">
       <Visible>false</Visible>
     </ImageAsset>
->>>>>>> f1bd6179
     <ImageAsset Include="Resources\Images.xcassets\InfoIcon.imageset\iOS7_Toolbar_About44.png">
       <Visible>false</Visible>
     </ImageAsset>
