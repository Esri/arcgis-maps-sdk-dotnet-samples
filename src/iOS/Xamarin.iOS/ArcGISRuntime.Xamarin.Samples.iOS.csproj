﻿<?xml version="1.0" encoding="utf-8"?>
<Project DefaultTargets="Build" ToolsVersion="4.0" xmlns="http://schemas.microsoft.com/developer/msbuild/2003">
  <!-- Build Configurations -->
  <PropertyGroup>
    <Configuration Condition=" '$(Configuration)' == '' ">Debug</Configuration>
    <Platform Condition=" '$(Platform)' == '' ">iPhoneSimulator</Platform>
    <ProjectTypeGuids>{FEACFBD2-3405-455C-9665-78FE426C6842};{FAE04EC0-301F-11D3-BF4B-00C04F79EFBC}</ProjectTypeGuids>
    <ProjectGuid>{3192A404-34AC-4083-A3B9-44610EE92E68}</ProjectGuid>
    <OutputType>Exe</OutputType>
    <RootNamespace>ArcGISRuntime</RootNamespace>
    <IPhoneResourcePrefix>Resources</IPhoneResourcePrefix>
    <AssemblyName>ArcGISRuntime</AssemblyName>
    <NuGetPackageImportStamp>
    </NuGetPackageImportStamp>
  </PropertyGroup>
  <PropertyGroup Condition=" '$(Configuration)|$(Platform)' == 'Debug|iPhoneSimulator' ">
    <DebugSymbols>true</DebugSymbols>
    <DebugType>full</DebugType>
    <Optimize>false</Optimize>
    <OutputPath>..\..\..\output\iOS\iPhoneSimulator\debug\</OutputPath>
    <DefineConstants>DEBUG;ENABLE_TEST_CLOUD;</DefineConstants>
    <ErrorReport>prompt</ErrorReport>
    <WarningLevel>4</WarningLevel>
    <ConsolePause>false</ConsolePause>
    <MtouchArch>i386, x86_64</MtouchArch>
    <MtouchLink>None</MtouchLink>
    <MtouchDebug>True</MtouchDebug>
    <MtouchProfiling>True</MtouchProfiling>
    <MtouchSdkVersion>
    </MtouchSdkVersion>
    <MtouchFastDev>False</MtouchFastDev>
    <MtouchUseLlvm>False</MtouchUseLlvm>
    <MtouchUseThumb>False</MtouchUseThumb>
    <MtouchOptimizePNGs>True</MtouchOptimizePNGs>
    <MtouchI18n />
  </PropertyGroup>
  <PropertyGroup Condition=" '$(Configuration)|$(Platform)' == 'Release|iPhoneSimulator' ">
    <DebugType>full</DebugType>
    <Optimize>true</Optimize>
    <OutputPath>..\..\..\output\iOS\iPhoneSimulator\release\</OutputPath>
    <ErrorReport>prompt</ErrorReport>
    <WarningLevel>4</WarningLevel>
    <MtouchArch>i386, x86_64</MtouchArch>
    <ConsolePause>false</ConsolePause>
    <MtouchLink>None</MtouchLink>
  </PropertyGroup>
  <PropertyGroup Condition=" '$(Configuration)|$(Platform)' == 'Debug|iPhone' ">
    <DebugSymbols>true</DebugSymbols>
    <DebugType>full</DebugType>
    <Optimize>false</Optimize>
    <OutputPath>..\..\..\output\iOS\iPhone\debug\</OutputPath>
    <DefineConstants>DEBUG;ENABLE_TEST_CLOUD;</DefineConstants>
    <ErrorReport>prompt</ErrorReport>
    <WarningLevel>4</WarningLevel>
    <ConsolePause>false</ConsolePause>
    <MtouchArch>ARMv7, ARM64</MtouchArch>
    <CodesignEntitlements>Entitlements.plist</CodesignEntitlements>
    <MtouchProfiling>True</MtouchProfiling>
    <CodesignKey>iPhone Developer</CodesignKey>
    <MtouchDebug>True</MtouchDebug>
    <MtouchSdkVersion>9.3</MtouchSdkVersion>
    <MtouchLink>None</MtouchLink>
    <MtouchFastDev>False</MtouchFastDev>
    <MtouchUseLlvm>False</MtouchUseLlvm>
    <MtouchUseThumb>False</MtouchUseThumb>
    <MtouchOptimizePNGs>True</MtouchOptimizePNGs>
    <MtouchI18n />
    <BuildIpa>True</BuildIpa>
    <IpaIncludeArtwork>False</IpaIncludeArtwork>
    <DeviceSpecificBuild>False</DeviceSpecificBuild>
    <LangVersion>6</LangVersion>
  </PropertyGroup>
  <PropertyGroup Condition=" '$(Configuration)|$(Platform)' == 'Release|iPhone' ">
    <DebugType>full</DebugType>
    <Optimize>true</Optimize>
    <OutputPath>..\..\..\output\iOS\iPhone\release\</OutputPath>
    <ErrorReport>prompt</ErrorReport>
    <WarningLevel>4</WarningLevel>
    <CodesignEntitlements>Entitlements.plist</CodesignEntitlements>
    <MtouchArch>ARMv7, ARM64</MtouchArch>
    <ConsolePause>false</ConsolePause>
    <CodesignKey>iPhone Developer</CodesignKey>
    <MtouchLink>Full</MtouchLink>
    <MtouchDebug>False</MtouchDebug>
    <MtouchProfiling>False</MtouchProfiling>
    <MtouchFastDev>False</MtouchFastDev>
    <MtouchUseLlvm>False</MtouchUseLlvm>
    <MtouchUseThumb>False</MtouchUseThumb>
    <MtouchEnableBitcode>False</MtouchEnableBitcode>
    <OptimizePNGs>True</OptimizePNGs>
    <MtouchFloat32>False</MtouchFloat32>
    <LangVersion>6</LangVersion>
  </PropertyGroup>
  <PropertyGroup Condition=" '$(Configuration)|$(Platform)' == 'Ad-Hoc|iPhone' ">
    <DebugType>full</DebugType>
    <Optimize>true</Optimize>
    <OutputPath>..\..\..\output\iOS\iPhone\Ad-Hoc\</OutputPath>
    <ErrorReport>prompt</ErrorReport>
    <WarningLevel>4</WarningLevel>
    <ConsolePause>false</ConsolePause>
    <MtouchArch>ARMv7, ARM64</MtouchArch>
    <IpaIncludeArtwork>true</IpaIncludeArtwork>
    <CodesignKey>iPhone Distribution</CodesignKey>
    <CodesignProvision>Automatic:AdHoc</CodesignProvision>
    <BuildIpa>true</BuildIpa>
    <LangVersion>6</LangVersion>
  </PropertyGroup>
  <PropertyGroup Condition=" '$(Configuration)|$(Platform)' == 'AppStore|iPhone' ">
    <DebugType>full</DebugType>
    <Optimize>true</Optimize>
    <OutputPath>..\..\..\output\iOS\iPhone\AppStore\</OutputPath>
    <ErrorReport>prompt</ErrorReport>
    <WarningLevel>4</WarningLevel>
    <ConsolePause>false</ConsolePause>
    <MtouchArch>ARMv7, ARM64</MtouchArch>
    <CodesignProvision>Automatic:AppStore</CodesignProvision>
    <CodesignKey>iPhone Distribution</CodesignKey>
    <LangVersion>6</LangVersion>
  </PropertyGroup>
  <PropertyGroup Condition="'$(Configuration)|$(Platform)' == 'Ad-Hoc|iPhoneSimulator'">
    <OutputPath>..\..\..\output\iOS\iPhoneSimulator\Ad-Hoc\</OutputPath>
    <MtouchArch>i386, x86_64</MtouchArch>
  </PropertyGroup>
  <PropertyGroup Condition="'$(Configuration)|$(Platform)' == 'AppStore|iPhoneSimulator'">
    <OutputPath>..\..\..\output\iOS\iPhoneSimulator\AppStore\</OutputPath>
    <MtouchArch>i386, x86_64</MtouchArch>
  </PropertyGroup>
  <!-- References -->
  <ItemGroup>
    <Reference Include="Esri.ArcGISRuntime, Version=100.2.1.0, Culture=neutral, PublicKeyToken=8fc3cc631e44ad86, processorArchitecture=MSIL">
      <HintPath>..\..\..\packages\Esri.ArcGISRuntime.Xamarin.iOS.100.2.1\lib\Xamarin.iOS10\Esri.ArcGISRuntime.dll</HintPath>
      <Private>True</Private>
    </Reference>
    <Reference Include="MonoTouch.Dialog-1" />
    <Reference Include="OpenTK-1.0" />
    <Reference Include="PCLCrypto, Version=2.0.0.0, Culture=neutral, PublicKeyToken=d4421c8a4786956c, processorArchitecture=MSIL">
      <HintPath>..\..\..\packages\PCLCrypto.2.0.147\lib\xamarinios10\PCLCrypto.dll</HintPath>
      <Private>True</Private>
    </Reference>
    <Reference Include="PInvoke.BCrypt, Version=0.5.0.0, Culture=neutral, PublicKeyToken=9e300f9f87f04a7a, processorArchitecture=MSIL">
      <HintPath>..\..\..\packages\PInvoke.BCrypt.0.5.86\lib\portable-net45+win8+wpa81\PInvoke.BCrypt.dll</HintPath>
    </Reference>
    <Reference Include="PInvoke.Kernel32, Version=0.5.0.0, Culture=neutral, PublicKeyToken=9e300f9f87f04a7a, processorArchitecture=MSIL">
      <HintPath>..\..\..\packages\PInvoke.Kernel32.0.5.86\lib\portable-net45+win8+wpa81\PInvoke.Kernel32.dll</HintPath>
    </Reference>
    <Reference Include="PInvoke.NCrypt, Version=0.5.0.0, Culture=neutral, PublicKeyToken=9e300f9f87f04a7a, processorArchitecture=MSIL">
      <HintPath>..\..\..\packages\PInvoke.NCrypt.0.5.86\lib\portable-net45+win8+wpa81\PInvoke.NCrypt.dll</HintPath>
    </Reference>
    <Reference Include="PInvoke.Windows.Core, Version=0.5.0.0, Culture=neutral, PublicKeyToken=9e300f9f87f04a7a, processorArchitecture=MSIL">
      <HintPath>..\..\..\packages\PInvoke.Windows.Core.0.5.86\lib\portable-net45+win8+wpa81\PInvoke.Windows.Core.dll</HintPath>
    </Reference>
    <Reference Include="System" />
    <Reference Include="System.IO.Compression" />
    <Reference Include="System.IO.Compression.FileSystem" />
    <Reference Include="System.Json" />
    <Reference Include="System.Runtime.Serialization" />
    <Reference Include="System.Xml" />
    <Reference Include="System.Core" />
    <Reference Include="Validation, Version=2.4.0.0, Culture=neutral, PublicKeyToken=2fc06f0d701809a7, processorArchitecture=MSIL">
      <HintPath>..\..\..\packages\Validation.2.4.15\lib\netstandard1.3\Validation.dll</HintPath>
    </Reference>
    <Reference Include="Xamarin.Auth, Version=1.5.0.0, Culture=neutral, processorArchitecture=MSIL">
      <HintPath>..\..\..\packages\Xamarin.Auth.1.5.0.3\lib\Xamarin.iOS10\Xamarin.Auth.dll</HintPath>
    </Reference>
    <Reference Include="Xamarin.iOS" />
    <Reference Include="Esri.ArcGISRuntime.Hydrography">
      <HintPath>..\..\..\packages\Esri.ArcGISRuntime.Hydrography.100.2.1\lib\Xamarin.iOS10\Esri.ArcGISRuntime.Hydrography.dll</HintPath>
    </Reference>
  </ItemGroup>
  <!-- Image Assets -->
  <ItemGroup>
    <ImageAsset Include="Resources\Images.xcassets\AppIcons.appiconset\Contents.json">
      <Visible>false</Visible>
    </ImageAsset>
    <ImageAsset Include="Resources\Images.xcassets\LaunchImages.launchimage\Contents.json">
      <Visible>false</Visible>
    </ImageAsset>
    <ImageAsset Include="Resources\Images.xcassets\AppIcons.appiconset\sdk-120.png">
      <Visible>false</Visible>
    </ImageAsset>
    <ImageAsset Include="Resources\Images.xcassets\AppIcons.appiconset\sdk-152.png">
      <Visible>false</Visible>
    </ImageAsset>
    <ImageAsset Include="Resources\Images.xcassets\AppIcons.appiconset\sdk-167.png">
      <Visible>false</Visible>
    </ImageAsset>
    <ImageAsset Include="Resources\Images.xcassets\AppIcons.appiconset\sdk-180.png">
      <Visible>false</Visible>
    </ImageAsset>
    <ImageAsset Include="Resources\Images.xcassets\AppIcons.appiconset\sdk-29.png">
      <Visible>false</Visible>
    </ImageAsset>
    <ImageAsset Include="Resources\Images.xcassets\AppIcons.appiconset\sdk-40.png">
      <Visible>false</Visible>
    </ImageAsset>
    <ImageAsset Include="Resources\Images.xcassets\AppIcons.appiconset\sdk-58.png">
      <Visible>false</Visible>
    </ImageAsset>
    <ImageAsset Include="Resources\Images.xcassets\AppIcons.appiconset\sdk-76.png">
      <Visible>false</Visible>
    </ImageAsset>
    <ImageAsset Include="Resources\Images.xcassets\AppIcons.appiconset\sdk-80.png">
      <Visible>false</Visible>
    </ImageAsset>
    <ImageAsset Include="Resources\Images.xcassets\AppIcons.appiconset\sdk-87.png">
      <Visible>false</Visible>
    </ImageAsset>
  </ItemGroup>
  <!-- Resources -->
  <ItemGroup>
    <EmbeddedResource Include="Resources\PictureMarkerSymbols\pin_star_blue.png" />
    <BundleResource Include="Resources\Default-568h%402x.png" />
  </ItemGroup>
  <!-- Storyboards -->
  <ItemGroup>
    <InterfaceDefinition Include="MainStoryboard.storyboard" />
  </ItemGroup>
  <!-- Screenshots -->
  <ItemGroup>
    <None Include="Samples\Hydrography\SelectEncFeatures\SelectEncFeatures.jpg" />
    <None Include="Samples\Geoprocessing\ListGeodatabaseVersions\ListGeodatabaseVersions.jpg" />
    <None Include="Samples\Analysis\ViewshedLocation\ViewshedLocation.jpg" />
    <None Include="Samples\Analysis\ViewshedGeoElement\ViewshedGeoElement.jpg" />
    <None Include="Samples\GraphicsOverlay\Animate3DGraphic\Animate3DGraphic.jpg" />
    <None Include="Samples\Data\ListRelatedFeatures\ListRelatedFeatures.jpg" />
    <None Include="Samples\Analysis\LineOfSightGeoElement\LineOfSightGeoElement.jpg" />
    <None Include="Samples\Analysis\QueryFeatureCountAndExtent\QueryFeatureCountAndExtent.jpg" />
    <None Include="Samples\Geometry\FormatCoordinates\FormatCoordinates.jpg" />
    <None Include="Samples\GeometryEngine\ProjectWithSpecificTransformation\ProjectWithSpecificTransformation.jpg" />
    <None Include="Samples\Data\ListRelatedFeatures\ListRelatedFeatures.jpg" />
    <None Include="Samples\Geometry\FormatCoordinates\FormatCoordinates.jpg" />
    <None Include="Samples\Layers\Web_TiledLayer\Web_TiledLayer.jpg" />
    <None Include="Samples\GraphicsOverlay\AddGraphicsWithSymbols\AddGraphicsWithSymbols.jpg" />
    <None Include="Samples\Analysis\LineOfSightGeoElement\LineOfSightGeoElement.jpg" />
    <None Include="Samples\Analysis\QueryFeatureCountAndExtent\QueryFeatureCountAndExtent.jpg" />
    <None Include="Samples\Layers\FeatureLayerRenderingModeScene\FeatureLayerRenderingModeScene.jpg" />
    <None Include="Samples\Data\SymbolizeShapefile\SymbolizeShapefile.jpg" />
    <None Include="Samples\Analysis\LineOfSightLocation\LineOfSightLocation.jpg" />
    <None Include="Samples\Analysis\ViewshedCamera\ViewshedCamera.jpg" />
    <None Include="Samples\Data\EditAndSyncFeatures\EditAndSyncFeatures.jpg" />
    <None Include="Samples\Data\FeatureLayerGeoPackage\FeatureLayerGeoPackage.jpg" />
    <None Include="Samples\Data\FeatureLayerQuery\FeatureLayerQuery.jpg" />
    <None Include="Samples\Data\FeatureLayerShapefile\FeatureLayerShapefile.jpg" />
    <None Include="Samples\Data\GenerateGeodatabase\GenerateGeodatabase.jpg" />
    <None Include="Samples\Data\GeodatabaseTransactions\GeodatabaseTransactions.jpg" />
    <None Include="Samples\Data\RasterLayerGeoPackage\RasterLayerGeoPackage.jpg" />
    <None Include="Samples\Data\ReadShapefileMetadata\ReadShapefileMetadata.jpg" />
    <None Include="Samples\Data\ServiceFeatureTableCache\ServiceFeatureTableCache.jpg" />
    <None Include="Samples\Data\ServiceFeatureTableManualCache\ServiceFeatureTableManualCache.jpg" />
    <None Include="Samples\Data\ServiceFeatureTableNoCache\ServiceFeatureTableNoCache.jpg" />
    <None Include="Samples\Data\StatisticalQuery\StatisticalQuery.jpg" />
    <None Include="Samples\Data\StatsQueryGroupAndSort\StatsQueryGroupAndSort.jpg" />
    <None Include="Samples\Geoprocessing\AnalyzeHotspots\AnalyzeHotspots.jpg" />
    <None Include="Samples\Geoprocessing\AnalyzeViewshed\AnalyzeViewshed.jpg" />
    <None Include="Samples\GraphicsOverlay\AddGraphicsRenderer\AddGraphicsRenderer.jpg" />
    <None Include="Samples\GraphicsOverlay\IdentifyGraphics\IdentifyGraphics.jpg" />
    <None Include="Samples\GraphicsOverlay\SketchOnMap\SketchOnMap.jpg" />
    <None Include="Samples\GraphicsOverlay\SurfacePlacements\SurfacePlacements.jpg" />
    <None Include="Samples\Layers\ArcGISMapImageLayerUrl\ArcGISMapImageLayerUrl.jpg" />
    <None Include="Samples\Layers\ArcGISTiledLayerUrl\ArcGISTiledLayerUrl.jpg" />
    <None Include="Samples\Layers\ArcGISVectorTiledLayerUrl\ArcGISVectorTiledLayerUrl.jpg" />
    <None Include="Samples\Layers\ChangeFeatureLayerRenderer\ChangeFeatureLayerRenderer.jpg" />
    <None Include="Samples\Layers\ChangeSublayerVisibility\ChangeSublayerVisibility.jpg" />
    <None Include="Samples\Layers\CreateFeatureCollectionLayer\CreateFeatureCollectionLayer.jpg" />
    <None Include="Samples\Layers\DisplayScene\DisplayScene.jpg" />
    <None Include="Samples\Layers\ExportTiles\ExportTiles.jpg" />
    <None Include="Samples\Layers\FeatureCollectionLayerFromPortal\FeatureCollectionLayerFromPortal.jpg" />
    <None Include="Samples\Layers\FeatureCollectionLayerFromQuery\FeatureCollectionLayerFromQuery.jpg" />
    <None Include="Samples\Layers\FeatureLayerDefinitionExpression\FeatureLayerDefinitionExpression.jpg" />
    <None Include="Samples\Layers\FeatureLayerDictionaryRenderer\FeatureLayerDictionaryRenderer.jpg" />
    <None Include="Samples\Layers\FeatureLayerRenderingModeMap\FeatureLayerRenderingModeMap.jpg" />
    <None Include="Samples\Layers\FeatureLayerSelection\FeatureLayerSelection.jpg" />
    <None Include="Samples\Layers\FeatureLayerUrl\FeatureLayerUrl.jpg" />
    <None Include="Samples\Layers\RasterLayerFile\RasterLayerFile.jpg" />
    <None Include="Samples\Layers\RasterLayerImageServiceRaster\RasterLayerImageServiceRaster.jpg" />
    <None Include="Samples\Layers\RasterLayerRasterFunction\RasterLayerRasterFunction.jpg" />
    <None Include="Samples\Layers\RasterRenderingRule\RasterRenderingRule.jpg" />
    <None Include="Samples\Layers\SceneLayerUrl\SceneLayerUrl.jpg" />
    <None Include="Samples\Layers\TimeBasedQuery\TimeBasedQuery.jpg" />
    <None Include="Samples\Layers\WmsIdentify\WmsIdentify.jpg" />
    <None Include="Samples\Layers\WMSLayerUrl\WMSLayerUrl.jpg" />
    <None Include="Samples\Layers\WmsServiceCatalog\WmsServiceCatalog.jpg" />
    <None Include="Samples\Layers\WMTSLayer\WMTSLayer.jpg" />
    <None Include="Samples\Location\DisplayDeviceLocation\DisplayDeviceLocation.jpg" />
    <None Include="Samples\Map\AccessLoadStatus\AccessLoadStatus.jpg" />
    <None Include="Samples\Map\AuthorMap\AuthorMap.jpg" />
    <None Include="Samples\Map\ChangeBasemap\ChangeBasemap.jpg" />
    <None Include="Samples\Map\DisplayMap\DisplayMap.jpg" />
    <None Include="Samples\Map\ManageBookmarks\ManageBookmarks.jpg" />
    <None Include="Samples\Map\OpenMapURL\OpenMapURL.jpg" />
    <None Include="Samples\Map\OpenMobileMap\OpenMobileMap.jpg" />
    <None Include="Samples\Map\SearchPortalMaps\SearchPortalMaps.jpg" />
    <None Include="Samples\Map\SetInitialMapArea\SetInitialMapArea.jpg" />
    <None Include="Samples\Map\SetInitialMapLocation\SetInitialMapLocation.jpg" />
    <None Include="Samples\Map\SetMapSpatialReference\SetMapSpatialReference.jpg" />
    <None Include="Samples\Map\SetMinMaxScale\SetMinMaxScale.jpg" />
    <None Include="Samples\MapView\ChangeViewpoint\ChangeViewpoint.jpg" />
    <None Include="Samples\MapView\DisplayDrawingStatus\DisplayDrawingStatus.jpg" />
    <None Include="Samples\MapView\DisplayLayerViewState\DisplayLayerViewState.jpg" />
    <None Include="Samples\MapView\FeatureLayerTimeOffset\FeatureLayerTimeOffset.jpg" />
    <None Include="Samples\MapView\GeoViewSync\GeoViewSync.jpg" />
    <None Include="Samples\MapView\MapRotation\MapRotation.jpg" />
    <None Include="Samples\MapView\ShowCallout\ShowCallout.jpg" />
    <None Include="Samples\MapView\ShowMagnifier\ShowMagnifier.jpg" />
    <None Include="Samples\MapView\TakeScreenshot\TakeScreenshot.jpg" />
    <None Include="Samples\Network Analysis\FindRoute\FindRoute.jpg" />
    <None Include="Samples\Search\FindAddress\FindAddress.jpg" />
    <None Include="Samples\Search\FindPlace\FindPlace.jpg" />
    <None Include="Samples\Symbology\RenderPictureMarkers\RenderPictureMarkers.jpg" />
    <None Include="Samples\Symbology\RenderSimpleMarkers\RenderSimpleMarkers.jpg" />
    <None Include="Samples\Symbology\RenderUniqueValues\RenderUniqueValues.jpg" />
    <None Include="Samples\Symbology\SimpleRenderers\SimpleRenderers.jpg" />
    <None Include="Samples\Symbology\UseDistanceCompositeSym\UseDistanceCompositeSym.jpg" />
    <None Include="Samples\Tutorial\AuthorEditSaveMap\AuthorEditSaveMap.jpg" />
    <None Include="Samples\Layers\ChangeBlendRenderer\ChangeBlendRenderer.jpg" />
    <None Include="Samples\Layers\ChangeStretchRenderer\ChangeStretchRenderer.jpg" />
    <None Include="Samples\Data\ReadGeoPackage\ReadGeoPackage.jpg" />
    <None Include="Samples\Symbology\FeatureLayerExtrusion\FeatureLayerExtrusion.jpg" />
    <None Include="Samples\Data\ReadGeoPackage\ReadGeoPackage.jpg" />
    <None Include="Samples\Symbology\FeatureLayerExtrusion\FeatureLayerExtrusion.jpg" />
    <None Include="Samples\Layers\RasterHillshade\RasterHillshade.jpg" />
    <None Include="Samples\GeometryEngine\ListTransformations\ListTransformations.jpg" />
    <None Include="Samples\Layers\RasterRgbRenderer\RasterRgbRenderer.jpg" />
  </ItemGroup>
  <!-- Sample Code -->
  <ItemGroup>
    <Compile Include="Samples\Data\ReadGeoPackage\ReadGeoPackage.cs" />
    <Compile Include="Samples\GeometryEngine\NearestVertex\NearestVertex.cs" />
    <Compile Include="Samples\Layers\RasterRgbRenderer\RasterRgbRenderer.cs" />
    <Compile Include="Samples\Layers\RasterHillshade\RasterHillshade.cs" />
    <Compile Include="Samples\GeometryEngine\ListTransformations\ListTransformations.cs" />
    <Compile Include="Samples\Layers\ChangeBlendRenderer\ChangeBlendRenderer.cs" />
    <Compile Include="Samples\Layers\ChangeStretchRenderer\ChangeStretchRenderer.cs" />
    <Compile Include="Samples\Map\DownloadPreplannedMapAreas\DownloadPreplannedMapAreas.cs" />
    <Compile Include="Samples\Symbology\FeatureLayerExtrusion\FeatureLayerExtrusion.cs" />
    <Compile Include="Samples\Hydrography\SelectEncFeatures\SelectEncFeatures.cs" />
    <Compile Include="Samples\Geoprocessing\ListGeodatabaseVersions\ListGeodatabaseVersions.cs" />
    <Compile Include="Samples\Analysis\ViewshedLocation\ViewshedLocation.cs" />
    <Compile Include="Samples\Analysis\ViewshedGeoElement\ViewshedGeoElement.cs" />
    <Compile Include="Samples\GraphicsOverlay\Animate3DGraphic\Animate3DGraphic.cs" />
    <Compile Include="Samples\GeometryEngine\ProjectWithSpecificTransformation\ProjectWithSpecificTransformation.cs" />
    <Compile Include="Samples\Data\ListRelatedFeatures\ListRelatedFeatures.cs" />
    <Compile Include="Samples\Geometry\FormatCoordinates\FormatCoordinates.cs" />
    <Compile Include="Samples\Layers\Web_TiledLayer\Web_TiledLayer.cs" />
    <Compile Include="Samples\GraphicsOverlay\AddGraphicsWithSymbols\AddGraphicsWithSymbols.cs" />
    <Compile Include="Samples\Analysis\LineOfSightGeoElement\LineOfSightGeoElement.cs" />
    <Compile Include="Samples\Analysis\QueryFeatureCountAndExtent\QueryFeatureCountAndExtent.cs" />
    <Compile Include="Samples\Layers\FeatureLayerRenderingModeScene\FeatureLayerRenderingModeScene.cs" />
    <Compile Include="Samples\Data\SymbolizeShapefile\SymbolizeShapefile.cs" />
    <Compile Include="Samples\Analysis\LineOfSightLocation\LineOfSightLocation.cs" />
    <Compile Include="Samples\Analysis\ViewshedCamera\ViewshedCamera.cs" />
    <Compile Include="Samples\Data\EditAndSyncFeatures\EditAndSyncFeatures.cs" />
    <Compile Include="Samples\Data\FeatureLayerGeoPackage\FeatureLayerGeoPackage.cs" />
    <Compile Include="Samples\Data\FeatureLayerQuery\FeatureLayerQuery.cs" />
    <Compile Include="Samples\Data\FeatureLayerShapefile\FeatureLayerShapefile.cs" />
    <Compile Include="Samples\Data\GenerateGeodatabase\GenerateGeodatabase.cs" />
    <Compile Include="Samples\Data\GeodatabaseTransactions\GeodatabaseTransactions.cs" />
    <Compile Include="Samples\Data\RasterLayerGeoPackage\RasterLayerGeoPackage.cs" />
    <Compile Include="Samples\Data\ReadShapefileMetadata\ReadShapefileMetadata.cs" />
    <Compile Include="Samples\Data\ServiceFeatureTableCache\ServiceFeatureTableCache.cs" />
    <Compile Include="Samples\Data\ServiceFeatureTableManualCache\ServiceFeatureTableManualCache.cs" />
    <Compile Include="Samples\Data\ServiceFeatureTableNoCache\ServiceFeatureTableNoCache.cs" />
    <Compile Include="Samples\Data\StatisticalQuery\StatisticalQuery.cs" />
    <Compile Include="Samples\Data\StatsQueryGroupAndSort\StatsQueryGroupAndSort.cs" />
    <Compile Include="Samples\Geoprocessing\AnalyzeHotspots\AnalyzeHotspots.cs" />
    <Compile Include="Samples\Geoprocessing\AnalyzeViewshed\AnalyzeViewshed.cs" />
    <Compile Include="Samples\GraphicsOverlay\AddGraphicsRenderer\AddGraphicsRenderer.cs" />
    <Compile Include="Samples\GraphicsOverlay\IdentifyGraphics\IdentifyGraphics.cs" />
    <Compile Include="Samples\GraphicsOverlay\SketchOnMap\SketchOnMap.cs" />
    <Compile Include="Samples\GraphicsOverlay\SurfacePlacements\SurfacePlacements.cs" />
    <Compile Include="Samples\Layers\ArcGISMapImageLayerUrl\ArcGISMapImageLayerUrl.cs" />
    <Compile Include="Samples\Layers\ArcGISTiledLayerUrl\ArcGISTiledLayerUrl.cs" />
    <Compile Include="Samples\Layers\ArcGISVectorTiledLayerUrl\ArcGISVectorTiledLayerUrl.cs" />
    <Compile Include="Samples\Layers\ChangeFeatureLayerRenderer\ChangeFeatureLayerRenderer.cs" />
    <Compile Include="Samples\Layers\ChangeSublayerVisibility\ChangeSublayerVisibility.cs" />
    <Compile Include="Samples\Layers\CreateFeatureCollectionLayer\CreateFeatureCollectionLayer.cs" />
    <Compile Include="Samples\Layers\DisplayScene\DisplayScene.cs" />
    <Compile Include="Samples\Layers\ExportTiles\ExportTiles.cs" />
    <Compile Include="Samples\Layers\FeatureCollectionLayerFromPortal\FeatureCollectionLayerFromPortal.cs" />
    <Compile Include="Samples\Layers\FeatureCollectionLayerFromQuery\FeatureCollectionLayerFromQuery.cs" />
    <Compile Include="Samples\Layers\FeatureLayerDefinitionExpression\FeatureLayerDefinitionExpression.cs" />
    <Compile Include="Samples\Layers\FeatureLayerDictionaryRenderer\FeatureLayerDictionaryRenderer.cs" />
    <Compile Include="Samples\Layers\FeatureLayerRenderingModeMap\FeatureLayerRenderingModeMap.cs" />
    <Compile Include="Samples\Layers\FeatureLayerSelection\FeatureLayerSelection.cs" />
    <Compile Include="Samples\Layers\FeatureLayerUrl\FeatureLayerUrl.cs" />
    <Compile Include="Samples\Layers\RasterLayerFile\RasterLayerFile.cs" />
    <Compile Include="Samples\Layers\RasterLayerImageServiceRaster\RasterLayerImageServiceRaster.cs" />
    <Compile Include="Samples\Layers\RasterLayerRasterFunction\RasterLayerRasterFunction.cs" />
    <Compile Include="Samples\Layers\RasterRenderingRule\RasterRenderingRule.cs" />
    <Compile Include="Samples\Layers\SceneLayerUrl\SceneLayerUrl.cs" />
    <Compile Include="Samples\Layers\TimeBasedQuery\TimeBasedQuery.cs" />
    <Compile Include="Samples\Layers\WmsIdentify\WmsIdentify.cs" />
    <Compile Include="Samples\Layers\WMSLayerUrl\WMSLayerUrl.cs" />
    <Compile Include="Samples\Layers\WmsServiceCatalog\WmsServiceCatalog.cs" />
    <Compile Include="Samples\Layers\WMTSLayer\WMTSLayer.cs" />
    <Compile Include="Samples\Location\DisplayDeviceLocation\DisplayDeviceLocation.cs" />
    <Compile Include="Samples\Map\AccessLoadStatus\AccessLoadStatus.cs" />
    <Compile Include="Samples\Map\AuthorMap\AuthorMap.cs" />
    <Compile Include="Samples\Map\ChangeBasemap\ChangeBasemap.cs" />
    <Compile Include="Samples\Map\DisplayMap\DisplayMap.cs" />
    <Compile Include="Samples\Map\ManageBookmarks\ManageBookmarks.cs" />
    <Compile Include="Samples\Map\OpenMapURL\OpenMapURL.cs" />
    <Compile Include="Samples\Map\OpenMobileMap\OpenMobileMap.cs" />
    <Compile Include="Samples\Map\SearchPortalMaps\SearchPortalMaps.cs" />
    <Compile Include="Samples\Map\SetInitialMapArea\SetInitialMapArea.cs" />
    <Compile Include="Samples\Map\SetInitialMapLocation\SetInitialMapLocation.cs" />
    <Compile Include="Samples\Map\SetMapSpatialReference\SetMapSpatialReference.cs" />
    <Compile Include="Samples\Map\SetMinMaxScale\SetMinMaxScale.cs" />
    <Compile Include="Samples\MapView\ChangeViewpoint\ChangeViewpoint.cs" />
    <Compile Include="Samples\MapView\DisplayDrawingStatus\DisplayDrawingStatus.cs" />
    <Compile Include="Samples\MapView\DisplayLayerViewState\DisplayLayerViewState.cs" />
    <Compile Include="Samples\MapView\FeatureLayerTimeOffset\FeatureLayerTimeOffset.cs" />
    <Compile Include="Samples\MapView\GeoViewSync\GeoViewSync.cs" />
    <Compile Include="Samples\MapView\MapRotation\MapRotation.cs" />
    <Compile Include="Samples\MapView\ShowCallout\ShowCallout.cs" />
    <Compile Include="Samples\MapView\ShowMagnifier\ShowMagnifier.cs" />
    <Compile Include="Samples\MapView\TakeScreenshot\TakeScreenshot.cs" />
    <Compile Include="Samples\Network Analysis\FindRoute\FindRoute.cs" />
    <Compile Include="Samples\Search\FindAddress\FindAddress.cs" />
    <Compile Include="Samples\Search\FindPlace\FindPlace.cs" />
    <Compile Include="Samples\Symbology\RenderPictureMarkers\RenderPictureMarkers.cs" />
    <Compile Include="Samples\Symbology\RenderSimpleMarkers\RenderSimpleMarkers.cs" />
    <Compile Include="Samples\Symbology\RenderUniqueValues\RenderUniqueValues.cs" />
    <Compile Include="Samples\Symbology\SimpleRenderers\SimpleRenderers.cs" />
    <Compile Include="Samples\Symbology\UseDistanceCompositeSym\UseDistanceCompositeSym.cs" />
    <Compile Include="Samples\Tutorial\AuthorEditSaveMap\AuthorEditSaveMap.cs" />
  </ItemGroup>
  <!-- Miscellaneous Configuration -->
  <ItemGroup>
    <None Include="app.config" />
    <None Include="Info.plist" />
    <None Include="Entitlements.plist" />
    <None Include="packages.config" />
  </ItemGroup>
  <!-- Sample Manager Code-->
  <ItemGroup>
    <Compile Include="AppDelegate.cs" />
    <Compile Include="LoadingOverlay.cs" />
    <Compile Include="Main.cs" />
    <Compile Include="ViewControllers\SamplesViewController.cs" />
    <Compile Include="ViewControllers\SearchResultsUpdater.cs" />
    <Compile Include="ViewControllers\SearchResultsViewController.cs" />
    <Compile Include="ViewControllers\CategoriesViewController.cs" />
    <Compile Include="ViewControllers\CategoriesViewController.designer.cs">
      <DependentUpon>CategoriesViewController.cs</DependentUpon>
    </Compile>
  </ItemGroup>
  <ItemGroup>
<<<<<<< HEAD
    <None Include="Samples\GeometryEngine\NearestVertex\NearestVertex.jpg" />
=======
    <None Include="Samples\Map\DownloadPreplannedMapAreas\DownloadPreplannedMapAreas.jpg" />
>>>>>>> 54edac56
  </ItemGroup>
  <!-- Imports -->
  <Import Project="..\..\ArcGISRuntime.Samples.Shared\ArcGISRuntime.Samples.Shared.projitems" Label="Shared" />
  <Import Project="$(MSBuildExtensionsPath)\Xamarin\iOS\Xamarin.iOS.CSharp.targets" />
  <Target Name="EnsureNuGetPackageBuildImports" BeforeTargets="PrepareForBuild">
    <PropertyGroup>
      <ErrorText>This project references NuGet package(s) that are missing on this computer. Use NuGet Package Restore to download them.  For more information, see http://go.microsoft.com/fwlink/?LinkID=322105. The missing file is {0}.</ErrorText>
    </PropertyGroup>
    <Error Condition="!Exists('..\..\..\packages\Microsoft.Bcl.Build.1.0.21\build\Microsoft.Bcl.Build.targets')" Text="$([System.String]::Format('$(ErrorText)', '..\..\..\packages\Microsoft.Bcl.Build.1.0.21\build\Microsoft.Bcl.Build.targets'))" />
  </Target>
  <Import Project="..\..\..\packages\Microsoft.Bcl.Build.1.0.21\build\Microsoft.Bcl.Build.targets" Condition="Exists('..\..\..\packages\Microsoft.Bcl.Build.1.0.21\build\Microsoft.Bcl.Build.targets')" />
  <Import Project="..\..\..\packages\Esri.ArcGISRuntime.Xamarin.iOS.100.2.1\build\Xamarin.iOS10\Esri.ArcGISRuntime.Xamarin.iOS.targets" Condition="Exists('..\..\..\packages\Esri.ArcGISRuntime.Xamarin.iOS.100.2.1\build\Xamarin.iOS10\Esri.ArcGISRuntime.Xamarin.iOS.targets')" />
  <Import Project="..\..\..\packages\Esri.ArcGISRuntime.Hydrography.100.2.1\build\Xamarin.iOS10\Esri.ArcGISRuntime.Hydrography.targets" Condition="Exists('..\..\..\packages\Esri.ArcGISRuntime.Hydrography.100.2.1\build\Xamarin.iOS10\Esri.ArcGISRuntime.Hydrography.targets')" />
</Project><|MERGE_RESOLUTION|>--- conflicted
+++ resolved
@@ -446,11 +446,8 @@
     </Compile>
   </ItemGroup>
   <ItemGroup>
-<<<<<<< HEAD
     <None Include="Samples\GeometryEngine\NearestVertex\NearestVertex.jpg" />
-=======
     <None Include="Samples\Map\DownloadPreplannedMapAreas\DownloadPreplannedMapAreas.jpg" />
->>>>>>> 54edac56
   </ItemGroup>
   <!-- Imports -->
   <Import Project="..\..\ArcGISRuntime.Samples.Shared\ArcGISRuntime.Samples.Shared.projitems" Label="Shared" />
