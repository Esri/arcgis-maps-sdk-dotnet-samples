// Copyright 2018 Esri.
//
// Licensed under the Apache License, Version 2.0 (the "License"); you may not use this file except in compliance with the License.
// You may obtain a copy of the License at: http://www.apache.org/licenses/LICENSE-2.0
//
// Unless required by applicable law or agreed to in writing, software distributed under the License is distributed on an 
// "AS IS" BASIS, WITHOUT WARRANTIES OR CONDITIONS OF ANY KIND, either express or implied. See the License for the specific 
// language governing permissions and limitations under the License.

using System;
using System.Diagnostics;
using Esri.ArcGISRuntime;
using Esri.ArcGISRuntime.Geometry;
using Esri.ArcGISRuntime.Mapping;
using Esri.ArcGISRuntime.UI.Controls;
using Esri.ArcGISRuntime.UI.GeoAnalysis;
using Foundation;
using UIKit;

namespace ArcGISRuntime.Samples.DistanceMeasurement
{
    [Register("DistanceMeasurement")]
    [ArcGISRuntime.Samples.Shared.Attributes.Sample(
        "Distance measurement analysis",
        "Analysis",
        "This sample demonstrates measuring 3D distances between two points in a scene. The distance measurement analysis allows you to add the same measuring experience found in ArcGIS Pro, City Engine, and the ArcGIS API for JavaScript to your app. You can set the unit system of measurement (metric or imperial) and have the units automatically switch to one appropriate for the current scale. The rendering is handled internally so they do not interfere with other analyses like viewsheds.",
        "Tap to set a new end point for the measurement.",
        "Featured")]
    public class DistanceMeasurement : UIViewController
    {
<<<<<<< HEAD
        // Hold references to the UI controls.
        private SceneView _mySceneView;
        private UILabel _resultLabel;
=======
        // Hold references to UI controls.
        private SceneView _mySceneView;
        private UILabel _resultLabel;
        private UIBarButtonItem _helpButton;
        private UIBarButtonItem _changeUnitsButton;
>>>>>>> 15ec602f

        // URLs to various services used to provide an interesting scene for the sample.
        private readonly Uri _buildingService = new Uri("https://tiles.arcgis.com/tiles/P3ePLMYs2RVChkJx/arcgis/rest/services/Buildings_Brest/SceneServer/layers/0");
        private readonly Uri _worldElevationService = new Uri("https://elevation3d.arcgis.com/arcgis/rest/services/WorldElevation3D/Terrain3D/ImageServer");

        // Reference to the measurement.
        private LocationDistanceMeasurement _distanceMeasurement;

        public DistanceMeasurement()
        {
            Title = "Distance measurement analysis";
        }

        private void Initialize()
        {
            // Create a scene with elevation.
            Surface sceneSurface = new Surface();
            sceneSurface.ElevationSources.Add(new ArcGISTiledElevationSource(_worldElevationService));
            Scene myScene = new Scene(Basemap.CreateImagery())
            {
                BaseSurface = sceneSurface
            };

            // Create and add a building layer.
            ArcGISSceneLayer buildingsLayer = new ArcGISSceneLayer(_buildingService);
            myScene.OperationalLayers.Add(buildingsLayer);

            // Create and add an analysis overlay.
            AnalysisOverlay measureAnalysisOverlay = new AnalysisOverlay();
            _mySceneView.AnalysisOverlays.Add(measureAnalysisOverlay);

            // Create an initial distance measurement and show it.
            MapPoint start = new MapPoint(-4.494677, 48.384472, 24.772694, SpatialReferences.Wgs84);
            MapPoint end = new MapPoint(-4.495646, 48.384377, 58.501115, SpatialReferences.Wgs84);
            _distanceMeasurement = new LocationDistanceMeasurement(start, end);
            measureAnalysisOverlay.Analyses.Add(_distanceMeasurement);

            // Keep the UI updated.
            _distanceMeasurement.MeasurementChanged += (o, e) =>
            {
                // This is needed because measurement change events occur on a non-UI thread and this code accesses UI object.
                BeginInvokeOnMainThread(() =>
                {
                    // Update the labels with new values in the format {value} {unit system}.
                    string direct =
                        $"{_distanceMeasurement.DirectDistance.Value:F} {_distanceMeasurement.DirectDistance.Unit.Abbreviation}";
                    string vertical =
                        $"{_distanceMeasurement.VerticalDistance.Value:F} {_distanceMeasurement.VerticalDistance.Unit.Abbreviation}";
                    string horizontal =
                        $"{_distanceMeasurement.HorizontalDistance.Value:F} {_distanceMeasurement.HorizontalDistance.Unit.Abbreviation}";
                    _resultLabel.Text = $"Direct: {direct}, V: {vertical}, H: {horizontal}";
                });
            };

            // Show the scene in the view.
            _mySceneView.Scene = myScene;
            _mySceneView.SetViewpointCamera(new Camera(start, 200, 45, 45, 0));

            // Subscribe to tap events to enable updating the measurement.
            _mySceneView.GeoViewTapped += MySceneView_GeoViewTapped;
        }

        private async void MySceneView_GeoViewTapped(object sender, GeoViewInputEventArgs e)
        {
            try
            {
                // Get the geographic location for the current mouse position.
                MapPoint geoPoint = await _mySceneView.ScreenToLocationAsync(e.Position);

                if (geoPoint == null) return;

                // Update the location distance measurement.
                _distanceMeasurement.EndLocation = geoPoint;
            }
            catch (Exception ex)
            {
                Debug.WriteLine(ex.ToString());
            }
        }

        private void UnitChangeButton_TouchUpInside(object sender, EventArgs e)
        {
            // Create the view controller that will present the list of unit systems.
            UIAlertController unitSystemSelectionAlert =
                UIAlertController.Create("Change unit system", "", UIAlertControllerStyle.ActionSheet);

            // Needed to prevent a crash on iPad.
            UIPopoverPresentationController
                presentationPopover = unitSystemSelectionAlert.PopoverPresentationController;
            if (presentationPopover != null)
            {
                presentationPopover.SourceView = View;
                presentationPopover.PermittedArrowDirections = UIPopoverArrowDirection.Up;
            }

            // Show an option for each unit system.
            foreach (UnitSystem system in Enum.GetValues(typeof(UnitSystem)))
            {
                // Upon selecting a unit system, update the distance measure.
                unitSystemSelectionAlert.AddAction(UIAlertAction.Create(system.ToString(), UIAlertActionStyle.Default,
                    action => _distanceMeasurement.UnitSystem = system));
            }

            // Show the alert.
            PresentViewController(unitSystemSelectionAlert, true, null);
        }

        private void ShowHelp_Click(object sender, EventArgs e)
        {
            // Prompt for the type of convex hull to create.
            UIAlertController unionAlert = UIAlertController.Create("Tap to update", "Tap in the scene to set a new end point for the distance measurement.", UIAlertControllerStyle.Alert);
            unionAlert.AddAction(UIAlertAction.Create("Ok", UIAlertActionStyle.Default, null));

            // Show the alert.
            PresentViewController(unionAlert, true, null);
        }

        public override void ViewDidLoad()
        {
            base.ViewDidLoad();
            Initialize();
        }

        public override void LoadView()
        {
            // Create and configure the views.
            View = new UIView {BackgroundColor = UIColor.White};

            _mySceneView = new SceneView();
            _mySceneView.TranslatesAutoresizingMaskIntoConstraints = false;

            UIToolbar toolbar = new UIToolbar();
            toolbar.TranslatesAutoresizingMaskIntoConstraints = false;

            _resultLabel = new UILabel
            {
                Text = "Tap to measure distance.",
                BackgroundColor = UIColor.FromWhiteAlpha(0f, .6f),
                TextColor = UIColor.White,
                TextAlignment = UITextAlignment.Center,
                TranslatesAutoresizingMaskIntoConstraints = false
            };

<<<<<<< HEAD
            toolbar.Items = new[]
            {
                new UIBarButtonItem("Help", UIBarButtonItemStyle.Plain, ShowHelp_Click),
                new UIBarButtonItem(UIBarButtonSystemItem.FlexibleSpace),
                new UIBarButtonItem("Change units", UIBarButtonItemStyle.Plain, UnitChangeButton_TouchUpInside)
=======
            _helpButton = new UIBarButtonItem();
            _helpButton.Title = "Help";

            _changeUnitsButton = new UIBarButtonItem();
            _changeUnitsButton.Title = "Change units";

            toolbar.Items = new[]
            {
                _helpButton,
                new UIBarButtonItem(UIBarButtonSystemItem.FlexibleSpace),
                _changeUnitsButton
>>>>>>> 15ec602f
            };

            // Add the views.
            View.AddSubviews(_mySceneView, toolbar, _resultLabel);

            // Lay out the views.
<<<<<<< HEAD
            NSLayoutConstraint.ActivateConstraints(new []
=======
            NSLayoutConstraint.ActivateConstraints(new[]
>>>>>>> 15ec602f
            {
                _mySceneView.TopAnchor.ConstraintEqualTo(View.SafeAreaLayoutGuide.TopAnchor),
                _mySceneView.LeadingAnchor.ConstraintEqualTo(View.LeadingAnchor),
                _mySceneView.TrailingAnchor.ConstraintEqualTo(View.TrailingAnchor),
                _mySceneView.BottomAnchor.ConstraintEqualTo(toolbar.TopAnchor),

                toolbar.BottomAnchor.ConstraintEqualTo(View.SafeAreaLayoutGuide.BottomAnchor),
                toolbar.LeadingAnchor.ConstraintEqualTo(View.LeadingAnchor),
                toolbar.TrailingAnchor.ConstraintEqualTo(View.TrailingAnchor),

                _resultLabel.TopAnchor.ConstraintEqualTo(View.SafeAreaLayoutGuide.TopAnchor),
                _resultLabel.TrailingAnchor.ConstraintEqualTo(View.TrailingAnchor),
                _resultLabel.LeadingAnchor.ConstraintEqualTo(View.LeadingAnchor),
                _resultLabel.HeightAnchor.ConstraintEqualTo(40)
            });
<<<<<<< HEAD
=======
        }

        public override void ViewWillAppear(bool animated)
        {
            base.ViewWillAppear(animated);

            // Subscribe to events.
            _helpButton.Clicked += ShowHelp_Click;
            _changeUnitsButton.Clicked += UnitChangeButton_TouchUpInside;
        }

        public override void ViewDidDisappear(bool animated)
        {
            base.ViewDidDisappear(animated);

            // Unsubscribe from events, per best practice.
            _mySceneView.GeoViewTapped -= MySceneView_GeoViewTapped;
            _helpButton.Clicked -= ShowHelp_Click;
            _changeUnitsButton.Clicked -= UnitChangeButton_TouchUpInside;
>>>>>>> 15ec602f
        }
    }
}<|MERGE_RESOLUTION|>--- conflicted
+++ resolved
@@ -28,17 +28,11 @@
         "Featured")]
     public class DistanceMeasurement : UIViewController
     {
-<<<<<<< HEAD
-        // Hold references to the UI controls.
-        private SceneView _mySceneView;
-        private UILabel _resultLabel;
-=======
         // Hold references to UI controls.
         private SceneView _mySceneView;
         private UILabel _resultLabel;
         private UIBarButtonItem _helpButton;
         private UIBarButtonItem _changeUnitsButton;
->>>>>>> 15ec602f
 
         // URLs to various services used to provide an interesting scene for the sample.
         private readonly Uri _buildingService = new Uri("https://tiles.arcgis.com/tiles/P3ePLMYs2RVChkJx/arcgis/rest/services/Buildings_Brest/SceneServer/layers/0");
@@ -182,13 +176,6 @@
                 TranslatesAutoresizingMaskIntoConstraints = false
             };
 
-<<<<<<< HEAD
-            toolbar.Items = new[]
-            {
-                new UIBarButtonItem("Help", UIBarButtonItemStyle.Plain, ShowHelp_Click),
-                new UIBarButtonItem(UIBarButtonSystemItem.FlexibleSpace),
-                new UIBarButtonItem("Change units", UIBarButtonItemStyle.Plain, UnitChangeButton_TouchUpInside)
-=======
             _helpButton = new UIBarButtonItem();
             _helpButton.Title = "Help";
 
@@ -200,18 +187,13 @@
                 _helpButton,
                 new UIBarButtonItem(UIBarButtonSystemItem.FlexibleSpace),
                 _changeUnitsButton
->>>>>>> 15ec602f
             };
 
             // Add the views.
             View.AddSubviews(_mySceneView, toolbar, _resultLabel);
 
             // Lay out the views.
-<<<<<<< HEAD
-            NSLayoutConstraint.ActivateConstraints(new []
-=======
             NSLayoutConstraint.ActivateConstraints(new[]
->>>>>>> 15ec602f
             {
                 _mySceneView.TopAnchor.ConstraintEqualTo(View.SafeAreaLayoutGuide.TopAnchor),
                 _mySceneView.LeadingAnchor.ConstraintEqualTo(View.LeadingAnchor),
@@ -227,8 +209,6 @@
                 _resultLabel.LeadingAnchor.ConstraintEqualTo(View.LeadingAnchor),
                 _resultLabel.HeightAnchor.ConstraintEqualTo(40)
             });
-<<<<<<< HEAD
-=======
         }
 
         public override void ViewWillAppear(bool animated)
@@ -248,7 +228,6 @@
             _mySceneView.GeoViewTapped -= MySceneView_GeoViewTapped;
             _helpButton.Clicked -= ShowHelp_Click;
             _changeUnitsButton.Clicked -= UnitChangeButton_TouchUpInside;
->>>>>>> 15ec602f
         }
     }
 }