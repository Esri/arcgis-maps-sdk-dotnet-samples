// Copyright 2017 Esri.
//
// Licensed under the Apache License, Version 2.0 (the "License"); you may not use this file except in compliance with the License.
// You may obtain a copy of the License at: http://www.apache.org/licenses/LICENSE-2.0
//
// Unless required by applicable law or agreed to in writing, software distributed under the License is distributed on an 
// "AS IS" BASIS, WITHOUT WARRANTIES OR CONDITIONS OF ANY KIND, either express or implied. See the License for the specific 
// language governing permissions and limitations under the License.

using System;
using Esri.ArcGISRuntime.Geometry;
using Esri.ArcGISRuntime.Mapping;
using Esri.ArcGISRuntime.UI.Controls;
using Esri.ArcGISRuntime.UI.GeoAnalysis;
using Foundation;
using UIKit;

namespace ArcGISRuntime.Samples.LineOfSightLocation
{
    [Register("LineOfSightLocation")]
    [ArcGISRuntime.Samples.Shared.Attributes.Sample(
        "Line of sight from location",
        "Analysis",
        "This sample demonstrates a `LocationLineOfSight` analysis that shows segments that are visible or obstructed along a line drawn from observer to target.",
        "Click to define a location for the observer, then again to define the target. The result will show visible segments in cyan and obstructed ones in magenta.",
        "Featured")]
    public class LineOfSightLocation : UIViewController
    {
<<<<<<< HEAD
        // Hold a reference to the SceneView.
=======
        // Hold references to UI controls.
>>>>>>> 15ec602f
        private SceneView _mySceneView;

        // URL for an image service to use as an elevation source.
        private const string ElevationSourceUrl = "https://elevation3d.arcgis.com/arcgis/rest/services/WorldElevation3D/Terrain3D/ImageServer";

        // Location line of sight analysis.
        private LocationLineOfSight _lineOfSightAnalysis;

        // Observer location for line of sight.
        private MapPoint _observerLocation;

        // Target location for line of sight.
        private MapPoint _targetLocation;

        // Offset (meters) to use for the observer/target height (z-value for the points).
        private const double ZOffset = 2.0;

        public LineOfSightLocation()
        {
<<<<<<< HEAD
            Title = "Line of sight location";
=======
            Title = "Line of sight (location)";
>>>>>>> 15ec602f
        }

        private void Initialize()
        {
            // Create a new Scene with an imagery basemap.
            Scene scene = new Scene(Basemap.CreateImagery());

            // Create an elevation source for the Scene.
            ArcGISTiledElevationSource elevationSrc = new ArcGISTiledElevationSource(new Uri(ElevationSourceUrl));
            scene.BaseSurface.ElevationSources.Add(elevationSrc);

            // Add the Scene to the SceneView.
            _mySceneView.Scene = scene;

            // Set the viewpoint with a new camera.
            Camera newCamera = new Camera(new MapPoint(-121.7, 45.4, SpatialReferences.Wgs84), 10000, 0, 45, 0);
            _mySceneView.SetViewpointCameraAsync(newCamera);

            // Create a new line of sight analysis with arbitrary points (observer and target will be defined by the user).
            _lineOfSightAnalysis = new LocationLineOfSight(new MapPoint(0.0, 0.0, SpatialReferences.Wgs84), new MapPoint(0.0, 0.0, SpatialReferences.Wgs84));

            // Set the visible and obstructed colors (default would be green/red).
            // These are static properties that apply to all line of sight analyses in the scene view.
            LineOfSight.VisibleColor = System.Drawing.Color.Cyan;
            LineOfSight.ObstructedColor = System.Drawing.Color.Magenta;

            // Create an analysis overlay to contain the analysis and add it to the scene view.
            AnalysisOverlay lineOfSightOverlay = new AnalysisOverlay();
            lineOfSightOverlay.Analyses.Add(_lineOfSightAnalysis);
            _mySceneView.AnalysisOverlays.Add(lineOfSightOverlay);
        }

        private void SceneViewTapped(object sender, GeoViewInputEventArgs e)
        {
            // Ignore if tapped out of bounds (e.g. the sky).
            if (e.Location == null)
            {
                return;
            }

            // When the view is tapped, define the observer or target location with the tap point as appropriate.
            if (_observerLocation == null)
            {
                // Define the observer location (plus an offset for observer height) and set the target to the same point.
                _observerLocation = new MapPoint(e.Location.X, e.Location.Y, e.Location.Z + ZOffset);
                _lineOfSightAnalysis.ObserverLocation = _observerLocation;
                _lineOfSightAnalysis.TargetLocation = _observerLocation;

                // Clear the target location (if any) so the next click will define the target.
                _targetLocation = null;
            }
            else if (_targetLocation == null)
            {
                // Define the target.
                _targetLocation = new MapPoint(e.Location.X, e.Location.Y, e.Location.Z + ZOffset);
                _lineOfSightAnalysis.TargetLocation = _targetLocation;

                // Clear the observer location so it can be defined again.
                _observerLocation = null;
            }
        }

        public override void ViewDidLoad()
        {
            base.ViewDidLoad();
            Initialize();
        }

        public override void LoadView()
        {
            // Create the views.
            _mySceneView = new SceneView();
            _mySceneView.TranslatesAutoresizingMaskIntoConstraints = false;

            View = new UIView {BackgroundColor = UIColor.White};

            // Add the views.
            View.AddSubviews(_mySceneView);

            // Lay out the views.
<<<<<<< HEAD
            NSLayoutConstraint.ActivateConstraints(new []
=======
            NSLayoutConstraint.ActivateConstraints(new[]
>>>>>>> 15ec602f
            {
                _mySceneView.TopAnchor.ConstraintEqualTo(View.SafeAreaLayoutGuide.TopAnchor),
                _mySceneView.BottomAnchor.ConstraintEqualTo(View.BottomAnchor),
                _mySceneView.LeadingAnchor.ConstraintEqualTo(View.LeadingAnchor),
                _mySceneView.TrailingAnchor.ConstraintEqualTo(View.TrailingAnchor)
            });
        }
<<<<<<< HEAD
=======

        public override void ViewWillAppear(bool animated)
        {
            base.ViewWillAppear(animated);

            // Subscribe to events.
            _mySceneView.GeoViewTapped += SceneViewTapped;
        }

        public override void ViewDidDisappear(bool animated)
        {
            base.ViewDidDisappear(animated);

            // Unsubscribe from events, per best practice.
            _mySceneView.GeoViewTapped -= SceneViewTapped;
        }
>>>>>>> 15ec602f
    }
}<|MERGE_RESOLUTION|>--- conflicted
+++ resolved
@@ -26,11 +26,7 @@
         "Featured")]
     public class LineOfSightLocation : UIViewController
     {
-<<<<<<< HEAD
-        // Hold a reference to the SceneView.
-=======
         // Hold references to UI controls.
->>>>>>> 15ec602f
         private SceneView _mySceneView;
 
         // URL for an image service to use as an elevation source.
@@ -50,11 +46,7 @@
 
         public LineOfSightLocation()
         {
-<<<<<<< HEAD
-            Title = "Line of sight location";
-=======
             Title = "Line of sight (location)";
->>>>>>> 15ec602f
         }
 
         private void Initialize()
@@ -135,11 +127,7 @@
             View.AddSubviews(_mySceneView);
 
             // Lay out the views.
-<<<<<<< HEAD
-            NSLayoutConstraint.ActivateConstraints(new []
-=======
             NSLayoutConstraint.ActivateConstraints(new[]
->>>>>>> 15ec602f
             {
                 _mySceneView.TopAnchor.ConstraintEqualTo(View.SafeAreaLayoutGuide.TopAnchor),
                 _mySceneView.BottomAnchor.ConstraintEqualTo(View.BottomAnchor),
@@ -147,8 +135,6 @@
                 _mySceneView.TrailingAnchor.ConstraintEqualTo(View.TrailingAnchor)
             });
         }
-<<<<<<< HEAD
-=======
 
         public override void ViewWillAppear(bool animated)
         {
@@ -165,6 +151,5 @@
             // Unsubscribe from events, per best practice.
             _mySceneView.GeoViewTapped -= SceneViewTapped;
         }
->>>>>>> 15ec602f
     }
 }