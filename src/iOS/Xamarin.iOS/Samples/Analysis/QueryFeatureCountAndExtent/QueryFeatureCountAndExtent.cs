--- conflicted
+++ resolved
@@ -25,18 +25,12 @@
         "Use the button to zoom to the extent of the state specified (by abbreviation) in the textbox or use the button to count the features in the current extent.")]
     public class QueryFeatureCountAndExtent : UIViewController
     {
-<<<<<<< HEAD
-        // Hold references to the UI controls.
-        private MapView _myMapView;
-        private UILabel _resultLabel;
-=======
         // Hold references to UI controls.
         private MapView _myMapView;
         private UILabel _resultLabel;
         private UIBarButtonItem _countInExtentButton;
         private UIBarButtonItem _zoomToQueryButton;
         private UIAlertController _unionAlert;
->>>>>>> 15ec602f
 
         // URL to the feature service.
         private readonly Uri _medicareHospitalSpendLayer =
@@ -115,15 +109,6 @@
         private void ZoomToQuery_Click(object sender, EventArgs e)
         {
             // Prompt for the type of convex hull to create.
-<<<<<<< HEAD
-            UIAlertController unionAlert = UIAlertController.Create("Query features", "Enter a state abbreviation (e.g. CA)", UIAlertControllerStyle.Alert);
-            unionAlert.AddTextField(field => field.Placeholder = "e.g. CA");
-            unionAlert.AddAction(UIAlertAction.Create("Submit query", UIAlertActionStyle.Default, action => ZoomToFeature(unionAlert.TextFields[0].Text)));
-            unionAlert.AddAction(UIAlertAction.Create("Cancel", UIAlertActionStyle.Cancel, null));
-
-            // Show the alert.
-            PresentViewController(unionAlert, true, null);
-=======
             if (_unionAlert == null)
             {
                 _unionAlert = UIAlertController.Create("Query features", "Enter a state abbreviation (e.g. CA)", UIAlertControllerStyle.Alert);
@@ -134,7 +119,6 @@
 
             // Show the alert.
             PresentViewController(_unionAlert, true, null);
->>>>>>> 15ec602f
         }
 
         private async void CountFeatures_Click(object sender, EventArgs e)
@@ -174,36 +158,23 @@
         {
             // Create the views.
             View = new UIView {BackgroundColor = UIColor.White};
-<<<<<<< HEAD
 
             _myMapView = new MapView();
             _myMapView.TranslatesAutoresizingMaskIntoConstraints = false;
 
-=======
-
-            _myMapView = new MapView();
-            _myMapView.TranslatesAutoresizingMaskIntoConstraints = false;
-
             _zoomToQueryButton = new UIBarButtonItem();
             _zoomToQueryButton.Title = "Zoom to query";
 
             _countInExtentButton = new UIBarButtonItem();
             _countInExtentButton.Title = "Count in extent";
 
->>>>>>> 15ec602f
             UIToolbar toolbar = new UIToolbar();
             toolbar.TranslatesAutoresizingMaskIntoConstraints = false;
             toolbar.Items = new[]
             {
-<<<<<<< HEAD
-                new UIBarButtonItem("Count in extent", UIBarButtonItemStyle.Plain, CountFeatures_Click),
-                new UIBarButtonItem(UIBarButtonSystemItem.FlexibleSpace),
-                new UIBarButtonItem("Zoom to query", UIBarButtonItemStyle.Plain, ZoomToQuery_Click)
-=======
                 _countInExtentButton,
                 new UIBarButtonItem(UIBarButtonSystemItem.FlexibleSpace),
                 _zoomToQueryButton
->>>>>>> 15ec602f
             };
 
             _resultLabel = new UILabel
@@ -217,10 +188,9 @@
 
             // Add the views.
             View.AddSubviews(_myMapView, toolbar, _resultLabel);
-<<<<<<< HEAD
 
             // Lay out the views.
-            NSLayoutConstraint.ActivateConstraints(new []
+            NSLayoutConstraint.ActivateConstraints(new[]
             {
                 _myMapView.TopAnchor.ConstraintEqualTo(View.SafeAreaLayoutGuide.TopAnchor),
                 _myMapView.LeadingAnchor.ConstraintEqualTo(View.LeadingAnchor),
@@ -236,25 +206,6 @@
                 _resultLabel.LeadingAnchor.ConstraintEqualTo(View.LeadingAnchor),
                 _resultLabel.HeightAnchor.ConstraintEqualTo(40)
             });
-=======
-
-            // Lay out the views.
-            NSLayoutConstraint.ActivateConstraints(new[]
-            {
-                _myMapView.TopAnchor.ConstraintEqualTo(View.SafeAreaLayoutGuide.TopAnchor),
-                _myMapView.LeadingAnchor.ConstraintEqualTo(View.LeadingAnchor),
-                _myMapView.TrailingAnchor.ConstraintEqualTo(View.TrailingAnchor),
-                _myMapView.BottomAnchor.ConstraintEqualTo(toolbar.TopAnchor),
-
-                toolbar.BottomAnchor.ConstraintEqualTo(View.SafeAreaLayoutGuide.BottomAnchor),
-                toolbar.LeadingAnchor.ConstraintEqualTo(View.LeadingAnchor),
-                toolbar.TrailingAnchor.ConstraintEqualTo(View.TrailingAnchor),
-
-                _resultLabel.TopAnchor.ConstraintEqualTo(View.SafeAreaLayoutGuide.TopAnchor),
-                _resultLabel.TrailingAnchor.ConstraintEqualTo(View.TrailingAnchor),
-                _resultLabel.LeadingAnchor.ConstraintEqualTo(View.LeadingAnchor),
-                _resultLabel.HeightAnchor.ConstraintEqualTo(40)
-            });
         }
 
         public override void ViewWillAppear(bool animated)
@@ -276,7 +227,6 @@
 
             // Remove the reference to the alert, preventing a memory leak.
             _unionAlert = null;
->>>>>>> 15ec602f
         }
     }
 }