// Copyright 2017 Esri.
//
// Licensed under the Apache License, Version 2.0 (the "License"); you may not use this file except in compliance with the License.
// You may obtain a copy of the License at: http://www.apache.org/licenses/LICENSE-2.0
//
// Unless required by applicable law or agreed to in writing, software distributed under the License is distributed on an 
// "AS IS" BASIS, WITHOUT WARRANTIES OR CONDITIONS OF ANY KIND, either express or implied. See the License for the specific 
// language governing permissions and limitations under the License.

using System;
using Esri.ArcGISRuntime.Geometry;
using Esri.ArcGISRuntime.Mapping;
using Esri.ArcGISRuntime.UI.Controls;
using Esri.ArcGISRuntime.UI.GeoAnalysis;
using Foundation;
using UIKit;

namespace ArcGISRuntime.Samples.ViewshedCamera
{
    [Register("ViewshedCamera")]
    [ArcGISRuntime.Samples.Shared.Attributes.Sample(
        "Viewshed for camera",
        "Analysis",
        "This sample demonstrates how to create a `LocationViewshed` to display interactive viewshed results in the scene view. The viewshed observer is defined by the scene view camera to evaluate visible and obstructed areas of the scene from that location.",
        "", "Featured")]
    public class ViewshedCamera : UIViewController
    {
<<<<<<< HEAD
        // Hold a reference to the SceneView.
        private SceneView _mySceneView;
=======
        // Hold references to UI controls.
        private SceneView _mySceneView;
        private UIBarButtonItem _updateViewshedButton;
>>>>>>> 15ec602f

        // URL for a scene service of buildings in Brest, France.
        private const string BuildingsServiceUrl = "https://tiles.arcgis.com/tiles/P3ePLMYs2RVChkJx/arcgis/rest/services/Buildings_Brest/SceneServer/layers/0";

        // URL for an image service to use as an elevation source.
        private const string ElevationSourceUrl = "https://scene.arcgis.com/arcgis/rest/services/BREST_DTM_1M/ImageServer";

        // Location viewshed analysis to show visible and obstructed areas from the camera.
        private LocationViewshed _viewshedForCamera;


        public ViewshedCamera()
        {
            Title = "Viewshed from camera";
        }

        private void Initialize()
        {
            // Create a new Scene with an imagery basemap.
            Scene myScene = new Scene(Basemap.CreateImagery());

            // Create a scene layer to show buildings in the Scene.
            myScene.OperationalLayers.Add(new ArcGISSceneLayer(new Uri(BuildingsServiceUrl)));

            // Create an elevation source for the Scene.
            myScene.BaseSurface.ElevationSources.Add(new ArcGISTiledElevationSource(new Uri(ElevationSourceUrl)));

            // Add the Scene to the SceneView.
            _mySceneView.Scene = myScene;

            // Set the viewpoint with a new camera focused on the castle in Brest.
            Camera observerCamera = new Camera(new MapPoint(-4.49492, 48.3808, 48.2511, SpatialReferences.Wgs84), 344.488, 74.1212, 0.0);
            _mySceneView.SetViewpointCameraAsync(observerCamera);

            // Create a LocationViewshed analysis using the camera as the observer.
            _viewshedForCamera = new LocationViewshed(observerCamera, 1, 1000);

            // Create an analysis overlay to contain the viewshed analysis results.
            AnalysisOverlay viewshedOverlay = new AnalysisOverlay();

            // Add the location viewshed analysis to the analysis overlay, then add the overlay to the scene view.
            viewshedOverlay.Analyses.Add(_viewshedForCamera);
            _mySceneView.AnalysisOverlays.Add(viewshedOverlay);
        }

        private void UpdateObserverWithCamera(object sender, EventArgs e)
        {
            // Use the current camera to update the observer for the location viewshed analysis.
            _viewshedForCamera.UpdateFromCamera(_mySceneView.Camera);
        }

        public override void ViewDidLoad()
        {
            base.ViewDidLoad();
            Initialize();
<<<<<<< HEAD
        }

        public override void LoadView()
        {
            // Create the views.
            View = new UIView {BackgroundColor = UIColor.White};

            _mySceneView = new SceneView();
            _mySceneView.TranslatesAutoresizingMaskIntoConstraints = false;

            UIToolbar toolbar = new UIToolbar();
            toolbar.TranslatesAutoresizingMaskIntoConstraints = false;
            toolbar.Items = new[]
            {
                new UIBarButtonItem(UIBarButtonSystemItem.FlexibleSpace),
                new UIBarButtonItem("Viewshed from here", UIBarButtonItemStyle.Plain, UpdateObserverWithCamera),
                new UIBarButtonItem(UIBarButtonSystemItem.FlexibleSpace)
            };

            // Add the views.
            View.AddSubviews(_mySceneView, toolbar);

            // Lay out the views.
            NSLayoutConstraint.ActivateConstraints(new []
            {
                _mySceneView.TopAnchor.ConstraintEqualTo(View.SafeAreaLayoutGuide.TopAnchor),
                _mySceneView.LeadingAnchor.ConstraintEqualTo(View.LeadingAnchor),
                _mySceneView.TrailingAnchor.ConstraintEqualTo(View.TrailingAnchor),
                _mySceneView.BottomAnchor.ConstraintEqualTo(toolbar.TopAnchor),

                toolbar.BottomAnchor.ConstraintEqualTo(View.SafeAreaLayoutGuide.BottomAnchor),
                toolbar.LeadingAnchor.ConstraintEqualTo(View.LeadingAnchor),
                toolbar.TrailingAnchor.ConstraintEqualTo(View.TrailingAnchor)
            });
=======
        }

        public override void LoadView()
        {
            // Create the views.
            View = new UIView {BackgroundColor = UIColor.White};

            _mySceneView = new SceneView();
            _mySceneView.TranslatesAutoresizingMaskIntoConstraints = false;

            _updateViewshedButton = new UIBarButtonItem();
            _updateViewshedButton.Title = "Viewshed from here";

            UIToolbar toolbar = new UIToolbar();
            toolbar.TranslatesAutoresizingMaskIntoConstraints = false;
            toolbar.Items = new[]
            {
                new UIBarButtonItem(UIBarButtonSystemItem.FlexibleSpace),
                _updateViewshedButton,
                new UIBarButtonItem(UIBarButtonSystemItem.FlexibleSpace)
            };

            // Add the views.
            View.AddSubviews(_mySceneView, toolbar);

            // Lay out the views.
            NSLayoutConstraint.ActivateConstraints(new[]
            {
                _mySceneView.TopAnchor.ConstraintEqualTo(View.SafeAreaLayoutGuide.TopAnchor),
                _mySceneView.LeadingAnchor.ConstraintEqualTo(View.LeadingAnchor),
                _mySceneView.TrailingAnchor.ConstraintEqualTo(View.TrailingAnchor),
                _mySceneView.BottomAnchor.ConstraintEqualTo(toolbar.TopAnchor),

                toolbar.BottomAnchor.ConstraintEqualTo(View.SafeAreaLayoutGuide.BottomAnchor),
                toolbar.LeadingAnchor.ConstraintEqualTo(View.LeadingAnchor),
                toolbar.TrailingAnchor.ConstraintEqualTo(View.TrailingAnchor)
            });
        }

        public override void ViewWillAppear(bool animated)
        {
            base.ViewWillAppear(animated);

            // Subscribe to events.
            _updateViewshedButton.Clicked += UpdateObserverWithCamera;
        }

        public override void ViewDidDisappear(bool animated)
        {
            base.ViewDidDisappear(animated);

            // Unsubscribe from events, per best practice.
            _updateViewshedButton.Clicked -= UpdateObserverWithCamera;
>>>>>>> 15ec602f
        }
    }
}<|MERGE_RESOLUTION|>--- conflicted
+++ resolved
@@ -25,14 +25,9 @@
         "", "Featured")]
     public class ViewshedCamera : UIViewController
     {
-<<<<<<< HEAD
-        // Hold a reference to the SceneView.
-        private SceneView _mySceneView;
-=======
         // Hold references to UI controls.
         private SceneView _mySceneView;
         private UIBarButtonItem _updateViewshedButton;
->>>>>>> 15ec602f
 
         // URL for a scene service of buildings in Brest, France.
         private const string BuildingsServiceUrl = "https://tiles.arcgis.com/tiles/P3ePLMYs2RVChkJx/arcgis/rest/services/Buildings_Brest/SceneServer/layers/0";
@@ -88,42 +83,6 @@
         {
             base.ViewDidLoad();
             Initialize();
-<<<<<<< HEAD
-        }
-
-        public override void LoadView()
-        {
-            // Create the views.
-            View = new UIView {BackgroundColor = UIColor.White};
-
-            _mySceneView = new SceneView();
-            _mySceneView.TranslatesAutoresizingMaskIntoConstraints = false;
-
-            UIToolbar toolbar = new UIToolbar();
-            toolbar.TranslatesAutoresizingMaskIntoConstraints = false;
-            toolbar.Items = new[]
-            {
-                new UIBarButtonItem(UIBarButtonSystemItem.FlexibleSpace),
-                new UIBarButtonItem("Viewshed from here", UIBarButtonItemStyle.Plain, UpdateObserverWithCamera),
-                new UIBarButtonItem(UIBarButtonSystemItem.FlexibleSpace)
-            };
-
-            // Add the views.
-            View.AddSubviews(_mySceneView, toolbar);
-
-            // Lay out the views.
-            NSLayoutConstraint.ActivateConstraints(new []
-            {
-                _mySceneView.TopAnchor.ConstraintEqualTo(View.SafeAreaLayoutGuide.TopAnchor),
-                _mySceneView.LeadingAnchor.ConstraintEqualTo(View.LeadingAnchor),
-                _mySceneView.TrailingAnchor.ConstraintEqualTo(View.TrailingAnchor),
-                _mySceneView.BottomAnchor.ConstraintEqualTo(toolbar.TopAnchor),
-
-                toolbar.BottomAnchor.ConstraintEqualTo(View.SafeAreaLayoutGuide.BottomAnchor),
-                toolbar.LeadingAnchor.ConstraintEqualTo(View.LeadingAnchor),
-                toolbar.TrailingAnchor.ConstraintEqualTo(View.TrailingAnchor)
-            });
-=======
         }
 
         public override void LoadView()
@@ -177,7 +136,6 @@
 
             // Unsubscribe from events, per best practice.
             _updateViewshedButton.Clicked -= UpdateObserverWithCamera;
->>>>>>> 15ec602f
         }
     }
 }