--- conflicted
+++ resolved
@@ -33,11 +33,7 @@
         "Featured")]
     public class ViewshedGeoElement : UIViewController
     {
-<<<<<<< HEAD
-        // Hold a reference to the SceneView.
-=======
         // Hold references to UI controls.
->>>>>>> 15ec602f
         private SceneView _mySceneView;
 
         // URLs to the scene layer with buildings and the elevation source.
@@ -194,32 +190,18 @@
             _mySceneView.TranslatesAutoresizingMaskIntoConstraints = false;
 
             View = new UIView {BackgroundColor = UIColor.White};
-<<<<<<< HEAD
 
             // Add the views.
             View.AddSubviews(_mySceneView);
 
             // Lay out the views.
-            NSLayoutConstraint.ActivateConstraints(new []
+            NSLayoutConstraint.ActivateConstraints(new[]
             {
                 _mySceneView.TopAnchor.ConstraintEqualTo(View.SafeAreaLayoutGuide.TopAnchor),
                 _mySceneView.BottomAnchor.ConstraintEqualTo(View.BottomAnchor),
                 _mySceneView.LeadingAnchor.ConstraintEqualTo(View.LeadingAnchor),
                 _mySceneView.TrailingAnchor.ConstraintEqualTo(View.TrailingAnchor)
             });
-=======
-
-            // Add the views.
-            View.AddSubviews(_mySceneView);
-
-            // Lay out the views.
-            NSLayoutConstraint.ActivateConstraints(new[]
-            {
-                _mySceneView.TopAnchor.ConstraintEqualTo(View.SafeAreaLayoutGuide.TopAnchor),
-                _mySceneView.BottomAnchor.ConstraintEqualTo(View.BottomAnchor),
-                _mySceneView.LeadingAnchor.ConstraintEqualTo(View.LeadingAnchor),
-                _mySceneView.TrailingAnchor.ConstraintEqualTo(View.TrailingAnchor)
-            });
         }
 
         public override void ViewWillAppear(bool animated)
@@ -242,7 +224,6 @@
             // End the timer and unsubscribe.
             _animationTimer.Stop();
             _animationTimer.Elapsed -= UpdateAnimation;
->>>>>>> 15ec602f
         }
     }
 }