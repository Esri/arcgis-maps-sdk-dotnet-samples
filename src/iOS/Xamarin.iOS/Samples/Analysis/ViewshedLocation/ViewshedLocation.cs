// Copyright 2018 Esri.
//
// Licensed under the Apache License, Version 2.0 (the "License"); you may not use this file except in compliance with the License.
// You may obtain a copy of the License at: https://www.apache.org/licenses/LICENSE-2.0
//
// Unless required by applicable law or agreed to in writing, software distributed under the License is distributed on an
// "AS IS" BASIS, WITHOUT WARRANTIES OR CONDITIONS OF ANY KIND, either express or implied. See the License for the specific
// language governing permissions and limitations under the License.

using CoreGraphics;
using Esri.ArcGISRuntime.Geometry;
using Esri.ArcGISRuntime.Mapping;
using Esri.ArcGISRuntime.Symbology;
using Esri.ArcGISRuntime.UI;
using Esri.ArcGISRuntime.UI.Controls;
using Esri.ArcGISRuntime.UI.GeoAnalysis;
using Foundation;
using System;
using System.Drawing;
using UIKit;

namespace ArcGISRuntime.Samples.ViewshedLocation
{
    [Register("ViewshedLocation")]
    [ArcGISRuntime.Samples.Shared.Attributes.Sample(
        "Viewshed (Location)",
        "Analysis",
        "This sample demonstrates the configurable properties of viewshed analysis, including frustum color, heading, pitch, distances, angles, and location.",
        "Tap anywhere in the scene to change the viewshed observer location.",
        "Featured")]
    public class ViewshedLocation : UIViewController
    {
        // Create and hold references to the UI controls.
        private readonly SceneView _mySceneView = new SceneView();
        private readonly UIToolbar _toolbar = new UIToolbar();
        private readonly UISlider _headingSlider = new UISlider {MinValue = 0, MaxValue = 360, Value = 0};
        private readonly UISlider _pitchSlider = new UISlider {MinValue = 0, MaxValue = 180, Value = 60};
        private readonly UISlider _horizontalAngleSlider = new UISlider {MinValue = 1, MaxValue = 120, Value = 75};
        private readonly UISlider _verticalAngleSlider = new UISlider {MinValue = 1, MaxValue = 120, Value = 90};
        private readonly UISlider _minimumDistanceSlider = new UISlider {MinValue = 0, MaxValue = 8999, Value = 0};
        private readonly UISlider _maximumDistanceSlider = new UISlider {MinValue = 0, MaxValue = 9999, Value = 1500};
        private readonly UISwitch _analysisVisibilitySwitch = new UISwitch {On = true};
        private readonly UISwitch _frustumVisibilitySwitch = new UISwitch {On = false};
        private readonly UILabel _headingLabel = new UILabel {Text = "Heading:", TextAlignment = UITextAlignment.Right};
        private readonly UILabel _pitchLabel = new UILabel {Text = "Pitch:", TextAlignment = UITextAlignment.Right};
        private readonly UILabel _horizontalAngleLabel = new UILabel {Text = "Horiz. Angle:", TextAlignment = UITextAlignment.Right};
        private readonly UILabel _verticalAngleLabel = new UILabel {Text = "Vert. Angle:", TextAlignment = UITextAlignment.Right};
        private readonly UILabel _minimumDistanceLabel = new UILabel {Text = "Min. Dist.:", TextAlignment = UITextAlignment.Right};
        private readonly UILabel _maximumDistanceLabel = new UILabel {Text = "Max. Dist.:", TextAlignment = UITextAlignment.Right};
        private readonly UILabel _analysisVisibilityLabel = new UILabel {Text = "Show Analysis:", TextAlignment = UITextAlignment.Right};
        private readonly UILabel _frustumVisibilityLabel = new UILabel {Text = "Show Frustum:", TextAlignment = UITextAlignment.Right};

        // Hold the URL to the elevation source.
        private readonly Uri _localElevationImageService = new Uri("https://scene.arcgis.com/arcgis/rest/services/BREST_DTM_1M/ImageServer");

        // Hold the URL to the buildings scene layer.
        private readonly Uri _buildingsUrl = new Uri("https://tiles.arcgis.com/tiles/P3ePLMYs2RVChkJx/arcgis/rest/services/Buildings_Brest/SceneServer/layers/0");

        // Hold a reference to the viewshed analysis.
        private LocationViewshed _viewshed;

        // Hold a reference to the analysis overlay that will hold the viewshed analysis.
        private AnalysisOverlay _analysisOverlay;

<<<<<<< HEAD
=======
        // Graphics overlay for viewpoint symbol.
        private GraphicsOverlay _viewpointOverlay;

        // Symbol for viewpoint.
        private SimpleMarkerSceneSymbol _viewpointSymbol;

        // Create the UI controls.
        private readonly UISlider _headingSlider = new UISlider() { MinValue = 0, MaxValue = 360, Value = 0 };

        private readonly UISlider _pitchSlider = new UISlider() { MinValue = 0, MaxValue = 180, Value = 60 };
        private readonly UISlider _horizontalAngleSlider = new UISlider() { MinValue = 1, MaxValue = 120, Value = 75 };
        private readonly UISlider _verticalAngleSlider = new UISlider { MinValue = 1, MaxValue = 120, Value = 90 };
        private readonly UISlider _minimumDistanceSlider = new UISlider() { MinValue = 5, MaxValue = 8999, Value = 5 };
        private readonly UISlider _maximumDistanceSlider = new UISlider() { MinValue = 0, MaxValue = 9999, Value = 1500 };
        private readonly UISwitch _analysisVisibilitySwitch = new UISwitch() { On = true };
        private readonly UISwitch _frustumVisibilitySwitch = new UISwitch() { On = false };

        // Create labels for the UI controls.
        private readonly UILabel _headingLabel = new UILabel() { Text = "Heading:", TextColor = UIColor.Red };

        private readonly UILabel _pitchLabel = new UILabel() { Text = "Pitch", TextColor = UIColor.Red };
        private readonly UILabel _horizontalAngleLabel = new UILabel() { Text = "Horiz. Angle:", TextColor = UIColor.Red };
        private readonly UILabel _verticalAngleLabel = new UILabel() { Text = "Vert. Angle:", TextColor = UIColor.Red };
        private readonly UILabel _minimumDistanceLabel = new UILabel() { Text = "Min. Dist.:", TextColor = UIColor.Red };
        private readonly UILabel _maximumDistanceLabel = new UILabel() { Text = "Max. Dist.:", TextColor = UIColor.Red };
        private readonly UILabel _analysisVisibilityLabel = new UILabel() { Text = "Show Analysis:", TextColor = UIColor.Red };
        private readonly UILabel _frustumVisibilityLabel = new UILabel() { Text = "Show Frustum:", TextColor = UIColor.Red };

>>>>>>> b3f38c57
        public ViewshedLocation()
        {
            Title = "Viewshed (location)";
        }

        private void Initialize()
        {
            // Create the scene with the imagery basemap.
            _mySceneView.Scene = new Scene(Basemap.CreateImagery());

            // Add the surface elevation.
            Surface mySurface = new Surface();
            mySurface.ElevationSources.Add(new ArcGISTiledElevationSource(_localElevationImageService));
            _mySceneView.Scene.BaseSurface = mySurface;

            // Add the scene layer.
            ArcGISSceneLayer sceneLayer = new ArcGISSceneLayer(_buildingsUrl);
            _mySceneView.Scene.OperationalLayers.Add(sceneLayer);

            // Create the MapPoint representing the initial location.
            MapPoint initialLocation = new MapPoint(-4.5, 48.4, 56.0);

            // Create the location viewshed analysis.
            _viewshed = new LocationViewshed(
                initialLocation,
                _headingSlider.Value,
                _pitchSlider.Value,
                _horizontalAngleSlider.Value,
                _verticalAngleSlider.Value,
                _minimumDistanceSlider.Value,
                _maximumDistanceSlider.Value);

            // Create a camera based on the initial location.
            Camera camera = new Camera(initialLocation, 200.0, 20.0, 70.0, 0.0);

            // Apply the camera to the scene view.
            _mySceneView.SetViewpointCamera(camera);

            // Create an analysis overlay for showing the viewshed analysis.
            _analysisOverlay = new AnalysisOverlay();

            // Add the viewshed analysis to the overlay.
            _analysisOverlay.Analyses.Add(_viewshed);

            // Create a symbol for the viewpoint.
            _viewpointSymbol = SimpleMarkerSceneSymbol.CreateSphere(Color.Blue, 10, SceneSymbolAnchorPosition.Center);

            // Add the symbol to the viewpoint overlay.
            _viewpointOverlay = new GraphicsOverlay();
            _viewpointOverlay.SceneProperties = new LayerSceneProperties(SurfacePlacement.Absolute);
            _viewpointOverlay.Graphics.Add(new Graphic(initialLocation, _viewpointSymbol));

            // Add the analysis overlay to the SceneView.
            _mySceneView.AnalysisOverlays.Add(_analysisOverlay);

            // Add the graphics overlay
            _mySceneView.GraphicsOverlays.Add(_viewpointOverlay);

            // Update the frustum outline color.
            // The frustum outline shows the volume in which the viewshed analysis is performed.
            Viewshed.FrustumOutlineColor = Color.Blue;

            // Subscribe to tap events to enable moving the observer.
            _mySceneView.GeoViewTapped += MySceneView_GeoViewTapped;
        }

        private void MySceneView_GeoViewTapped(object sender, GeoViewInputEventArgs viewInputEventArgs)
        {
            // Update the viewshed location.
            _viewshed.Location = viewInputEventArgs.Location;

            // Move the location off of the ground.
            _viewshed.Location = new MapPoint(_viewshed.Location.X, _viewshed.Location.Y, _viewshed.Location.Z + 10.0);

            // Update the viewpoint symbol.
            _viewpointOverlay.Graphics.Clear();
            _viewpointOverlay.Graphics.Add(new Graphic(_viewshed.Location, _viewpointSymbol));
        }

        private void HandleSettingsChange(object sender, EventArgs e)
        {
            // Update the viewshed settings.
            _viewshed.Heading = _headingSlider.Value;
            _viewshed.Pitch = _pitchSlider.Value;
            _viewshed.HorizontalAngle = _horizontalAngleSlider.Value;
            _viewshed.VerticalAngle = _verticalAngleSlider.Value;
            _viewshed.MinDistance = _minimumDistanceSlider.Value;
            _viewshed.MaxDistance = _maximumDistanceSlider.Value;

            // Update visibility of the viewshed analysis.
            _viewshed.IsVisible = _analysisVisibilitySwitch.On;

            // Update visibility of the frustum. Note that the frustum will be invisible
            //     regardless of this setting if the viewshed analysis is not visible.
            _viewshed.IsFrustumOutlineVisible = _frustumVisibilitySwitch.On;
        }

        private void CreateLayout()
        {
            // Add SceneView to the page.
            View.AddSubviews(_mySceneView, _toolbar);

            // Add the labels.
            View.AddSubviews(_headingLabel, _pitchLabel, _horizontalAngleLabel, _verticalAngleLabel,
                _minimumDistanceLabel, _maximumDistanceLabel, _analysisVisibilityLabel, _frustumVisibilityLabel);

            // Add the controls.
            View.AddSubviews(_headingSlider, _pitchSlider, _horizontalAngleSlider, _verticalAngleSlider,
                _minimumDistanceSlider, _maximumDistanceSlider, _analysisVisibilitySwitch, _frustumVisibilitySwitch);

            // Subscribe to events.
            _headingSlider.ValueChanged += HandleSettingsChange;
            _pitchSlider.ValueChanged += HandleSettingsChange;
            _horizontalAngleSlider.ValueChanged += HandleSettingsChange;
            _verticalAngleSlider.ValueChanged += HandleSettingsChange;
            _minimumDistanceSlider.ValueChanged += HandleSettingsChange;
            _maximumDistanceSlider.ValueChanged += HandleSettingsChange;
            _analysisVisibilitySwitch.ValueChanged += HandleSettingsChange;
            _frustumVisibilitySwitch.ValueChanged += HandleSettingsChange;
        }

        public override void ViewDidLoad()
        {
            base.ViewDidLoad();

            CreateLayout();
            Initialize();
        }

        public override void ViewDidLayoutSubviews()
        {
            try
            {
                nfloat topMargin = NavigationController.NavigationBar.Frame.Height + UIApplication.SharedApplication.StatusBarFrame.Height;
                nfloat rowHeight = 30;
                nfloat labelWidth = 125;
                nfloat margin = 5;

                // Reposition the controls.
                _mySceneView.Frame = new CGRect(0, 0, View.Bounds.Width, View.Bounds.Height);
                _toolbar.Frame = new CGRect(0, topMargin, View.Bounds.Width, rowHeight * 8 + margin * 9);
                _mySceneView.ViewInsets = new UIEdgeInsets(_toolbar.Frame.Bottom, 0, 0, 0);

                // Heading
                topMargin += margin;
                _headingLabel.Frame = new CGRect(margin, topMargin, labelWidth - 2 * margin, rowHeight);
                _headingSlider.Frame = new CGRect(labelWidth + margin, topMargin, View.Bounds.Width - labelWidth - 2 * margin, rowHeight);

                // Pitch
                topMargin += rowHeight + margin;
                _pitchLabel.Frame = new CGRect(margin, topMargin, labelWidth - 2 * margin, rowHeight);
                _pitchSlider.Frame = new CGRect(labelWidth + margin, topMargin, View.Bounds.Width - labelWidth - 2 * margin, rowHeight);

                // Horizontal Angle
                topMargin += rowHeight + margin;
                _horizontalAngleLabel.Frame = new CGRect(margin, topMargin, labelWidth - 2 * margin, rowHeight);
                _horizontalAngleSlider.Frame = new CGRect(labelWidth + margin, topMargin, View.Bounds.Width - labelWidth - 2 * margin, rowHeight);

                // Vertical Angle
                topMargin += rowHeight + margin;
                _verticalAngleLabel.Frame = new CGRect(margin, topMargin, labelWidth - 2 * margin, rowHeight);
                _verticalAngleSlider.Frame = new CGRect(labelWidth + margin, topMargin, View.Bounds.Width - labelWidth - 2 * margin, rowHeight);

                // Min Distance
                topMargin += rowHeight + margin;
                _minimumDistanceLabel.Frame = new CGRect(margin, topMargin, labelWidth - 2 * margin, rowHeight);
                _minimumDistanceSlider.Frame = new CGRect(labelWidth + margin, topMargin, View.Bounds.Width - labelWidth - 2 * margin, rowHeight);

                // Max Distance
                topMargin += rowHeight + margin;
                _maximumDistanceLabel.Frame = new CGRect(margin, topMargin, labelWidth - 2 * margin, rowHeight);
                _maximumDistanceSlider.Frame = new CGRect(labelWidth + margin, topMargin, View.Bounds.Width - labelWidth - 2 * margin, rowHeight);

                // Analysis Visibility
                topMargin += rowHeight + margin;
                _analysisVisibilityLabel.Frame = new CGRect(margin, topMargin, labelWidth - 2 * margin, rowHeight);
                _analysisVisibilitySwitch.Frame = new CGRect(labelWidth + margin, topMargin, View.Bounds.Width - labelWidth - 2 * margin, rowHeight);

                // Frustum Visibility
                topMargin += rowHeight + margin;
                _frustumVisibilityLabel.Frame = new CGRect(margin, topMargin, labelWidth - 2 * margin, rowHeight);
                _frustumVisibilitySwitch.Frame = new CGRect(labelWidth + margin, topMargin, View.Bounds.Width - labelWidth - 2 * margin, rowHeight);

                base.ViewDidLayoutSubviews();
            }
            catch (NullReferenceException)
            {
            }
        }
    }
}<|MERGE_RESOLUTION|>--- conflicted
+++ resolved
@@ -62,37 +62,12 @@
         // Hold a reference to the analysis overlay that will hold the viewshed analysis.
         private AnalysisOverlay _analysisOverlay;
 
-<<<<<<< HEAD
-=======
         // Graphics overlay for viewpoint symbol.
         private GraphicsOverlay _viewpointOverlay;
 
         // Symbol for viewpoint.
         private SimpleMarkerSceneSymbol _viewpointSymbol;
 
-        // Create the UI controls.
-        private readonly UISlider _headingSlider = new UISlider() { MinValue = 0, MaxValue = 360, Value = 0 };
-
-        private readonly UISlider _pitchSlider = new UISlider() { MinValue = 0, MaxValue = 180, Value = 60 };
-        private readonly UISlider _horizontalAngleSlider = new UISlider() { MinValue = 1, MaxValue = 120, Value = 75 };
-        private readonly UISlider _verticalAngleSlider = new UISlider { MinValue = 1, MaxValue = 120, Value = 90 };
-        private readonly UISlider _minimumDistanceSlider = new UISlider() { MinValue = 5, MaxValue = 8999, Value = 5 };
-        private readonly UISlider _maximumDistanceSlider = new UISlider() { MinValue = 0, MaxValue = 9999, Value = 1500 };
-        private readonly UISwitch _analysisVisibilitySwitch = new UISwitch() { On = true };
-        private readonly UISwitch _frustumVisibilitySwitch = new UISwitch() { On = false };
-
-        // Create labels for the UI controls.
-        private readonly UILabel _headingLabel = new UILabel() { Text = "Heading:", TextColor = UIColor.Red };
-
-        private readonly UILabel _pitchLabel = new UILabel() { Text = "Pitch", TextColor = UIColor.Red };
-        private readonly UILabel _horizontalAngleLabel = new UILabel() { Text = "Horiz. Angle:", TextColor = UIColor.Red };
-        private readonly UILabel _verticalAngleLabel = new UILabel() { Text = "Vert. Angle:", TextColor = UIColor.Red };
-        private readonly UILabel _minimumDistanceLabel = new UILabel() { Text = "Min. Dist.:", TextColor = UIColor.Red };
-        private readonly UILabel _maximumDistanceLabel = new UILabel() { Text = "Max. Dist.:", TextColor = UIColor.Red };
-        private readonly UILabel _analysisVisibilityLabel = new UILabel() { Text = "Show Analysis:", TextColor = UIColor.Red };
-        private readonly UILabel _frustumVisibilityLabel = new UILabel() { Text = "Show Frustum:", TextColor = UIColor.Red };
-
->>>>>>> b3f38c57
         public ViewshedLocation()
         {
             Title = "Viewshed (location)";
