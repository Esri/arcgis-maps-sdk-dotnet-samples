// Copyright 2018 Esri.
//
// Licensed under the Apache License, Version 2.0 (the "License"); you may not use this file except in compliance with the License.
// You may obtain a copy of the License at: https://www.apache.org/licenses/LICENSE-2.0
//
// Unless required by applicable law or agreed to in writing, software distributed under the License is distributed on an
// "AS IS" BASIS, WITHOUT WARRANTIES OR CONDITIONS OF ANY KIND, either express or implied. See the License for the specific
// language governing permissions and limitations under the License.

using System;
using System.Drawing;
using CoreGraphics;
using Esri.ArcGISRuntime.Geometry;
using Esri.ArcGISRuntime.Mapping;
using Esri.ArcGISRuntime.Symbology;
using Esri.ArcGISRuntime.UI;
using Esri.ArcGISRuntime.UI.Controls;
using Esri.ArcGISRuntime.UI.GeoAnalysis;
using Foundation;
using UIKit;

namespace ArcGISRuntime.Samples.ViewshedLocation
{
    [Register("ViewshedLocation")]
    [ArcGISRuntime.Samples.Shared.Attributes.Sample(
        "Viewshed (Location)",
        "Analysis",
        "This sample demonstrates the configurable properties of viewshed analysis, including frustum color, heading, pitch, distances, angles, and location.",
        "Tap anywhere in the scene to change the viewshed observer location.",
        "Featured")]
    public class ViewshedLocation : UIViewController
    {
<<<<<<< HEAD
        // Hold references to the UI controls.
        private SceneView _mySceneView;
        private ViewshedLocationSettingsController _settingsVC;
        private UIBarButtonItem _button;
=======
        // Hold references to UI controls.
        private SceneView _mySceneView;
        private ViewshedLocationSettingsController _settingsVC;
        private UIBarButtonItem _settingsButton;
>>>>>>> 15ec602f

        // Hold the URL to the elevation source.
        private readonly Uri _localElevationImageService = new Uri("https://scene.arcgis.com/arcgis/rest/services/BREST_DTM_1M/ImageServer");

        // Hold the URL to the buildings scene layer.
        private readonly Uri _buildingsUrl = new Uri("https://tiles.arcgis.com/tiles/P3ePLMYs2RVChkJx/arcgis/rest/services/Buildings_Brest/SceneServer/layers/0");

        // Hold a reference to the viewshed analysis.
        private LocationViewshed _viewshed;

        // Hold a reference to the analysis overlay that will hold the viewshed analysis.
        private AnalysisOverlay _analysisOverlay;

        // Graphics overlay for viewpoint symbol.
        private GraphicsOverlay _viewpointOverlay;

        // Symbol for viewpoint.
        private SimpleMarkerSceneSymbol _viewpointSymbol;

        public ViewshedLocation()
        {
            Title = "Viewshed (location)";
        }

        private void Initialize()
        {
            // Create the scene with the imagery basemap.
            _mySceneView.Scene = new Scene(Basemap.CreateImagery());

            // Add the surface elevation.
            Surface mySurface = new Surface();
            mySurface.ElevationSources.Add(new ArcGISTiledElevationSource(_localElevationImageService));
            _mySceneView.Scene.BaseSurface = mySurface;

            // Add the scene layer.
            ArcGISSceneLayer sceneLayer = new ArcGISSceneLayer(_buildingsUrl);
            _mySceneView.Scene.OperationalLayers.Add(sceneLayer);

            // Create the MapPoint representing the initial location.
            MapPoint initialLocation = new MapPoint(-4.5, 48.4, 56.0);

            // Create the location viewshed analysis.
            _viewshed = new LocationViewshed(
                initialLocation,
                0,
                60,
                75,
                90,
                11,
                1500);

            _settingsVC = new ViewshedLocationSettingsController(_viewshed);
<<<<<<< HEAD
            _button.Enabled = true;
=======
            _settingsButton.Enabled = true;
>>>>>>> 15ec602f

            // Create a camera based on the initial location.
            Camera camera = new Camera(initialLocation, 200.0, 20.0, 70.0, 0.0);

            // Apply the camera to the scene view.
            _mySceneView.SetViewpointCamera(camera);

            // Create an analysis overlay for showing the viewshed analysis.
            _analysisOverlay = new AnalysisOverlay();

            // Add the viewshed analysis to the overlay.
            _analysisOverlay.Analyses.Add(_viewshed);

            // Create a symbol for the viewpoint.
            _viewpointSymbol = SimpleMarkerSceneSymbol.CreateSphere(Color.Blue, 10, SceneSymbolAnchorPosition.Center);

            // Add the symbol to the viewpoint overlay.
            _viewpointOverlay = new GraphicsOverlay
            {
                SceneProperties = new LayerSceneProperties(SurfacePlacement.Absolute)
            };
            _viewpointOverlay.Graphics.Add(new Graphic(initialLocation, _viewpointSymbol));

            // Add the analysis overlay to the SceneView.
            _mySceneView.AnalysisOverlays.Add(_analysisOverlay);

            // Add the graphics overlay
            _mySceneView.GraphicsOverlays.Add(_viewpointOverlay);

            // Update the frustum outline color.
            // The frustum outline shows the volume in which the viewshed analysis is performed.
            Viewshed.FrustumOutlineColor = Color.Blue;
        }

        private void MySceneView_GeoViewTapped(object sender, GeoViewInputEventArgs viewInputEventArgs)
        {
            // Sample isn't ready yet, return.
            if (_viewshed == null) return;

            if (viewInputEventArgs.Location == null)
            {
                // User clicked on the sky - don't update the location with invalid value.
                return;
            }

            // Update the viewshed location.
            _viewshed.Location = viewInputEventArgs.Location;

            // Move the location off of the ground.
            _viewshed.Location = new MapPoint(_viewshed.Location.X, _viewshed.Location.Y, _viewshed.Location.Z + 10.0);

            // Update the viewpoint symbol.
            _viewpointOverlay.Graphics.Clear();
            _viewpointOverlay.Graphics.Add(new Graphic(_viewshed.Location, _viewpointSymbol));
        }

        private void HandleSettings_Clicked(object sender, EventArgs e)
        {
            UINavigationController controller = new UINavigationController(_settingsVC);
            controller.ModalPresentationStyle = UIModalPresentationStyle.Popover;
            controller.PreferredContentSize = new CGSize(300, 320);
            UIPopoverPresentationController pc = controller.PopoverPresentationController;
            if (pc != null)
            {
                pc.BarButtonItem = (UIBarButtonItem) sender;
                pc.PermittedArrowDirections = UIPopoverArrowDirection.Down;
                pc.Delegate = new PpDelegate();
            }

            PresentViewController(controller, true, null);
        }

        public override void ViewDidLoad()
        {
            base.ViewDidLoad();
            Initialize();
        }

        public override void LoadView()
        {
            // Create the views.
            View = new UIView {BackgroundColor = UIColor.White};

            _mySceneView = new SceneView();
            _mySceneView.TranslatesAutoresizingMaskIntoConstraints = false;

<<<<<<< HEAD
            _button = new UIBarButtonItem("Edit settings", UIBarButtonItemStyle.Plain, HandleSettings_Clicked);
=======
            _settingsButton = new UIBarButtonItem();
            _settingsButton.Title = "Edit settings";
>>>>>>> 15ec602f

            UIToolbar toolbar = new UIToolbar();
            toolbar.TranslatesAutoresizingMaskIntoConstraints = false;
            toolbar.Items = new[]
            {
                new UIBarButtonItem(UIBarButtonSystemItem.FlexibleSpace),
<<<<<<< HEAD
                _button
=======
                _settingsButton
>>>>>>> 15ec602f
            };

            // Add the views.
            View.AddSubviews(_mySceneView, toolbar);

            // Lay out the views.
            NSLayoutConstraint.ActivateConstraints(new[]
            {
                _mySceneView.TopAnchor.ConstraintEqualTo(View.SafeAreaLayoutGuide.TopAnchor),
                _mySceneView.LeadingAnchor.ConstraintEqualTo(View.LeadingAnchor),
                _mySceneView.TrailingAnchor.ConstraintEqualTo(View.TrailingAnchor),
                _mySceneView.BottomAnchor.ConstraintEqualTo(toolbar.TopAnchor),

                toolbar.BottomAnchor.ConstraintEqualTo(View.SafeAreaLayoutGuide.BottomAnchor),
                toolbar.LeadingAnchor.ConstraintEqualTo(View.LeadingAnchor),
                toolbar.TrailingAnchor.ConstraintEqualTo(View.TrailingAnchor)
            });
        }

        // Force popover to display on iPhone.
        private class PpDelegate : UIPopoverPresentationControllerDelegate
        {
            public override UIModalPresentationStyle GetAdaptivePresentationStyle(
                UIPresentationController forPresentationController) => UIModalPresentationStyle.None;

            public override UIModalPresentationStyle GetAdaptivePresentationStyle(UIPresentationController controller,
                UITraitCollection traitCollection) => UIModalPresentationStyle.None;
        }
<<<<<<< HEAD
=======

        public override void ViewWillAppear(bool animated)
        {
            base.ViewWillAppear(animated);

            // Subscribe to events.
            _mySceneView.GeoViewTapped += MySceneView_GeoViewTapped;
            _settingsButton.Clicked += HandleSettings_Clicked;
        }

        public override void ViewDidDisappear(bool animated)
        {
            base.ViewDidDisappear(animated);

            // Unsubscribe from events, per best practice.
            _mySceneView.GeoViewTapped -= MySceneView_GeoViewTapped;
            _settingsButton.Clicked -= HandleSettings_Clicked;
        }
>>>>>>> 15ec602f
    }

    public class ViewshedLocationSettingsController : UIViewController
    {
        private readonly LocationViewshed _viewshed;
        private UISlider _headingSlider;
        private UISlider _pitchSlider;
        private UISlider _horizontalAngleSlider;
        private UISlider _verticalAngleSlider;
        private UISlider _minimumDistanceSlider;
        private UISlider _maximumDistanceSlider;
        private UISwitch _analysisVisibilitySwitch;
        private UISwitch _frustumVisibilitySwitch;

<<<<<<< HEAD
=======
        ~ViewshedLocationSettingsController()
        {
            System.Diagnostics.Debug.WriteLine($"Finalized {nameof(ViewshedLocationSettingsController)}");
        }

>>>>>>> 15ec602f
        public ViewshedLocationSettingsController(LocationViewshed viewshed)
        {
            _viewshed = viewshed;
            Title = "Viewshed settings";
        }

        private void HandleSettingsChange(object sender, EventArgs e)
        {
            // Update the viewshed settings.
            _viewshed.Heading = _headingSlider.Value;
            _viewshed.Pitch = _pitchSlider.Value;
            _viewshed.HorizontalAngle = _horizontalAngleSlider.Value;
            _viewshed.VerticalAngle = _verticalAngleSlider.Value;
            _viewshed.MinDistance = _minimumDistanceSlider.Value;
            _viewshed.MaxDistance = _maximumDistanceSlider.Value;

            // Update visibility of the viewshed analysis.
            _viewshed.IsVisible = _analysisVisibilitySwitch.On;

            // Update visibility of the frustum. Note that the frustum will be invisible
            //     regardless of this setting if the viewshed analysis is not visible.
            _viewshed.IsFrustumOutlineVisible = _frustumVisibilitySwitch.On;
        }

        public override void LoadView()
        {
            // Create and add the container views.
            View = new UIView();

            UIScrollView scrollView = new UIScrollView();
            scrollView.TranslatesAutoresizingMaskIntoConstraints = false;

            View.AddSubviews(scrollView);

            scrollView.TopAnchor.ConstraintEqualTo(View.TopAnchor).Active = true;
            scrollView.LeadingAnchor.ConstraintEqualTo(View.LeadingAnchor).Active = true;
            scrollView.TrailingAnchor.ConstraintEqualTo(View.TrailingAnchor).Active = true;
            scrollView.BottomAnchor.ConstraintEqualTo(View.BottomAnchor).Active = true;

            UIStackView formContainer = new UIStackView();
            formContainer.TranslatesAutoresizingMaskIntoConstraints = false;
            formContainer.Spacing = 8;
            formContainer.LayoutMarginsRelativeArrangement = true;
            formContainer.Alignment = UIStackViewAlignment.Fill;
            formContainer.LayoutMargins = new UIEdgeInsets(8, 8, 8, 8);
            formContainer.Axis = UILayoutConstraintAxis.Vertical;
            formContainer.WidthAnchor.ConstraintEqualTo(300).Active = true;

            // Create and add each row.
            UILabel analysisLabel = new UILabel();
            analysisLabel.TranslatesAutoresizingMaskIntoConstraints = false;
            analysisLabel.Text = "Analysis overlay";
            _analysisVisibilitySwitch = new UISwitch();
            _analysisVisibilitySwitch.On = _viewshed.IsVisible;
            _analysisVisibilitySwitch.TranslatesAutoresizingMaskIntoConstraints = false;
            formContainer.AddArrangedSubview(getRowStackView(new UIView[] {analysisLabel, _analysisVisibilitySwitch}));

            UILabel frustumLabel = new UILabel();
            frustumLabel.TranslatesAutoresizingMaskIntoConstraints = false;
            frustumLabel.Text = "Frustum";
            _frustumVisibilitySwitch = new UISwitch();
            _frustumVisibilitySwitch.On = _viewshed.IsFrustumOutlineVisible;
            _frustumVisibilitySwitch.TranslatesAutoresizingMaskIntoConstraints = false;
            formContainer.AddArrangedSubview(getRowStackView(new UIView[] {frustumLabel, _frustumVisibilitySwitch}));

            UILabel headingLabel = new UILabel();
            headingLabel.TranslatesAutoresizingMaskIntoConstraints = false;
            headingLabel.Text = "Heading";
            _headingSlider = new UISlider {MinValue = 0, MaxValue = 360, Value = (float) _viewshed.Heading};
            _headingSlider.TranslatesAutoresizingMaskIntoConstraints = false;
            formContainer.AddArrangedSubview(getRowStackView(new UIView[] {headingLabel, _headingSlider}));

            UILabel pitchLabel = new UILabel();
            pitchLabel.TranslatesAutoresizingMaskIntoConstraints = false;
            pitchLabel.Text = "pitch";
            _pitchSlider = new UISlider {MinValue = 0, MaxValue = 180, Value = (float) _viewshed.Pitch};
            _pitchSlider.TranslatesAutoresizingMaskIntoConstraints = false;
            formContainer.AddArrangedSubview(getRowStackView(new UIView[] {pitchLabel, _pitchSlider}));

            UILabel horizontalLabel = new UILabel();
            horizontalLabel.TranslatesAutoresizingMaskIntoConstraints = false;
            horizontalLabel.Text = "horizontal";
            _horizontalAngleSlider = new UISlider {MinValue = 1, MaxValue = 120, Value = (float) _viewshed.HorizontalAngle};
            _horizontalAngleSlider.TranslatesAutoresizingMaskIntoConstraints = false;
            formContainer.AddArrangedSubview(getRowStackView(new UIView[] {horizontalLabel, _horizontalAngleSlider}));

            UILabel verticalLabel = new UILabel();
            verticalLabel.TranslatesAutoresizingMaskIntoConstraints = false;
            verticalLabel.Text = "vertical";
            _verticalAngleSlider = new UISlider {MinValue = 1, MaxValue = 120, Value = (float) _viewshed.VerticalAngle};
            _verticalAngleSlider.TranslatesAutoresizingMaskIntoConstraints = false;
            formContainer.AddArrangedSubview(getRowStackView(new UIView[] {verticalLabel, _verticalAngleSlider}));

            UILabel minLabel = new UILabel();
            minLabel.TranslatesAutoresizingMaskIntoConstraints = false;
            minLabel.Text = "min";
            _minimumDistanceSlider = new UISlider {MinValue = 11, MaxValue = 8999, Value = (float) _viewshed.MinDistance};
            _minimumDistanceSlider.TranslatesAutoresizingMaskIntoConstraints = false;
            formContainer.AddArrangedSubview(getRowStackView(new UIView[] {minLabel, _minimumDistanceSlider}));

            UILabel maxLabel = new UILabel();
            maxLabel.TranslatesAutoresizingMaskIntoConstraints = false;
            maxLabel.Text = "max";
            _maximumDistanceSlider = new UISlider {MinValue = 0, MaxValue = 9999, Value = (float) _viewshed.MaxDistance};
            _maximumDistanceSlider.TranslatesAutoresizingMaskIntoConstraints = false;
            formContainer.AddArrangedSubview(getRowStackView(new UIView[] {maxLabel, _maximumDistanceSlider}));
<<<<<<< HEAD
=======

            // Lay out container and scroll view.
            scrollView.AddSubview(formContainer);

            formContainer.TopAnchor.ConstraintEqualTo(scrollView.TopAnchor).Active = true;
            formContainer.LeadingAnchor.ConstraintEqualTo(scrollView.LeadingAnchor).Active = true;
            formContainer.TrailingAnchor.ConstraintEqualTo(scrollView.TrailingAnchor).Active = true;
            formContainer.BottomAnchor.ConstraintEqualTo(scrollView.BottomAnchor).Active = true;
        }

        private UIStackView getRowStackView(UIView[] views)
        {
            UIStackView row = new UIStackView(views);
            row.TranslatesAutoresizingMaskIntoConstraints = false;
            row.Spacing = 8;
            row.Axis = UILayoutConstraintAxis.Horizontal;
            row.Distribution = UIStackViewDistribution.FillEqually;
            return row;
        }

        public override void ViewDidAppear(bool animated)
        {
            base.ViewDidAppear(animated);
>>>>>>> 15ec602f

            // Subscribe to events.
            _headingSlider.ValueChanged += HandleSettingsChange;
            _pitchSlider.ValueChanged += HandleSettingsChange;
            _horizontalAngleSlider.ValueChanged += HandleSettingsChange;
            _verticalAngleSlider.ValueChanged += HandleSettingsChange;
            _minimumDistanceSlider.ValueChanged += HandleSettingsChange;
            _maximumDistanceSlider.ValueChanged += HandleSettingsChange;
            _analysisVisibilitySwitch.ValueChanged += HandleSettingsChange;
            _frustumVisibilitySwitch.ValueChanged += HandleSettingsChange;

<<<<<<< HEAD
            // Lay out container and scroll view.
            scrollView.AddSubview(formContainer);

            formContainer.TopAnchor.ConstraintEqualTo(scrollView.TopAnchor).Active = true;
            formContainer.LeadingAnchor.ConstraintEqualTo(scrollView.LeadingAnchor).Active = true;
            formContainer.TrailingAnchor.ConstraintEqualTo(scrollView.TrailingAnchor).Active = true;
            formContainer.BottomAnchor.ConstraintEqualTo(scrollView.BottomAnchor).Active = true;
        }

        private UIStackView getRowStackView(UIView[] views)
        {
            UIStackView row = new UIStackView(views);
            row.TranslatesAutoresizingMaskIntoConstraints = false;
            row.Spacing = 8;
            row.Axis = UILayoutConstraintAxis.Horizontal;
            row.Distribution = UIStackViewDistribution.FillEqually;
            return row;
=======
        public override void ViewDidDisappear(bool animated)
        {
            base.ViewDidDisappear(animated);

            // Unsubscribe from events, per best practice.
            _headingSlider.ValueChanged -= HandleSettingsChange;
            _pitchSlider.ValueChanged -= HandleSettingsChange;
            _horizontalAngleSlider.ValueChanged -= HandleSettingsChange;
            _verticalAngleSlider.ValueChanged -= HandleSettingsChange;
            _minimumDistanceSlider.ValueChanged -= HandleSettingsChange;
            _maximumDistanceSlider.ValueChanged -= HandleSettingsChange;
            _analysisVisibilitySwitch.ValueChanged -= HandleSettingsChange;
            _frustumVisibilitySwitch.ValueChanged -= HandleSettingsChange;
>>>>>>> 15ec602f
        }
    }
}<|MERGE_RESOLUTION|>--- conflicted
+++ resolved
@@ -30,17 +30,10 @@
         "Featured")]
     public class ViewshedLocation : UIViewController
     {
-<<<<<<< HEAD
-        // Hold references to the UI controls.
-        private SceneView _mySceneView;
-        private ViewshedLocationSettingsController _settingsVC;
-        private UIBarButtonItem _button;
-=======
         // Hold references to UI controls.
         private SceneView _mySceneView;
         private ViewshedLocationSettingsController _settingsVC;
         private UIBarButtonItem _settingsButton;
->>>>>>> 15ec602f
 
         // Hold the URL to the elevation source.
         private readonly Uri _localElevationImageService = new Uri("https://scene.arcgis.com/arcgis/rest/services/BREST_DTM_1M/ImageServer");
@@ -93,11 +86,7 @@
                 1500);
 
             _settingsVC = new ViewshedLocationSettingsController(_viewshed);
-<<<<<<< HEAD
-            _button.Enabled = true;
-=======
             _settingsButton.Enabled = true;
->>>>>>> 15ec602f
 
             // Create a camera based on the initial location.
             Camera camera = new Camera(initialLocation, 200.0, 20.0, 70.0, 0.0);
@@ -184,23 +173,15 @@
             _mySceneView = new SceneView();
             _mySceneView.TranslatesAutoresizingMaskIntoConstraints = false;
 
-<<<<<<< HEAD
-            _button = new UIBarButtonItem("Edit settings", UIBarButtonItemStyle.Plain, HandleSettings_Clicked);
-=======
             _settingsButton = new UIBarButtonItem();
             _settingsButton.Title = "Edit settings";
->>>>>>> 15ec602f
 
             UIToolbar toolbar = new UIToolbar();
             toolbar.TranslatesAutoresizingMaskIntoConstraints = false;
             toolbar.Items = new[]
             {
                 new UIBarButtonItem(UIBarButtonSystemItem.FlexibleSpace),
-<<<<<<< HEAD
-                _button
-=======
                 _settingsButton
->>>>>>> 15ec602f
             };
 
             // Add the views.
@@ -229,8 +210,6 @@
             public override UIModalPresentationStyle GetAdaptivePresentationStyle(UIPresentationController controller,
                 UITraitCollection traitCollection) => UIModalPresentationStyle.None;
         }
-<<<<<<< HEAD
-=======
 
         public override void ViewWillAppear(bool animated)
         {
@@ -249,7 +228,6 @@
             _mySceneView.GeoViewTapped -= MySceneView_GeoViewTapped;
             _settingsButton.Clicked -= HandleSettings_Clicked;
         }
->>>>>>> 15ec602f
     }
 
     public class ViewshedLocationSettingsController : UIViewController
@@ -264,14 +242,11 @@
         private UISwitch _analysisVisibilitySwitch;
         private UISwitch _frustumVisibilitySwitch;
 
-<<<<<<< HEAD
-=======
         ~ViewshedLocationSettingsController()
         {
             System.Diagnostics.Debug.WriteLine($"Finalized {nameof(ViewshedLocationSettingsController)}");
         }
 
->>>>>>> 15ec602f
         public ViewshedLocationSettingsController(LocationViewshed viewshed)
         {
             _viewshed = viewshed;
@@ -378,8 +353,6 @@
             _maximumDistanceSlider = new UISlider {MinValue = 0, MaxValue = 9999, Value = (float) _viewshed.MaxDistance};
             _maximumDistanceSlider.TranslatesAutoresizingMaskIntoConstraints = false;
             formContainer.AddArrangedSubview(getRowStackView(new UIView[] {maxLabel, _maximumDistanceSlider}));
-<<<<<<< HEAD
-=======
 
             // Lay out container and scroll view.
             scrollView.AddSubview(formContainer);
@@ -403,7 +376,6 @@
         public override void ViewDidAppear(bool animated)
         {
             base.ViewDidAppear(animated);
->>>>>>> 15ec602f
 
             // Subscribe to events.
             _headingSlider.ValueChanged += HandleSettingsChange;
@@ -415,25 +387,6 @@
             _analysisVisibilitySwitch.ValueChanged += HandleSettingsChange;
             _frustumVisibilitySwitch.ValueChanged += HandleSettingsChange;
 
-<<<<<<< HEAD
-            // Lay out container and scroll view.
-            scrollView.AddSubview(formContainer);
-
-            formContainer.TopAnchor.ConstraintEqualTo(scrollView.TopAnchor).Active = true;
-            formContainer.LeadingAnchor.ConstraintEqualTo(scrollView.LeadingAnchor).Active = true;
-            formContainer.TrailingAnchor.ConstraintEqualTo(scrollView.TrailingAnchor).Active = true;
-            formContainer.BottomAnchor.ConstraintEqualTo(scrollView.BottomAnchor).Active = true;
-        }
-
-        private UIStackView getRowStackView(UIView[] views)
-        {
-            UIStackView row = new UIStackView(views);
-            row.TranslatesAutoresizingMaskIntoConstraints = false;
-            row.Spacing = 8;
-            row.Axis = UILayoutConstraintAxis.Horizontal;
-            row.Distribution = UIStackViewDistribution.FillEqually;
-            return row;
-=======
         public override void ViewDidDisappear(bool animated)
         {
             base.ViewDidDisappear(animated);
@@ -447,7 +400,6 @@
             _maximumDistanceSlider.ValueChanged -= HandleSettingsChange;
             _analysisVisibilitySwitch.ValueChanged -= HandleSettingsChange;
             _frustumVisibilitySwitch.ValueChanged -= HandleSettingsChange;
->>>>>>> 15ec602f
         }
     }
 }