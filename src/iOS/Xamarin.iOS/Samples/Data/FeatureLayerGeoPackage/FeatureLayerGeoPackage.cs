// Copyright 2017 Esri.
//
// Licensed under the Apache License, Version 2.0 (the "License"); you may not use this file except in compliance with the License.
// You may obtain a copy of the License at: http://www.apache.org/licenses/LICENSE-2.0
//
// Unless required by applicable law or agreed to in writing, software distributed under the License is distributed on an
// "AS IS" BASIS, WITHOUT WARRANTIES OR CONDITIONS OF ANY KIND, either express or implied. See the License for the specific
// language governing permissions and limitations under the License.

using System;
using System.Linq;
using ArcGISRuntime.Samples.Managers;
using Esri.ArcGISRuntime.Data;
using Esri.ArcGISRuntime.Mapping;
using Esri.ArcGISRuntime.UI.Controls;
using Foundation;
using UIKit;

namespace ArcGISRuntime.Samples.FeatureLayerGeoPackage
{
    [Register("FeatureLayerGeoPackage")]
    [ArcGISRuntime.Samples.Shared.Attributes.OfflineData("68ec42517cdd439e81b036210483e8e7")]
    [ArcGISRuntime.Samples.Shared.Attributes.Sample(
        "Feature layer (GeoPackage)",
        "Data",
        "This sample demonstrates how to open a GeoPackage and show a GeoPackage feature table in a feature layer.",
        "The GeoPackage will be downloaded from an ArcGIS Online portal automatically.",
        "Featured")]
    public class FeatureLayerGeoPackage : UIViewController
    {
<<<<<<< HEAD
        // Hold a reference to the MapView.
=======
        // Hold references to UI controls.
>>>>>>> 15ec602f
        private MapView _myMapView;

        public FeatureLayerGeoPackage()
        {
            Title = "Feature layer (GeoPackage)";
        }
<<<<<<< HEAD
        
=======

>>>>>>> 15ec602f
        private async void Initialize()
        {
            // Create a new map centered on Aurora Colorado.
            _myMapView.Map = new Map(BasemapType.LightGrayCanvasVector, 39.7294, -104.8319, 9);

            // Get the full path.
            string geoPackagePath = DataManager.GetDataFolder("68ec42517cdd439e81b036210483e8e7", "AuroraCO.gpkg");

            try
            {
                // Open the GeoPackage.
                GeoPackage geoPackage = await GeoPackage.OpenAsync(geoPackagePath);

                // Read the feature tables and get the first one.
                FeatureTable geoPackageTable = geoPackage.GeoPackageFeatureTables.FirstOrDefault();

                // Make sure a feature table was found in the package.
                if (geoPackageTable == null)
                {
                    return;
                }

                // Create a layer to show the feature table.
                FeatureLayer newLayer = new FeatureLayer(geoPackageTable);
                await newLayer.LoadAsync();

                // Add the feature table as a layer to the map (with default symbology).
                _myMapView.Map.OperationalLayers.Add(newLayer);
            }
            catch (Exception e)
            {
                new UIAlertView("Error", e.ToString(), (IUIAlertViewDelegate) null, "OK", null).Show();
            }
        }

        public override void ViewDidLoad()
        {
            base.ViewDidLoad();

            Initialize();
        }

        public override void LoadView()
        {
            // Create the views.
            _myMapView = new MapView();
            _myMapView.TranslatesAutoresizingMaskIntoConstraints = false;

            View = new UIView();

            // Add the views.
            View.AddSubviews(_myMapView);

            // Lay out the views.
            NSLayoutConstraint.ActivateConstraints(new[]
            {
                _myMapView.TopAnchor.ConstraintEqualTo(View.SafeAreaLayoutGuide.TopAnchor),
                _myMapView.BottomAnchor.ConstraintEqualTo(View.BottomAnchor),
                _myMapView.LeadingAnchor.ConstraintEqualTo(View.LeadingAnchor),
                _myMapView.TrailingAnchor.ConstraintEqualTo(View.TrailingAnchor)
            });
        }
    }
}<|MERGE_RESOLUTION|>--- conflicted
+++ resolved
@@ -28,22 +28,14 @@
         "Featured")]
     public class FeatureLayerGeoPackage : UIViewController
     {
-<<<<<<< HEAD
-        // Hold a reference to the MapView.
-=======
         // Hold references to UI controls.
->>>>>>> 15ec602f
         private MapView _myMapView;
 
         public FeatureLayerGeoPackage()
         {
             Title = "Feature layer (GeoPackage)";
         }
-<<<<<<< HEAD
-        
-=======
 
->>>>>>> 15ec602f
         private async void Initialize()
         {
             // Create a new map centered on Aurora Colorado.
