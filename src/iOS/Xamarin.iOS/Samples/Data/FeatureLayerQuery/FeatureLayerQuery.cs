// Copyright 2016 Esri.
//
// Licensed under the Apache License, Version 2.0 (the "License"); you may not use this file except in compliance with the License.
// You may obtain a copy of the License at: http://www.apache.org/licenses/LICENSE-2.0
//
// Unless required by applicable law or agreed to in writing, software distributed under the License is distributed on an
// "AS IS" BASIS, WITHOUT WARRANTIES OR CONDITIONS OF ANY KIND, either express or implied. See the License for the specific
// language governing permissions and limitations under the License.

using System;
using System.Collections.Generic;
using System.Drawing;
using System.Linq;
using System.Threading.Tasks;
using Esri.ArcGISRuntime.Data;
using Esri.ArcGISRuntime.Geometry;
using Esri.ArcGISRuntime.Mapping;
using Esri.ArcGISRuntime.Symbology;
using Esri.ArcGISRuntime.UI.Controls;
using Foundation;
using UIKit;

namespace ArcGISRuntime.Samples.FeatureLayerQuery
{
    [Register("FeatureLayerQuery")]
    [ArcGISRuntime.Samples.Shared.Attributes.Sample(
        "Feature layer query",
        "Data",
        "Query a feature layer via a feature table.",
        "The sample provides a search bar on the top, where you can input the name of a US State. When you hit search the app performs a query on the feature table and based on the result either highlights the state geometry or provides an error.")]
    public class FeatureLayerQuery : UIViewController
    {
<<<<<<< HEAD
        // Hold a reference to the MapView.
        private MapView _myMapView;
=======
        // Hold references to UI controls.
        private MapView _myMapView;
        private UIBarButtonItem _queryButton;
>>>>>>> 15ec602f

        // Create reference to service of US States  
        private const string StatesUrl = "https://sampleserver6.arcgisonline.com/arcgis/rest/services/USA/MapServer/2";

        // Create globally available feature table for easy referencing 
        private ServiceFeatureTable _featureTable;

        // Create globally available feature layer for easy referencing 
        private FeatureLayer _featureLayer;

        public FeatureLayerQuery()
        {
            Title = "Feature layer query";
        }

        private void Initialize()
        {
            // Create new Map with basemap.
            Map map = new Map(Basemap.CreateTopographic());

            // Create and set initial map location.
            MapPoint initialLocation = new MapPoint(-11000000, 5000000, SpatialReferences.WebMercator);
            map.InitialViewpoint = new Viewpoint(initialLocation, 100000000);

            // Create feature table using a URL.
            _featureTable = new ServiceFeatureTable(new Uri(StatesUrl));

            // Create feature layer using this feature table.
            _featureLayer = new FeatureLayer(_featureTable)
            {
                // Set the Opacity of the Feature Layer.
                Opacity = 0.6,
                // Work around service setting
                MaxScale = 10
            };

            // Create a new renderer for the States Feature Layer.
            SimpleLineSymbol lineSymbol = new SimpleLineSymbol(SimpleLineSymbolStyle.Solid, Color.Black, 1);
            SimpleFillSymbol fillSymbol = new SimpleFillSymbol(SimpleFillSymbolStyle.Solid, Color.Transparent, lineSymbol);

            // Set States feature layer renderer.
            _featureLayer.Renderer = new SimpleRenderer(fillSymbol);

            // Add feature layer to the map.
            map.OperationalLayers.Add(_featureLayer);

            // Assign the map to the MapView.
            _myMapView.Map = map;

            // Set the selection color.
            _myMapView.SelectionProperties.Color = Color.Cyan;
        }

        private void OnQueryClicked(object sender, EventArgs e)
        {
            // Prompt for the type of convex hull to create.
            UIAlertController unionAlert = UIAlertController.Create("Query features", "Enter a state name.", UIAlertControllerStyle.Alert);
            unionAlert.AddTextField(field => field.Placeholder = "State name");
            unionAlert.AddAction(UIAlertAction.Create("Submit query", UIAlertActionStyle.Default, async action => await QueryStateFeature(unionAlert.TextFields[0].Text)));
            unionAlert.AddAction(UIAlertAction.Create("Cancel", UIAlertActionStyle.Cancel, null));

            // Show the alert.
            PresentViewController(unionAlert, true, null);
        }

        private async Task QueryStateFeature(string stateName)
        {
            try
            {
                // Clear the existing selection.
                _featureLayer.ClearSelection();

                // Create a query parameters that will be used to Query the feature table.
                QueryParameters queryParams = new QueryParameters();

                // Trim whitespace on the state name to prevent broken queries.
                string formattedStateName = stateName.Trim().ToUpper();

                // Construct and assign the where clause that will be used to query the feature table.
                queryParams.WhereClause = "upper(STATE_NAME) LIKE '%" + formattedStateName + "%'";

                // Query the feature table.
                FeatureQueryResult queryResult = await _featureTable.QueryFeaturesAsync(queryParams);

                // Cast the QueryResult to a List so the results can be interrogated.
                List<Feature> features = queryResult.ToList();

                if (features.Any())
                {
                    // Create an envelope.
                    EnvelopeBuilder envBuilder = new EnvelopeBuilder(SpatialReferences.WebMercator);

                    // Loop over each feature from the query result.
                    foreach (Feature feature in features)
                    {
                        // Add the extent of each matching feature to the envelope.
                        envBuilder.UnionOf(feature.Geometry.Extent);

                        // Select each feature.
                        _featureLayer.SelectFeature(feature);
                    }

                    // Zoom to the extent of the selected feature(s).
                    await _myMapView.SetViewpointGeometryAsync(envBuilder.ToGeometry(), 50);
                }
                else
                {
                    UIAlertView alert = new UIAlertView("State Not Found!", "Add a valid state name.", (IUIAlertViewDelegate) null, "OK", null);
                    alert.Show();
                }
            }
            catch (Exception ex)
            {
                UIAlertView alert = new UIAlertView("Sample error", ex.ToString(), (IUIAlertViewDelegate) null, "OK", null);
                alert.Show();
            }
        }

        public override void ViewDidLoad()
        {
            base.ViewDidLoad();
            Initialize();
        }

        public override void LoadView()
        {
            // Create the views.
            View = new UIView {BackgroundColor = UIColor.White};
<<<<<<< HEAD

            _myMapView = new MapView();
            _myMapView.TranslatesAutoresizingMaskIntoConstraints = false;

            UIToolbar toolbar = new UIToolbar();
            toolbar.TranslatesAutoresizingMaskIntoConstraints = false;
            toolbar.Items = new[]
            {
                new UIBarButtonItem(UIBarButtonSystemItem.FlexibleSpace),
                new UIBarButtonItem("Query features", UIBarButtonItemStyle.Plain, OnQueryClicked),
                new UIBarButtonItem(UIBarButtonSystemItem.FlexibleSpace)
            };

            // Add the views.
            View.AddSubviews(_myMapView, toolbar);

            // Lay out the views.
            NSLayoutConstraint.ActivateConstraints(new[]
            {
                _myMapView.TopAnchor.ConstraintEqualTo(View.SafeAreaLayoutGuide.TopAnchor),
                _myMapView.LeadingAnchor.ConstraintEqualTo(View.LeadingAnchor),
                _myMapView.TrailingAnchor.ConstraintEqualTo(View.TrailingAnchor),
                _myMapView.BottomAnchor.ConstraintEqualTo(toolbar.TopAnchor),

                toolbar.BottomAnchor.ConstraintEqualTo(View.SafeAreaLayoutGuide.BottomAnchor),
                toolbar.LeadingAnchor.ConstraintEqualTo(View.LeadingAnchor),
                toolbar.TrailingAnchor.ConstraintEqualTo(View.TrailingAnchor),
            });
=======

            _myMapView = new MapView();
            _myMapView.TranslatesAutoresizingMaskIntoConstraints = false;

            _queryButton = new UIBarButtonItem();
            _queryButton.Title = "Query features";

            UIToolbar toolbar = new UIToolbar();
            toolbar.TranslatesAutoresizingMaskIntoConstraints = false;
            toolbar.Items = new[]
            {
                new UIBarButtonItem(UIBarButtonSystemItem.FlexibleSpace),
                _queryButton,
                new UIBarButtonItem(UIBarButtonSystemItem.FlexibleSpace)
            };

            // Add the views.
            View.AddSubviews(_myMapView, toolbar);

            // Lay out the views.
            NSLayoutConstraint.ActivateConstraints(new[]
            {
                _myMapView.TopAnchor.ConstraintEqualTo(View.SafeAreaLayoutGuide.TopAnchor),
                _myMapView.LeadingAnchor.ConstraintEqualTo(View.LeadingAnchor),
                _myMapView.TrailingAnchor.ConstraintEqualTo(View.TrailingAnchor),
                _myMapView.BottomAnchor.ConstraintEqualTo(toolbar.TopAnchor),

                toolbar.BottomAnchor.ConstraintEqualTo(View.SafeAreaLayoutGuide.BottomAnchor),
                toolbar.LeadingAnchor.ConstraintEqualTo(View.LeadingAnchor),
                toolbar.TrailingAnchor.ConstraintEqualTo(View.TrailingAnchor),
            });
        }

        public override void ViewWillAppear(bool animated)
        {
            base.ViewWillAppear(animated);

            // Subscribe to events.
            _queryButton.Clicked += OnQueryClicked;
        }

        public override void ViewDidDisappear(bool animated)
        {
            base.ViewDidDisappear(animated);

            // Unsubscribe from events, per best practice.
            _queryButton.Clicked -= OnQueryClicked;
>>>>>>> 15ec602f
        }
    }
}<|MERGE_RESOLUTION|>--- conflicted
+++ resolved
@@ -30,14 +30,9 @@
         "The sample provides a search bar on the top, where you can input the name of a US State. When you hit search the app performs a query on the feature table and based on the result either highlights the state geometry or provides an error.")]
     public class FeatureLayerQuery : UIViewController
     {
-<<<<<<< HEAD
-        // Hold a reference to the MapView.
-        private MapView _myMapView;
-=======
         // Hold references to UI controls.
         private MapView _myMapView;
         private UIBarButtonItem _queryButton;
->>>>>>> 15ec602f
 
         // Create reference to service of US States  
         private const string StatesUrl = "https://sampleserver6.arcgisonline.com/arcgis/rest/services/USA/MapServer/2";
@@ -166,17 +161,19 @@
         {
             // Create the views.
             View = new UIView {BackgroundColor = UIColor.White};
-<<<<<<< HEAD
 
             _myMapView = new MapView();
             _myMapView.TranslatesAutoresizingMaskIntoConstraints = false;
+
+            _queryButton = new UIBarButtonItem();
+            _queryButton.Title = "Query features";
 
             UIToolbar toolbar = new UIToolbar();
             toolbar.TranslatesAutoresizingMaskIntoConstraints = false;
             toolbar.Items = new[]
             {
                 new UIBarButtonItem(UIBarButtonSystemItem.FlexibleSpace),
-                new UIBarButtonItem("Query features", UIBarButtonItemStyle.Plain, OnQueryClicked),
+                _queryButton,
                 new UIBarButtonItem(UIBarButtonSystemItem.FlexibleSpace)
             };
 
@@ -195,38 +192,6 @@
                 toolbar.LeadingAnchor.ConstraintEqualTo(View.LeadingAnchor),
                 toolbar.TrailingAnchor.ConstraintEqualTo(View.TrailingAnchor),
             });
-=======
-
-            _myMapView = new MapView();
-            _myMapView.TranslatesAutoresizingMaskIntoConstraints = false;
-
-            _queryButton = new UIBarButtonItem();
-            _queryButton.Title = "Query features";
-
-            UIToolbar toolbar = new UIToolbar();
-            toolbar.TranslatesAutoresizingMaskIntoConstraints = false;
-            toolbar.Items = new[]
-            {
-                new UIBarButtonItem(UIBarButtonSystemItem.FlexibleSpace),
-                _queryButton,
-                new UIBarButtonItem(UIBarButtonSystemItem.FlexibleSpace)
-            };
-
-            // Add the views.
-            View.AddSubviews(_myMapView, toolbar);
-
-            // Lay out the views.
-            NSLayoutConstraint.ActivateConstraints(new[]
-            {
-                _myMapView.TopAnchor.ConstraintEqualTo(View.SafeAreaLayoutGuide.TopAnchor),
-                _myMapView.LeadingAnchor.ConstraintEqualTo(View.LeadingAnchor),
-                _myMapView.TrailingAnchor.ConstraintEqualTo(View.TrailingAnchor),
-                _myMapView.BottomAnchor.ConstraintEqualTo(toolbar.TopAnchor),
-
-                toolbar.BottomAnchor.ConstraintEqualTo(View.SafeAreaLayoutGuide.BottomAnchor),
-                toolbar.LeadingAnchor.ConstraintEqualTo(View.LeadingAnchor),
-                toolbar.TrailingAnchor.ConstraintEqualTo(View.TrailingAnchor),
-            });
         }
 
         public override void ViewWillAppear(bool animated)
@@ -243,7 +208,6 @@
 
             // Unsubscribe from events, per best practice.
             _queryButton.Clicked -= OnQueryClicked;
->>>>>>> 15ec602f
         }
     }
 }