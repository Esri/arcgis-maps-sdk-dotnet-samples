// Copyright 2018 Esri.
//
// Licensed under the Apache License, Version 2.0 (the "License"); you may not use this file except in compliance with the License.
// You may obtain a copy of the License at: http://www.apache.org/licenses/LICENSE-2.0
//
// Unless required by applicable law or agreed to in writing, software distributed under the License is distributed on an
// "AS IS" BASIS, WITHOUT WARRANTIES OR CONDITIONS OF ANY KIND, either express or implied. See the License for the specific
// language governing permissions and limitations under the License.

using System;
using System.Collections.Generic;
using System.Drawing;
using System.IO;
using System.Linq;
using System.Threading.Tasks;
using ArcGISRuntime.Samples.Managers;
using Esri.ArcGISRuntime.ArcGISServices;
using Esri.ArcGISRuntime.Data;
using Esri.ArcGISRuntime.Geometry;
using Esri.ArcGISRuntime.Mapping;
using Esri.ArcGISRuntime.Symbology;
using Esri.ArcGISRuntime.Tasks;
using Esri.ArcGISRuntime.Tasks.Offline;
using Esri.ArcGISRuntime.UI;
using Esri.ArcGISRuntime.UI.Controls;
using Foundation;
using UIKit;

namespace ArcGISRuntime.Samples.GenerateGeodatabase
{
    [Register("GenerateGeodatabase")]
    [ArcGISRuntime.Samples.Shared.Attributes.OfflineData("3f1bbf0ec70b409a975f5c91f363fe7d")]
    [ArcGISRuntime.Samples.Shared.Attributes.Sample(
        "Generate geodatabase",
        "Data",
        "This sample demonstrates how to take a feature service offline by generating a geodatabase.",
        "1. Pan and zoom to the area you would like to download features for, ensuring that all features are within the rectangle.\n2. Tap on the button. This will start the process of generating the offline geodatabase.\n3. Observe that the sample unregisters the geodatabase. This is best practice when changes won't be edited and synced back to the service.\n\nNote that the basemap will be automatically downloaded from an ArcGIS Online portal.")]
    public class GenerateGeodatabase : UIViewController
    {
<<<<<<< HEAD
        // Hold references to the UI controls.
=======
        // Hold references to UI controls.
>>>>>>> 15ec602f
        private MapView _myMapView;
        private UIProgressView _progressBar;
        private UIBarButtonItem _generateButton;

        // URL for a feature service that supports geodatabase generation.
        private readonly Uri _featureServiceUri = new Uri("https://sampleserver6.arcgisonline.com/arcgis/rest/services/Sync/WildfireSync/FeatureServer");

        // Path to the geodatabase file on disk.
        private string _gdbPath;

        // Task to be used for generating the geodatabase.
        private GeodatabaseSyncTask _gdbSyncTask;

        // Job used to generate the geodatabase.
        private GenerateGeodatabaseJob _generateGdbJob;

        public GenerateGeodatabase()
        {
            Title = "Generate geodatabase";
        }
<<<<<<< HEAD
        
=======

>>>>>>> 15ec602f
        private async void Initialize()
        {
            try
            {
                // Create a tile cache and load it with the SanFrancisco streets tpk.
                TileCache tileCache = new TileCache(DataManager.GetDataFolder("3f1bbf0ec70b409a975f5c91f363fe7d", "SanFrancisco.tpk"));

                // Create the corresponding layer based on the tile cache.
                ArcGISTiledLayer tileLayer = new ArcGISTiledLayer(tileCache);

                // Create the basemap based on the tile cache.
                Basemap sfBasemap = new Basemap(tileLayer);

                // Create the map with the tile-based basemap.
                Map myMap = new Map(sfBasemap);

                // Assign the map to the MapView.
                _myMapView.Map = myMap;

                // Create a new symbol for the extent graphic.
                SimpleLineSymbol lineSymbol = new SimpleLineSymbol(SimpleLineSymbolStyle.Solid, Color.Red, 2);

                // Create graphics overlay for the extent graphic and apply a renderer.
                GraphicsOverlay extentOverlay = new GraphicsOverlay
                {
                    Renderer = new SimpleRenderer(lineSymbol)
                };

                // Add graphics overlay to the map view.
                _myMapView.GraphicsOverlays.Add(extentOverlay);

                // Create a task for generating a geodatabase (GeodatabaseSyncTask).
                _gdbSyncTask = await GeodatabaseSyncTask.CreateAsync(_featureServiceUri);

                // Add all graphics from the service to the map.
                foreach (IdInfo layer in _gdbSyncTask.ServiceInfo.LayerInfos)
                {
                    // Create the ServiceFeatureTable for this particular layer.
                    ServiceFeatureTable onlineTable = new ServiceFeatureTable(new Uri(_featureServiceUri + "/" + layer.Id));

                    // Wait for the table to load.
                    await onlineTable.LoadAsync();

                    // Add the layer to the map's operational layers if load succeeds.
                    if (onlineTable.LoadStatus == Esri.ArcGISRuntime.LoadStatus.Loaded)
                    {
                        myMap.OperationalLayers.Add(new FeatureLayer(onlineTable));
                    }
                }

                // Update the graphic - needed in case the user decides not to interact before pressing the button.
                UpdateMapExtent();

                // Enable the generate button now that the sample is ready.
                _generateButton.Enabled = true;
            }
            catch (Exception ex)
            {
                ShowStatusMessage(ex.ToString());
            }
        }

        private void UpdateMapExtent()
        {
            // Get the new viewpoint.
            Viewpoint myViewPoint = _myMapView?.GetCurrentViewpoint(ViewpointType.BoundingGeometry);

            // Get the updated extent for the new viewpoint.
            Envelope extent = myViewPoint?.TargetGeometry as Envelope;

            // Return if extent is null.
            if (extent == null)
            {
                return;
            }

            // Create an envelope that is a bit smaller than the extent.
            EnvelopeBuilder envelopeBldr = new EnvelopeBuilder(extent);
            envelopeBldr.Expand(0.70);

            // Get the (only) graphics overlay in the map view.
            GraphicsOverlay extentOverlay = _myMapView.GraphicsOverlays.FirstOrDefault();

            // Return if the extent overlay is null.
            if (extentOverlay == null)
            {
                return;
            }

            // Get the extent graphic.
            Graphic extentGraphic = extentOverlay.Graphics.FirstOrDefault();

            // Create the extent graphic and add it to the overlay if it doesn't exist.
            if (extentGraphic == null)
            {
                extentGraphic = new Graphic(envelopeBldr.ToGeometry());
                extentOverlay.Graphics.Add(extentGraphic);
            }
            else
            {
                // Otherwise, update the graphic's geometry.
                extentGraphic.Geometry = envelopeBldr.ToGeometry();
            }
        }

        private async Task StartGeodatabaseGeneration()
        {
            // Update geodatabase path.
            _gdbPath = $"{Path.GetTempFileName()}.geodatabase";

            // Create a task for generating a geodatabase (GeodatabaseSyncTask).
            _gdbSyncTask = await GeodatabaseSyncTask.CreateAsync(_featureServiceUri);

            // Get the current extent of the red preview box.
            Envelope extent = _myMapView.GraphicsOverlays.First().Graphics.First().Geometry as Envelope;

            // Get the default parameters for the generate geodatabase task.
            GenerateGeodatabaseParameters generateParams = await _gdbSyncTask.CreateDefaultGenerateGeodatabaseParametersAsync(extent);

            // Create a generate geodatabase job.
            _generateGdbJob = _gdbSyncTask.GenerateGeodatabase(generateParams, _gdbPath);

            // Handle the progress changed event (to show progress bar).
<<<<<<< HEAD
            _generateGdbJob.ProgressChanged += (sender, e) => { UpdateProgressBar(); };
=======
            _generateGdbJob.ProgressChanged += GenerateGdbJob_ProgressChanged;
>>>>>>> 15ec602f

            // Start the job.
            _generateGdbJob.Start();

            // Get the result.
            Geodatabase resultGdb = await _generateGdbJob.GetResultAsync();

            // Do the rest of the work.
            await HandleGenerationStatusChange(_generateGdbJob, resultGdb);
        }

        private void GenerateGdbJob_ProgressChanged(object sender, EventArgs e) => UpdateProgressBar();

        private async Task HandleGenerationStatusChange(GenerateGeodatabaseJob job, Geodatabase resultGdb)
        {
            switch (job.Status)
            {
                // If the job completed successfully, add the geodatabase data to the map.
                case JobStatus.Succeeded:
                    // Clear out the existing layers.
                    _myMapView.Map.OperationalLayers.Clear();

                    // Loop through all feature tables in the geodatabase and add a new layer to the map.
                    foreach (GeodatabaseFeatureTable table in resultGdb.GeodatabaseFeatureTables)
                    {
                        // Create a new feature layer for the table.
                        FeatureLayer layer = new FeatureLayer(table);

                        // Add the new layer to the map.
                        _myMapView.Map.OperationalLayers.Add(layer);
                    }

                    // Best practice is to unregister the geodatabase.
                    await _gdbSyncTask.UnregisterGeodatabaseAsync(resultGdb);

                    // Tell the user that the geodatabase was unregistered.
                    ShowStatusMessage("Since no edits will be made, the local geodatabase has been unregistered per best practice.");

                    // Re-enable the generate button.
                    _generateButton.Enabled = true;
                    break;
                // See if the job failed.
                case JobStatus.Failed:
                    // Create a message to show the user.
                    string message = "Generate geodatabase job failed";

                    // Show an error message (if there is one).
                    if (job.Error != null)
                    {
                        message += ": " + job.Error.Message;
                    }
                    else
                    {
                        // If no error, show messages from the job.
                        IEnumerable<string> m = from msg in job.Messages select msg.Message;
                        message += ": " + string.Join("\n", m);
                    }

                    ShowStatusMessage(message);

                    // Re-enable the generate button.
                    _generateButton.Enabled = true;
                    break;
            }
        }

        private void ShowStatusMessage(string message)
        {
            // Display the message to the user.
            UIAlertView alertView = new UIAlertView("alert", message, (IUIAlertViewDelegate) null, "OK", null);
            alertView.Show();
        }

        private async void GenerateButton_Clicked(object sender, EventArgs e)
        {
            // Fix the extent of the graphic.
            _myMapView.ViewpointChanged -= MapViewExtentChanged;

            try
            {
                // Disable the generate button.
                _generateButton.Enabled = false;

                // Call the geodatabase generation method.
                await StartGeodatabaseGeneration();
            }
            catch (TaskCanceledException)
            {
                ShowStatusMessage("Geodatabase generation cancelled.");
            }
            catch (Exception ex)
            {
                ShowStatusMessage(ex.ToString());
            }
        }

        private void MapViewExtentChanged(object sender, EventArgs e)
        {
            // Call the map extent update method.
            UpdateMapExtent();
        }

        private void UpdateProgressBar()
        {
            // Needed because this could be called from a non-UI thread.
            InvokeOnMainThread(() =>
            {
                // Update the progress bar value.
                _progressBar.Progress = _generateGdbJob.Progress / 100.0f;
            });
        }

        public override void ViewDidLoad()
        {
            base.ViewDidLoad();
            Initialize();
        }

        public override void LoadView()
        {
            // Create the views.
            View = new UIView {BackgroundColor = UIColor.White};

            _myMapView = new MapView();
            _myMapView.TranslatesAutoresizingMaskIntoConstraints = false;

<<<<<<< HEAD
            _generateButton =
                new UIBarButtonItem("Generate geodatabase", UIBarButtonItemStyle.Plain, GenerateButton_Clicked);
=======
            _generateButton = new UIBarButtonItem();
            _generateButton.Title = "Generate geodatabase";
>>>>>>> 15ec602f
            _generateButton.Enabled = false;

            UIToolbar toolbar = new UIToolbar();
            toolbar.TranslatesAutoresizingMaskIntoConstraints = false;
            toolbar.Items = new[]
            {
                new UIBarButtonItem(UIBarButtonSystemItem.FlexibleSpace),
                _generateButton,
                new UIBarButtonItem(UIBarButtonSystemItem.FlexibleSpace)
            };

            _progressBar = new UIProgressView();
            _progressBar.TranslatesAutoresizingMaskIntoConstraints = false;

            // Add the views.
            View.AddSubviews(_myMapView, toolbar, _progressBar);

            // Lay out the views.
<<<<<<< HEAD
            NSLayoutConstraint.ActivateConstraints(new []
=======
            NSLayoutConstraint.ActivateConstraints(new[]
>>>>>>> 15ec602f
            {
                _myMapView.TopAnchor.ConstraintEqualTo(View.SafeAreaLayoutGuide.TopAnchor),
                _myMapView.LeadingAnchor.ConstraintEqualTo(View.LeadingAnchor),
                _myMapView.TrailingAnchor.ConstraintEqualTo(View.TrailingAnchor),
                _myMapView.BottomAnchor.ConstraintEqualTo(toolbar.TopAnchor),

                toolbar.BottomAnchor.ConstraintEqualTo(View.SafeAreaLayoutGuide.BottomAnchor),
                toolbar.LeadingAnchor.ConstraintEqualTo(View.LeadingAnchor),
                toolbar.TrailingAnchor.ConstraintEqualTo(View.TrailingAnchor),

                _progressBar.TopAnchor.ConstraintEqualTo(_myMapView.TopAnchor),
                _progressBar.HeightAnchor.ConstraintEqualTo(8),
                _progressBar.LeadingAnchor.ConstraintEqualTo(View.LeadingAnchor),
                _progressBar.TrailingAnchor.ConstraintEqualTo(View.TrailingAnchor)
            });
        }
<<<<<<< HEAD
=======

        public override void ViewWillAppear(bool animated)
        {
            base.ViewWillAppear(animated);

            // Subscribe to events.
            _myMapView.ViewpointChanged += MapViewExtentChanged;
            _generateButton.Clicked += GenerateButton_Clicked;
        }

        public override void ViewDidDisappear(bool animated)
        {
            base.ViewDidDisappear(animated);

            // Unsubscribe from events, per best practice.
            if (_generateGdbJob != null)
            {
                _generateGdbJob.Cancel();
                _generateGdbJob.ProgressChanged -= GenerateGdbJob_ProgressChanged;
            }

            _myMapView.ViewpointChanged -= MapViewExtentChanged;
            _generateButton.Clicked -= GenerateButton_Clicked;
        }
>>>>>>> 15ec602f
    }
}<|MERGE_RESOLUTION|>--- conflicted
+++ resolved
@@ -37,11 +37,7 @@
         "1. Pan and zoom to the area you would like to download features for, ensuring that all features are within the rectangle.\n2. Tap on the button. This will start the process of generating the offline geodatabase.\n3. Observe that the sample unregisters the geodatabase. This is best practice when changes won't be edited and synced back to the service.\n\nNote that the basemap will be automatically downloaded from an ArcGIS Online portal.")]
     public class GenerateGeodatabase : UIViewController
     {
-<<<<<<< HEAD
-        // Hold references to the UI controls.
-=======
         // Hold references to UI controls.
->>>>>>> 15ec602f
         private MapView _myMapView;
         private UIProgressView _progressBar;
         private UIBarButtonItem _generateButton;
@@ -62,11 +58,7 @@
         {
             Title = "Generate geodatabase";
         }
-<<<<<<< HEAD
-        
-=======
-
->>>>>>> 15ec602f
+
         private async void Initialize()
         {
             try
@@ -190,11 +182,7 @@
             _generateGdbJob = _gdbSyncTask.GenerateGeodatabase(generateParams, _gdbPath);
 
             // Handle the progress changed event (to show progress bar).
-<<<<<<< HEAD
-            _generateGdbJob.ProgressChanged += (sender, e) => { UpdateProgressBar(); };
-=======
             _generateGdbJob.ProgressChanged += GenerateGdbJob_ProgressChanged;
->>>>>>> 15ec602f
 
             // Start the job.
             _generateGdbJob.Start();
@@ -321,13 +309,8 @@
             _myMapView = new MapView();
             _myMapView.TranslatesAutoresizingMaskIntoConstraints = false;
 
-<<<<<<< HEAD
-            _generateButton =
-                new UIBarButtonItem("Generate geodatabase", UIBarButtonItemStyle.Plain, GenerateButton_Clicked);
-=======
             _generateButton = new UIBarButtonItem();
             _generateButton.Title = "Generate geodatabase";
->>>>>>> 15ec602f
             _generateButton.Enabled = false;
 
             UIToolbar toolbar = new UIToolbar();
@@ -346,11 +329,7 @@
             View.AddSubviews(_myMapView, toolbar, _progressBar);
 
             // Lay out the views.
-<<<<<<< HEAD
-            NSLayoutConstraint.ActivateConstraints(new []
-=======
             NSLayoutConstraint.ActivateConstraints(new[]
->>>>>>> 15ec602f
             {
                 _myMapView.TopAnchor.ConstraintEqualTo(View.SafeAreaLayoutGuide.TopAnchor),
                 _myMapView.LeadingAnchor.ConstraintEqualTo(View.LeadingAnchor),
@@ -367,8 +346,6 @@
                 _progressBar.TrailingAnchor.ConstraintEqualTo(View.TrailingAnchor)
             });
         }
-<<<<<<< HEAD
-=======
 
         public override void ViewWillAppear(bool animated)
         {
@@ -393,6 +370,5 @@
             _myMapView.ViewpointChanged -= MapViewExtentChanged;
             _generateButton.Clicked -= GenerateButton_Clicked;
         }
->>>>>>> 15ec602f
     }
 }