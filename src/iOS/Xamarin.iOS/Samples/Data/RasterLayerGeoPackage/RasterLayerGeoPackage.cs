--- conflicted
+++ resolved
@@ -28,11 +28,7 @@
         "The GeoPackage will be downloaded from an ArcGIS Online portal automatically.")]
     public class RasterLayerGeoPackage : UIViewController
     {
-<<<<<<< HEAD
-        // Hold a reference to the MapView.
-=======
         // Hold references to UI controls.
->>>>>>> 15ec602f
         private MapView _myMapView;
 
         public RasterLayerGeoPackage()
