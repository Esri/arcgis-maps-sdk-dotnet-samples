--- conflicted
+++ resolved
@@ -283,20 +283,12 @@
             // Clean up borders of segmented control - avoid corner pixels.
             _layerSegmentedControl.ClipsToBounds = true;
             _layerSegmentedControl.Layer.CornerRadius = 5;
-<<<<<<< HEAD
-            _layerSegmentedControl.ValueChanged += LayerSegmentedControl_ValueChanged;
-=======
->>>>>>> 15ec602f
 
             // Add the views.
             View.AddSubviews(_myMapView, _layerSegmentedControl);
 
             // Lay out the views
-<<<<<<< HEAD
-            NSLayoutConstraint.ActivateConstraints(new []
-=======
             NSLayoutConstraint.ActivateConstraints(new[]
->>>>>>> 15ec602f
             {
                 _myMapView.TopAnchor.ConstraintEqualTo(View.TopAnchor),
                 _myMapView.LeadingAnchor.ConstraintEqualTo(View.LeadingAnchor),
@@ -308,8 +300,6 @@
                 _layerSegmentedControl.TopAnchor.ConstraintEqualTo(View.SafeAreaLayoutGuide.TopAnchor, 8)
             });
         }
-<<<<<<< HEAD
-=======
 
         public override void ViewWillAppear(bool animated)
         {
@@ -326,6 +316,5 @@
             // Unsubscribe from events, per best practice.
             _layerSegmentedControl.ValueChanged -= LayerSegmentedControl_ValueChanged;
         }
->>>>>>> 15ec602f
     }
 }