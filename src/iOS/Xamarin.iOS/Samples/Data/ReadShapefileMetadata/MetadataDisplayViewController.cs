﻿using Esri.ArcGISRuntime.Data;
using UIKit;
using Esri.ArcGISRuntime.UI;

namespace ArcGISRuntime.Samples.ReadShapefileMetadata
{
    public partial class MetadataDisplayViewController : UIViewController
    {
<<<<<<< HEAD
// Hold a reference to the shapefile metadata.
=======
        // Hold a reference to the shapefile metadata.
>>>>>>> 15ec602f
        private readonly ShapefileInfo _metadata;

        public MetadataDisplayViewController(ShapefileInfo metadata) : base("MetadataDisplayViewController", null)
        {
            _metadata = metadata;
        }

        public override async void LoadView()
        {
            View = new UIView
            {
                BackgroundColor = UIColor.White
            };

            UIImageView imageView = new UIImageView();
            imageView.TranslatesAutoresizingMaskIntoConstraints = false;
            imageView.ContentMode = UIViewContentMode.ScaleAspectFit;

            UIStackView stackLayout = new UIStackView(new[]
            {
                imageView,
                getContentLabel(_metadata.Summary),
                getHeaderLabel("Description"),
                getContentLabel(_metadata.Description),
                getHeaderLabel("Credits"),
                getContentLabel(_metadata.Credits),
                getHeaderLabel("Tags"),
                getContentLabel(string.Join(", ", _metadata.Tags)),
                new UIView()
            });
            stackLayout.TranslatesAutoresizingMaskIntoConstraints = false;
            stackLayout.Axis = UILayoutConstraintAxis.Vertical;
            stackLayout.Spacing = 8;
            stackLayout.LayoutMarginsRelativeArrangement = true;
            stackLayout.LayoutMargins = new UIEdgeInsets(8, 8, 8, 8);

            UIScrollView scrollView = new UIScrollView();
            scrollView.TranslatesAutoresizingMaskIntoConstraints = false;

            // Add the views.
            View.AddSubview(scrollView);
            scrollView.AddSubview(stackLayout);

            // Lay out the views.
            NSLayoutConstraint.ActivateConstraints(new[]
            {
                scrollView.TopAnchor.ConstraintEqualTo(View.SafeAreaLayoutGuide.TopAnchor),
                scrollView.BottomAnchor.ConstraintEqualTo(View.BottomAnchor),
                scrollView.LeftAnchor.ConstraintEqualTo(View.SafeAreaLayoutGuide.LeftAnchor),
                scrollView.RightAnchor.ConstraintEqualTo(View.SafeAreaLayoutGuide.RightAnchor),
                stackLayout.TopAnchor.ConstraintEqualTo(scrollView.TopAnchor),
                stackLayout.BottomAnchor.ConstraintEqualTo(scrollView.BottomAnchor),
                stackLayout.LeftAnchor.ConstraintEqualTo(scrollView.LeftAnchor),
                stackLayout.RightAnchor.ConstraintEqualTo(scrollView.RightAnchor),
                // Prevent horizontal scrolling
                stackLayout.WidthAnchor.ConstraintEqualTo(scrollView.WidthAnchor)
            });

            // Load the image.
            imageView.Image = await _metadata.Thumbnail.ToImageSourceAsync();
        }

        UILabel getHeaderLabel(string text)
        {
            var label = new UILabel();
            label.Text = text;
            label.TextAlignment = UITextAlignment.Center;
            label.Font = UIFont.BoldSystemFontOfSize(14);
            label.TranslatesAutoresizingMaskIntoConstraints = false;
            return label;
        }

        UILabel getContentLabel(string content)
        {
            var label = new UILabel();
            label.Text = content;
            label.LineBreakMode = UILineBreakMode.WordWrap;
            label.TranslatesAutoresizingMaskIntoConstraints = false;
            label.Lines = 0;
            return label;
        }
    }
}<|MERGE_RESOLUTION|>--- conflicted
+++ resolved
@@ -6,11 +6,7 @@
 {
     public partial class MetadataDisplayViewController : UIViewController
     {
-<<<<<<< HEAD
-// Hold a reference to the shapefile metadata.
-=======
         // Hold a reference to the shapefile metadata.
->>>>>>> 15ec602f
         private readonly ShapefileInfo _metadata;
 
         public MetadataDisplayViewController(ShapefileInfo metadata) : base("MetadataDisplayViewController", null)
