// Copyright 2017 Esri.
//
// Licensed under the Apache License, Version 2.0 (the "License"); you may not use this file except in compliance with the License.
// You may obtain a copy of the License at: http://www.apache.org/licenses/LICENSE-2.0
//
// Unless required by applicable law or agreed to in writing, software distributed under the License is distributed on an
// "AS IS" BASIS, WITHOUT WARRANTIES OR CONDITIONS OF ANY KIND, either express or implied. See the License for the specific
// language governing permissions and limitations under the License.

using System;
using ArcGISRuntime.Samples.Managers;
using Esri.ArcGISRuntime.Data;
using Esri.ArcGISRuntime.Mapping;
using Esri.ArcGISRuntime.UI.Controls;
using Foundation;
using UIKit;

namespace ArcGISRuntime.Samples.ReadShapefileMetadata
{
    [Register("ReadShapefileMetadata")]
    [ArcGISRuntime.Samples.Shared.Attributes.OfflineData("d98b3e5293834c5f852f13c569930caa")]
    [ArcGISRuntime.Samples.Shared.Attributes.Sample(
        "Read shapefile metadata",
        "Data",
        "This sample demonstrates how to open a shapefile stored on the device, read metadata that describes the dataset, and display it as a feature layer with default symbology.",
        "The shapefile will be downloaded from an ArcGIS Online portal automatically.",
        "Featured")]
    [ArcGISRuntime.Samples.Shared.Attributes.ClassFile("MetadataDisplayViewController.cs")]
    public class ReadShapefileMetadata : UIViewController
    {
        // Hold references to UI controls.
        private MapView _myMapView;
        private UIBarButtonItem _showMetadataButton;

        // Store the shapefile metadata.
        private ShapefileInfo _shapefileMetadata;

<<<<<<< HEAD
=======
        // Hold a reference to the feature layer.
        private FeatureLayer _featureLayer;

>>>>>>> 15ec602f
        public ReadShapefileMetadata()
        {
            Title = "Read shapefile metadata";
        }

        private async void Initialize()
        {
            // Create a new map to display in the map view with a streets basemap.
            Map streetMap = new Map(Basemap.CreateStreetsVector());

            // Get the path to the downloaded shapefile.
            string filepath = DataManager.GetDataFolder("d98b3e5293834c5f852f13c569930caa", "TrailBikeNetwork.shp");

            try
            {
                // Open the shapefile.
                ShapefileFeatureTable myShapefile = await ShapefileFeatureTable.OpenAsync(filepath);

                // Read metadata about the shapefile and display it in the UI.
                _shapefileMetadata = myShapefile.Info;

                // Create a feature layer to display the shapefile.
                _featureLayer = new FeatureLayer(myShapefile);

                // Zoom the map to the extent of the shapefile.
                _myMapView.SpatialReferenceChanged += MapView_SpatialReferenceChanged;

                // Add the feature layer to the map.
                streetMap.OperationalLayers.Add(_featureLayer);

                // Show the map in the MapView.
                _myMapView.Map = streetMap;
            }
            catch (Exception e)
            {
                new UIAlertView("Error", e.ToString(), (IUIAlertViewDelegate) null, "OK", null).Show();
            }
        }

        private async void MapView_SpatialReferenceChanged(object sender, EventArgs e)
        {
            // Unsubscribe from event.
            _myMapView.SpatialReferenceChanged -= MapView_SpatialReferenceChanged;

            // Set the viewpoint.
            await _myMapView.SetViewpointGeometryAsync(_featureLayer.FullExtent);
        }

        private void OnMetadataButtonTouch(object sender, EventArgs e)
        {
            NavigationController.PushViewController(
                new MetadataDisplayViewController(_shapefileMetadata), true);
        }

        public override void ViewDidLoad()
        {
            base.ViewDidLoad();
            Initialize();
        }

        public override void LoadView()
        {
            // Create the views.
            View = new UIView();
            View.BackgroundColor = UIColor.White;

            _myMapView = new MapView();
            _myMapView.TranslatesAutoresizingMaskIntoConstraints = false;
<<<<<<< HEAD

            _showMetadataButton = new UIBarButtonItem("See metadata", UIBarButtonItemStyle.Plain, OnMetadataButtonTouch);

=======

            _showMetadataButton = new UIBarButtonItem();
            _showMetadataButton.Title = "See metadata";

>>>>>>> 15ec602f
            UIToolbar toolbar = new UIToolbar();
            toolbar.TranslatesAutoresizingMaskIntoConstraints = false;
            toolbar.Items = new[]
            {
                new UIBarButtonItem(UIBarButtonSystemItem.FlexibleSpace),
                _showMetadataButton,
                new UIBarButtonItem(UIBarButtonSystemItem.FlexibleSpace)
            };

            // Add the views.
            View.AddSubviews(_myMapView, toolbar);

            // Lay out the views.
            NSLayoutConstraint.ActivateConstraints(new[]
            {
                _myMapView.TopAnchor.ConstraintEqualTo(View.SafeAreaLayoutGuide.TopAnchor),
                _myMapView.LeadingAnchor.ConstraintEqualTo(View.LeadingAnchor),
                _myMapView.TrailingAnchor.ConstraintEqualTo(View.TrailingAnchor),
                _myMapView.BottomAnchor.ConstraintEqualTo(toolbar.TopAnchor),

                toolbar.BottomAnchor.ConstraintEqualTo(View.SafeAreaLayoutGuide.BottomAnchor),
                toolbar.LeadingAnchor.ConstraintEqualTo(View.LeadingAnchor),
                toolbar.TrailingAnchor.ConstraintEqualTo(View.TrailingAnchor),
            });
<<<<<<< HEAD
=======
        }

        public override void ViewWillAppear(bool animated)
        {
            base.ViewWillAppear(animated);

            // Subscribe to events.
            _showMetadataButton.Clicked += OnMetadataButtonTouch;
        }

        public override void ViewDidDisappear(bool animated)
        {
            base.ViewDidDisappear(animated);

            // Unsubscribe from events, per best practice.
            _showMetadataButton.Clicked -= OnMetadataButtonTouch;
>>>>>>> 15ec602f
        }
    }
}<|MERGE_RESOLUTION|>--- conflicted
+++ resolved
@@ -35,12 +35,9 @@
         // Store the shapefile metadata.
         private ShapefileInfo _shapefileMetadata;
 
-<<<<<<< HEAD
-=======
         // Hold a reference to the feature layer.
         private FeatureLayer _featureLayer;
 
->>>>>>> 15ec602f
         public ReadShapefileMetadata()
         {
             Title = "Read shapefile metadata";
@@ -109,16 +106,10 @@
 
             _myMapView = new MapView();
             _myMapView.TranslatesAutoresizingMaskIntoConstraints = false;
-<<<<<<< HEAD
-
-            _showMetadataButton = new UIBarButtonItem("See metadata", UIBarButtonItemStyle.Plain, OnMetadataButtonTouch);
-
-=======
 
             _showMetadataButton = new UIBarButtonItem();
             _showMetadataButton.Title = "See metadata";
 
->>>>>>> 15ec602f
             UIToolbar toolbar = new UIToolbar();
             toolbar.TranslatesAutoresizingMaskIntoConstraints = false;
             toolbar.Items = new[]
@@ -143,8 +134,6 @@
                 toolbar.LeadingAnchor.ConstraintEqualTo(View.LeadingAnchor),
                 toolbar.TrailingAnchor.ConstraintEqualTo(View.TrailingAnchor),
             });
-<<<<<<< HEAD
-=======
         }
 
         public override void ViewWillAppear(bool animated)
@@ -161,7 +150,6 @@
 
             // Unsubscribe from events, per best practice.
             _showMetadataButton.Clicked -= OnMetadataButtonTouch;
->>>>>>> 15ec602f
         }
     }
 }