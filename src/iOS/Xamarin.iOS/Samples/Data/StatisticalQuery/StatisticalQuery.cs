--- conflicted
+++ resolved
@@ -28,11 +28,7 @@
         "Check the appropriate boxes to filter features by attributes and/or within the current extent. Click the button to see basic statistics displayed for world cities.")]
     public class StatisticalQuery : UIViewController
     {
-<<<<<<< HEAD
-        // Hold references to the UI controls.
-=======
         // Hold references to UI controls.
->>>>>>> 15ec602f
         private MapView _myMapView;
         private UIBarButtonItem _queryButton;
 
@@ -198,12 +194,8 @@
             _myMapView = new MapView();
             _myMapView.TranslatesAutoresizingMaskIntoConstraints = false;
 
-<<<<<<< HEAD
-            _queryButton = new UIBarButtonItem("Get statistics", UIBarButtonItemStyle.Plain, GetStatisticsPressed);
-=======
             _queryButton = new UIBarButtonItem();
             _queryButton.Title = "Get statistics";
->>>>>>> 15ec602f
 
             UIToolbar toolbar = new UIToolbar();
             toolbar.TranslatesAutoresizingMaskIntoConstraints = false;
@@ -230,8 +222,6 @@
                 toolbar.TrailingAnchor.ConstraintEqualTo(View.TrailingAnchor),
             });
         }
-<<<<<<< HEAD
-=======
 
         public override void ViewWillAppear(bool animated)
         {
@@ -248,6 +238,5 @@
             // Unsubscribe from events, per best practice.
             _queryButton.Clicked -= GetStatisticsPressed;
         }
->>>>>>> 15ec602f
     }
 }