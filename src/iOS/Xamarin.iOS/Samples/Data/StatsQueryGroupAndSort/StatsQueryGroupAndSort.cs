--- conflicted
+++ resolved
@@ -26,14 +26,11 @@
         "")]
     public class StatsQueryGroupAndSort : UIViewController
     {
-<<<<<<< HEAD
-=======
         // Hold references to UI controls.
         UIButton _showStatDefinitionsButton;
         UIButton _showGroupFieldsButton;
         UIButton _showOrderByFieldsButton;
 
->>>>>>> 15ec602f
         // URI for the US states map service.
         private readonly Uri _usStatesServiceUri = new Uri("https://services.arcgis.com/jIL9msH9OI208GCb/arcgis/rest/services/Counties_Obesity_Inactivity_Diabetes_2013/FeatureServer/0");
 
@@ -262,26 +259,6 @@
                 new UIBarButtonItem(UIBarButtonSystemItem.FlexibleSpace)
             };
 
-<<<<<<< HEAD
-            UIButton showStatDefinitionsButton = new UIButton();
-            showStatDefinitionsButton.TranslatesAutoresizingMaskIntoConstraints = false;
-            showStatDefinitionsButton.SetTitle("1. Choose statistic definitions", UIControlState.Normal);
-            showStatDefinitionsButton.SetTitleColor(View.TintColor, UIControlState.Normal);
-            showStatDefinitionsButton.TouchUpInside += ShowStatDefinitions;
-
-            UIButton showGroupFieldsButton = new UIButton();
-            showGroupFieldsButton.TranslatesAutoresizingMaskIntoConstraints = false;
-            showGroupFieldsButton.SetTitle("2. Choose group fields", UIControlState.Normal);
-            showGroupFieldsButton.SetTitleColor(View.TintColor, UIControlState.Normal);
-            showGroupFieldsButton.TouchUpInside += ShowGroupFields;
-
-            UIButton showOrderByFieldsButton = new UIButton();
-            showOrderByFieldsButton.SetTitle("3. Choose 'Order by' fields", UIControlState.Normal);
-            showOrderByFieldsButton.SetTitleColor(View.TintColor, UIControlState.Normal);
-            showOrderByFieldsButton.TouchUpInside += ShowOrderByFields;
-
-            UIStackView buttonContainer = new UIStackView(new[] {showStatDefinitionsButton, showGroupFieldsButton, showOrderByFieldsButton, new UIView()});
-=======
             _showStatDefinitionsButton = new UIButton();
             _showStatDefinitionsButton.TranslatesAutoresizingMaskIntoConstraints = false;
             _showStatDefinitionsButton.SetTitle("1. Choose statistic definitions", UIControlState.Normal);
@@ -297,7 +274,6 @@
             _showOrderByFieldsButton.SetTitleColor(View.TintColor, UIControlState.Normal);
 
             UIStackView buttonContainer = new UIStackView(new[] {_showStatDefinitionsButton, _showGroupFieldsButton, _showOrderByFieldsButton, new UIView()});
->>>>>>> 15ec602f
             buttonContainer.Axis = UILayoutConstraintAxis.Vertical;
             buttonContainer.TranslatesAutoresizingMaskIntoConstraints = false;
             buttonContainer.Distribution = UIStackViewDistribution.Fill;
@@ -307,11 +283,7 @@
             View.AddSubviews(buttonContainer, toolbar);
 
             // Lay out the views.
-<<<<<<< HEAD
-            NSLayoutConstraint.ActivateConstraints(new []
-=======
             NSLayoutConstraint.ActivateConstraints(new[]
->>>>>>> 15ec602f
             {
                 buttonContainer.TopAnchor.ConstraintEqualTo(View.SafeAreaLayoutGuide.TopAnchor),
                 buttonContainer.LeadingAnchor.ConstraintEqualTo(View.LayoutMarginsGuide.LeadingAnchor),
@@ -323,8 +295,6 @@
                 toolbar.TrailingAnchor.ConstraintEqualTo(View.TrailingAnchor)
             });
         }
-<<<<<<< HEAD
-=======
 
         public override void ViewWillAppear(bool animated)
         {
@@ -345,7 +315,6 @@
             _showGroupFieldsButton.TouchUpInside -= ShowGroupFields;
             _showOrderByFieldsButton.TouchUpInside -= ShowOrderByFields;
         }
->>>>>>> 15ec602f
     }
 
     // Simple class to describe an "order by" option.
