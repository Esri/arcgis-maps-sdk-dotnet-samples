// Copyright 2018 Esri.
//
// Licensed under the Apache License, Version 2.0 (the "License"); you may not use this file except in compliance with the License.
// You may obtain a copy of the License at: http://www.apache.org/licenses/LICENSE-2.0
//
// Unless required by applicable law or agreed to in writing, software distributed under the License is distributed on an
// "AS IS" BASIS, WITHOUT WARRANTIES OR CONDITIONS OF ANY KIND, either express or implied. See the License for the specific
// language governing permissions and limitations under the License.

using System;
<<<<<<< HEAD
=======
using System.Collections.Generic;
using System.Linq;
>>>>>>> 15ec602f
using Esri.ArcGISRuntime.Geometry;
using Esri.ArcGISRuntime.Mapping;
using Esri.ArcGISRuntime.Symbology;
using Esri.ArcGISRuntime.UI;
using Esri.ArcGISRuntime.UI.Controls;
using Foundation;
using UIKit;

namespace ArcGISRuntime.Samples.ConvexHull
{
    [Register("ConvexHull")]
    [ArcGISRuntime.Samples.Shared.Attributes.Sample(
        "Convex hull",
        "Geometry",
        "This sample demonstrates how to use the GeometryEngine.ConvexHull operation to generate a polygon that encloses a series of user-tapped map points.",
        "Tap on the map in several places, then click the 'Convex Hull' button.",
        "Analysis", "ConvexHull", "GeometryEngine")]
    public class ConvexHull : UIViewController
    {
<<<<<<< HEAD
        // Hold references to the UI controls.
        private MapView _myMapView;
        private UIBarButtonItem _createHullButton;
=======
        // Hold references to UI controls.
        private MapView _myMapView;
        private UIBarButtonItem _createHullButton;
        private UIBarButtonItem _helpButton;
        private UIBarButtonItem _resetButton;
>>>>>>> 15ec602f

        // Graphics overlay to display the graphics.
        private GraphicsOverlay _graphicsOverlay;

        // List of geometry values (MapPoints in this case) that will be used by the GeometryEngine.ConvexHull operation.
        private readonly PointCollection _inputPointCollection = new PointCollection(SpatialReferences.WebMercator);

        public ConvexHull()
        {
            Title = "Convex hull";
        }

        private void Initialize()
        {
            // Create and show a map with a topographic basemap.
            _myMapView.Map = new Map(Basemap.CreateTopographic());

            // Create an overlay to hold the lines of the hull.
            _graphicsOverlay = new GraphicsOverlay();

            // Add the created graphics overlay to the MapView.
            _myMapView.GraphicsOverlays.Add(_graphicsOverlay);
        }

        private void MyMapView_GeoViewTapped(object sender, GeoViewInputEventArgs e)
        {
            try
            {
                // Add the map point to the list that will be used by the GeometryEngine.ConvexHull operation.
                _inputPointCollection.Add(e.Location);

                // Check if there are at least three points.
                if (_inputPointCollection.Count > 2)
                {
                    // Enable the button for creating hulls.
                    _createHullButton.Enabled = true;
                }

                // Create a simple marker symbol to display where the user tapped/clicked on the map. The marker symbol
                // will be a solid, red circle.
                SimpleMarkerSymbol userTappedSimpleMarkerSymbol = new SimpleMarkerSymbol(SimpleMarkerSymbolStyle.Circle, System.Drawing.Color.Red, 10);

                // Create a new graphic for the spot where the user clicked on the map using the simple marker symbol. 
                Graphic userTappedGraphic = new Graphic(e.Location, new Dictionary<string, object>{{ "Type", "Point" }}, userTappedSimpleMarkerSymbol)
                {
                    // Set the Z index for the user tapped graphic so that it appears above the convex hull graphic(s) added later.
                    ZIndex = 1
                };

                // Add the user tapped/clicked map point graphic to the graphic overlay.
                _graphicsOverlay.Graphics.Add(userTappedGraphic);
            }
            catch (Exception ex)
            {
                // Display an error message if there is a problem adding user tapped graphics.
                UIAlertController alertController = UIAlertController.Create("Can't add user-tapped graphic.", ex.Message, UIAlertControllerStyle.Alert);
                alertController.AddAction(UIAlertAction.Create("OK", UIAlertActionStyle.Default, null));
                PresentViewController(alertController, true, null);
            }
        }

        private void ConvexHullButton_Click(object sender, EventArgs e)
        {
            try
            {
                // Create a multi-point geometry from the user tapped input map points.
                Multipoint inputMultipoint = new Multipoint(_inputPointCollection);

                // Get the returned result from the convex hull operation.
                Geometry convexHullGeometry = GeometryEngine.ConvexHull(inputMultipoint);

                // Create a simple line symbol for the outline of the convex hull graphic(s).
                SimpleLineSymbol convexHullSimpleLineSymbol = new SimpleLineSymbol(SimpleLineSymbolStyle.Solid, System.Drawing.Color.Blue, 4);

                // Create the simple fill symbol for the convex hull graphic(s) - comprised of a fill style, fill
                // color and outline. It will be a hollow (i.e.. see-through) polygon graphic with a thick red outline.
                SimpleFillSymbol convexHullSimpleFillSymbol = new SimpleFillSymbol(SimpleFillSymbolStyle.Null, System.Drawing.Color.Red, convexHullSimpleLineSymbol);

                // Create the graphic for the convex hull - comprised of a polygon shape and fill symbol.
                Graphic convexHullGraphic = new Graphic(convexHullGeometry, new Dictionary<string, object>() { { "Type", "Hull" } }, convexHullSimpleFillSymbol)
                {
                    // Set the Z index for the convex hull graphic so that it appears below the initial input user tapped map point graphics added earlier.
                    ZIndex = 0
                };

                // Remove any existing convex hull graphics from the overlay.
                foreach (Graphic g in _graphicsOverlay.Graphics.ToList())
                    if ((string)g.Attributes["Type"] == "Hull")
                        _graphicsOverlay.Graphics.Remove(g);

                // Add the convex hull graphic to the graphics overlay collection.
                _graphicsOverlay.Graphics.Add(convexHullGraphic);

                // Disable the button after has been used.
                _createHullButton.Enabled = false;
            }
            catch (Exception ex)
            {
                // Display an error message if there is a problem generating convex hull operation.
                UIAlertController alertController = UIAlertController.Create("Geometry Engine Failed!", ex.Message, UIAlertControllerStyle.Alert);
                alertController.AddAction(UIAlertAction.Create("OK", UIAlertActionStyle.Default, null));
                PresentViewController(alertController, true, null);
            }
        }

        private void ResetButton_Click(object sender, EventArgs e)
        {
            // Clear the existing points and graphics.
            _inputPointCollection.Clear();
            _graphicsOverlay.Graphics.Clear();

            // Disable the convex hull button.
            _createHullButton.Enabled = false;
        }

        private void HelpButton_Click(object sender, EventArgs e)
        {
            UIAlertController unionAlert = UIAlertController.Create("Create a convex hull", "Tap the map in several places, then use the buttons to create or reset the convex hull.", UIAlertControllerStyle.Alert);
            unionAlert.AddAction(UIAlertAction.Create("OK", UIAlertActionStyle.Default, null));
            PresentViewController(unionAlert, true, null);
        }

        public override void ViewDidLoad()
        {
            base.ViewDidLoad();
            Initialize();
        }

        public override void LoadView()
        {
            // Create the views.
            View = new UIView {BackgroundColor = UIColor.White};
<<<<<<< HEAD

            _myMapView = new MapView();
            _myMapView.TranslatesAutoresizingMaskIntoConstraints = false;

            _createHullButton =
                new UIBarButtonItem("Create convex hull", UIBarButtonItemStyle.Plain, ConvexHullButton_Click) {Enabled = false};

            UIToolbar toolbar = new UIToolbar();
            toolbar.TranslatesAutoresizingMaskIntoConstraints = false;
            toolbar.Items = new[]
            {
                new UIBarButtonItem("Help", UIBarButtonItemStyle.Plain, HelpButton_Click),
                new UIBarButtonItem("Reset", UIBarButtonItemStyle.Plain, ResetButton_Click),
                new UIBarButtonItem(UIBarButtonSystemItem.FlexibleSpace),
                _createHullButton
            };

            // Add the views.
            View.AddSubviews(_myMapView, toolbar);

            // Lay out the views.
            NSLayoutConstraint.ActivateConstraints(new[]
            {
                _myMapView.TopAnchor.ConstraintEqualTo(View.SafeAreaLayoutGuide.TopAnchor),
                _myMapView.LeadingAnchor.ConstraintEqualTo(View.LeadingAnchor),
                _myMapView.TrailingAnchor.ConstraintEqualTo(View.TrailingAnchor),
                _myMapView.BottomAnchor.ConstraintEqualTo(toolbar.TopAnchor),

                toolbar.BottomAnchor.ConstraintEqualTo(View.SafeAreaLayoutGuide.BottomAnchor),
                toolbar.LeadingAnchor.ConstraintEqualTo(View.LeadingAnchor),
                toolbar.TrailingAnchor.ConstraintEqualTo(View.TrailingAnchor),
            });
=======

            _myMapView = new MapView();
            _myMapView.TranslatesAutoresizingMaskIntoConstraints = false;

            _createHullButton = new UIBarButtonItem();
            _createHullButton.Title = "Create convex hull";
            _createHullButton.Enabled = false;

            _helpButton = new UIBarButtonItem();
            _helpButton.Title = "Help";

            _resetButton = new UIBarButtonItem();
            _resetButton.Title = "Reset";

            UIToolbar toolbar = new UIToolbar();
            toolbar.TranslatesAutoresizingMaskIntoConstraints = false;
            toolbar.Items = new[]
            {
                _helpButton,
                _resetButton,
                new UIBarButtonItem(UIBarButtonSystemItem.FlexibleSpace),
                _createHullButton
            };

            // Add the views.
            View.AddSubviews(_myMapView, toolbar);

            // Lay out the views.
            NSLayoutConstraint.ActivateConstraints(new[]
            {
                _myMapView.TopAnchor.ConstraintEqualTo(View.SafeAreaLayoutGuide.TopAnchor),
                _myMapView.LeadingAnchor.ConstraintEqualTo(View.LeadingAnchor),
                _myMapView.TrailingAnchor.ConstraintEqualTo(View.TrailingAnchor),
                _myMapView.BottomAnchor.ConstraintEqualTo(toolbar.TopAnchor),

                toolbar.BottomAnchor.ConstraintEqualTo(View.SafeAreaLayoutGuide.BottomAnchor),
                toolbar.LeadingAnchor.ConstraintEqualTo(View.LeadingAnchor),
                toolbar.TrailingAnchor.ConstraintEqualTo(View.TrailingAnchor),
            });
        }

        public override void ViewWillAppear(bool animated)
        {
            base.ViewWillAppear(animated);

            // Subscribe to events.
            _myMapView.GeoViewTapped += MyMapView_GeoViewTapped;
            _helpButton.Clicked += HelpButton_Click;
            _resetButton.Clicked += ResetButton_Click;
            _createHullButton.Clicked += ConvexHullButton_Click;
        }

        public override void ViewDidDisappear(bool animated)
        {
            base.ViewDidDisappear(animated);

            // Unsubscribe from events, per best practice.
            _myMapView.GeoViewTapped -= MyMapView_GeoViewTapped;
            _helpButton.Clicked -= HelpButton_Click;
            _resetButton.Clicked -= ResetButton_Click;
            _createHullButton.Clicked -= ConvexHullButton_Click;
>>>>>>> 15ec602f
        }
    }
}<|MERGE_RESOLUTION|>--- conflicted
+++ resolved
@@ -8,11 +8,8 @@
 // language governing permissions and limitations under the License.
 
 using System;
-<<<<<<< HEAD
-=======
 using System.Collections.Generic;
 using System.Linq;
->>>>>>> 15ec602f
 using Esri.ArcGISRuntime.Geometry;
 using Esri.ArcGISRuntime.Mapping;
 using Esri.ArcGISRuntime.Symbology;
@@ -32,17 +29,11 @@
         "Analysis", "ConvexHull", "GeometryEngine")]
     public class ConvexHull : UIViewController
     {
-<<<<<<< HEAD
-        // Hold references to the UI controls.
-        private MapView _myMapView;
-        private UIBarButtonItem _createHullButton;
-=======
         // Hold references to UI controls.
         private MapView _myMapView;
         private UIBarButtonItem _createHullButton;
         private UIBarButtonItem _helpButton;
         private UIBarButtonItem _resetButton;
->>>>>>> 15ec602f
 
         // Graphics overlay to display the graphics.
         private GraphicsOverlay _graphicsOverlay;
@@ -175,40 +166,6 @@
         {
             // Create the views.
             View = new UIView {BackgroundColor = UIColor.White};
-<<<<<<< HEAD
-
-            _myMapView = new MapView();
-            _myMapView.TranslatesAutoresizingMaskIntoConstraints = false;
-
-            _createHullButton =
-                new UIBarButtonItem("Create convex hull", UIBarButtonItemStyle.Plain, ConvexHullButton_Click) {Enabled = false};
-
-            UIToolbar toolbar = new UIToolbar();
-            toolbar.TranslatesAutoresizingMaskIntoConstraints = false;
-            toolbar.Items = new[]
-            {
-                new UIBarButtonItem("Help", UIBarButtonItemStyle.Plain, HelpButton_Click),
-                new UIBarButtonItem("Reset", UIBarButtonItemStyle.Plain, ResetButton_Click),
-                new UIBarButtonItem(UIBarButtonSystemItem.FlexibleSpace),
-                _createHullButton
-            };
-
-            // Add the views.
-            View.AddSubviews(_myMapView, toolbar);
-
-            // Lay out the views.
-            NSLayoutConstraint.ActivateConstraints(new[]
-            {
-                _myMapView.TopAnchor.ConstraintEqualTo(View.SafeAreaLayoutGuide.TopAnchor),
-                _myMapView.LeadingAnchor.ConstraintEqualTo(View.LeadingAnchor),
-                _myMapView.TrailingAnchor.ConstraintEqualTo(View.TrailingAnchor),
-                _myMapView.BottomAnchor.ConstraintEqualTo(toolbar.TopAnchor),
-
-                toolbar.BottomAnchor.ConstraintEqualTo(View.SafeAreaLayoutGuide.BottomAnchor),
-                toolbar.LeadingAnchor.ConstraintEqualTo(View.LeadingAnchor),
-                toolbar.TrailingAnchor.ConstraintEqualTo(View.TrailingAnchor),
-            });
-=======
 
             _myMapView = new MapView();
             _myMapView.TranslatesAutoresizingMaskIntoConstraints = false;
@@ -270,7 +227,6 @@
             _helpButton.Clicked -= HelpButton_Click;
             _resetButton.Clicked -= ResetButton_Click;
             _createHullButton.Clicked -= ConvexHullButton_Click;
->>>>>>> 15ec602f
         }
     }
 }