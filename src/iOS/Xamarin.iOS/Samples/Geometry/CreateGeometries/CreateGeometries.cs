--- conflicted
+++ resolved
@@ -26,11 +26,7 @@
         "")]
     public class CreateGeometries : UIViewController
     {
-<<<<<<< HEAD
-        // Hold a reference to the MapView.
-=======
         // Hold references to UI controls.
->>>>>>> 15ec602f
         private MapView _myMapView;
 
         public CreateGeometries()
