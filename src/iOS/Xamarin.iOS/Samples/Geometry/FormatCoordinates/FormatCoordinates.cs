// Copyright 2018 Esri.
//
// Licensed under the Apache License, Version 2.0 (the "License"); you may not use this file except in compliance with the License.
// You may obtain a copy of the License at: http://www.apache.org/licenses/LICENSE-2.0
//
// Unless required by applicable law or agreed to in writing, software distributed under the License is distributed on an
// "AS IS" BASIS, WITHOUT WARRANTIES OR CONDITIONS OF ANY KIND, either express or implied. See the License for the specific
// language governing permissions and limitations under the License.

using CoreGraphics;
using Esri.ArcGISRuntime.Geometry;
using Esri.ArcGISRuntime.Mapping;
using Esri.ArcGISRuntime.Symbology;
using Esri.ArcGISRuntime.UI;
using Esri.ArcGISRuntime.UI.Controls;
using Foundation;
using System;
using System.Drawing;
using UIKit;

namespace ArcGISRuntime.Samples.FormatCoordinates
{
    [Register("FormatCoordinates")]
    [ArcGISRuntime.Samples.Shared.Attributes.Sample(
        "Format coordinates",
        "Geometry",
        "This sample demonstrates how to convert between `MapPoint` and string representations of a point using various coordinate systems.",
        "Tap on the map to see the point in several coordinate systems. Update one of the coordinates and select 'recalculate' to see the point converted into other coordinate systems. ")]
    public class FormatCoordinates : UIViewController
    {
<<<<<<< HEAD
        // Create and hold references to the UI controls.
        private readonly MapView _myMapView = new MapView();
        private readonly UITextField _utmEntry = new UITextField();
        private readonly UITextField _dmsEntry = new UITextField();
        private readonly UITextField _ddEntry = new UITextField();
        private readonly UITextField _usngEntry = new UITextField();
        private readonly UIButton _recalculateButton = new UIButton();
        private readonly UIToolbar _toolbar = new UIToolbar();
        private readonly UILabel _utmLabel = new UILabel {Text = "UTM:"};
        private readonly UILabel _dmsLabel = new UILabel {Text = "Degrees, Minutes, Seconds: "};
        private readonly UILabel _decimalDegreeslabel = new UILabel {Text = "Decimal Degrees: "};
        private readonly UILabel _usngLabel = new UILabel {Text = "USNG: "};
        private readonly UILabel _helpLabel = new UILabel();
=======
        // Create and hold reference to the used MapView
        private MapView _myMapView = new MapView();

        // Create the text fields
        private UITextField _utmUITextField = new UITextField() { Placeholder = "UTM" };

        private UITextField _dmsUITextField = new UITextField() { Placeholder = "Degrees, Minutes, Seconds" };
        private UITextField _decimalDegreesUITextField = new UITextField() { Placeholder = "Decimal Degrees" };
        private UITextField _usngUITextField = new UITextField() { Placeholder = "USNG" };

        // Create the labels
        private UILabel _utmLabel = new UILabel() { Text = "UTM:", TextColor = UIColor.Blue };

        private UILabel _dmsLabel = new UILabel() { Text = "Degrees, Minutes, Seconds: ", TextColor = UIColor.Blue };
        private UILabel _decimalDegreeslabel = new UILabel() { Text = "Decimal Degrees: ", TextColor = UIColor.Blue };
        private UILabel _usngLabel = new UILabel() { Text = "USNG: ", TextColor = UIColor.Blue };

        // Create the recalculate button
        private UIButton _recalculateButton = new UIButton();

        // Track the most recently edited field
>>>>>>> b3f38c57
        private UITextField _selectedField;

        public FormatCoordinates()
        {
            Title = "Format coordinates";
        }

        private void Initialize()
        {
            // Update the initial field selection.
            _selectedField = _ddEntry;

            // Create the map.
            _myMapView.Map = new Map(Basemap.CreateStreets());

            // Add the graphics overlay to the map.
            _myMapView.GraphicsOverlays.Add(new GraphicsOverlay());

            // Create the starting point.
            MapPoint startingPoint = new MapPoint(0, 0, SpatialReferences.WebMercator);

            // Update the UI with the initial point.
            UpdateUiFromMapPoint(startingPoint);

            // Subscribe to map tap events to enable tapping on map to update coordinates.
            _myMapView.GeoViewTapped += (sender, args) => UpdateUiFromMapPoint(args.Location);
        }

        private void InputValueChanged(object sender, EventArgs e)
        {
            // Keep track of the last edited field.
            _selectedField = (UITextField) sender;
        }

        private void RecalculateFields(object sender, EventArgs e)
        {
            // Hold the entered point.
            MapPoint enteredPoint = null;

            // Update the point based on which text sent the event.
            try
            {
                switch (_selectedField.Placeholder)
                {
                    case "Decimal Degrees":
                    case "Degrees, Minutes, Seconds":
                        enteredPoint =
                            CoordinateFormatter.FromLatitudeLongitude(_selectedField.Text, _myMapView.SpatialReference);
                        break;

                    case "UTM":
                        enteredPoint =
                            CoordinateFormatter.FromUtm(_selectedField.Text, _myMapView.SpatialReference, UtmConversionMode.NorthSouthIndicators);
                        break;

                    case "USNG":
                        enteredPoint =
                            CoordinateFormatter.FromUsng(_selectedField.Text, _myMapView.SpatialReference);
                        break;
                }
            }
            catch (Exception ex)
            {
                // The coordinate is malformed, warn and return.
                UIAlertController alertController = UIAlertController.Create("Invalid Format", ex.Message, UIAlertControllerStyle.Alert);
                alertController.AddAction(UIAlertAction.Create("OK", UIAlertActionStyle.Default, null));
                PresentViewController(alertController, true, null);
                return;
            }

            // Update the UI from the MapPoint.
            UpdateUiFromMapPoint(enteredPoint);
        }

<<<<<<< HEAD
        private void UpdateUiFromMapPoint(MapPoint startingPoint)
        {
            if (startingPoint == null)
            {
                return;
            }

            // Clear event subscriptions - prevents an infinite loop.
            _utmEntry.EditingDidBegin -= InputValueChanged;
            _dmsEntry.EditingDidBegin -= InputValueChanged;
            _ddEntry.EditingDidBegin -= InputValueChanged;
            _usngEntry.EditingDidBegin -= InputValueChanged;

            // Update the decimal degrees text.
            _ddEntry.Text =
                CoordinateFormatter.ToLatitudeLongitude(startingPoint, LatitudeLongitudeFormat.DecimalDegrees, 4);

            // Update the degrees, minutes, seconds text.
            _dmsEntry.Text = CoordinateFormatter.ToLatitudeLongitude(startingPoint,
                LatitudeLongitudeFormat.DegreesMinutesSeconds, 1);

            // Update the UTM text.
            _utmEntry.Text = CoordinateFormatter.ToUtm(startingPoint, UtmConversionMode.NorthSouthIndicators, true);

            // Update the USNG text.
            _usngEntry.Text = CoordinateFormatter.ToUsng(startingPoint, 4, true);
=======
        private void UpdateUIFromMapPoint(MapPoint selectedPoint)
        {
            if (selectedPoint == null) { return; }
            // Clear event subscriptions - prevents an infinite loop
            _utmUITextField.EditingDidBegin -= InputValueChanged;
            _dmsUITextField.EditingDidBegin -= InputValueChanged;
            _decimalDegreesUITextField.EditingDidBegin -= InputValueChanged;
            _usngUITextField.EditingDidBegin -= InputValueChanged;

            try
            {
                // Check if the selected point can be formatted into coordinates.
                CoordinateFormatter.ToLatitudeLongitude(selectedPoint, LatitudeLongitudeFormat.DecimalDegrees, 0);
            }
            catch (Exception e)
            {
                // Check if the excpetion is because the coordinates are out of range.
                if (e.Message == "Invalid argument: coordinates are out of range")
                {
                    // Set all of the text fields to contain the error message.
                    _decimalDegreesUITextField.Text = "Coordinates are out of range";
                    _dmsUITextField.Text = "Coordinates are out of range";
                    _utmUITextField.Text = "Coordinates are out of range";
                    _usngUITextField.Text = "Coordinates are out of range";

                    // Clear the selectionss symbol.
                    _myMapView.GraphicsOverlays[0].Graphics.Clear();
                }
                // Restore event subscriptions
                _utmUITextField.EditingDidBegin += InputValueChanged;
                _dmsUITextField.EditingDidBegin += InputValueChanged;
                _decimalDegreesUITextField.EditingDidBegin += InputValueChanged;
                _usngUITextField.EditingDidBegin += InputValueChanged;
                return;
            }

            // Update the decimal degrees text
            _decimalDegreesUITextField.Text =
                CoordinateFormatter.ToLatitudeLongitude(selectedPoint, LatitudeLongitudeFormat.DecimalDegrees, 4);

            // Update the degrees, minutes, seconds text
            _dmsUITextField.Text = CoordinateFormatter.ToLatitudeLongitude(selectedPoint,
                LatitudeLongitudeFormat.DegreesMinutesSeconds, 1);

            // Update the UTM text
            _utmUITextField.Text = CoordinateFormatter.ToUtm(selectedPoint, UtmConversionMode.NorthSouthIndicators, true);

            // Update the USNG text
            _usngUITextField.Text = CoordinateFormatter.ToUsng(selectedPoint, 4, true);
>>>>>>> b3f38c57

            // Clear existing graphics overlays.
            _myMapView.GraphicsOverlays[0].Graphics.Clear();

            // Create a symbol to symbolize the point.
            SimpleMarkerSymbol symbol = new SimpleMarkerSymbol(SimpleMarkerSymbolStyle.X, Color.Yellow, 20);

<<<<<<< HEAD
            // Create the graphic.
            Graphic symbolGraphic = new Graphic(startingPoint, symbol);
=======
            // Create the graphic
            Graphic symbolGraphic = new Graphic(selectedPoint, symbol);
>>>>>>> b3f38c57

            // Add the graphic to the graphics overlay.
            _myMapView.GraphicsOverlays[0].Graphics.Add(symbolGraphic);

            // Restore event subscriptions.
            _utmEntry.EditingDidBegin += InputValueChanged;
            _dmsEntry.EditingDidBegin += InputValueChanged;
            _ddEntry.EditingDidBegin += InputValueChanged;
            _usngEntry.EditingDidBegin += InputValueChanged;
        }

        private void CreateLayout()
        {
            // Update the colors.
            _dmsEntry.TextColor = View.TintColor;
            _utmEntry.TextColor = View.TintColor;
            _usngEntry.TextColor = View.TintColor;
            _ddEntry.TextColor = View.TintColor;
            _ddEntry.BorderStyle = UITextBorderStyle.RoundedRect;
            _utmEntry.BorderStyle = UITextBorderStyle.RoundedRect;
            _usngEntry.BorderStyle = UITextBorderStyle.RoundedRect;
            _dmsEntry.BorderStyle = UITextBorderStyle.RoundedRect;

            // Enable text fields to close keyboard.
            _dmsEntry.ShouldReturn += textField =>
            {
                textField.ResignFirstResponder();
                return true;
            };
            _ddEntry.ShouldReturn += textField =>
            {
                textField.ResignFirstResponder();
                return true;
            };
            _utmEntry.ShouldReturn += textField =>
            {
                textField.ResignFirstResponder();
                return true;
            };
            _usngEntry.ShouldReturn += textField =>
            {
                textField.ResignFirstResponder();
                return true;
            };

            // Set up the help label.
            _helpLabel.Text = "Tap the map to see coordinates in each format. Update any value and tap 'Recalculate' to see updated coordinates.";
            _helpLabel.Lines = 2;
            _helpLabel.AdjustsFontSizeToFitWidth = true;

            // Create the UI button.
            _recalculateButton.SetTitle("Recalculate", UIControlState.Normal);
            _recalculateButton.SetTitleColor(View.TintColor, UIControlState.Normal);
            _recalculateButton.TouchUpInside += RecalculateFields;

            // Add views to the page.
            View.AddSubviews(_myMapView, _toolbar, _helpLabel, _recalculateButton, _ddEntry,
                _decimalDegreeslabel, _dmsLabel, _dmsEntry, _usngLabel, _usngEntry, _utmLabel, _utmEntry);
        }

        public override void ViewDidLoad()
        {
            CreateLayout();
            Initialize();

            base.ViewDidLoad();
        }

        public override void ViewDidLayoutSubviews()
        {
            try
            {
                var topMargin = NavigationController.NavigationBar.Frame.Height + UIApplication.SharedApplication.StatusBarFrame.Height;
                int controlHeight = 20;
                int margin = 5;
                var controlWidth = View.Bounds.Width - 2 * margin;

                // Reposition the controls.
                _toolbar.Frame = new CGRect(0, topMargin, View.Bounds.Width, controlHeight * 11 + margin * 5);

                // Help label.
                topMargin += margin;
                _helpLabel.Frame = new CGRect(margin, topMargin, controlWidth, controlHeight * 2);
                topMargin += controlHeight * 2 + margin * 2;

                // Decimal degrees.
                _decimalDegreeslabel.Frame = new CGRect(margin, topMargin, controlWidth, controlHeight);
                topMargin += controlHeight;
                _ddEntry.Frame = new CGRect(margin, topMargin, controlWidth, controlHeight);
                topMargin += controlHeight;

                // DMS.
                _dmsLabel.Frame = new CGRect(margin, topMargin, controlWidth, controlHeight);
                topMargin += controlHeight;
                _dmsEntry.Frame = new CGRect(margin, topMargin, controlWidth, controlHeight);
                topMargin += controlHeight;

                // UTM.
                _utmLabel.Frame = new CGRect(margin, topMargin, controlWidth, controlHeight);
                topMargin += controlHeight;
                _utmEntry.Frame = new CGRect(margin, topMargin, controlWidth, controlHeight);
                topMargin += controlHeight;

                // USNG.
                _usngLabel.Frame = new CGRect(margin, topMargin, controlWidth, controlHeight);
                topMargin += controlHeight;
                _usngEntry.Frame = new CGRect(margin, topMargin, controlWidth, controlHeight);
                topMargin += controlHeight + margin;

                // Button.
                _recalculateButton.Frame = new CGRect(margin, topMargin, controlWidth, controlHeight);
                topMargin += controlHeight + margin;

                // MapView.
                _myMapView.Frame = new CGRect(0, 0, View.Bounds.Width, View.Bounds.Height);
                _myMapView.ViewInsets = new UIEdgeInsets(topMargin, 0, 0, 0);

                base.ViewDidLayoutSubviews();
            }
            catch (NullReferenceException)
            {
            }
        }
    }
}<|MERGE_RESOLUTION|>--- conflicted
+++ resolved
@@ -28,44 +28,52 @@
         "Tap on the map to see the point in several coordinate systems. Update one of the coordinates and select 'recalculate' to see the point converted into other coordinate systems. ")]
     public class FormatCoordinates : UIViewController
     {
-<<<<<<< HEAD
         // Create and hold references to the UI controls.
         private readonly MapView _myMapView = new MapView();
-        private readonly UITextField _utmEntry = new UITextField();
-        private readonly UITextField _dmsEntry = new UITextField();
-        private readonly UITextField _ddEntry = new UITextField();
-        private readonly UITextField _usngEntry = new UITextField();
         private readonly UIButton _recalculateButton = new UIButton();
         private readonly UIToolbar _toolbar = new UIToolbar();
-        private readonly UILabel _utmLabel = new UILabel {Text = "UTM:"};
-        private readonly UILabel _dmsLabel = new UILabel {Text = "Degrees, Minutes, Seconds: "};
-        private readonly UILabel _decimalDegreeslabel = new UILabel {Text = "Decimal Degrees: "};
-        private readonly UILabel _usngLabel = new UILabel {Text = "USNG: "};
         private readonly UILabel _helpLabel = new UILabel();
-=======
-        // Create and hold reference to the used MapView
-        private MapView _myMapView = new MapView();
-
-        // Create the text fields
-        private UITextField _utmUITextField = new UITextField() { Placeholder = "UTM" };
-
-        private UITextField _dmsUITextField = new UITextField() { Placeholder = "Degrees, Minutes, Seconds" };
-        private UITextField _decimalDegreesUITextField = new UITextField() { Placeholder = "Decimal Degrees" };
-        private UITextField _usngUITextField = new UITextField() { Placeholder = "USNG" };
-
-        // Create the labels
-        private UILabel _utmLabel = new UILabel() { Text = "UTM:", TextColor = UIColor.Blue };
-
-        private UILabel _dmsLabel = new UILabel() { Text = "Degrees, Minutes, Seconds: ", TextColor = UIColor.Blue };
-        private UILabel _decimalDegreeslabel = new UILabel() { Text = "Decimal Degrees: ", TextColor = UIColor.Blue };
-        private UILabel _usngLabel = new UILabel() { Text = "USNG: ", TextColor = UIColor.Blue };
-
-        // Create the recalculate button
-        private UIButton _recalculateButton = new UIButton();
-
-        // Track the most recently edited field
->>>>>>> b3f38c57
         private UITextField _selectedField;
+
+        private readonly UITextField _utmEntry = new UITextField
+        {
+            Placeholder = "UTM"
+        };
+
+        private readonly UITextField _dmsEntry = new UITextField
+        {
+            Placeholder = "Degrees, Minutes, Seconds"
+        };
+
+        private readonly UITextField _ddEntry = new UITextField
+        {
+            Placeholder = "Decimal Degrees"
+        };
+
+        private readonly UITextField _usngEntry = new UITextField
+        {
+            Placeholder = "USNG"
+        };
+
+        private readonly UILabel _utmLabel = new UILabel
+        {
+            Text = "UTM:"
+        };
+
+        private readonly UILabel _dmsLabel = new UILabel
+        {
+            Text = "Degrees, Minutes, Seconds: "
+        };
+
+        private readonly UILabel _decimalDegreeslabel = new UILabel
+        {
+            Text = "Decimal Degrees: "
+        };
+
+        private readonly UILabel _usngLabel = new UILabel
+        {
+            Text = "USNG: "
+        };
 
         public FormatCoordinates()
         {
@@ -139,10 +147,9 @@
             UpdateUiFromMapPoint(enteredPoint);
         }
 
-<<<<<<< HEAD
-        private void UpdateUiFromMapPoint(MapPoint startingPoint)
-        {
-            if (startingPoint == null)
+        private void UpdateUiFromMapPoint(MapPoint selectedPoint)
+        {
+            if (selectedPoint == null)
             {
                 return;
             }
@@ -153,87 +160,41 @@
             _ddEntry.EditingDidBegin -= InputValueChanged;
             _usngEntry.EditingDidBegin -= InputValueChanged;
 
-            // Update the decimal degrees text.
-            _ddEntry.Text =
-                CoordinateFormatter.ToLatitudeLongitude(startingPoint, LatitudeLongitudeFormat.DecimalDegrees, 4);
-
-            // Update the degrees, minutes, seconds text.
-            _dmsEntry.Text = CoordinateFormatter.ToLatitudeLongitude(startingPoint,
-                LatitudeLongitudeFormat.DegreesMinutesSeconds, 1);
-
-            // Update the UTM text.
-            _utmEntry.Text = CoordinateFormatter.ToUtm(startingPoint, UtmConversionMode.NorthSouthIndicators, true);
-
-            // Update the USNG text.
-            _usngEntry.Text = CoordinateFormatter.ToUsng(startingPoint, 4, true);
-=======
-        private void UpdateUIFromMapPoint(MapPoint selectedPoint)
-        {
-            if (selectedPoint == null) { return; }
-            // Clear event subscriptions - prevents an infinite loop
-            _utmUITextField.EditingDidBegin -= InputValueChanged;
-            _dmsUITextField.EditingDidBegin -= InputValueChanged;
-            _decimalDegreesUITextField.EditingDidBegin -= InputValueChanged;
-            _usngUITextField.EditingDidBegin -= InputValueChanged;
-
             try
             {
-                // Check if the selected point can be formatted into coordinates.
-                CoordinateFormatter.ToLatitudeLongitude(selectedPoint, LatitudeLongitudeFormat.DecimalDegrees, 0);
-            }
-            catch (Exception e)
-            {
-                // Check if the excpetion is because the coordinates are out of range.
-                if (e.Message == "Invalid argument: coordinates are out of range")
-                {
-                    // Set all of the text fields to contain the error message.
-                    _decimalDegreesUITextField.Text = "Coordinates are out of range";
-                    _dmsUITextField.Text = "Coordinates are out of range";
-                    _utmUITextField.Text = "Coordinates are out of range";
-                    _usngUITextField.Text = "Coordinates are out of range";
-
-                    // Clear the selectionss symbol.
-                    _myMapView.GraphicsOverlays[0].Graphics.Clear();
-                }
-                // Restore event subscriptions
-                _utmUITextField.EditingDidBegin += InputValueChanged;
-                _dmsUITextField.EditingDidBegin += InputValueChanged;
-                _decimalDegreesUITextField.EditingDidBegin += InputValueChanged;
-                _usngUITextField.EditingDidBegin += InputValueChanged;
-                return;
-            }
-
-            // Update the decimal degrees text
-            _decimalDegreesUITextField.Text =
-                CoordinateFormatter.ToLatitudeLongitude(selectedPoint, LatitudeLongitudeFormat.DecimalDegrees, 4);
-
-            // Update the degrees, minutes, seconds text
-            _dmsUITextField.Text = CoordinateFormatter.ToLatitudeLongitude(selectedPoint,
-                LatitudeLongitudeFormat.DegreesMinutesSeconds, 1);
-
-            // Update the UTM text
-            _utmUITextField.Text = CoordinateFormatter.ToUtm(selectedPoint, UtmConversionMode.NorthSouthIndicators, true);
-
-            // Update the USNG text
-            _usngUITextField.Text = CoordinateFormatter.ToUsng(selectedPoint, 4, true);
->>>>>>> b3f38c57
-
-            // Clear existing graphics overlays.
-            _myMapView.GraphicsOverlays[0].Graphics.Clear();
-
-            // Create a symbol to symbolize the point.
-            SimpleMarkerSymbol symbol = new SimpleMarkerSymbol(SimpleMarkerSymbolStyle.X, Color.Yellow, 20);
-
-<<<<<<< HEAD
-            // Create the graphic.
-            Graphic symbolGraphic = new Graphic(startingPoint, symbol);
-=======
-            // Create the graphic
-            Graphic symbolGraphic = new Graphic(selectedPoint, symbol);
->>>>>>> b3f38c57
-
-            // Add the graphic to the graphics overlay.
-            _myMapView.GraphicsOverlays[0].Graphics.Add(symbolGraphic);
+                // Update the decimal degrees text.
+                _ddEntry.Text =
+                    CoordinateFormatter.ToLatitudeLongitude(selectedPoint, LatitudeLongitudeFormat.DecimalDegrees, 4);
+
+                // Update the degrees, minutes, seconds text.
+                _dmsEntry.Text = CoordinateFormatter.ToLatitudeLongitude(selectedPoint,
+                    LatitudeLongitudeFormat.DegreesMinutesSeconds, 1);
+
+                // Update the UTM text.
+                _utmEntry.Text = CoordinateFormatter.ToUtm(selectedPoint, UtmConversionMode.NorthSouthIndicators, true);
+
+                // Update the USNG text.
+                _usngEntry.Text = CoordinateFormatter.ToUsng(selectedPoint, 4, true);
+
+                // Clear existing graphics overlays.
+                _myMapView.GraphicsOverlays[0].Graphics.Clear();
+
+                // Create a symbol to symbolize the point.
+                SimpleMarkerSymbol symbol = new SimpleMarkerSymbol(SimpleMarkerSymbolStyle.X, Color.Yellow, 20);
+
+                // Create the graphic.
+                Graphic symbolGraphic = new Graphic(selectedPoint, symbol);
+
+                // Add the graphic to the graphics overlay.
+                _myMapView.GraphicsOverlays[0].Graphics.Add(symbolGraphic);
+            }
+            catch (Exception ex)
+            {
+                // The coordinate is malformed, warn and return.
+                UIAlertController alertController = UIAlertController.Create("There was a problem formatting coordinates.", ex.Message, UIAlertControllerStyle.Alert);
+                alertController.AddAction(UIAlertAction.Create("OK", UIAlertActionStyle.Default, null));
+                PresentViewController(alertController, true, null);
+            }
 
             // Restore event subscriptions.
             _utmEntry.EditingDidBegin += InputValueChanged;
