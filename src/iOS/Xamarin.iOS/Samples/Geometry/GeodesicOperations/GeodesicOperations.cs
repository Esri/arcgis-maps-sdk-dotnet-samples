--- conflicted
+++ resolved
@@ -127,11 +127,7 @@
             View.AddSubviews(_myMapView, _distanceLabel);
 
             // Lay out the views.
-<<<<<<< HEAD
-            NSLayoutConstraint.ActivateConstraints(new []
-=======
             NSLayoutConstraint.ActivateConstraints(new[]
->>>>>>> 15ec602f
             {
                 _myMapView.TopAnchor.ConstraintEqualTo(View.SafeAreaLayoutGuide.TopAnchor),
                 _myMapView.LeadingAnchor.ConstraintEqualTo(View.LeadingAnchor),
@@ -143,8 +139,6 @@
                 _distanceLabel.TrailingAnchor.ConstraintEqualTo(View.TrailingAnchor),
                 _distanceLabel.HeightAnchor.ConstraintEqualTo(40)
             });
-<<<<<<< HEAD
-=======
         }
 
         public override void ViewWillAppear(bool animated)
@@ -161,7 +155,6 @@
 
             // Unsubscribe from events, per best practice.
             _myMapView.GeoViewTapped -= MyMapView_GeoViewTapped;
->>>>>>> 15ec602f
         }
     }
 }