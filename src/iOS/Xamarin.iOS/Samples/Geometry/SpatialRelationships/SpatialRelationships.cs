--- conflicted
+++ resolved
@@ -271,11 +271,7 @@
             View.AddSubview(_stackView);
 
             // Lay out the views.
-<<<<<<< HEAD
-            NSLayoutConstraint.ActivateConstraints(new []
-=======
             NSLayoutConstraint.ActivateConstraints(new[]
->>>>>>> 15ec602f
             {
                 _stackView.TopAnchor.ConstraintEqualTo(View.SafeAreaLayoutGuide.TopAnchor),
                 _stackView.LeadingAnchor.ConstraintEqualTo(View.LeadingAnchor),
