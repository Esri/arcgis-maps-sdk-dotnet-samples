// Copyright 2018 Esri.
//
// Licensed under the Apache License, Version 2.0 (the "License"); you may not use this file except in compliance with the License.
// You may obtain a copy of the License at: http://www.apache.org/licenses/LICENSE-2.0
//
// Unless required by applicable law or agreed to in writing, software distributed under the License is distributed on an 
// "AS IS" BASIS, WITHOUT WARRANTIES OR CONDITIONS OF ANY KIND, either express or implied. See the License for the specific 
// language governing permissions and limitations under the License.

<<<<<<< HEAD
using System;
=======
>>>>>>> 4849297c
using CoreGraphics;
using Esri.ArcGISRuntime.Geometry;
using Esri.ArcGISRuntime.Mapping;
using Esri.ArcGISRuntime.Symbology;
using Esri.ArcGISRuntime.UI;
using Esri.ArcGISRuntime.UI.Controls;
using Foundation;
using UIKit;
using Colors = System.Drawing.Color;

namespace ArcGISRuntime.Samples.Buffer
{
    [Register("Buffer")]
    [ArcGISRuntime.Samples.Shared.Attributes.Sample(
        "Buffer",
        "GeometryEngine",
        "This sample demonstrates how to use `GeometryEngine.Buffer` to create polygons from a map location and linear distance (radius). For each input location, the sample creates two buffer polygons (using the same distance) and displays them on the map using different symbols. One polygon is calculated using the `planar` (flat) coordinate space of the map's spatial reference. The other is created using a `geodesic` technique that considers the curved shape of the Earth's surface (which is generally a more accurate representation). Distortion in the map increases as you move away from the standard parallels of the spatial reference's projection. This map is in Web Mercator so areas near the equator are the most accurate. As you move the buffer location north or south from that line, you'll see a greater difference in the polygon size and shape. Planar operations are generally faster, but performance improvement may only be noticeable for large operations (buffering a great number or complex geometry).\nCreating buffers is a core concept in GIS proximity analysis, allowing you to visualize and locate geographic features contained within a polygon. For example, suppose you wanted to visualize areas of your city where alcohol sales are prohibited because they are within 500 meters of a school. The first step in this proximity analysis would be to generate 500 meter buffer polygons around all schools in the city. Any such businesses you find inside one of the resulting polygons are violating the law. If you are using planar buffers, make sure that the input locations and distance are suited to the spatial reference you're using. Remember that you can also create your buffers using geodesic and then project them to the spatial reference you need for display or analysis. For more information about using buffer analysis, see [How buffer analysis works](https://pro.arcgis.com/en/pro-app/tool-reference/analysis/how-buffer-analysis-works.htm) in the ArcGIS Pro documentation.",
        "1. Tap on the map.\n2. A planar and a geodesic buffer will be created at the tap location using the distance (miles) specified in the text box.\n3. Continue tapping to create additional buffers. Notice that buffers closer to the equator are similar in size. As you move north or south from the equator, however, the geodesic polygons appear larger. Geodesic polygons are in fact a better representation of the true shape and size of the buffer.\n 4. Click `Clear` to remove all buffers and start again.",
        "Buffer, Geodesic, Planar")]
    public class Buffer : UIViewController
    {
<<<<<<< HEAD
        // Create and hold references to the UI controls.
        private readonly MapView _myMapView = new MapView();
        private readonly UIToolbar _helpToolbar = new UIToolbar();
        private UILabel _bufferHelpLabel;
        private UITextField _bufferDistanceEntry;
        private UILabel _helpLabel;
=======
        // Create a map view control to display the map and buffers.
        private MapView _myMapView = new MapView();

        // Instruction label to describe how to use the sample. 
        private UILabel _helpLabel;

        // A toolbar, label, and text view to enter a buffer value (in miles).
        private UIToolbar _bufferInputArea;
        private UILabel _bufferInputLabel;
        private UITextField _bufferDistanceMilesTextField;
>>>>>>> 4849297c

        // Toolbar and label controls to show the buffer colors in the UI.
        private UIToolbar _legendArea;
        private UILabel _geodesicSwatchLabel;
        private UILabel _planarSwatchLabel;

        // A button to clear buffer graphics from the display.
        private UIButton _clearBuffersButton;

        public Buffer()
        {
            Title = "Buffer";
        }

        public override void ViewDidLoad()
        {
            base.ViewDidLoad();

<<<<<<< HEAD
=======
            // Create the UI.
>>>>>>> 4849297c
            CreateLayout();

            // Initialize the map and graphics overlays.
            Initialize();
        }

        private void Initialize()
        {
<<<<<<< HEAD
            try
            {
                nfloat topStart = NavigationController.NavigationBar.Frame.Height + UIApplication.SharedApplication.StatusBarFrame.Height;
                nfloat controlHeight = 30;
                nfloat margin = 5;
                nfloat colSplit = View.Bounds.Width / 3;

                // Reposition the controls.
                _myMapView.Frame = new CGRect(0, 0, View.Bounds.Width, View.Bounds.Height);
                _helpToolbar.Frame = new CGRect(0, topStart, View.Bounds.Width, 2 * controlHeight + 3 * margin);
                _helpLabel.Frame = new CGRect(margin, topStart + margin, View.Bounds.Width - 2 * margin, controlHeight);
                _bufferHelpLabel.Frame = new CGRect(margin, topStart + controlHeight + 2 * margin, colSplit - 2 * margin, controlHeight);
                _bufferDistanceEntry.Frame = new CGRect(colSplit + margin, topStart + controlHeight + 2 * margin, View.Bounds.Width - colSplit - 2 * margin, controlHeight);
                _myMapView.ViewInsets = new UIEdgeInsets(_helpToolbar.Frame.Bottom, 0, 0, 0);

                base.ViewDidLayoutSubviews();
            }
            // Needed to prevent crash when NavigationController is null. This happens sometimes when switching between samples.
            catch (NullReferenceException)
            {
            }
        }

        private void Initialize()
        {
            // Create an envelope that covers the Dallas/Fort Worth area.
            Geometry startingEnvelope = new Envelope(-10863035.97, 3838021.34, -10744801.344, 3887145.299, SpatialReferences.WebMercator);

            // Create and show a map with a topographic basemap.
            _myMapView.Map = new Map(Basemap.CreateTopographic())
            {
                InitialViewpoint = new Viewpoint(startingEnvelope)
            };
=======
            // Create a map with a topographic basemap and add it to the map view.
            _myMapView.Map = new Map(Basemap.CreateTopographic());

            // Handle the MapView's GeoViewTapped event to create buffers.
            _myMapView.GeoViewTapped += MyMapView_GeoViewTapped;

            // Create a fill symbol for geodesic buffer polygons.            
            Colors geodesicBufferColor = Colors.FromArgb(120, 255, 0, 0);
            SimpleLineSymbol geodesicOutlineSymbol = new SimpleLineSymbol(SimpleLineSymbolStyle.Solid, geodesicBufferColor, 2);
            SimpleFillSymbol geodesicBufferFillSymbol = new SimpleFillSymbol(SimpleFillSymbolStyle.Solid, geodesicBufferColor, geodesicOutlineSymbol);

            // Create a fill symbol for planar buffer polygons.            
            Colors planarBufferColor = Colors.FromArgb(120, 0, 0, 255);
            SimpleLineSymbol planarOutlineSymbol = new SimpleLineSymbol(SimpleLineSymbolStyle.Solid, planarBufferColor, 2);
            SimpleFillSymbol planarBufferFillSymbol = new SimpleFillSymbol(SimpleFillSymbolStyle.Solid, planarBufferColor, planarOutlineSymbol);

            // Create a marker symbol for tap locations.
            SimpleMarkerSymbol tapSymbol = new SimpleMarkerSymbol(SimpleMarkerSymbolStyle.Cross, System.Drawing.Color.White, 14);

            // Create a graphics overlay to display geodesic polygons, set its renderer and add it to the map view.
            GraphicsOverlay geodesicPolysOverlay = new GraphicsOverlay
            {
                Id = "GeodesicPolys",
                Renderer = new SimpleRenderer(geodesicBufferFillSymbol)
            };
            _myMapView.GraphicsOverlays.Add(geodesicPolysOverlay);
>>>>>>> 4849297c

            // Create a graphics overlay to display planar polygons, set its renderer and add it to the map view.
            GraphicsOverlay planarPolysOverlay = new GraphicsOverlay
            {
                Id = "PlanarPolys",
                Renderer = new SimpleRenderer(planarBufferFillSymbol)
            };
            _myMapView.GraphicsOverlays.Add(planarPolysOverlay);

            // Create a graphics overlay to display tap locations for buffers, set its renderer and add it to the map view.
            GraphicsOverlay tapLocationsOverlay = new GraphicsOverlay
            {
                Id = "TapPoints",
                Renderer = new SimpleRenderer(tapSymbol)
            };
            _myMapView.GraphicsOverlays.Add(tapLocationsOverlay);

            // Show the colors for each type of buffer in the UI.
            ShowBufferSwatches(planarBufferColor, geodesicBufferColor);
        }

        private void MyMapView_GeoViewTapped(object sender, GeoViewInputEventArgs e)
        {
            try
            {
<<<<<<< HEAD
                // Create a map point (in the WebMercator projected coordinate system) from the GUI screen coordinate.
                MapPoint userTappedMapPoint = _myMapView.ScreenToLocation(e.Position);

                // Get the buffer size from the UITextField.
                double bufferInMiles = Convert.ToDouble(_bufferDistanceEntry.Text);

                // Create a variable to be the buffer size in meters. There are 1609.34 meters in one mile.
                double bufferInMeters = bufferInMiles * 1609.34;
=======
                // Get the location tapped by the user (a map point in the WebMercator projected coordinate system).
                MapPoint userTapPoint = e.Location;
>>>>>>> 4849297c

                // Get the buffer distance (miles) entered in the text box.
                double bufferInMiles = System.Convert.ToDouble(_bufferDistanceMilesTextField.Text);

                // Call a helper method to convert the input distance to meters.
                double bufferInMeters = LinearUnits.Miles.ToMeters(bufferInMiles);

                // Create a planar buffer graphic around the input location at the specified distance.
                Geometry bufferGeometryPlanar = GeometryEngine.Buffer(userTapPoint, bufferInMeters);
                Graphic planarBufferGraphic = new Graphic(bufferGeometryPlanar);

                // Create a geodesic buffer graphic using the same location and distance.
                Geometry bufferGeometryGeodesic = GeometryEngine.BufferGeodetic(userTapPoint, bufferInMeters, LinearUnits.Meters, double.NaN, GeodeticCurveType.Geodesic);
                Graphic geodesicBufferGraphic = new Graphic(bufferGeometryGeodesic);

                // Create a graphic for the user tap location.
                Graphic locationGraphic = new Graphic(userTapPoint);

                // Get the graphics overlays.
                GraphicsOverlay planarBufferGraphicsOverlay = _myMapView.GraphicsOverlays["PlanarPolys"];
                GraphicsOverlay geodesicBufferGraphicsOverlay = _myMapView.GraphicsOverlays["GeodesicPolys"];
                GraphicsOverlay tapPointGraphicsOverlay = _myMapView.GraphicsOverlays["TapPoints"];

                // Add the buffer polygons and tap location graphics to the appropriate graphic overlays.
                planarBufferGraphicsOverlay.Graphics.Add(planarBufferGraphic);
                geodesicBufferGraphicsOverlay.Graphics.Add(geodesicBufferGraphic);
                tapPointGraphicsOverlay.Graphics.Add(locationGraphic);
            }
            catch (Exception ex)
            {
                // Display an error message if there is a problem generating the buffers.
                UIAlertController alertController = UIAlertController.Create("Error creating buffers", ex.Message, UIAlertControllerStyle.Alert);
                alertController.AddAction(UIAlertAction.Create("OK", UIAlertActionStyle.Default, null));
                PresentViewController(alertController, true, null);
            }
        }

        private void ShowBufferSwatches(Colors planarBufferColor, Colors geodesicBufferColor)
        {
            // Create UIKit.UIColors to represent the System.Drawing.Colors used for the buffers.
            UIColor planarLabelColor = UIColor.FromRGBA(planarBufferColor.R,
                planarBufferColor.G,
                planarBufferColor.B,
                planarBufferColor.A);
            UIColor geodesicLabelColor = UIColor.FromRGBA(geodesicBufferColor.R,
                geodesicBufferColor.G,
                geodesicBufferColor.B,
                geodesicBufferColor.A);

            // Show buffer symbol colors in the UI by setting the appropriate text view fill color.
            _planarSwatchLabel.BackgroundColor = planarLabelColor;
            _geodesicSwatchLabel.BackgroundColor = geodesicLabelColor;
        }

        private void ClearBuffersButton_TouchUpInside(object sender, EventArgs e)
        {
            // Clear the buffer and point graphics.
            foreach (GraphicsOverlay ov in _myMapView.GraphicsOverlays)
            {
                ov.Graphics.Clear();
            }
        }

        private void CreateLayout()
        {
<<<<<<< HEAD
            // Create the UILabel for instructions.
            _bufferHelpLabel = new UILabel
            {
                Text = "Buffer (miles):",
                AdjustsFontSizeToFitWidth = true,
                TextAlignment = UITextAlignment.Right
            };

            _helpLabel = new UILabel
            {
                Text = "Tap to create a buffer with specified size.",
                AdjustsFontSizeToFitWidth = true
            };

            // Create UITextFiled for the buffer value.
            _bufferDistanceEntry = new UITextField
            {
                Text = "10",
                AdjustsFontSizeToFitWidth = true,
                TextColor = View.TintColor,
                BackgroundColor = UIColor.FromWhiteAlpha(1, .8f),
                BorderStyle = UITextBorderStyle.RoundedRect
            };

            // Allow pressing 'return' to dismiss the keyboard.
            _bufferDistanceEntry.ShouldReturn += textField =>
            {
                textField.ResignFirstResponder();
                return true;
            };

            // Add the MapView and other controls to the page.
            View.AddSubviews(_myMapView, _helpToolbar, _helpLabel, _bufferHelpLabel, _bufferDistanceEntry);
=======
            // Create the help label.
            _helpLabel = new UILabel
            {
                TextColor = UIColor.Blue,
                Text = "Tap the map to create Planar and Geodesic buffers",
                TextAlignment = UITextAlignment.Center,
                LineBreakMode = UILineBreakMode.WordWrap,
                Lines = 0
            };

            // Create the buffer input area (toolbar).
            _bufferInputArea = new UIToolbar();

            // Create the buffer input label.
            _bufferInputLabel = new UILabel
            {
                TextColor = View.TintColor,
                Text = "Distance (miles):",
                TextAlignment = UITextAlignment.Left
            };

            // Create the buffer input control.
            _bufferDistanceMilesTextField = new UITextField
            {
                BackgroundColor = UIColor.White,
                KeyboardType = UIKeyboardType.NumberPad,
                Text = "1000",
                TextAlignment = UITextAlignment.Right,
                TextColor = View.TintColor
            };
            _bufferDistanceMilesTextField.Layer.CornerRadius = 5;
            
            // Allow pressing 'return' to dismiss the keyboard.
            _bufferDistanceMilesTextField.ShouldReturn += (textField) => { textField.ResignFirstResponder(); return true; };

            // Create the legend toolbar.
            _legendArea = new UIToolbar();

            // Create the label to show the planar buffer color.
            _planarSwatchLabel = new UILabel
            {
                AdjustsFontSizeToFitWidth = true,
                TextColor = UIColor.White,
                Text = "Planar Buffers",
                TextAlignment = UITextAlignment.Center
            };

            // Create the label to show the geodesic buffer color.
            _geodesicSwatchLabel = new UILabel
            {
                AdjustsFontSizeToFitWidth = true,
                TextColor = UIColor.White,
                Text = "Geodesic Buffers",
                TextAlignment = UITextAlignment.Center
            };

            // Create the clear buffers button.
            _clearBuffersButton = new UIButton
            {
                ClipsToBounds = true,
                BackgroundColor = View.TintColor
            };
            _clearBuffersButton.SetTitle("Clear", UIControlState.Normal);
            _clearBuffersButton.SetTitleColor(UIColor.White, UIControlState.Normal);
            _clearBuffersButton.Layer.CornerRadius = 10;

            // Handle the clear buffers button press.
            _clearBuffersButton.TouchUpInside += ClearBuffersButton_TouchUpInside; ;

            // Add views to the page.
            View.AddSubviews(_myMapView,
                _helpLabel,
                _bufferInputLabel,
                _bufferDistanceMilesTextField,
                _legendArea,
                _planarSwatchLabel,
                _geodesicSwatchLabel,
                _clearBuffersButton);
        }

        public override void ViewDidLayoutSubviews()
        {
            try
            {
                var topMargin = NavigationController.NavigationBar.Frame.Height +
                                UIApplication.SharedApplication.StatusBarFrame.Height + 10;
                nfloat toolbarHeight = 30;

                // Place the scene view and update the insets to avoid hiding view elements like the attribution bar.
                _myMapView.Frame = new CGRect(0, 0, View.Bounds.Width, View.Bounds.Height);
                _myMapView.ViewInsets = new UIEdgeInsets(topMargin, 0, toolbarHeight * 2, 0);

                // Place the help label.
                _helpLabel.Frame = new CGRect(0, topMargin + 10, View.Bounds.Width, toolbarHeight * 2);

                // Place the distance input toolbar.
                _bufferInputArea.Frame = new CGRect(0, View.Bounds.Height - (toolbarHeight * 2), View.Bounds.Width, toolbarHeight);

                // Place the buffer distance input text view and label.
                _bufferInputLabel.Frame = new CGRect(10, View.Bounds.Height - (toolbarHeight * 2) + 5, 150, toolbarHeight - 10);
                _bufferDistanceMilesTextField.Frame = new CGRect(150, View.Bounds.Height - (toolbarHeight * 2) + 5, 50, toolbarHeight - 10);

                // Place the clear buffers button.
                _clearBuffersButton.Frame = new CGRect(220, View.Bounds.Height - (toolbarHeight * 2) + 5, 90, toolbarHeight - 10);

                // Place the legend toolbar.
                _legendArea.Frame = new CGRect(0, View.Bounds.Height - toolbarHeight, View.Bounds.Width, toolbarHeight);

                // Place the planar and geodesic legend labels.
                _planarSwatchLabel.Frame = new CGRect(10, View.Bounds.Height - toolbarHeight + 5, 140, toolbarHeight - 10);
                _geodesicSwatchLabel.Frame = new CGRect(160, View.Bounds.Height - toolbarHeight + 5, 140, toolbarHeight - 10);

                base.ViewDidLayoutSubviews();
            }
            catch(Exception ex)
            {
                System.Diagnostics.Debug.WriteLine("Error laying out sub views: " + ex.Message);
            }
>>>>>>> 4849297c
        }
    }
}<|MERGE_RESOLUTION|>--- conflicted
+++ resolved
@@ -7,10 +7,6 @@
 // "AS IS" BASIS, WITHOUT WARRANTIES OR CONDITIONS OF ANY KIND, either express or implied. See the License for the specific 
 // language governing permissions and limitations under the License.
 
-<<<<<<< HEAD
-using System;
-=======
->>>>>>> 4849297c
 using CoreGraphics;
 using Esri.ArcGISRuntime.Geometry;
 using Esri.ArcGISRuntime.Mapping;
@@ -32,14 +28,6 @@
         "Buffer, Geodesic, Planar")]
     public class Buffer : UIViewController
     {
-<<<<<<< HEAD
-        // Create and hold references to the UI controls.
-        private readonly MapView _myMapView = new MapView();
-        private readonly UIToolbar _helpToolbar = new UIToolbar();
-        private UILabel _bufferHelpLabel;
-        private UITextField _bufferDistanceEntry;
-        private UILabel _helpLabel;
-=======
         // Create a map view control to display the map and buffers.
         private MapView _myMapView = new MapView();
 
@@ -50,7 +38,6 @@
         private UIToolbar _bufferInputArea;
         private UILabel _bufferInputLabel;
         private UITextField _bufferDistanceMilesTextField;
->>>>>>> 4849297c
 
         // Toolbar and label controls to show the buffer colors in the UI.
         private UIToolbar _legendArea;
@@ -69,10 +56,7 @@
         {
             base.ViewDidLoad();
 
-<<<<<<< HEAD
-=======
             // Create the UI.
->>>>>>> 4849297c
             CreateLayout();
 
             // Initialize the map and graphics overlays.
@@ -81,41 +65,6 @@
 
         private void Initialize()
         {
-<<<<<<< HEAD
-            try
-            {
-                nfloat topStart = NavigationController.NavigationBar.Frame.Height + UIApplication.SharedApplication.StatusBarFrame.Height;
-                nfloat controlHeight = 30;
-                nfloat margin = 5;
-                nfloat colSplit = View.Bounds.Width / 3;
-
-                // Reposition the controls.
-                _myMapView.Frame = new CGRect(0, 0, View.Bounds.Width, View.Bounds.Height);
-                _helpToolbar.Frame = new CGRect(0, topStart, View.Bounds.Width, 2 * controlHeight + 3 * margin);
-                _helpLabel.Frame = new CGRect(margin, topStart + margin, View.Bounds.Width - 2 * margin, controlHeight);
-                _bufferHelpLabel.Frame = new CGRect(margin, topStart + controlHeight + 2 * margin, colSplit - 2 * margin, controlHeight);
-                _bufferDistanceEntry.Frame = new CGRect(colSplit + margin, topStart + controlHeight + 2 * margin, View.Bounds.Width - colSplit - 2 * margin, controlHeight);
-                _myMapView.ViewInsets = new UIEdgeInsets(_helpToolbar.Frame.Bottom, 0, 0, 0);
-
-                base.ViewDidLayoutSubviews();
-            }
-            // Needed to prevent crash when NavigationController is null. This happens sometimes when switching between samples.
-            catch (NullReferenceException)
-            {
-            }
-        }
-
-        private void Initialize()
-        {
-            // Create an envelope that covers the Dallas/Fort Worth area.
-            Geometry startingEnvelope = new Envelope(-10863035.97, 3838021.34, -10744801.344, 3887145.299, SpatialReferences.WebMercator);
-
-            // Create and show a map with a topographic basemap.
-            _myMapView.Map = new Map(Basemap.CreateTopographic())
-            {
-                InitialViewpoint = new Viewpoint(startingEnvelope)
-            };
-=======
             // Create a map with a topographic basemap and add it to the map view.
             _myMapView.Map = new Map(Basemap.CreateTopographic());
 
@@ -142,7 +91,6 @@
                 Renderer = new SimpleRenderer(geodesicBufferFillSymbol)
             };
             _myMapView.GraphicsOverlays.Add(geodesicPolysOverlay);
->>>>>>> 4849297c
 
             // Create a graphics overlay to display planar polygons, set its renderer and add it to the map view.
             GraphicsOverlay planarPolysOverlay = new GraphicsOverlay
@@ -168,19 +116,8 @@
         {
             try
             {
-<<<<<<< HEAD
-                // Create a map point (in the WebMercator projected coordinate system) from the GUI screen coordinate.
-                MapPoint userTappedMapPoint = _myMapView.ScreenToLocation(e.Position);
-
-                // Get the buffer size from the UITextField.
-                double bufferInMiles = Convert.ToDouble(_bufferDistanceEntry.Text);
-
-                // Create a variable to be the buffer size in meters. There are 1609.34 meters in one mile.
-                double bufferInMeters = bufferInMiles * 1609.34;
-=======
                 // Get the location tapped by the user (a map point in the WebMercator projected coordinate system).
                 MapPoint userTapPoint = e.Location;
->>>>>>> 4849297c
 
                 // Get the buffer distance (miles) entered in the text box.
                 double bufferInMiles = System.Convert.ToDouble(_bufferDistanceMilesTextField.Text);
@@ -246,41 +183,6 @@
 
         private void CreateLayout()
         {
-<<<<<<< HEAD
-            // Create the UILabel for instructions.
-            _bufferHelpLabel = new UILabel
-            {
-                Text = "Buffer (miles):",
-                AdjustsFontSizeToFitWidth = true,
-                TextAlignment = UITextAlignment.Right
-            };
-
-            _helpLabel = new UILabel
-            {
-                Text = "Tap to create a buffer with specified size.",
-                AdjustsFontSizeToFitWidth = true
-            };
-
-            // Create UITextFiled for the buffer value.
-            _bufferDistanceEntry = new UITextField
-            {
-                Text = "10",
-                AdjustsFontSizeToFitWidth = true,
-                TextColor = View.TintColor,
-                BackgroundColor = UIColor.FromWhiteAlpha(1, .8f),
-                BorderStyle = UITextBorderStyle.RoundedRect
-            };
-
-            // Allow pressing 'return' to dismiss the keyboard.
-            _bufferDistanceEntry.ShouldReturn += textField =>
-            {
-                textField.ResignFirstResponder();
-                return true;
-            };
-
-            // Add the MapView and other controls to the page.
-            View.AddSubviews(_myMapView, _helpToolbar, _helpLabel, _bufferHelpLabel, _bufferDistanceEntry);
-=======
             // Create the help label.
             _helpLabel = new UILabel
             {
@@ -399,7 +301,6 @@
             {
                 System.Diagnostics.Debug.WriteLine("Error laying out sub views: " + ex.Message);
             }
->>>>>>> 4849297c
         }
     }
 }