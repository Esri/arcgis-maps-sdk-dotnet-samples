// Copyright 2018 Esri.
//
// Licensed under the Apache License, Version 2.0 (the "License"); you may not use this file except in compliance with the License.
// You may obtain a copy of the License at: http://www.apache.org/licenses/LICENSE-2.0
//
// Unless required by applicable law or agreed to in writing, software distributed under the License is distributed on an
// "AS IS" BASIS, WITHOUT WARRANTIES OR CONDITIONS OF ANY KIND, either express or implied. See the License for the specific
// language governing permissions and limitations under the License.

using Esri.ArcGISRuntime.Geometry;
using Esri.ArcGISRuntime.Mapping;
using Esri.ArcGISRuntime.Symbology;
using Esri.ArcGISRuntime.UI;
using Esri.ArcGISRuntime.UI.Controls;
using Foundation;
using System;
using System.Collections.Generic;
using CoreGraphics;
using UIKit;

namespace ArcGISRuntime.Samples.ConvexHullList
{
    [Register("ConvexHullList")]
    [ArcGISRuntime.Samples.Shared.Attributes.Sample(
        "Convex hull list",
        "GeometryEngine",
        "This sample demonstrates how to use the GeometryEngine.ConvexHull to generate convex hull polygon(s) from multiple input geometries.",
        "Click the 'ConvexHull' button to create convex hull(s) from the polygon graphics. If the 'Union' checkbox is checked, the resulting output will be one polygon being the convex hull for the two input polygons. If the 'Union' checkbox is un-checked, the resulting output will have two convex hull polygons - one for each of the two input polygons.",
        "Analysis", "ConvexHull", "GeometryEngine")]
    public class ConvexHullList : UIViewController
    {
        // Create and hold references to the UI controls.
        private readonly MapView _myMapView = new MapView();
        private readonly UIToolbar _helpToolbar = new UIToolbar();
        private readonly UIToolbar _controlsToolbar = new UIToolbar();
        private UIButton _convexHullListButton;
        private UISwitch _unionSwitch;
        private UILabel _switchLabel;
        private UILabel _sampleHelpLabel;

        // Graphics overlay to display the graphics.
        private GraphicsOverlay _graphicsOverlay;

        // Graphic that represents polygon1.
        private Graphic _polygonGraphic1;

        // Graphic that represents polygon2.
        private Graphic _polygonGraphic2;

<<<<<<< HEAD
=======
        // Text view to display the instructions for the sample.
        private UITextView _sampleInstructionUITextiew;

        // Create a UILabel to display label for the UISwitch.
        private UILabel _convexHullListInstructionsUILabel;

        // Create a UISwitch to toggle whether to union the convex hull(s).
        private UISwitch _convexHullListUISwitch;

        // Create a UIButton to create convex hull(s).
        private UIButton _convexHullListButton;

        // Create a UIButton to reset convex hull(s).
        private UIButton _resetButton;

>>>>>>> b3f38c57
        public ConvexHullList()
        {
            Title = "Convex hull list";
        }

        public override void ViewDidLoad()
        {
            base.ViewDidLoad();

<<<<<<< HEAD
=======
            // Create the UI, setup the control references and execute initialization.
>>>>>>> b3f38c57
            CreateLayout();
            Initialize();
        }

        public override void ViewDidLayoutSubviews()
        {
<<<<<<< HEAD
            try
            {
                nfloat topMargin = NavigationController.NavigationBar.Frame.Height + UIApplication.SharedApplication.StatusBarFrame.Height;
                nfloat margin = 5;
                nfloat controlHeight = 30;
                nfloat toolbarHeight = controlHeight + 2 * margin;

                // Reposition the controls.
                _myMapView.Frame = new CGRect(0, 0, View.Bounds.Width, View.Bounds.Height);
                _myMapView.ViewInsets = new UIEdgeInsets(topMargin + toolbarHeight, 0, toolbarHeight, 0);
                _helpToolbar.Frame = new CGRect(0, topMargin, View.Bounds.Width, toolbarHeight);
                _controlsToolbar.Frame = new CGRect(0, View.Bounds.Height - controlHeight - 2 * margin, View.Bounds.Width, toolbarHeight);
                _sampleHelpLabel.Frame = new CGRect(margin, topMargin + margin, View.Bounds.Width - 2 * margin, controlHeight);
                _switchLabel.Frame = new CGRect(margin, View.Bounds.Height - controlHeight - margin, 50 - 2 * margin, controlHeight);
                _unionSwitch.Frame = new CGRect(50 + margin, View.Bounds.Height - controlHeight - margin, View.Bounds.Width - 50 - 2 * margin, controlHeight);
                _convexHullListButton.Frame = new CGRect(View.Bounds.Width / 2 + margin, View.Bounds.Height - controlHeight - margin, View.Bounds.Width / 2 - 2 * margin, controlHeight);

                base.ViewDidLayoutSubviews();
            }
            catch (NullReferenceException)
            {
            }
=======
            // Setup the visual frame for the MapView.
            _myMapView.Frame = new CoreGraphics.CGRect(0, 200, View.Bounds.Width, View.Bounds.Height);

            // Determine the offset where the MapView control should start.
            nfloat yPageOffset = NavigationController.NavigationBar.Frame.Height + UIApplication.SharedApplication.StatusBarFrame.Height;

            // Setup the visual frame for the general sample instructions UTexView.
            _sampleInstructionUITextiew.Frame = new CoreGraphics.CGRect(0, yPageOffset, View.Bounds.Width, 80);

            // Setup the visual frame for the instructions UILabel.
            _convexHullListInstructionsUILabel.Frame = new CoreGraphics.CGRect(0, yPageOffset + 80, View.Bounds.Width, 40);

            // Setup the visual frame for the union toggle value UISwitch.
            _convexHullListUISwitch.Frame = new CoreGraphics.CGRect(175, yPageOffset + 80, View.Bounds.Width, 40);

            // Setup the visual frame for the make convex hull(s) UIButton.
            _convexHullListButton.Frame = new CoreGraphics.CGRect(0, yPageOffset + 120, View.Bounds.Width, 40);

            // Setup the visual frame for the make convex hull(s) UIButton.
            _resetButton.Frame = new CoreGraphics.CGRect(0, yPageOffset + 160, View.Bounds.Width, 40);

            base.ViewDidLayoutSubviews();
>>>>>>> b3f38c57
        }

        private void Initialize()
        {
            // Create and show a map with a topographic basemap.
            _myMapView.Map = new Map(Basemap.CreateTopographic());

            // Create a graphics overlay to hold the various graphics.
            _graphicsOverlay = new GraphicsOverlay();

            // Add the created graphics overlay to the MapView.
            _myMapView.GraphicsOverlays.Add(_graphicsOverlay);

            // Create a simple line symbol for the outline for the two input polygon graphics.
            SimpleLineSymbol polygonsSimpleLineSymbol = new SimpleLineSymbol(SimpleLineSymbolStyle.Solid,
                System.Drawing.Color.Blue, 4);

            // Create the color that will be used for the fill of the two input polygon graphics. It will be a
            // semi -transparent, blue color.
            System.Drawing.Color polygonsFillColor = System.Drawing.Color.FromArgb(34, 0, 0, 255);

            // Create the simple fill symbol for the two input polygon graphics - comprised of a fill style, fill
            // color and outline.
            SimpleFillSymbol polygonsSimpleFillSymbol = new SimpleFillSymbol(SimpleFillSymbolStyle.Solid, polygonsFillColor,
                polygonsSimpleLineSymbol);

            // Create the graphic for polygon1 - comprised of a polygon shape and fill symbol.
            _polygonGraphic1 = new Graphic(CreatePolygon1(), polygonsSimpleFillSymbol)
            {
                // Set the Z index for the polygon1 graphic so that it appears above the convex hull graphic(s) added later.
                ZIndex = 1
            };

            // Add the polygon1 graphic to the graphics overlay collection.
            _graphicsOverlay.Graphics.Add(_polygonGraphic1);

            // Create the graphic for polygon2 - comprised of a polygon shape and fill symbol.
            _polygonGraphic2 = new Graphic(CreatePolygon2(), polygonsSimpleFillSymbol)
            {
                // Set the Z index for the polygon2 graphic so that it appears above the convex hull graphic(s) added later.
                ZIndex = 1
            };

            // Add the polygon2 graphic to the graphics overlay collection.
            _graphicsOverlay.Graphics.Add(_polygonGraphic2);
        }

        private Polygon CreatePolygon1()
        {
            // Create a point collection that represents polygon1. Use the same spatial reference as the underlying base map.
            PointCollection pointCollection1 = new PointCollection(SpatialReferences.WebMercator)
            {
                // Add all of the polygon1 boundary map points to the point collection.
                new MapPoint(-4983189.15470412, 8679428.55774286),
                new MapPoint(-5222621.66664186, 5147799.00666126),
                new MapPoint(-13483043.3284937, 4728792.11077023),
                new MapPoint(-13273539.8805482, 2244679.79941622),
                new MapPoint(-5372266.98660294, 2035176.3514707),
                new MapPoint(-5432125.11458738, -4100281.76693377),
                new MapPoint(-2469147.7793579, -4160139.89491821),
                new MapPoint(-1900495.56350578, 2035176.3514707),
                new MapPoint(2768438.41928007, 1975318.22348627),
                new MapPoint(2409289.65137346, 5477018.71057565),
                new MapPoint(-2409289.65137346, 5387231.518599),
                new MapPoint(-2469147.7793579, 8709357.62173508)
            };

            // Return a polyline geometry from the point collection.
            return new Polygon(pointCollection1);
        }

        private Polygon CreatePolygon2()
        {
            // Create a point collection that represents polygon2. Use the same spatial reference as the underlying base map.
            PointCollection pointCollection2 = new PointCollection(SpatialReferences.WebMercator)
            {
                // Add all of the polygon2 boundary map points to the point collection.
                new MapPoint(5993520.19456882, -1063938.49607736),
                new MapPoint(3085421.63862418, -1383120.04490055),
                new MapPoint(3794713.96934239, -2979027.78901651),
                new MapPoint(6880135.60796657, -4078430.90162972),
                new MapPoint(7092923.30718203, -2837169.32287287),
                new MapPoint(8617901.81822617, -2092412.37561875),
                new MapPoint(6986529.4575743, 354646.16535905),
                new MapPoint(5319692.48038653, 1205796.96222089)
            };

            // Return a polyline geometry from the point collection.
            return new Polygon(pointCollection2);
        }

        private void BufferButton_Click(object sender, EventArgs e)
        {
            try
            {
                // Get the boolean value whether to create a single convex hull (true) or independent convex hulls (false).
                bool unionBool = _unionSwitch.On;

                // Add the geometries of the two polygon graphics to a list of geometries. It will be used as the 1st
                // input parameter of the GeometryEngine.ConvexHull function.
                List<Geometry> inputListOfGeomtries = new List<Geometry>
                {
                    _polygonGraphic1.Geometry,
                    _polygonGraphic2.Geometry
                };

                // Get the returned result from the convex hull operation. When unionBool = true there will be one returned
                // polygon, when unionBool = false there will be one convex hull returned per input geometry.
                foreach (Geometry oneGeometry in GeometryEngine.ConvexHull(inputListOfGeomtries, unionBool))
                {
                    // Create a simple line symbol for the outline of the convex hull graphic(s).
                    SimpleLineSymbol convexHullSimpleLineSymbol = new SimpleLineSymbol(SimpleLineSymbolStyle.Solid,
                        System.Drawing.Color.Red, 10);

                    // Create the simple fill symbol for the convex hull graphic(s) - comprised of a fill style, fill
                    // color and outline. It will be a hollow (i.e.. see-through) polygon graphic with a thick red outline.
                    SimpleFillSymbol convexHullSimpleFillSymbol = new SimpleFillSymbol(SimpleFillSymbolStyle.Null,
                        System.Drawing.Color.Red, convexHullSimpleLineSymbol);

                    // Create the graphic for the convex hull(s) - comprised of a polygon shape and fill symbol.
<<<<<<< HEAD
                    Graphic convexHullGraphic = new Graphic(oneGeometry, convexHullSimpleFillSymbol)
                    {
                        // Set the Z index for the convex hull graphic(s) so that they appear below the initial input graphics 
                        // added earlier (polygon1 and polygon2).
                        ZIndex = 0
                    };
=======
                    Graphic convexHullGraphic = new Graphic(oneGeometry, convexHullSimpleFillSymbol);

                    // Set the Z index for the convex hull graphic(s) so that they appear below the initial input graphics
                    // added earlier (polygon1 and polygon2).
                    convexHullGraphic.ZIndex = 0;
>>>>>>> b3f38c57

                    // Add the convex hull graphic to the graphics overlay collection.
                    _graphicsOverlay.Graphics.Add(convexHullGraphic);
                }

                // Disable the button after has been used.
                _convexHullListButton.Enabled = false;
                _convexHullListButton.SetTitleColor(UIColor.Gray, UIControlState.Disabled);
            }
            catch (Exception ex)
            {
                // Display an error message if there is a problem generating convex hull operation.
                UIAlertController alertController = UIAlertController.Create("Geometry Engine Failed!", ex.Message, UIAlertControllerStyle.Alert);
                alertController.AddAction(UIAlertAction.Create("OK", UIAlertActionStyle.Default, null));
                PresentViewController(alertController, true, null);
            }
        }

        private void ResetButton_Click(object sender, EventArgs e)
        {
            // Clear all existing graphics.
            _graphicsOverlay.Graphics.Clear();

            // Re-enable the button.
            _convexHullListButton.Enabled = true;
            _convexHullListButton.SetTitleColor(UIColor.Blue, UIControlState.Normal);

            // Add the polygons.
            _graphicsOverlay.Graphics.Add(_polygonGraphic1);
            _graphicsOverlay.Graphics.Add(_polygonGraphic2);
        }

        private void CreateLayout()
        {
            // Create a UITextView for the overall sample instructions.
            _sampleHelpLabel = new UILabel
            {
                Text = "Tap 'Create convex hull'. Result will be two polygons if 'Union' is off.",
                Lines = 1,
                AdjustsFontSizeToFitWidth = true
            };

            // Create a UILabel for the UISwitch label.
            _switchLabel = new UILabel
            {
                Text = "Union:",
                AdjustsFontSizeToFitWidth = true
            };

            // Create a UISwitch for toggling the union of the convex hull(s).
            _unionSwitch = new UISwitch
            {
                On = true
            };

            // Create a UIButton to create the convex hull(s).
            _convexHullListButton = new UIButton();
            _convexHullListButton.SetTitle("Create convex hull", UIControlState.Normal);
            _convexHullListButton.SetTitleColor(View.TintColor, UIControlState.Normal);
            _convexHullListButton.HorizontalAlignment = UIControlContentHorizontalAlignment.Right;
            // - Hook to touch event to do querying
            _convexHullListButton.TouchUpInside += BufferButton_Click;

            // Create a UIButton to create the convex hull(s).
            _resetButton = new UIButton();
            _resetButton.SetTitle("Reset", UIControlState.Normal);
            _resetButton.SetTitleColor(UIColor.Blue, UIControlState.Normal);
            _resetButton.BackgroundColor = UIColor.White;
            // - Hook to touch event to do querying
            _resetButton.TouchUpInside += ResetButton_Click;

            // Add the MapView and other controls to the page.
<<<<<<< HEAD
            View.AddSubviews(_myMapView, _helpToolbar, _controlsToolbar, _sampleHelpLabel, _switchLabel, _unionSwitch, _convexHullListButton);
=======
            View.AddSubviews(_myMapView, _sampleInstructionUITextiew, _convexHullListInstructionsUILabel, _convexHullListUISwitch, _convexHullListButton, _resetButton);
>>>>>>> b3f38c57
        }
    }
}<|MERGE_RESOLUTION|>--- conflicted
+++ resolved
@@ -47,24 +47,6 @@
         // Graphic that represents polygon2.
         private Graphic _polygonGraphic2;
 
-<<<<<<< HEAD
-=======
-        // Text view to display the instructions for the sample.
-        private UITextView _sampleInstructionUITextiew;
-
-        // Create a UILabel to display label for the UISwitch.
-        private UILabel _convexHullListInstructionsUILabel;
-
-        // Create a UISwitch to toggle whether to union the convex hull(s).
-        private UISwitch _convexHullListUISwitch;
-
-        // Create a UIButton to create convex hull(s).
-        private UIButton _convexHullListButton;
-
-        // Create a UIButton to reset convex hull(s).
-        private UIButton _resetButton;
-
->>>>>>> b3f38c57
         public ConvexHullList()
         {
             Title = "Convex hull list";
@@ -74,17 +56,12 @@
         {
             base.ViewDidLoad();
 
-<<<<<<< HEAD
-=======
-            // Create the UI, setup the control references and execute initialization.
->>>>>>> b3f38c57
             CreateLayout();
             Initialize();
         }
 
         public override void ViewDidLayoutSubviews()
         {
-<<<<<<< HEAD
             try
             {
                 nfloat topMargin = NavigationController.NavigationBar.Frame.Height + UIApplication.SharedApplication.StatusBarFrame.Height;
@@ -107,30 +84,6 @@
             catch (NullReferenceException)
             {
             }
-=======
-            // Setup the visual frame for the MapView.
-            _myMapView.Frame = new CoreGraphics.CGRect(0, 200, View.Bounds.Width, View.Bounds.Height);
-
-            // Determine the offset where the MapView control should start.
-            nfloat yPageOffset = NavigationController.NavigationBar.Frame.Height + UIApplication.SharedApplication.StatusBarFrame.Height;
-
-            // Setup the visual frame for the general sample instructions UTexView.
-            _sampleInstructionUITextiew.Frame = new CoreGraphics.CGRect(0, yPageOffset, View.Bounds.Width, 80);
-
-            // Setup the visual frame for the instructions UILabel.
-            _convexHullListInstructionsUILabel.Frame = new CoreGraphics.CGRect(0, yPageOffset + 80, View.Bounds.Width, 40);
-
-            // Setup the visual frame for the union toggle value UISwitch.
-            _convexHullListUISwitch.Frame = new CoreGraphics.CGRect(175, yPageOffset + 80, View.Bounds.Width, 40);
-
-            // Setup the visual frame for the make convex hull(s) UIButton.
-            _convexHullListButton.Frame = new CoreGraphics.CGRect(0, yPageOffset + 120, View.Bounds.Width, 40);
-
-            // Setup the visual frame for the make convex hull(s) UIButton.
-            _resetButton.Frame = new CoreGraphics.CGRect(0, yPageOffset + 160, View.Bounds.Width, 40);
-
-            base.ViewDidLayoutSubviews();
->>>>>>> b3f38c57
         }
 
         private void Initialize()
@@ -224,6 +177,13 @@
 
         private void BufferButton_Click(object sender, EventArgs e)
         {
+            // Reset the sample state.
+            // - Clear all existing graphics.
+            _graphicsOverlay.Graphics.Clear();
+            // - Add the polygons.
+            _graphicsOverlay.Graphics.Add(_polygonGraphic1);
+            _graphicsOverlay.Graphics.Add(_polygonGraphic2);
+
             try
             {
                 // Get the boolean value whether to create a single convex hull (true) or independent convex hulls (false).
@@ -251,28 +211,16 @@
                         System.Drawing.Color.Red, convexHullSimpleLineSymbol);
 
                     // Create the graphic for the convex hull(s) - comprised of a polygon shape and fill symbol.
-<<<<<<< HEAD
                     Graphic convexHullGraphic = new Graphic(oneGeometry, convexHullSimpleFillSymbol)
                     {
                         // Set the Z index for the convex hull graphic(s) so that they appear below the initial input graphics 
                         // added earlier (polygon1 and polygon2).
                         ZIndex = 0
                     };
-=======
-                    Graphic convexHullGraphic = new Graphic(oneGeometry, convexHullSimpleFillSymbol);
-
-                    // Set the Z index for the convex hull graphic(s) so that they appear below the initial input graphics
-                    // added earlier (polygon1 and polygon2).
-                    convexHullGraphic.ZIndex = 0;
->>>>>>> b3f38c57
 
                     // Add the convex hull graphic to the graphics overlay collection.
                     _graphicsOverlay.Graphics.Add(convexHullGraphic);
                 }
-
-                // Disable the button after has been used.
-                _convexHullListButton.Enabled = false;
-                _convexHullListButton.SetTitleColor(UIColor.Gray, UIControlState.Disabled);
             }
             catch (Exception ex)
             {
@@ -281,20 +229,6 @@
                 alertController.AddAction(UIAlertAction.Create("OK", UIAlertActionStyle.Default, null));
                 PresentViewController(alertController, true, null);
             }
-        }
-
-        private void ResetButton_Click(object sender, EventArgs e)
-        {
-            // Clear all existing graphics.
-            _graphicsOverlay.Graphics.Clear();
-
-            // Re-enable the button.
-            _convexHullListButton.Enabled = true;
-            _convexHullListButton.SetTitleColor(UIColor.Blue, UIControlState.Normal);
-
-            // Add the polygons.
-            _graphicsOverlay.Graphics.Add(_polygonGraphic1);
-            _graphicsOverlay.Graphics.Add(_polygonGraphic2);
         }
 
         private void CreateLayout()
@@ -328,20 +262,8 @@
             // - Hook to touch event to do querying
             _convexHullListButton.TouchUpInside += BufferButton_Click;
 
-            // Create a UIButton to create the convex hull(s).
-            _resetButton = new UIButton();
-            _resetButton.SetTitle("Reset", UIControlState.Normal);
-            _resetButton.SetTitleColor(UIColor.Blue, UIControlState.Normal);
-            _resetButton.BackgroundColor = UIColor.White;
-            // - Hook to touch event to do querying
-            _resetButton.TouchUpInside += ResetButton_Click;
-
             // Add the MapView and other controls to the page.
-<<<<<<< HEAD
             View.AddSubviews(_myMapView, _helpToolbar, _controlsToolbar, _sampleHelpLabel, _switchLabel, _unionSwitch, _convexHullListButton);
-=======
-            View.AddSubviews(_myMapView, _sampleInstructionUITextiew, _convexHullListInstructionsUILabel, _convexHullListUISwitch, _convexHullListButton, _resetButton);
->>>>>>> b3f38c57
         }
     }
 }