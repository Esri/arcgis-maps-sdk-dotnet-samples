--- conflicted
+++ resolved
@@ -167,16 +167,11 @@
             _myMapView = new MapView();
             _myMapView.TranslatesAutoresizingMaskIntoConstraints = false;
 
-<<<<<<< HEAD
-            _configureButton = new UIBarButtonItem("Configure", UIBarButtonItemStyle.Plain, ShowConfiguration);
-            _startButton = new UIBarButtonItem("Run analysis", UIBarButtonItemStyle.Plain, OnRunAnalysisClicked);
-=======
             _configureButton = new UIBarButtonItem();
             _configureButton.Title = "Configure";
 
             _startButton = new UIBarButtonItem();
             _startButton.Title = "Run analysis";
->>>>>>> 15ec602f
 
             UIToolbar toolbar = new UIToolbar();
             toolbar.TranslatesAutoresizingMaskIntoConstraints = false;
@@ -197,10 +192,9 @@
 
             // Add the views.
             View.AddSubviews(_myMapView, toolbar, _progressBar);
-<<<<<<< HEAD
 
             // Lay out the views.
-            NSLayoutConstraint.ActivateConstraints(new []
+            NSLayoutConstraint.ActivateConstraints(new[]
             {
                 _myMapView.TopAnchor.ConstraintEqualTo(View.SafeAreaLayoutGuide.TopAnchor),
                 _myMapView.BottomAnchor.ConstraintEqualTo(toolbar.TopAnchor),
@@ -216,25 +210,6 @@
                 _progressBar.TopAnchor.ConstraintEqualTo(View.SafeAreaLayoutGuide.TopAnchor),
                 _progressBar.BottomAnchor.ConstraintEqualTo(View.BottomAnchor)
             });
-=======
-
-            // Lay out the views.
-            NSLayoutConstraint.ActivateConstraints(new[]
-            {
-                _myMapView.TopAnchor.ConstraintEqualTo(View.SafeAreaLayoutGuide.TopAnchor),
-                _myMapView.BottomAnchor.ConstraintEqualTo(toolbar.TopAnchor),
-                _myMapView.LeadingAnchor.ConstraintEqualTo(View.LeadingAnchor),
-                _myMapView.TrailingAnchor.ConstraintEqualTo(View.TrailingAnchor),
-
-                toolbar.LeadingAnchor.ConstraintEqualTo(View.LeadingAnchor),
-                toolbar.TrailingAnchor.ConstraintEqualTo(View.TrailingAnchor),
-                toolbar.BottomAnchor.ConstraintEqualTo(View.SafeAreaLayoutGuide.BottomAnchor),
-
-                _progressBar.LeadingAnchor.ConstraintEqualTo(View.LeadingAnchor),
-                _progressBar.TrailingAnchor.ConstraintEqualTo(View.TrailingAnchor),
-                _progressBar.TopAnchor.ConstraintEqualTo(View.SafeAreaLayoutGuide.TopAnchor),
-                _progressBar.BottomAnchor.ConstraintEqualTo(View.BottomAnchor)
-            });
         }
 
         public override void ViewWillAppear(bool animated)
@@ -253,7 +228,6 @@
             // Unsubscribe from events, per best practice.
             _startButton.Clicked -= OnRunAnalysisClicked;
             _configureButton.Clicked -= ShowConfiguration;
->>>>>>> 15ec602f
         }
     }
 }