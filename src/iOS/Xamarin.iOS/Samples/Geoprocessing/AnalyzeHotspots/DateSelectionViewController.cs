--- conflicted
+++ resolved
@@ -15,11 +15,7 @@
 {
     public class DateSelectionViewController : UIViewController
     {
-<<<<<<< HEAD
-        // Hold references to the UI controls
-=======
         // Hold references to UI controls.
->>>>>>> 15ec602f
         public readonly UIDatePicker StartPicker;
         public readonly UIDatePicker EndPicker;
         private UIStackView _outerStackView;
@@ -53,11 +49,7 @@
             StartPicker.TranslatesAutoresizingMaskIntoConstraints = false;
             StartPicker.Mode = UIDatePickerMode.Date;
 
-<<<<<<< HEAD
-            UIStackView startStack = new UIStackView(new UIView[] { startLabel, StartPicker });
-=======
             UIStackView startStack = new UIStackView(new UIView[] {startLabel, StartPicker});
->>>>>>> 15ec602f
             startStack.TranslatesAutoresizingMaskIntoConstraints = false;
             startStack.Axis = UILayoutConstraintAxis.Vertical;
             _outerStackView.AddArrangedSubview(startStack);
@@ -69,35 +61,22 @@
             EndPicker.TranslatesAutoresizingMaskIntoConstraints = false;
             EndPicker.Mode = UIDatePickerMode.Date;
 
-<<<<<<< HEAD
-            UIStackView endStack = new UIStackView(new UIView[] { endLabel, EndPicker });
-=======
             UIStackView endStack = new UIStackView(new UIView[] {endLabel, EndPicker});
->>>>>>> 15ec602f
             endStack.TranslatesAutoresizingMaskIntoConstraints = false;
             endStack.Axis = UILayoutConstraintAxis.Vertical;
             _outerStackView.AddArrangedSubview(endStack);
 
             UIView spacer = new UIView();
             spacer.TranslatesAutoresizingMaskIntoConstraints = false;
-<<<<<<< HEAD
-            spacer.SetContentHuggingPriority((float)UILayoutPriority.DefaultLow, UILayoutConstraintAxis.Vertical);
-            spacer.SetContentHuggingPriority((float)UILayoutPriority.DefaultLow, UILayoutConstraintAxis.Horizontal);
-=======
             spacer.SetContentHuggingPriority((float) UILayoutPriority.DefaultLow, UILayoutConstraintAxis.Vertical);
             spacer.SetContentHuggingPriority((float) UILayoutPriority.DefaultLow, UILayoutConstraintAxis.Horizontal);
->>>>>>> 15ec602f
             _outerStackView.AddArrangedSubview(spacer);
 
             // Add the views.
             View.AddSubview(_outerStackView);
 
             // Lay out the views.
-<<<<<<< HEAD
-            NSLayoutConstraint.ActivateConstraints(new []
-=======
             NSLayoutConstraint.ActivateConstraints(new[]
->>>>>>> 15ec602f
             {
                 _outerStackView.LeadingAnchor.ConstraintEqualTo(View.SafeAreaLayoutGuide.LeadingAnchor, 8),
                 _outerStackView.TrailingAnchor.ConstraintEqualTo(View.SafeAreaLayoutGuide.TrailingAnchor, -8),
