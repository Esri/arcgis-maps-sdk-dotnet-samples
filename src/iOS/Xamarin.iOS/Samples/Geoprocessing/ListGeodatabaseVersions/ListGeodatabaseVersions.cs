// Copyright 2017 Esri.
//
// Licensed under the Apache License, Version 2.0 (the "License"); you may not use this file except in compliance with the License.
// You may obtain a copy of the License at: http://www.apache.org/licenses/LICENSE-2.0
//
// Unless required by applicable law or agreed to in writing, software distributed under the License is distributed on an 
// "AS IS" BASIS, WITHOUT WARRANTIES OR CONDITIONS OF ANY KIND, either express or implied. See the License for the specific 
// language governing permissions and limitations under the License.

using System;
using System.Collections.Generic;
using System.Text;
using System.Threading.Tasks;
using Esri.ArcGISRuntime.Data;
using Esri.ArcGISRuntime.Tasks;
using Esri.ArcGISRuntime.Tasks.Geoprocessing;
using Foundation;
using UIKit;

namespace ArcGISRuntime.Samples.ListGeodatabaseVersions
{
    [Register("ListGeodatabaseVersions")]
    [ArcGISRuntime.Samples.Shared.Attributes.Sample(
        "List geodatabase versions",
        "Geoprocessing",
        "This sample calls a custom GeoprocessingTask to get a list of available versions for an enterprise geodatabase. The task returns a table of geodatabase version information, which is displayed in the app as a list.",
        "")]
    public class ListGeodatabaseVersions : UIViewController
    {
<<<<<<< HEAD
        // Hold references to the UI controls.
=======
        // Hold references to UI controls.
>>>>>>> 15ec602f
        private UIActivityIndicatorView _progressBar;
        private UITextView _geodatabaseListField;

        // URL pointing to the service.
        private readonly Uri _listVersionsUrl =
            new Uri("https://sampleserver6.arcgisonline.com/arcgis/rest/services/GDBVersions/GPServer/ListVersions");

        public ListGeodatabaseVersions()
        {
            Title = "List geodatabase versions";
        }

        private async void Initialize()
        {
            try
            {
                // Get versions from a geodatabase.
                IFeatureSet versionsFeatureSet = await GetGeodatabaseVersionsAsync();

                // Continue if there is a valid geoprocessing result.
                if (versionsFeatureSet != null)
                {
                    // Create a string builder to hold all of the information from the geoprocessing
                    // task to display in the UI.
                    StringBuilder stringBuilder = new StringBuilder();

                    // Loop through each Feature in the FeatureSet.
                    foreach (Feature version in versionsFeatureSet)
                    {
                        // Loop through each attribute (a <key,value> pair).
                        foreach (KeyValuePair<string, object> attribute in version.Attributes)
                        {
                            // Add the key and value strings to the string builder.
                            stringBuilder.AppendLine(attribute.Key + ": " + attribute.Value);
                        }

                        // Add a blank line after each Feature (the listing of geodatabase versions).
                        stringBuilder.AppendLine();
                    }

                    // Display the results to the user.
                    _geodatabaseListField.Text = stringBuilder.ToString();
                }
            }
            catch (Exception e)
            {
                new UIAlertView("Error", e.ToString(), (IUIAlertViewDelegate) null, "OK", null).Show();
            }
        }

        private async Task<IFeatureSet> GetGeodatabaseVersionsAsync()
        {
            // Start animating the activity indicator.
            _progressBar.StartAnimating();

            // Results will be returned as a feature set.
            IFeatureSet results = null;

            // Create new geoprocessing task.
            GeoprocessingTask listVersionsTask = await GeoprocessingTask.CreateAsync(_listVersionsUrl);

            // Create default parameters that are passed to the geoprocessing task.
            GeoprocessingParameters listVersionsParameters = await listVersionsTask.CreateDefaultParametersAsync();

            // Create job that handles the communication between the application and the geoprocessing task.
            GeoprocessingJob listVersionsJob = listVersionsTask.CreateJob(listVersionsParameters);
            try
            {
                // Execute analysis and wait for the results.
                GeoprocessingResult analysisResult = await listVersionsJob.GetResultAsync();

                // Get results from the outputs.
                GeoprocessingFeatures listVersionsResults = (GeoprocessingFeatures) analysisResult.Outputs["Versions"];

                // Set results.
                results = listVersionsResults.Features;
            }
            catch (Exception ex)
            {
                // Error handling if something goes wrong.
                if (listVersionsJob.Status == JobStatus.Failed && listVersionsJob.Error != null)
                {
                    UIAlertController alert = new UIAlertController
                    {
                        Message = "Executing geoprocessing failed. " + listVersionsJob.Error.Message
                    };
                    alert.ShowViewController(this, this);
                }
                else
                {
                    UIAlertController alert = new UIAlertController
                    {
                        Message = "An error occurred. " + ex
                    };
                    alert.ShowViewController(this, this);
                }
            }
            finally
            {
                // Stop the activity animation.
                _progressBar.StopAnimating();
            }

            return results;
        }

        public override void ViewDidLoad()
        {
            base.ViewDidLoad();
            Initialize();
        }

        public override void LoadView()
        {
            // Create the views.
            View = new UIView {BackgroundColor = UIColor.White};

            _progressBar = new UIActivityIndicatorView(UIActivityIndicatorViewStyle.WhiteLarge);
            _progressBar.TranslatesAutoresizingMaskIntoConstraints = false;
            _progressBar.BackgroundColor = UIColor.FromWhiteAlpha(.3f, .8f);
            _progressBar.HidesWhenStopped = true;

            _geodatabaseListField = new UITextView();
            _geodatabaseListField.TranslatesAutoresizingMaskIntoConstraints = false;

            // Add the views.
            View.AddSubviews(_geodatabaseListField, _progressBar);

            // Lay out the views.
<<<<<<< HEAD
            NSLayoutConstraint.ActivateConstraints(new []
=======
            NSLayoutConstraint.ActivateConstraints(new[]
>>>>>>> 15ec602f
            {
                _geodatabaseListField.TopAnchor.ConstraintEqualTo(View.SafeAreaLayoutGuide.TopAnchor),
                _geodatabaseListField.LeadingAnchor.ConstraintEqualTo(View.SafeAreaLayoutGuide.LeadingAnchor),
                _geodatabaseListField.TrailingAnchor.ConstraintEqualTo(View.SafeAreaLayoutGuide.TrailingAnchor),
                _geodatabaseListField.BottomAnchor.ConstraintEqualTo(View.SafeAreaLayoutGuide.BottomAnchor),

                _progressBar.TopAnchor.ConstraintEqualTo(View.SafeAreaLayoutGuide.TopAnchor),
                _progressBar.LeadingAnchor.ConstraintEqualTo(View.LeadingAnchor),
                _progressBar.TrailingAnchor.ConstraintEqualTo(View.TrailingAnchor),
                _progressBar.BottomAnchor.ConstraintEqualTo(View.BottomAnchor)
            });
        }
    }
}<|MERGE_RESOLUTION|>--- conflicted
+++ resolved
@@ -27,11 +27,7 @@
         "")]
     public class ListGeodatabaseVersions : UIViewController
     {
-<<<<<<< HEAD
-        // Hold references to the UI controls.
-=======
         // Hold references to UI controls.
->>>>>>> 15ec602f
         private UIActivityIndicatorView _progressBar;
         private UITextView _geodatabaseListField;
 
@@ -161,11 +157,7 @@
             View.AddSubviews(_geodatabaseListField, _progressBar);
 
             // Lay out the views.
-<<<<<<< HEAD
-            NSLayoutConstraint.ActivateConstraints(new []
-=======
             NSLayoutConstraint.ActivateConstraints(new[]
->>>>>>> 15ec602f
             {
                 _geodatabaseListField.TopAnchor.ConstraintEqualTo(View.SafeAreaLayoutGuide.TopAnchor),
                 _geodatabaseListField.LeadingAnchor.ConstraintEqualTo(View.SafeAreaLayoutGuide.LeadingAnchor),
