// Copyright 2017 Esri.
//
// Licensed under the Apache License, Version 2.0 (the "License"); you may not use this file except in compliance with the License.
// You may obtain a copy of the License at: http://www.apache.org/licenses/LICENSE-2.0
//
// Unless required by applicable law or agreed to in writing, software distributed under the License is distributed on an
// "AS IS" BASIS, WITHOUT WARRANTIES OR CONDITIONS OF ANY KIND, either express or implied. See the License for the specific
// language governing permissions and limitations under the License.

using Esri.ArcGISRuntime.Geometry;
using Esri.ArcGISRuntime.Mapping;
using Esri.ArcGISRuntime.Symbology;
using Esri.ArcGISRuntime.UI;
using Esri.ArcGISRuntime.UI.Controls;
using Foundation;
using System;
using System.Drawing;
using UIKit;

namespace ArcGISRuntime.Samples.SurfacePlacements
{
    [Register("SurfacePlacements")]
    [ArcGISRuntime.Samples.Shared.Attributes.Sample(
        "Surface placement",
        "GraphicsOverlay",
        "This sample demonstrates how to position graphics using different Surface Placements.",
        "")]
    public class SurfacePlacements : UIViewController
    {
        // Create and hold a reference to the SceneView.
        private readonly SceneView _mySceneView = new SceneView();

        public SurfacePlacements()
        {
            Title = "Surface placement";
        }

        public override void ViewDidLoad()
        {
            base.ViewDidLoad();

<<<<<<< HEAD
            Initialize();
=======
            // Create the UI
>>>>>>> b3f38c57
            CreateLayout();
        }

        public override void ViewDidLayoutSubviews()
        {
            try
            {
                nfloat topMargin = NavigationController.NavigationBar.Frame.Height + UIApplication.SharedApplication.StatusBarFrame.Height;

                // Reposition controls.
                _mySceneView.Frame = new CoreGraphics.CGRect(0, 0, View.Bounds.Width, View.Bounds.Height);
                _mySceneView.ViewInsets = new UIEdgeInsets(topMargin, 0, 0, 0);

                base.ViewDidLayoutSubviews();
            }
            catch (NullReferenceException)
            {
            }
        }

        private void Initialize()
        {
            // Create new scene with imagery basemap.
            Scene scene = new Scene(Basemap.CreateImagery());

<<<<<<< HEAD
            // Create a camera with coordinates showing layer data.
=======
            // Set Scene's base map property
            myScene.Basemap = Basemap.CreateImagery();

            // Create a camera with coordinates showing layer data
>>>>>>> b3f38c57
            Camera camera = new Camera(53.04, -4.04, 1300, 0, 90.0, 0);

            // Assign the Scene to the SceneView.
            _mySceneView.Scene = scene;

            // Create ElevationSource from elevation data Uri.
            ArcGISTiledElevationSource elevationSource = new ArcGISTiledElevationSource(
                new Uri("http://elevation3d.arcgis.com/arcgis/rest/services/WorldElevation3D/Terrain3D/ImageServer"));

            // Add elevationSource to BaseSurface's ElevationSources.
            _mySceneView.Scene.BaseSurface.ElevationSources.Add(elevationSource);

<<<<<<< HEAD
            // Set view point of scene view using camera.
=======
            // Set view point of scene view using camera
>>>>>>> b3f38c57
            _mySceneView.SetViewpointCameraAsync(camera);

            // Create overlays with elevation modes.
            GraphicsOverlay drapedOverlay = new GraphicsOverlay
            {
                SceneProperties = {SurfacePlacement = SurfacePlacement.Draped}
            };
            _mySceneView.GraphicsOverlays.Add(drapedOverlay);

            GraphicsOverlay relativeOverlay = new GraphicsOverlay
            {
                SceneProperties = {SurfacePlacement = SurfacePlacement.Relative}
            };
            _mySceneView.GraphicsOverlays.Add(relativeOverlay);

            GraphicsOverlay absoluteOverlay = new GraphicsOverlay
            {
                SceneProperties = {SurfacePlacement = SurfacePlacement.Absolute}
            };
            _mySceneView.GraphicsOverlays.Add(absoluteOverlay);

            // Create point for graphic location.
            MapPoint point = new MapPoint(-4.04, 53.06, 1000, camera.Location.SpatialReference);

            // Create a red circle symbol.
            SimpleMarkerSymbol circleSymbol = new SimpleMarkerSymbol(SimpleMarkerSymbolStyle.Circle, Color.Red, 10);

<<<<<<< HEAD
            // Create a text symbol for each elevation mode.
            TextSymbol drapedText = new TextSymbol("DRAPED", Color.White, 10, HorizontalAlignment.Left, VerticalAlignment.Middle);

            TextSymbol relativeText = new TextSymbol("RELATIVE", Color.White, 10, HorizontalAlignment.Left, VerticalAlignment.Middle);

            TextSymbol absoluteText = new TextSymbol("ABSOLUTE", Color.White, 10, HorizontalAlignment.Left, VerticalAlignment.Middle);
=======
            // Create a text symbol for each elevation mode
            TextSymbol drapedText = new TextSymbol("DRAPED", Color.FromArgb(255, 255, 255, 255), 10,
                Esri.ArcGISRuntime.Symbology.HorizontalAlignment.Center,
                Esri.ArcGISRuntime.Symbology.VerticalAlignment.Middle);
            drapedText.OffsetY += 20;

            TextSymbol relativeText = new TextSymbol("RELATIVE", Color.FromArgb(255, 255, 255, 255), 10,
                Esri.ArcGISRuntime.Symbology.HorizontalAlignment.Center,
                Esri.ArcGISRuntime.Symbology.VerticalAlignment.Middle);
            relativeText.OffsetY += 20;

            TextSymbol absoluteText = new TextSymbol("ABSOLUTE", Color.FromArgb(255, 255, 255, 255), 10,
                Esri.ArcGISRuntime.Symbology.HorizontalAlignment.Center,
                Esri.ArcGISRuntime.Symbology.VerticalAlignment.Middle);
            absoluteText.OffsetY += 20;
>>>>>>> b3f38c57

            // Add the point graphic and text graphic to the corresponding graphics overlay.
            drapedOverlay.Graphics.Add(new Graphic(point, circleSymbol));
            drapedOverlay.Graphics.Add(new Graphic(point, drapedText));

            relativeOverlay.Graphics.Add(new Graphic(point, circleSymbol));
            relativeOverlay.Graphics.Add(new Graphic(point, relativeText));

            absoluteOverlay.Graphics.Add(new Graphic(point, circleSymbol));
            absoluteOverlay.Graphics.Add(new Graphic(point, absoluteText));
        }

        private void CreateLayout()
        {
            // Add SceneView to the page.
            View.AddSubviews(_mySceneView);
        }
    }
}<|MERGE_RESOLUTION|>--- conflicted
+++ resolved
@@ -39,11 +39,7 @@
         {
             base.ViewDidLoad();
 
-<<<<<<< HEAD
             Initialize();
-=======
-            // Create the UI
->>>>>>> b3f38c57
             CreateLayout();
         }
 
@@ -69,14 +65,7 @@
             // Create new scene with imagery basemap.
             Scene scene = new Scene(Basemap.CreateImagery());
 
-<<<<<<< HEAD
             // Create a camera with coordinates showing layer data.
-=======
-            // Set Scene's base map property
-            myScene.Basemap = Basemap.CreateImagery();
-
-            // Create a camera with coordinates showing layer data
->>>>>>> b3f38c57
             Camera camera = new Camera(53.04, -4.04, 1300, 0, 90.0, 0);
 
             // Assign the Scene to the SceneView.
@@ -89,11 +78,7 @@
             // Add elevationSource to BaseSurface's ElevationSources.
             _mySceneView.Scene.BaseSurface.ElevationSources.Add(elevationSource);
 
-<<<<<<< HEAD
             // Set view point of scene view using camera.
-=======
-            // Set view point of scene view using camera
->>>>>>> b3f38c57
             _mySceneView.SetViewpointCameraAsync(camera);
 
             // Create overlays with elevation modes.
@@ -121,30 +106,15 @@
             // Create a red circle symbol.
             SimpleMarkerSymbol circleSymbol = new SimpleMarkerSymbol(SimpleMarkerSymbolStyle.Circle, Color.Red, 10);
 
-<<<<<<< HEAD
-            // Create a text symbol for each elevation mode.
-            TextSymbol drapedText = new TextSymbol("DRAPED", Color.White, 10, HorizontalAlignment.Left, VerticalAlignment.Middle);
-
-            TextSymbol relativeText = new TextSymbol("RELATIVE", Color.White, 10, HorizontalAlignment.Left, VerticalAlignment.Middle);
-
-            TextSymbol absoluteText = new TextSymbol("ABSOLUTE", Color.White, 10, HorizontalAlignment.Left, VerticalAlignment.Middle);
-=======
             // Create a text symbol for each elevation mode
-            TextSymbol drapedText = new TextSymbol("DRAPED", Color.FromArgb(255, 255, 255, 255), 10,
-                Esri.ArcGISRuntime.Symbology.HorizontalAlignment.Center,
-                Esri.ArcGISRuntime.Symbology.VerticalAlignment.Middle);
+            TextSymbol drapedText = new TextSymbol("DRAPED", Color.FromArgb(255, 255, 255, 255), 10, HorizontalAlignment.Center, VerticalAlignment.Middle);
             drapedText.OffsetY += 20;
 
-            TextSymbol relativeText = new TextSymbol("RELATIVE", Color.FromArgb(255, 255, 255, 255), 10,
-                Esri.ArcGISRuntime.Symbology.HorizontalAlignment.Center,
-                Esri.ArcGISRuntime.Symbology.VerticalAlignment.Middle);
+            TextSymbol relativeText = new TextSymbol("RELATIVE", Color.FromArgb(255, 255, 255, 255), 10, HorizontalAlignment.Center, VerticalAlignment.Middle);
             relativeText.OffsetY += 20;
 
-            TextSymbol absoluteText = new TextSymbol("ABSOLUTE", Color.FromArgb(255, 255, 255, 255), 10,
-                Esri.ArcGISRuntime.Symbology.HorizontalAlignment.Center,
-                Esri.ArcGISRuntime.Symbology.VerticalAlignment.Middle);
+            TextSymbol absoluteText = new TextSymbol("ABSOLUTE", Color.FromArgb(255, 255, 255, 255), 10, HorizontalAlignment.Center, VerticalAlignment.Middle);
             absoluteText.OffsetY += 20;
->>>>>>> b3f38c57
 
             // Add the point graphic and text graphic to the corresponding graphics overlay.
             drapedOverlay.Graphics.Add(new Graphic(point, circleSymbol));
