--- conflicted
+++ resolved
@@ -26,14 +26,9 @@
         "")]
     public class ArcGISVectorTiledLayerUrl : UIViewController
     {
-<<<<<<< HEAD
-        // Hold a reference to the MapView.
-        private MapView _myMapView;
-=======
         // Hold references to UI controls.
         private MapView _myMapView;
         private UIBarButtonItem _chooseLayerButton;
->>>>>>> 15ec602f
 
         // Dictionary maps layer names to URLs.
         private readonly Dictionary<string, Uri> _layerUrls = new Dictionary<string, Uri>
@@ -80,11 +75,7 @@
             var popoverPresentationController = layerSelectionAlert.PopoverPresentationController;
             if (popoverPresentationController != null)
             {
-<<<<<<< HEAD
-                popoverPresentationController.BarButtonItem = (UIBarButtonItem)sender;
-=======
                 popoverPresentationController.BarButtonItem = (UIBarButtonItem) sender;
->>>>>>> 15ec602f
             }
 
             // Show the alert.
@@ -114,22 +105,15 @@
             _myMapView = new MapView();
             _myMapView.TranslatesAutoresizingMaskIntoConstraints = false;
 
-<<<<<<< HEAD
-=======
             _chooseLayerButton = new UIBarButtonItem();
             _chooseLayerButton.Title = "Choose a layer";
 
->>>>>>> 15ec602f
             UIToolbar toolbar = new UIToolbar();
             toolbar.TranslatesAutoresizingMaskIntoConstraints = false;
             toolbar.Items = new[]
             {
                 new UIBarButtonItem(UIBarButtonSystemItem.FlexibleSpace),
-<<<<<<< HEAD
-                new UIBarButtonItem("Choose a layer", UIBarButtonItemStyle.Plain, LayerSelectionButtonClick),
-=======
                 _chooseLayerButton,
->>>>>>> 15ec602f
                 new UIBarButtonItem(UIBarButtonSystemItem.FlexibleSpace)
             };
 
@@ -148,8 +132,6 @@
                 toolbar.LeadingAnchor.ConstraintEqualTo(View.LeadingAnchor),
                 toolbar.TrailingAnchor.ConstraintEqualTo(View.TrailingAnchor),
             });
-<<<<<<< HEAD
-=======
         }
 
         public override void ViewWillAppear(bool animated)
@@ -166,7 +148,6 @@
 
             // Unsubscribe from events, per best practice.
             _chooseLayerButton.Clicked -= LayerSelectionButtonClick;
->>>>>>> 15ec602f
         }
     }
 }