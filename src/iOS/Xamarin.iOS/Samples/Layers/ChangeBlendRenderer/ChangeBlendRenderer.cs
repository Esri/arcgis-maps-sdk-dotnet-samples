// Copyright 2018 Esri.
//
// Licensed under the Apache License, Version 2.0 (the "License"); you may not use this file except in compliance with the License.
// You may obtain a copy of the License at: http://www.apache.org/licenses/LICENSE-2.0
//
// Unless required by applicable law or agreed to in writing, software distributed under the License is distributed on an
// "AS IS" BASIS, WITHOUT WARRANTIES OR CONDITIONS OF ANY KIND, either express or implied. See the License for the specific
// language governing permissions and limitations under the License.

using System;
using System.Collections.Generic;
using ArcGISRuntime.Samples.Managers;
using CoreGraphics;
using Esri.ArcGISRuntime.Geometry;
using Esri.ArcGISRuntime.Mapping;
using Esri.ArcGISRuntime.Rasters;
using Esri.ArcGISRuntime.UI.Controls;
using Foundation;
using UIKit;

namespace ArcGISRuntime.Samples.ChangeBlendRenderer
{
    [Register("ChangeBlendRenderer")]
    [ArcGISRuntime.Samples.Shared.Attributes.OfflineData("7c4c679ab06a4df19dc497f577f111bd", "caeef9aa78534760b07158bb8e068462")]
    [ArcGISRuntime.Samples.Shared.Attributes.Sample(
        "Blend renderer",
        "Layers",
        "This sample demonstrates how to use blend renderer on a raster layer. You can get a hillshade blended with either a colored raster or color ramp.",
        "Tap on the 'Update Renderer' button to change the settings for the blend renderer. The sample allows you to change the Altitude, Azimuth, SlopeType and ColorRamp. If you use None as the ColorRamp, a standard hill shade raster output is displayed. For all the other ColorRamp types an elevation raster is used.",
        "Featured")]
    public class ChangeBlendRenderer : UIViewController
    {
        // Hold references to UI controls.
        private MapView _myMapView;
        private BlendSettingsController _settingsVC;
<<<<<<< HEAD
=======
        private UIBarButtonItem _updateButton;
>>>>>>> 15ec602f

        public ChangeBlendRenderer()
        {
            Title = "Blend renderer";
        }

        private async void Initialize()
        {
            // Load the raster file using a path on disk.
            Raster rasterImagery = new Raster(DataManager.GetDataFolder("7c4c679ab06a4df19dc497f577f111bd", "raster-file", "Shasta.tif"));

            // Create the raster layer from the raster.
            RasterLayer rasterLayerImagery = new RasterLayer(rasterImagery);

            // Create a new map using the raster layer as the base map.
            Map map = new Map(new Basemap(rasterLayerImagery));

            try
            {
                // Wait for the layer to load - this enabled being able to obtain the raster layer's extent.
                await rasterLayerImagery.LoadAsync();

                // Create a new EnvelopeBuilder from the full extent of the raster layer.
                EnvelopeBuilder envelopeBuilder = new EnvelopeBuilder(rasterLayerImagery.FullExtent);

                // Configure the settings view.
                _settingsVC = new BlendSettingsController(map);

                // Zoom in the extent just a bit so that raster layer encompasses the entire viewable area of the map.
                envelopeBuilder.Expand(0.75);

                // Set the viewpoint of the map to the EnvelopeBuilder's extent.
                map.InitialViewpoint = new Viewpoint(envelopeBuilder.ToGeometry().Extent);

                // Add map to the map view.
                _myMapView.Map = map;

                // Wait for the map to load.
                await map.LoadAsync();
            }
            catch (Exception e)
            {
                new UIAlertView("Error", e.ToString(), (IUIAlertViewDelegate) null, "OK", null).Show();
            }
        }

        private void UpdateRenderer_Clicked(object sender, EventArgs e)
        {
            UINavigationController controller = new UINavigationController(_settingsVC);
            controller.ModalPresentationStyle = UIModalPresentationStyle.Popover;
            controller.PreferredContentSize = new CGSize(320, 300);
            UIPopoverPresentationController pc = controller.PopoverPresentationController;
            if (pc != null)
            {
                pc.BarButtonItem = (UIBarButtonItem) sender;
                pc.PermittedArrowDirections = UIPopoverArrowDirection.Down;
                pc.Delegate = new PpDelegate();
            }

            PresentViewController(controller, true, null);
        }

        public override void ViewDidLoad()
        {
            base.ViewDidLoad();
            Initialize();
        }

        public override void LoadView()
        {
            // Create the views.
            View = new UIView {BackgroundColor = UIColor.White};

            _myMapView = new MapView();
            _myMapView.TranslatesAutoresizingMaskIntoConstraints = false;

<<<<<<< HEAD
=======
            _updateButton = new UIBarButtonItem();
            _updateButton.Title = "Update renderer";

>>>>>>> 15ec602f
            UIToolbar toolbar = new UIToolbar();
            toolbar.TranslatesAutoresizingMaskIntoConstraints = false;
            toolbar.Items = new[]
            {
                new UIBarButtonItem(UIBarButtonSystemItem.FlexibleSpace),
<<<<<<< HEAD
                new UIBarButtonItem("Update renderer", UIBarButtonItemStyle.Plain, UpdateRenderer_Clicked)
=======
                _updateButton
>>>>>>> 15ec602f
            };

            // Add the views.
            View.AddSubviews(_myMapView, toolbar);

            // Lay out the views.
            NSLayoutConstraint.ActivateConstraints(new[]
            {
                _myMapView.TopAnchor.ConstraintEqualTo(View.SafeAreaLayoutGuide.TopAnchor),
                _myMapView.LeadingAnchor.ConstraintEqualTo(View.LeadingAnchor),
                _myMapView.TrailingAnchor.ConstraintEqualTo(View.TrailingAnchor),
                _myMapView.BottomAnchor.ConstraintEqualTo(toolbar.TopAnchor),

                toolbar.LeadingAnchor.ConstraintEqualTo(View.LeadingAnchor),
                toolbar.TrailingAnchor.ConstraintEqualTo(View.TrailingAnchor),
                toolbar.BottomAnchor.ConstraintEqualTo(View.SafeAreaLayoutGuide.BottomAnchor)
            });
        }

<<<<<<< HEAD
=======
        public override void ViewWillAppear(bool animated)
        {
            base.ViewWillAppear(animated);

            // Subscribe to events.
            _updateButton.Clicked += UpdateRenderer_Clicked;
        }

        public override void ViewDidDisappear(bool animated)
        {
            base.ViewDidDisappear(animated);

            // Unsubscribe from events, per best practice.
            _updateButton.Clicked -= UpdateRenderer_Clicked;
        }

>>>>>>> 15ec602f
        // Force popover to display on iPhone.
        private class PpDelegate : UIPopoverPresentationControllerDelegate
        {
            public override UIModalPresentationStyle GetAdaptivePresentationStyle(
                UIPresentationController forPresentationController) => UIModalPresentationStyle.None;

            public override UIModalPresentationStyle GetAdaptivePresentationStyle(UIPresentationController controller,
                UITraitCollection traitCollection) => UIModalPresentationStyle.None;
        }
    }

    public class BlendSettingsController : UIViewController
    {
<<<<<<< HEAD
        // Hold references to the UI controls.
=======
        // Hold references to UI controls.
>>>>>>> 15ec602f
        private readonly Map _map;
        private UISegmentedControl _slopeTypesPicker;
        private UISegmentedControl _colorRampsPicker;
        private UISlider _altitudeSlider;
        private UISlider _azimuthSlider;

        public BlendSettingsController(Map map)
        {
            _map = map;
            Title = "Hillshade settings";
        }

        public override void LoadView()
        {
            // Create the views.
            View = new UIView();

            UIScrollView scrollView = new UIScrollView();
            scrollView.TranslatesAutoresizingMaskIntoConstraints = false;

            View.AddSubviews(scrollView);

            scrollView.TopAnchor.ConstraintEqualTo(View.TopAnchor).Active = true;
            scrollView.LeadingAnchor.ConstraintEqualTo(View.LeadingAnchor).Active = true;
            scrollView.TrailingAnchor.ConstraintEqualTo(View.TrailingAnchor).Active = true;
            scrollView.BottomAnchor.ConstraintEqualTo(View.BottomAnchor).Active = true;

            UIStackView formContainer = new UIStackView();
            formContainer.TranslatesAutoresizingMaskIntoConstraints = false;
            formContainer.Spacing = 8;
            formContainer.LayoutMarginsRelativeArrangement = true;
            formContainer.Alignment = UIStackViewAlignment.Fill;
            formContainer.LayoutMargins = new UIEdgeInsets(8, 8, 8, 8);
            formContainer.Axis = UILayoutConstraintAxis.Vertical;
            formContainer.WidthAnchor.ConstraintEqualTo(320).Active = true;

            // Form controls here.
            UILabel slopeTypesLabel = new UILabel();
            slopeTypesLabel.TranslatesAutoresizingMaskIntoConstraints = false;
            slopeTypesLabel.Text = "Slope type:";
            formContainer.AddArrangedSubview(slopeTypesLabel);

            _slopeTypesPicker = new UISegmentedControl(Enum.GetNames(typeof(SlopeType)));
            _slopeTypesPicker.TranslatesAutoresizingMaskIntoConstraints = false;
            _slopeTypesPicker.SelectedSegment = 0;
            formContainer.AddArrangedSubview(_slopeTypesPicker);

            UILabel colorRampsLabel = new UILabel();
            colorRampsLabel.TranslatesAutoresizingMaskIntoConstraints = false;
            colorRampsLabel.Text = "Color ramp:";
            formContainer.AddArrangedSubview(colorRampsLabel);

            _colorRampsPicker = new UISegmentedControl(Enum.GetNames(typeof(PresetColorRampType)));
            _colorRampsPicker.TranslatesAutoresizingMaskIntoConstraints = false;
            _colorRampsPicker.SelectedSegment = 0;
            formContainer.AddArrangedSubview(_colorRampsPicker);

            UILabel altitudeLabel = new UILabel();
            altitudeLabel.TranslatesAutoresizingMaskIntoConstraints = false;
            altitudeLabel.Text = "Altitude:";
            formContainer.AddArrangedSubview(altitudeLabel);

            _altitudeSlider = new UISlider();
            _altitudeSlider.TranslatesAutoresizingMaskIntoConstraints = false;
            _altitudeSlider.MinValue = 0;
            _altitudeSlider.MaxValue = 90;
            _altitudeSlider.Value = 45;
            formContainer.AddArrangedSubview(_altitudeSlider);

            UILabel azimuthLabel = new UILabel();
            azimuthLabel.TranslatesAutoresizingMaskIntoConstraints = false;
            azimuthLabel.Text = "Azimuth:";
            formContainer.AddArrangedSubview(azimuthLabel);

            _azimuthSlider = new UISlider();
            _azimuthSlider.TranslatesAutoresizingMaskIntoConstraints = false;
            _azimuthSlider.MinValue = 0;
            _azimuthSlider.MaxValue = 360;
            _azimuthSlider.Value = 180;
            formContainer.AddArrangedSubview(_azimuthSlider);

            // Add the views.
            scrollView.AddSubview(formContainer);

            // Put the apply button in the top-right part of the popover.
            NavigationItem.RightBarButtonItem = new UIBarButtonItem("Apply", UIBarButtonItemStyle.Plain, UpdateRendererButton_Clicked);

            // Lay out the views.
            formContainer.TopAnchor.ConstraintEqualTo(scrollView.TopAnchor).Active = true;
            formContainer.LeadingAnchor.ConstraintEqualTo(scrollView.LeadingAnchor).Active = true;
            formContainer.TrailingAnchor.ConstraintEqualTo(scrollView.TrailingAnchor).Active = true;
            formContainer.BottomAnchor.ConstraintEqualTo(scrollView.BottomAnchor).Active = true;

            // Disable horizontal scrolling.
            formContainer.WidthAnchor.ConstraintEqualTo(scrollView.WidthAnchor).Active = true;
        }

        private void UpdateRendererButton_Clicked(object sender, EventArgs e)
        {
            try
            {
                // Define the RasterLayer that will be used to display in the map.
                RasterLayer rasterLayerForDisplayInMap;

                // Define the ColorRamp that will be used by the BlendRenderer.
                ColorRamp colorRamp;

                // Get the user choice for the ColorRamps.
                string selection = Enum.GetNames(typeof(PresetColorRampType))[_colorRampsPicker.SelectedSegment];

                // Based on ColorRamp type chosen by the user, create a different
                // RasterLayer and define the appropriate ColorRamp option.
                if (selection == "None")
                {
                    // The user chose not to use a specific ColorRamp, therefore 
                    // need to create a RasterLayer based on general imagery (i.e. Shasta.tif)
                    // for display in the map and use null for the ColorRamp as one of the
                    // parameters in the BlendRenderer constructor.

                    // Load the raster file using a path on disk.
                    Raster rasterImagery = new Raster(DataManager.GetDataFolder("7c4c679ab06a4df19dc497f577f111bd", "raster-file", "Shasta.tif"));

                    // Create the raster layer from the raster.
                    rasterLayerForDisplayInMap = new RasterLayer(rasterImagery);

                    // Set up the ColorRamp as being null.
                    colorRamp = null;
                }
                else
                {
                    // The user chose a specific ColorRamp (options: are Elevation, DemScreen, DemLight), 
                    // therefore create a RasterLayer based on an imagery with elevation 
                    // (i.e. Shasta_Elevation.tif) for display in the map. Also create a ColorRamp 
                    // based on the user choice, translated into an Enumeration, as one of the parameters 
                    // in the BlendRenderer constructor.

                    // Load the raster file using a path on disk.
                    Raster rasterElevation = new Raster(DataManager.GetDataFolder("caeef9aa78534760b07158bb8e068462", "Shasta_Elevation.tif"));

                    // Create the raster layer from the raster.
                    rasterLayerForDisplayInMap = new RasterLayer(rasterElevation);

                    // Create a ColorRamp based on the user choice, translated into an Enumeration.
                    PresetColorRampType myPresetColorRampType = (PresetColorRampType) Enum.Parse(typeof(PresetColorRampType), selection);
                    colorRamp = ColorRamp.Create(myPresetColorRampType, 256);
                }

                // Define the parameters used by the BlendRenderer constructor.
                Raster rasterForMakingBlendRenderer = new Raster(DataManager.GetDataFolder("caeef9aa78534760b07158bb8e068462", "Shasta_Elevation.tif"));
                IEnumerable<double> myOutputMinValues = new List<double> {9};
                IEnumerable<double> myOutputMaxValues = new List<double> {255};
                IEnumerable<double> mySourceMinValues = new List<double>();
                IEnumerable<double> mySourceMaxValues = new List<double>();
                IEnumerable<double> myNoDataValues = new List<double>();
                IEnumerable<double> myGammas = new List<double>();

                // Get the user choice for the SlopeType.
                string slopeSelection = Enum.GetNames(typeof(SlopeType))[_slopeTypesPicker.SelectedSegment];
                SlopeType mySlopeType = (SlopeType) Enum.Parse(typeof(SlopeType), slopeSelection);

                rasterLayerForDisplayInMap.Renderer = new BlendRenderer(
                    rasterForMakingBlendRenderer, // elevationRaster - Raster based on a elevation source.
                    myOutputMinValues, // outputMinValues - Output stretch values, one for each band.
                    myOutputMaxValues, // outputMaxValues - Output stretch values, one for each band.
                    mySourceMinValues, // sourceMinValues - Input stretch values, one for each band.
                    mySourceMaxValues, // sourceMaxValues - Input stretch values, one for each band.
                    myNoDataValues, // noDataValues - NoData values, one for each band.
                    myGammas, // gammas - Gamma adjustment.
                    colorRamp, // colorRamp - ColorRamp object to use, could be null.
                    _altitudeSlider.Value, // altitude - Altitude angle of the light source.
                    _azimuthSlider.Value, // azimuth - Azimuth angle of the light source, measured clockwise from north.
                    1, // zfactor - Factor to convert z unit to x,y units, default is 1.
                    mySlopeType, // slopeType - Slope Type.
                    1, // pixelSizeFactor - Pixel size factor, default is 1.
                    1, // pixelSizePower - Pixel size power value, default is 1.
                    8); // outputBitDepth - Output bit depth, default is 8-bit.

                // Set the new base map to be the RasterLayer with the BlendRenderer applied.
                _map.Basemap = new Basemap(rasterLayerForDisplayInMap);
            }
            catch (Exception ex)
            {
                Console.WriteLine(ex);
            }
        }
    }
}<|MERGE_RESOLUTION|>--- conflicted
+++ resolved
@@ -33,10 +33,7 @@
         // Hold references to UI controls.
         private MapView _myMapView;
         private BlendSettingsController _settingsVC;
-<<<<<<< HEAD
-=======
         private UIBarButtonItem _updateButton;
->>>>>>> 15ec602f
 
         public ChangeBlendRenderer()
         {
@@ -113,22 +110,15 @@
             _myMapView = new MapView();
             _myMapView.TranslatesAutoresizingMaskIntoConstraints = false;
 
-<<<<<<< HEAD
-=======
             _updateButton = new UIBarButtonItem();
             _updateButton.Title = "Update renderer";
 
->>>>>>> 15ec602f
             UIToolbar toolbar = new UIToolbar();
             toolbar.TranslatesAutoresizingMaskIntoConstraints = false;
             toolbar.Items = new[]
             {
                 new UIBarButtonItem(UIBarButtonSystemItem.FlexibleSpace),
-<<<<<<< HEAD
-                new UIBarButtonItem("Update renderer", UIBarButtonItemStyle.Plain, UpdateRenderer_Clicked)
-=======
                 _updateButton
->>>>>>> 15ec602f
             };
 
             // Add the views.
@@ -148,8 +138,6 @@
             });
         }
 
-<<<<<<< HEAD
-=======
         public override void ViewWillAppear(bool animated)
         {
             base.ViewWillAppear(animated);
@@ -166,7 +154,6 @@
             _updateButton.Clicked -= UpdateRenderer_Clicked;
         }
 
->>>>>>> 15ec602f
         // Force popover to display on iPhone.
         private class PpDelegate : UIPopoverPresentationControllerDelegate
         {
@@ -180,11 +167,7 @@
 
     public class BlendSettingsController : UIViewController
     {
-<<<<<<< HEAD
-        // Hold references to the UI controls.
-=======
         // Hold references to UI controls.
->>>>>>> 15ec602f
         private readonly Map _map;
         private UISegmentedControl _slopeTypesPicker;
         private UISegmentedControl _colorRampsPicker;
