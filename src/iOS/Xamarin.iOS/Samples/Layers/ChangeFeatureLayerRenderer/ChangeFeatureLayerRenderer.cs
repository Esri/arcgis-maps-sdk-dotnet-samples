--- conflicted
+++ resolved
@@ -27,11 +27,7 @@
         "")]
     public class ChangeFeatureLayerRenderer : UIViewController
     {
-<<<<<<< HEAD
-        // Hold a reference to the MapView.
-=======
         // Hold references to UI controls.
->>>>>>> 15ec602f
         private MapView _myMapView;
         private UIBarButtonItem _resetButton;
         private UIBarButtonItem _overrideButton;
@@ -92,45 +88,6 @@
         }
 
         public override void ViewDidLoad()
-<<<<<<< HEAD
-        {
-            base.ViewDidLoad();
-            Initialize();
-        }
-
-        public override void LoadView()
-        {
-            // Create the views.
-            View = new UIView {BackgroundColor = UIColor.White};
-
-            _myMapView = new MapView();
-            _myMapView.TranslatesAutoresizingMaskIntoConstraints = false;
-
-            UIToolbar toolbar = new UIToolbar();
-            toolbar.TranslatesAutoresizingMaskIntoConstraints = false;
-            toolbar.Items = new[]
-            {
-                new UIBarButtonItem("Reset", UIBarButtonItemStyle.Plain, OnResetButtonClicked),
-                new UIBarButtonItem(UIBarButtonSystemItem.FlexibleSpace),
-                new UIBarButtonItem("Override renderer", UIBarButtonItemStyle.Plain, OnOverrideButtonClicked)
-            };
-
-            // Add the views.
-            View.AddSubviews(_myMapView, toolbar);
-
-            // Lay out the views.
-            NSLayoutConstraint.ActivateConstraints(new[]
-            {
-                _myMapView.TopAnchor.ConstraintEqualTo(View.SafeAreaLayoutGuide.TopAnchor),
-                _myMapView.LeadingAnchor.ConstraintEqualTo(View.LeadingAnchor),
-                _myMapView.TrailingAnchor.ConstraintEqualTo(View.TrailingAnchor),
-                _myMapView.BottomAnchor.ConstraintEqualTo(toolbar.TopAnchor),
-
-                toolbar.BottomAnchor.ConstraintEqualTo(View.SafeAreaLayoutGuide.BottomAnchor),
-                toolbar.LeadingAnchor.ConstraintEqualTo(View.LeadingAnchor),
-                toolbar.TrailingAnchor.ConstraintEqualTo(View.TrailingAnchor),
-            });
-=======
         {
             base.ViewDidLoad();
             Initialize();
@@ -192,7 +149,6 @@
             // Unsubscribe from events, per best practice.
             _resetButton.Clicked -= OnResetButtonClicked;
             _overrideButton.Clicked -= OnOverrideButtonClicked;
->>>>>>> 15ec602f
         }
     }
 }