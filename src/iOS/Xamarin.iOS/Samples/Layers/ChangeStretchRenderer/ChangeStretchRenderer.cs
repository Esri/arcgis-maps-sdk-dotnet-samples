--- conflicted
+++ resolved
@@ -28,11 +28,7 @@
         "Featured")]
     public class ChangeStretchRenderer : UIViewController
     {
-<<<<<<< HEAD
-        // Hold references to the UI controls.
-=======
         // Hold references to UI controls.
->>>>>>> 15ec602f
         private MapView _myMapView;
         private UISegmentedControl _rendererTypes;
         private UILabel _labelParameter1;
@@ -261,26 +257,10 @@
             _inputParameter1 = new UITextField();
             _inputParameter1.TranslatesAutoresizingMaskIntoConstraints = false;
             _inputParameter1.BorderStyle = UITextBorderStyle.RoundedRect;
-<<<<<<< HEAD
-            _inputParameter1.ShouldReturn += textField =>
-            {
-                textField.ResignFirstResponder();
-                return true;
-            };
-=======
->>>>>>> 15ec602f
 
             _inputParameter2 = new UITextField();
             _inputParameter2.TranslatesAutoresizingMaskIntoConstraints = false;
             _inputParameter2.BorderStyle = UITextBorderStyle.RoundedRect;
-<<<<<<< HEAD
-            _inputParameter2.ShouldReturn += textField =>
-            {
-                textField.ResignFirstResponder();
-                return true;
-            };
-=======
->>>>>>> 15ec602f
 
             _labelParameter1 = new UILabel();
             _labelParameter1.TextAlignment = UITextAlignment.Right;
@@ -291,19 +271,11 @@
             _labelParameter2.TranslatesAutoresizingMaskIntoConstraints = false;
 
             _updateRendererButton = new UIButton();
-<<<<<<< HEAD
-            _updateRendererButton.TouchUpInside += UpdateRendererButton_Clicked;
-=======
->>>>>>> 15ec602f
             _updateRendererButton.SetTitle("Update renderer", UIControlState.Normal);
             _updateRendererButton.SetTitleColor(View.TintColor, UIControlState.Normal);
             _updateRendererButton.TranslatesAutoresizingMaskIntoConstraints = false;
 
             _rendererTypes = new UISegmentedControl("Min/Max", "% Clip", "Std. Deviation");
-<<<<<<< HEAD
-            _rendererTypes.ValueChanged += rendererTypes_ValueChanged;
-=======
->>>>>>> 15ec602f
             _rendererTypes.SelectedSegment = 0;
             _rendererTypes.TintColor = View.TintColor;
             _rendererTypes.TranslatesAutoresizingMaskIntoConstraints = false;
@@ -355,8 +327,6 @@
                 _myMapView.BottomAnchor.ConstraintEqualTo(View.BottomAnchor)
             });
         }
-<<<<<<< HEAD
-=======
 
         private bool HandleTextField(UITextField textField)
         {
@@ -386,6 +356,5 @@
             _updateRendererButton.TouchUpInside -= UpdateRendererButton_Clicked;
             _rendererTypes.ValueChanged -= rendererTypes_ValueChanged;
         }
->>>>>>> 15ec602f
     }
 }