--- conflicted
+++ resolved
@@ -27,14 +27,9 @@
         "")]
     public class ChangeSublayerRenderer : UIViewController
     {
-<<<<<<< HEAD
-        // Hold references to the UI controls.
-        private MapView _myMapView;
-=======
         // Hold references to UI controls.
         private MapView _myMapView;
         private UIBarButtonItem _changeRendererButton;
->>>>>>> 15ec602f
 
         // ArcGIS map image layer that contains four Census sub-layers.
         private ArcGISMapImageLayer _arcGISMapImageLayer;
@@ -124,42 +119,20 @@
             _myMapView = new MapView();
             _myMapView.TranslatesAutoresizingMaskIntoConstraints = false;
 
-<<<<<<< HEAD
-=======
             _changeRendererButton = new UIBarButtonItem();
             _changeRendererButton.Title = "Change sublayer renderer";
 
->>>>>>> 15ec602f
             UIToolbar toolbar = new UIToolbar();
             toolbar.TranslatesAutoresizingMaskIntoConstraints = false;
             toolbar.Items = new[]
             {
                 new UIBarButtonItem(UIBarButtonSystemItem.FlexibleSpace),
-<<<<<<< HEAD
-                new UIBarButtonItem("Change sublayer renderer", UIBarButtonItemStyle.Plain, ChangeSublayerRendererButton_TouchUpInside),
-=======
                 _changeRendererButton,
->>>>>>> 15ec602f
                 new UIBarButtonItem(UIBarButtonSystemItem.FlexibleSpace)
             };
 
             // Add the views.
             View.AddSubviews(_myMapView, toolbar);
-<<<<<<< HEAD
-
-            // Lay out the views.
-            NSLayoutConstraint.ActivateConstraints(new[]
-            {
-                _myMapView.TopAnchor.ConstraintEqualTo(View.SafeAreaLayoutGuide.TopAnchor),
-                _myMapView.LeadingAnchor.ConstraintEqualTo(View.LeadingAnchor),
-                _myMapView.TrailingAnchor.ConstraintEqualTo(View.TrailingAnchor),
-                _myMapView.BottomAnchor.ConstraintEqualTo(toolbar.TopAnchor),
-
-                toolbar.BottomAnchor.ConstraintEqualTo(View.SafeAreaLayoutGuide.BottomAnchor),
-                toolbar.LeadingAnchor.ConstraintEqualTo(View.LeadingAnchor),
-                toolbar.TrailingAnchor.ConstraintEqualTo(View.TrailingAnchor),
-            });
-=======
 
             // Lay out the views.
             NSLayoutConstraint.ActivateConstraints(new[]
@@ -189,7 +162,6 @@
 
             // Unsubscribe from events, per best practice.
             _changeRendererButton.Clicked -= ChangeSublayerRendererButton_TouchUpInside;
->>>>>>> 15ec602f
         }
     }
 }