--- conflicted
+++ resolved
@@ -26,16 +26,10 @@
         "")]
     public class ChangeSublayerVisibility : UIViewController
     {
-<<<<<<< HEAD
-        // Hold references to the UI controls.
-        private MapView _myMapView;
-        private SublayersTable _sublayersTableView;
-=======
         // Hold references to UI controls.
         private MapView _myMapView;
         private SublayersTable _sublayersTableView;
         private UIBarButtonItem _chooseLayersButton;
->>>>>>> 15ec602f
 
         // Hold a reference to the layer.
         private ArcGISMapImageLayer _mapImageLayer;
@@ -80,43 +74,6 @@
         private void sublayerButton_Clicked(object sender, EventArgs e)
         {
             if (_mapImageLayer.Sublayers.Count > 0)
-<<<<<<< HEAD
-            {
-                _sublayersTableView.MapImageLayer = _mapImageLayer;
-                NavigationController.PushViewController(_sublayersTableView, true);
-            }
-        }
-
-        public override void ViewDidLoad()
-        {
-            base.ViewDidLoad();
-            Initialize();
-        }
-
-        public override void LoadView()
-        {
-            // Create the views.
-            View = new UIView {BackgroundColor = UIColor.White};
-
-            _myMapView = new MapView();
-            _myMapView.TranslatesAutoresizingMaskIntoConstraints = false;
-
-            UIToolbar toolbar = new UIToolbar();
-            toolbar.TranslatesAutoresizingMaskIntoConstraints = false;
-            toolbar.Items = new[]
-            {
-                new UIBarButtonItem(UIBarButtonSystemItem.FlexibleSpace),
-                new UIBarButtonItem("Choose sublayers", UIBarButtonItemStyle.Plain, sublayerButton_Clicked),
-                new UIBarButtonItem(UIBarButtonSystemItem.FlexibleSpace)
-            };
-
-            // Add the views.
-            View.AddSubviews(_myMapView, toolbar);
-
-            // Lay out the views.
-            NSLayoutConstraint.ActivateConstraints(new[]
-            {
-=======
             {
                 _sublayersTableView.MapImageLayer = _mapImageLayer;
                 NavigationController.PushViewController(_sublayersTableView, true);
@@ -155,7 +112,6 @@
             // Lay out the views.
             NSLayoutConstraint.ActivateConstraints(new[]
             {
->>>>>>> 15ec602f
                 _myMapView.TopAnchor.ConstraintEqualTo(View.SafeAreaLayoutGuide.TopAnchor),
                 _myMapView.LeadingAnchor.ConstraintEqualTo(View.LeadingAnchor),
                 _myMapView.TrailingAnchor.ConstraintEqualTo(View.TrailingAnchor),
@@ -165,8 +121,6 @@
                 toolbar.LeadingAnchor.ConstraintEqualTo(View.LeadingAnchor),
                 toolbar.TrailingAnchor.ConstraintEqualTo(View.TrailingAnchor),
             });
-<<<<<<< HEAD
-=======
         }
 
         public override void ViewWillAppear(bool animated)
@@ -183,7 +137,6 @@
 
             // Unsubscribe from events, per best practice.
             _chooseLayersButton.Clicked -= sublayerButton_Clicked;
->>>>>>> 15ec602f
         }
     }
 
