--- conflicted
+++ resolved
@@ -99,11 +99,7 @@
             _mySceneView = new SceneView();
             _mySceneView.TranslatesAutoresizingMaskIntoConstraints = false;
 
-<<<<<<< HEAD
-            UISegmentedControl dataChoiceButton = new UISegmentedControl(_sources)
-=======
             _dataChoiceButton = new UISegmentedControl(_sources)
->>>>>>> 15ec602f
             {
                 BackgroundColor = UIColor.FromWhiteAlpha(0, .7f),
                 TintColor = UIColor.White,
@@ -111,18 +107,6 @@
             };
 
             // Clean up borders of segmented control - avoid corner pixels.
-<<<<<<< HEAD
-            dataChoiceButton.ClipsToBounds = true;
-            dataChoiceButton.Layer.CornerRadius = 5;
-
-            dataChoiceButton.ValueChanged += DataChoiceButtonOnValueChanged;
-
-            // Add the views.
-            View.AddSubviews(_mySceneView, dataChoiceButton);
-
-            // Lay out the views.
-            NSLayoutConstraint.ActivateConstraints(new []
-=======
             _dataChoiceButton.ClipsToBounds = true;
             _dataChoiceButton.Layer.CornerRadius = 5;
 
@@ -131,20 +115,12 @@
 
             // Lay out the views.
             NSLayoutConstraint.ActivateConstraints(new[]
->>>>>>> 15ec602f
             {
                 _mySceneView.TopAnchor.ConstraintEqualTo(View.SafeAreaLayoutGuide.TopAnchor),
                 _mySceneView.LeadingAnchor.ConstraintEqualTo(View.LeadingAnchor),
                 _mySceneView.TrailingAnchor.ConstraintEqualTo(View.TrailingAnchor),
                 _mySceneView.BottomAnchor.ConstraintEqualTo(View.BottomAnchor),
 
-<<<<<<< HEAD
-                dataChoiceButton.LeadingAnchor.ConstraintEqualTo(View.LayoutMarginsGuide.LeadingAnchor),
-                dataChoiceButton.TrailingAnchor.ConstraintEqualTo(View.LayoutMarginsGuide.TrailingAnchor),
-                dataChoiceButton.TopAnchor.ConstraintEqualTo(View.SafeAreaLayoutGuide.TopAnchor, 8)
-            });
-        }
-=======
                 _dataChoiceButton.LeadingAnchor.ConstraintEqualTo(View.LayoutMarginsGuide.LeadingAnchor),
                 _dataChoiceButton.TrailingAnchor.ConstraintEqualTo(View.LayoutMarginsGuide.TrailingAnchor),
                 _dataChoiceButton.TopAnchor.ConstraintEqualTo(View.SafeAreaLayoutGuide.TopAnchor, 8)
@@ -166,6 +142,5 @@
             // Unsubscribe from events, per best practice.
             _dataChoiceButton.ValueChanged -= DataChoiceButtonOnValueChanged;
         }
->>>>>>> 15ec602f
     }
 }