--- conflicted
+++ resolved
@@ -96,8 +96,6 @@
                 _mySceneView.LeadingAnchor.ConstraintEqualTo(View.LeadingAnchor),
                 _mySceneView.TrailingAnchor.ConstraintEqualTo(View.TrailingAnchor)
             });
-<<<<<<< HEAD
-=======
         }
 
         public override void ViewWillAppear(bool animated)
@@ -118,7 +116,6 @@
 
             // Unsubscribe from events, per best practice.
             if (_dataset != null) _dataset.NetworkLinkControlMessage -= Dataset_NetworkLinkControlMessage;
->>>>>>> 15ec602f
         }
     }
 }