--- conflicted
+++ resolved
@@ -25,11 +25,7 @@
         "")]
     public class FeatureCollectionLayerFromPortal : UIViewController
     {
-<<<<<<< HEAD
-        // Hold a reference to the MapView.
-=======
         // Hold references to UI controls.
->>>>>>> 15ec602f
         private MapView _myMapView;
 
         // Portal item Id to load features from.
