--- conflicted
+++ resolved
@@ -26,19 +26,6 @@
         "")]
     public class FeatureCollectionLayerFromPortal : UIViewController
     {
-<<<<<<< HEAD
-        // Reference to the MapView used in the app.
-        private MapView _myMapView;
-
-        // Default portal item Id to load features from.
-        private const string FeatureCollectionItemId = "32798dfad17942858d5eef82ee802f0b";
-
-        // Text field for specifying a portal item Id.
-        private UITextField _collectionItemIdTextBox;
-
-        private UIButton _addFeaturesButton;
-
-=======
         // Create and hold references to the UI controls.
         private readonly MapView _myMapView = new MapView();
         private readonly UIToolbar _toolbar = new UIToolbar();
@@ -46,9 +33,8 @@
         private UIButton _addFeaturesButton;
 
         // Default portal item Id to load features from.
-        private const string FeatureCollectionItemId = "5ffe7733754f44a9af12a489250fe12b";
+        private const string FeatureCollectionItemId = "32798dfad17942858d5eef82ee802f0b";
 
->>>>>>> 9b960033
         public FeatureCollectionLayerFromPortal()
         {
             Title = "Create a feature collection layer from a portal item";
@@ -58,29 +44,15 @@
         {
             base.ViewDidLoad();
 
-<<<<<<< HEAD
             // Create the layout.
             CreateLayout();
 
             // Initialize the app.
-=======
-            CreateLayout();
->>>>>>> 9b960033
             Initialize();
         }
 
         public override void ViewDidLayoutSubviews()
         {
-<<<<<<< HEAD
-            // Setup the visual frame for the MapView.
-            _myMapView.Frame = new CoreGraphics.CGRect(0, 0, View.Bounds.Width, View.Bounds.Height - 50);
-
-            _collectionItemIdTextBox.Frame = new CoreGraphics.CGRect(10, View.Bounds.Height - 50, View.Bounds.Width - 10, 20);
-
-            _addFeaturesButton.Frame = new CoreGraphics.CGRect(0, View.Bounds.Height - 30, View.Bounds.Width, 30);
-
-            base.ViewDidLayoutSubviews();
-=======
             try
             {
                 nfloat topStart = NavigationController.NavigationBar.Frame.Height + UIApplication.SharedApplication.StatusBarFrame.Height;
@@ -102,7 +74,6 @@
             catch (NullReferenceException)
             {
             }
->>>>>>> 9b960033
         }
 
         private void Initialize()
@@ -110,14 +81,8 @@
             // Add a default value for the portal item Id.
             _collectionItemIdTextBox.Text = FeatureCollectionItemId;
 
-<<<<<<< HEAD
-            // Create a new map with the oceans basemap and add it to the map view.
-            Map myMap = new Map(Basemap.CreateOceans());
-            _myMapView.Map = myMap;
-=======
             // Create a new map with the oceans basemap and add it to the map view
             _myMapView.Map = new Map(Basemap.CreateOceans());
->>>>>>> 9b960033
         }
 
         private async void OpenFeaturesFromArcGISOnline(string itemId)
@@ -135,15 +100,10 @@
                     FeatureCollection featureCollection = new FeatureCollection(collectionItem);
 
                     // Create a layer to display the collection and add it to the map as an operational layer.
-<<<<<<< HEAD
-                    FeatureCollectionLayer featureCollectionLayer = new FeatureCollectionLayer(featureCollection);
-                    featureCollectionLayer.Name = collectionItem.Title;
-=======
                     FeatureCollectionLayer featureCollectionLayer = new FeatureCollectionLayer(featureCollection)
                     {
                         Name = collectionItem.Title
                     };
->>>>>>> 9b960033
 
                     _myMapView.Map.OperationalLayers.Add(featureCollectionLayer);
                 }
@@ -163,11 +123,7 @@
         private void OpenPortalFeatureCollection_Click(object sender, EventArgs e)
         {
             // Get the portal item Id from the user.
-<<<<<<< HEAD
-            var collectionItemId = _collectionItemIdTextBox.Text.Trim();
-=======
             string collectionItemId = _collectionItemIdTextBox.Text.Trim();
->>>>>>> 9b960033
 
             // Make sure an Id was entered.
             if (string.IsNullOrEmpty(collectionItemId))
@@ -183,16 +139,6 @@
 
         private void CreateLayout()
         {
-<<<<<<< HEAD
-            // Create a new MapView.
-            _myMapView = new MapView();
-
-            // Create a text input for the portal item Id.
-            _collectionItemIdTextBox = new UITextField();
-            _collectionItemIdTextBox.BackgroundColor = UIColor.LightGray;
-            // Allow pressing 'return' to dismiss the keyboard.
-            _collectionItemIdTextBox.ShouldReturn += (textField) => { textField.ResignFirstResponder(); return true; };
-=======
             // Create a text input for the portal item Id.
             _collectionItemIdTextBox = new UITextField
             {
@@ -206,27 +152,17 @@
                 textField.ResignFirstResponder();
                 return true;
             };
->>>>>>> 9b960033
 
             // Create a button for adding features from a portal item.
             _addFeaturesButton = new UIButton(UIButtonType.Custom);
             _addFeaturesButton.SetTitle("Add from portal item", UIControlState.Normal);
             _addFeaturesButton.SetTitleColor(View.TintColor, UIControlState.Normal);
 
-<<<<<<< HEAD
-            // Assign a click handler to the UIButton.
-            _addFeaturesButton.TouchUpInside += OpenPortalFeatureCollectionClick;
-
-            // Add the MapView, UITextField, and UIButton to the page.
-            View.AddSubviews(_myMapView, _collectionItemIdTextBox, _addFeaturesButton);
-            View.BackgroundColor = UIColor.White;
-=======
             // Assign a click handler to the button.
             _addFeaturesButton.TouchUpInside += OpenPortalFeatureCollection_Click;
 
             // Add the MapView, UITextField, and UIButton to the page.
             View.AddSubviews(_myMapView, _toolbar, _collectionItemIdTextBox, _addFeaturesButton);
->>>>>>> 9b960033
         }
     }
 }