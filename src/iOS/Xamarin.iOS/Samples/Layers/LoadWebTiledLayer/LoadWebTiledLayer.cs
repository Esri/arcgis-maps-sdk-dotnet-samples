// Copyright 2018 Esri.
//
// Licensed under the Apache License, Version 2.0 (the "License"); you may not use this file except in compliance with the License.
// You may obtain a copy of the License at: http://www.apache.org/licenses/LICENSE-2.0
//
// Unless required by applicable law or agreed to in writing, software distributed under the License is distributed on an
// "AS IS" BASIS, WITHOUT WARRANTIES OR CONDITIONS OF ANY KIND, either express or implied. See the License for the specific
// language governing permissions and limitations under the License.

using System.Collections.Generic;
using Esri.ArcGISRuntime.Mapping;
using Esri.ArcGISRuntime.UI.Controls;
using Foundation;
using UIKit;

namespace ArcGISRuntime.Samples.LoadWebTiledLayer
{
    [Register("LoadWebTiledLayer")]
    [ArcGISRuntime.Samples.Shared.Attributes.Sample(
        "Web tiled layer",
        "Layers",
        "This sample demonstrates how to load a web tiled layer from a non-ArcGIS service, including how to include proper attribution.",
        "")]
    public class LoadWebTiledLayer : UIViewController
    {
<<<<<<< HEAD
        // Hold a reference to the MapView.
=======
        // Hold references to UI controls.
>>>>>>> 15ec602f
        private MapView _myMapView;

        // Templated URL to the tile service.
        private const string TemplateUri = "https://stamen-tiles-{subdomain}.a.ssl.fastly.net/watercolor/{level}/{col}/{row}.jpg";

        // List of subdomains for use when constructing the web tiled layer.
        private readonly List<string> _tiledLayerSubdomains = new List<string> {"a", "b", "c", "d"};

        // Attribution string for the Stamen service.
        private const string Attribution = "Map tiles by <a href=\"http://stamen.com/\">Stamen Design</a>," +
                                           "under <a href=\"http://creativecommons.org/licenses/by/3.0\">CC BY 3.0</a>." +
                                           "Data by <a href=\"http://openstreetmap.org/\">OpenStreetMap</a>," +
                                           "under <a href=\"http://creativecommons.org/licenses/by-sa/3.0\">CC BY SA</a>.";

        public LoadWebTiledLayer()
        {
            Title = "Web tiled layer";
        }

        private void Initialize()
        {
            // Create the layer from the URL and the subdomain list.
            WebTiledLayer baseLayer = new WebTiledLayer(TemplateUri, _tiledLayerSubdomains);

            // Create a basemap from the layer.
            Basemap layerBasemap = new Basemap(baseLayer);

            // Apply the attribution for the layer.
            baseLayer.Attribution = Attribution;

            // Show the tiled layer basemap.
            _myMapView.Map = new Map(layerBasemap);
        }

        public override void ViewDidLoad()
        {
            base.ViewDidLoad();
            Initialize();
        }

        public override void LoadView()
        {
            // Create the views.
            View = new UIView();

            _myMapView = new MapView();
            _myMapView.TranslatesAutoresizingMaskIntoConstraints = false;

            // Add the views.
            View.AddSubviews(_myMapView);

            // Lay out the views.
<<<<<<< HEAD
            NSLayoutConstraint.ActivateConstraints(new []
=======
            NSLayoutConstraint.ActivateConstraints(new[]
>>>>>>> 15ec602f
            {
                _myMapView.TopAnchor.ConstraintEqualTo(View.SafeAreaLayoutGuide.TopAnchor),
                _myMapView.BottomAnchor.ConstraintEqualTo(View.BottomAnchor),
                _myMapView.LeadingAnchor.ConstraintEqualTo(View.LeadingAnchor),
                _myMapView.TrailingAnchor.ConstraintEqualTo(View.TrailingAnchor)
            });
        }
    }
}<|MERGE_RESOLUTION|>--- conflicted
+++ resolved
@@ -23,11 +23,7 @@
         "")]
     public class LoadWebTiledLayer : UIViewController
     {
-<<<<<<< HEAD
-        // Hold a reference to the MapView.
-=======
         // Hold references to UI controls.
->>>>>>> 15ec602f
         private MapView _myMapView;
 
         // Templated URL to the tile service.
@@ -80,11 +76,7 @@
             View.AddSubviews(_myMapView);
 
             // Lay out the views.
-<<<<<<< HEAD
-            NSLayoutConstraint.ActivateConstraints(new []
-=======
             NSLayoutConstraint.ActivateConstraints(new[]
->>>>>>> 15ec602f
             {
                 _myMapView.TopAnchor.ConstraintEqualTo(View.SafeAreaLayoutGuide.TopAnchor),
                 _myMapView.BottomAnchor.ConstraintEqualTo(View.BottomAnchor),
