// Copyright 2018 Esri.
//
// Licensed under the Apache License, Version 2.0 (the "License"); you may not use this file except in compliance with the License.
// You may obtain a copy of the License at: http://www.apache.org/licenses/LICENSE-2.0
//
// Unless required by applicable law or agreed to in writing, software distributed under the License is distributed on an 
// "AS IS" BASIS, WITHOUT WARRANTIES OR CONDITIONS OF ANY KIND, either express or implied. See the License for the specific 
// language governing permissions and limitations under the License.

using System;
using System.Collections.Generic;
using System.Drawing;
using System.Linq;
using Esri.ArcGISRuntime.ArcGISServices;
using Esri.ArcGISRuntime.Data;
using Esri.ArcGISRuntime.Geometry;
using Esri.ArcGISRuntime.Mapping;
using Esri.ArcGISRuntime.Symbology;
using Esri.ArcGISRuntime.UI;
using Esri.ArcGISRuntime.UI.Controls;
using Foundation;
using UIKit;

namespace ArcGISRuntime.Samples.MapImageLayerTables
{
    [Register("MapImageLayerTables")]
    [ArcGISRuntime.Samples.Shared.Attributes.Sample(
        "Query map image layer tables",
        "Layers",
        "This sample demonstrates how to get a non-spatial table from an ArcGIS map image layer. It shows how to query such a table, as well as how to find related features in another table. The non-spatial tables contained by a map service may contain additional information about sublayer features. Such information can be accessed by traversing table relationships defined in the service.",
        "1. Launch the sample, the map displays at the extent of the `Service Requests` layer.\n2. The list is populated with service request comment records that have a valid(non-null) comment.\n3. Select one of the service request comments from the list to see the related service request feature selected in the map.",
        "Query", "Sublayer", "MapServer", "Related Tables")]
    public class MapImageLayerTables : UIViewController
    {
        // Hold references to UI controls.
        private MapView _myMapView;
        private UITableView _tableView;
        private UIStackView _stackView;

        // A graphics overlay for showing selected features.
        private GraphicsOverlay _selectedFeaturesOverlay;

        // A list of all service request comment records (non-spatial features).
        private readonly List<ArcGISFeature> _serviceRequestComments = new List<ArcGISFeature>();
<<<<<<< HEAD
=======

        // Hold a reference to the comments table source.
        private ServiceRequestCommentsTableSource _commentsTableSource;
>>>>>>> 15ec602f

        public MapImageLayerTables()
        {
            Title = "Query map image layer tables";
        }
<<<<<<< HEAD
        
=======

>>>>>>> 15ec602f
        private async void Initialize()
        {
            // Create a new Map with a vector streets basemap.
            Map myMap = new Map(Basemap.CreateStreetsVector());

            // Create the URI to the Service Requests map service.
            Uri serviceRequestUri = new Uri("https://sampleserver6.arcgisonline.com/arcgis/rest/services/ServiceRequest/MapServer");

            // Create a new ArcGISMapImageLayer that uses the service URI.
            ArcGISMapImageLayer serviceRequestsMapImageLayer = new ArcGISMapImageLayer(serviceRequestUri);

            try
            {
                // Load all sublayers and tables contained by the map image layer.
                await serviceRequestsMapImageLayer.LoadTablesAndLayersAsync();

                // Set the initial map extent to the extent of all service request features.
                Envelope requestsExtent = serviceRequestsMapImageLayer.FullExtent;
                myMap.InitialViewpoint = new Viewpoint(requestsExtent);

                // Add the layer to the map.
                myMap.OperationalLayers.Add(serviceRequestsMapImageLayer);

                // Get the service request comments table from the map image layer.
                ServiceFeatureTable commentsTable = serviceRequestsMapImageLayer.Tables[0];

                // Create query parameters to get all non-null service request comment records (features) from the table.
                QueryParameters queryToGetNonNullComments = new QueryParameters
                {
                    WhereClause = "requestid <> '' AND comments <> ''"
                };

                // Query the comments table to get the non-null records.
                FeatureQueryResult commentQueryResult = await commentsTable.QueryFeaturesAsync(queryToGetNonNullComments, QueryFeatureFields.LoadAll);

                // Show the records from the service request comments table in the UITableView control.
                foreach (ArcGISFeature commentFeature in commentQueryResult)
                {
                    _serviceRequestComments.Add(commentFeature);
                }
<<<<<<< HEAD

                // Create the table view source that uses the list of features.
                ServiceRequestCommentsTableSource commentsTableSource = new ServiceRequestCommentsTableSource(_serviceRequestComments);
=======
>>>>>>> 15ec602f

                // Create the table view source that uses the list of features.
                _commentsTableSource = new ServiceRequestCommentsTableSource(_serviceRequestComments);

                // Assign the table view source to the table view control.
                _tableView.Source = _commentsTableSource;

                // Subscribe to event.
                _commentsTableSource.ServiceRequestCommentSelected += CommentsTableSource_ServiceRequestCommentSelected;

                // Create a graphics overlay to show selected features and add it to the map view.
                _selectedFeaturesOverlay = new GraphicsOverlay();
                _myMapView.GraphicsOverlays.Add(_selectedFeaturesOverlay);

                // Assign the map to the MapView.
                _myMapView.Map = myMap;

                // Reload the table view data to refresh the display.
                _tableView.ReloadData();
            }
            catch (Exception e)
            {
                new UIAlertView("Error", e.ToString(), (IUIAlertViewDelegate) null, "OK", null).Show();
            }
        }

        // Handle a new selected comment record in the table view.
        private async void CommentsTableSource_ServiceRequestCommentSelected(object sender, ServiceRequestCommentSelectedEventArgs e)
        {
            // Clear selected features from the graphics overlay.
            _selectedFeaturesOverlay.Graphics.Clear();

            // Get the map image layer that contains the service request sublayer and the service request comments table.
            ArcGISMapImageLayer serviceRequestsMapImageLayer = (ArcGISMapImageLayer) _myMapView.Map.OperationalLayers[0];

            // Get the (non-spatial) table that contains the service request comments.
            ServiceFeatureTable commentsTable = serviceRequestsMapImageLayer.Tables[0];

            // Get the relationship that defines related service request features for features in the comments table (this is the first and only relationship).
            RelationshipInfo commentsRelationshipInfo = commentsTable.LayerInfo.RelationshipInfos.FirstOrDefault();

            // Create query parameters to get the related service request for features in the comments table.
            RelatedQueryParameters relatedQueryParams = new RelatedQueryParameters(commentsRelationshipInfo)
            {
                ReturnGeometry = true
            };

            try
            {
                // Query the comments table to get the related service request feature for the selected comment.
                IReadOnlyList<RelatedFeatureQueryResult> relatedRequestsResult = await commentsTable.QueryRelatedFeaturesAsync(e.SelectedComment, relatedQueryParams);

                // Get the first result. 
                RelatedFeatureQueryResult result = relatedRequestsResult.FirstOrDefault();

                // Get the first feature from the result. If it's null, warn the user and return.
                ArcGISFeature serviceRequestFeature = result.FirstOrDefault() as ArcGISFeature;
                if (serviceRequestFeature == null)
                {
                    UIAlertController alert = UIAlertController.Create("No Feature", "Related feature not found.", UIAlertControllerStyle.Alert);
                    alert.AddAction(UIAlertAction.Create("OK", UIAlertActionStyle.Default, null));
                    PresentViewController(alert, true, null);

                    return;
                }

                // Load the related service request feature (so its geometry is available).
                await serviceRequestFeature.LoadAsync();

                // Get the service request geometry (point).
                MapPoint serviceRequestPoint = serviceRequestFeature.Geometry as MapPoint;

                // Create a cyan marker symbol to display the related feature.
                Symbol selectedRequestSymbol = new SimpleMarkerSymbol(SimpleMarkerSymbolStyle.Circle, Color.Cyan, 14);

                // Create a graphic using the service request point and marker symbol.
                Graphic requestGraphic = new Graphic(serviceRequestPoint, selectedRequestSymbol);

                // Add the graphic to the graphics overlay and zoom the map view to its extent.
                _selectedFeaturesOverlay.Graphics.Add(requestGraphic);
                await _myMapView.SetViewpointCenterAsync(serviceRequestPoint, 150000);
            }
            catch (Exception ex)
            {
                new UIAlertView("Error", ex.ToString(), (IUIAlertViewDelegate) null, "OK", null).Show();
            }
        }

        public override void ViewDidLoad()
        {
            base.ViewDidLoad();
            Initialize();
        }

        public override void LoadView()
        {
            // Create the views.
            View = new UIView();

            _stackView = new UIStackView
            {
                Axis = UILayoutConstraintAxis.Vertical,
                Alignment = UIStackViewAlignment.Fill,
                Distribution = UIStackViewDistribution.FillEqually,
                TranslatesAutoresizingMaskIntoConstraints = false
            };

            _myMapView = new MapView();
            _stackView.AddArrangedSubview(_myMapView);

            _tableView = new UITableView();
            _stackView.AddArrangedSubview(_tableView);

            // Add the views.
            View.AddSubviews(_stackView);

<<<<<<< HEAD
            NSLayoutConstraint.ActivateConstraints(new []
=======
            // Lay out the views.
            NSLayoutConstraint.ActivateConstraints(new[]
>>>>>>> 15ec602f
            {
                _stackView.TopAnchor.ConstraintEqualTo(View.SafeAreaLayoutGuide.TopAnchor),
                _stackView.LeadingAnchor.ConstraintEqualTo(View.LeadingAnchor),
                _stackView.TrailingAnchor.ConstraintEqualTo(View.TrailingAnchor),
                _stackView.BottomAnchor.ConstraintEqualTo(View.BottomAnchor),
            });
        }

        public override void TraitCollectionDidChange(UITraitCollection previousTraitCollection)
        {
            base.TraitCollectionDidChange(previousTraitCollection);

            if (View.TraitCollection.VerticalSizeClass == UIUserInterfaceSizeClass.Compact)
            {
                // Update layout for landscape.
                _stackView.Axis = UILayoutConstraintAxis.Horizontal;
            }
            else
            {
                // Update layout for portrait.
                _stackView.Axis = UILayoutConstraintAxis.Vertical;
            }
        }

        public override void ViewWillAppear(bool animated)
        {
            base.ViewWillAppear(animated);

            // Subscribe to events, removing any existing subscriptions.
            if (_commentsTableSource != null)
            {
                // Avoid duplicate subscription.
                _commentsTableSource.ServiceRequestCommentSelected -= CommentsTableSource_ServiceRequestCommentSelected;
                _commentsTableSource.ServiceRequestCommentSelected += CommentsTableSource_ServiceRequestCommentSelected;
            }
        }

        public override void ViewDidDisappear(bool animated)
        {
            base.ViewDidDisappear(animated);

            // Unsubscribe from events, per best practice.
            _commentsTableSource.ServiceRequestCommentSelected -= CommentsTableSource_ServiceRequestCommentSelected;
        }
    }

    // A class to define a custom table view source for displaying the ID and description from service request comment features.
    internal class ServiceRequestCommentsTableSource : UITableViewSource
    {
        // An event that's fired when a new service request comment row is selected in the source.
        public event NewCommentSelectedHandler ServiceRequestCommentSelected;

        // A delegate to fire the ServiceRequestCommentSelected event and return the selected feature.
        public delegate void NewCommentSelectedHandler(object sender, ServiceRequestCommentSelectedEventArgs e);

        // A list of service request comment features.
        private readonly List<ArcGISFeature> _comments;

        // An identifier for the table cell (for cell reuse).
        private const string CellIdentifier = "TableCell";

        // Store the selected row.
        private ArcGISFeature _selectedCommentRecord;

        // The constructor takes a list of service request comment features.
        public ServiceRequestCommentsTableSource(List<ArcGISFeature> comments)
        {
            _comments = comments;
        }

        // Number of sections (groups) to display.
        public override nint NumberOfSections(UITableView tableView)
        {
            return 1;
        }

        // When the selected row changes, raise the ServiceRequestCommentSelected event to return the selected feature.
        public override void RowSelected(UITableView tableView, NSIndexPath indexPath)
        {
            _selectedCommentRecord = _comments[indexPath.Row];
            ServiceRequestCommentSelected?.Invoke(this, new ServiceRequestCommentSelectedEventArgs(_selectedCommentRecord));
        }

        // Number of rows in the specified section (group).
        public override nint RowsInSection(UITableView tableview, nint section)
        {
            // If the feature list is null, return 0. Otherwise the number of features in the internal comments list.
            return _comments?.Count ?? 0;
        }

        // Get the cell to display for the specified row.
        public override UITableViewCell GetCell(UITableView tableView, NSIndexPath indexPath)
        {
            // Get the reused cell from the table view.
            UITableViewCell cell = tableView.DequeueReusableCell(CellIdentifier);

            // Get the comment feature at this cell index.
            Feature commentRow = _comments[indexPath.Row];

            // If there wasn't a cell for reuse, create a new one.
            if (cell == null)
            {
                // Value1 provides a text label (for the request ID) and detail text label (for the comment text).
                cell = new UITableViewCell(UITableViewCellStyle.Value1, CellIdentifier);
            }

            // Fill the cell text with attributes from the comment feature.
            cell.DetailTextLabel.Text = commentRow.Attributes["comments"].ToString();

            // Return the populated cell for display.
            return cell;
        }
    }

    // A custom class to define the event arguments to return when a new row is selected.
    internal class ServiceRequestCommentSelectedEventArgs : EventArgs
    {
        // Store the selected service request comment feature.
        internal ArcGISFeature SelectedComment { get; set; }

        // Constructor takes the service request comment feature that was selected.
        public ServiceRequestCommentSelectedEventArgs(ArcGISFeature selectedComment)
        {
            SelectedComment = selectedComment;
        }
    }
}<|MERGE_RESOLUTION|>--- conflicted
+++ resolved
@@ -42,22 +42,15 @@
 
         // A list of all service request comment records (non-spatial features).
         private readonly List<ArcGISFeature> _serviceRequestComments = new List<ArcGISFeature>();
-<<<<<<< HEAD
-=======
 
         // Hold a reference to the comments table source.
         private ServiceRequestCommentsTableSource _commentsTableSource;
->>>>>>> 15ec602f
 
         public MapImageLayerTables()
         {
             Title = "Query map image layer tables";
         }
-<<<<<<< HEAD
-        
-=======
-
->>>>>>> 15ec602f
+
         private async void Initialize()
         {
             // Create a new Map with a vector streets basemap.
@@ -98,12 +91,6 @@
                 {
                     _serviceRequestComments.Add(commentFeature);
                 }
-<<<<<<< HEAD
-
-                // Create the table view source that uses the list of features.
-                ServiceRequestCommentsTableSource commentsTableSource = new ServiceRequestCommentsTableSource(_serviceRequestComments);
-=======
->>>>>>> 15ec602f
 
                 // Create the table view source that uses the list of features.
                 _commentsTableSource = new ServiceRequestCommentsTableSource(_serviceRequestComments);
@@ -220,12 +207,8 @@
             // Add the views.
             View.AddSubviews(_stackView);
 
-<<<<<<< HEAD
-            NSLayoutConstraint.ActivateConstraints(new []
-=======
             // Lay out the views.
             NSLayoutConstraint.ActivateConstraints(new[]
->>>>>>> 15ec602f
             {
                 _stackView.TopAnchor.ConstraintEqualTo(View.SafeAreaLayoutGuide.TopAnchor),
                 _stackView.LeadingAnchor.ConstraintEqualTo(View.LeadingAnchor),
