--- conflicted
+++ resolved
@@ -28,16 +28,10 @@
         "Featured")]
     public class RasterHillshade : UIViewController
     {
-<<<<<<< HEAD
-        // Hold references to the UI controls.
-        private MapView _myMapView;
-        private HillshadeSettingsController _settingsVC;
-=======
         // Hold references to UI controls.
         private MapView _myMapView;
         private HillshadeSettingsController _settingsVC;
         private UIBarButtonItem _configureButton;
->>>>>>> 15ec602f
 
         // Store a reference to the raster layer.
         private RasterLayer _rasterLayer;
@@ -113,13 +107,15 @@
             _myMapView = new MapView();
             _myMapView.TranslatesAutoresizingMaskIntoConstraints = false;
 
-<<<<<<< HEAD
+            _configureButton = new UIBarButtonItem();
+            _configureButton.Title = "Configure hillshade";
+
             UIToolbar toolbar = new UIToolbar();
             toolbar.TranslatesAutoresizingMaskIntoConstraints = false;
             toolbar.Items = new[]
             {
                 new UIBarButtonItem(UIBarButtonSystemItem.FlexibleSpace),
-                new UIBarButtonItem("Configure hillshade", UIBarButtonItemStyle.Plain, HandleSettings_Clicked)
+                _configureButton
             };
 
             // Add the views.
@@ -139,6 +135,22 @@
             });
         }
 
+        public override void ViewWillAppear(bool animated)
+        {
+            base.ViewWillAppear(animated);
+
+            // Subscribe to events.
+            _configureButton.Clicked += HandleSettings_Clicked;
+        }
+
+        public override void ViewDidDisappear(bool animated)
+        {
+            base.ViewDidDisappear(animated);
+
+            // Unsubscribe from events, per best practice.
+            _configureButton.Clicked -= HandleSettings_Clicked;
+        }
+
         // Force popover to display on iPhone.
         private class PpDelegate : UIPopoverPresentationControllerDelegate
         {
@@ -147,66 +159,9 @@
 
             public override UIModalPresentationStyle GetAdaptivePresentationStyle(UIPresentationController controller,
                 UITraitCollection traitCollection) => UIModalPresentationStyle.None;
-=======
-            _configureButton = new UIBarButtonItem();
-            _configureButton.Title = "Configure hillshade";
-
-            UIToolbar toolbar = new UIToolbar();
-            toolbar.TranslatesAutoresizingMaskIntoConstraints = false;
-            toolbar.Items = new[]
-            {
-                new UIBarButtonItem(UIBarButtonSystemItem.FlexibleSpace),
-                _configureButton
-            };
-
-            // Add the views.
-            View.AddSubviews(_myMapView, toolbar);
-
-            // Lay out the views.
-            NSLayoutConstraint.ActivateConstraints(new[]
-            {
-                _myMapView.TopAnchor.ConstraintEqualTo(View.SafeAreaLayoutGuide.TopAnchor),
-                _myMapView.LeadingAnchor.ConstraintEqualTo(View.LeadingAnchor),
-                _myMapView.TrailingAnchor.ConstraintEqualTo(View.TrailingAnchor),
-                _myMapView.BottomAnchor.ConstraintEqualTo(toolbar.TopAnchor),
-
-                toolbar.LeadingAnchor.ConstraintEqualTo(View.LeadingAnchor),
-                toolbar.TrailingAnchor.ConstraintEqualTo(View.TrailingAnchor),
-                toolbar.BottomAnchor.ConstraintEqualTo(View.SafeAreaLayoutGuide.BottomAnchor)
-            });
->>>>>>> 15ec602f
-        }
-
-<<<<<<< HEAD
-=======
-        public override void ViewWillAppear(bool animated)
-        {
-            base.ViewWillAppear(animated);
-
-            // Subscribe to events.
-            _configureButton.Clicked += HandleSettings_Clicked;
-        }
-
-        public override void ViewDidDisappear(bool animated)
-        {
-            base.ViewDidDisappear(animated);
-
-            // Unsubscribe from events, per best practice.
-            _configureButton.Clicked -= HandleSettings_Clicked;
-        }
-
-        // Force popover to display on iPhone.
-        private class PpDelegate : UIPopoverPresentationControllerDelegate
-        {
-            public override UIModalPresentationStyle GetAdaptivePresentationStyle(
-                UIPresentationController forPresentationController) => UIModalPresentationStyle.None;
-
-            public override UIModalPresentationStyle GetAdaptivePresentationStyle(UIPresentationController controller,
-                UITraitCollection traitCollection) => UIModalPresentationStyle.None;
         }
     }
 
->>>>>>> 15ec602f
     public class HillshadeSettingsController : UIViewController
     {
         private readonly RasterLayer _rasterLayer;
@@ -215,7 +170,6 @@
         private UISlider _azimuthSlider;
 
         public HillshadeSettingsController(RasterLayer rasterLayer)
-<<<<<<< HEAD
         {
             _rasterLayer = rasterLayer;
             Title = "Hillshade settings";
@@ -277,84 +231,12 @@
             _azimuthSlider.Value = 270;
             formContainer.AddArrangedSubview(_azimuthSlider);
 
-            _azimuthSlider.ValueChanged += UpdateSettings;
-            _altitudeSlider.ValueChanged += UpdateSettings;
-            _slopeTypePicker.ValueChanged += UpdateSettings;
-
             scrollView.AddSubview(formContainer);
 
             formContainer.TopAnchor.ConstraintEqualTo(scrollView.TopAnchor).Active = true;
             formContainer.LeadingAnchor.ConstraintEqualTo(scrollView.LeadingAnchor).Active = true;
             formContainer.TrailingAnchor.ConstraintEqualTo(scrollView.TrailingAnchor).Active = true;
             formContainer.BottomAnchor.ConstraintEqualTo(scrollView.BottomAnchor).Active = true;
-=======
-        {
-            _rasterLayer = rasterLayer;
-            Title = "Hillshade settings";
-        }
-
-        public override void LoadView()
-        {
-            View = new UIView();
-
-            UIScrollView scrollView = new UIScrollView();
-            scrollView.TranslatesAutoresizingMaskIntoConstraints = false;
-
-            View.AddSubviews(scrollView);
-
-            scrollView.TopAnchor.ConstraintEqualTo(View.TopAnchor).Active = true;
-            scrollView.LeadingAnchor.ConstraintEqualTo(View.LeadingAnchor).Active = true;
-            scrollView.TrailingAnchor.ConstraintEqualTo(View.TrailingAnchor).Active = true;
-            scrollView.BottomAnchor.ConstraintEqualTo(View.BottomAnchor).Active = true;
-
-            UIStackView formContainer = new UIStackView();
-            formContainer.TranslatesAutoresizingMaskIntoConstraints = false;
-            formContainer.Spacing = 8;
-            formContainer.LayoutMarginsRelativeArrangement = true;
-            formContainer.Alignment = UIStackViewAlignment.Fill;
-            formContainer.LayoutMargins = new UIEdgeInsets(8, 8, 8, 8);
-            formContainer.Axis = UILayoutConstraintAxis.Vertical;
-            formContainer.WidthAnchor.ConstraintEqualTo(300).Active = true;
-
-            UILabel slopeTypeLabel = new UILabel();
-            slopeTypeLabel.TranslatesAutoresizingMaskIntoConstraints = false;
-            slopeTypeLabel.Text = "Slope type:";
-            formContainer.AddArrangedSubview(slopeTypeLabel);
-
-            _slopeTypePicker = new UISegmentedControl("Degree", "% Rise", "Scaled", "None");
-            _slopeTypePicker.TranslatesAutoresizingMaskIntoConstraints = false;
-            formContainer.AddArrangedSubview(_slopeTypePicker);
-
-            UILabel altitudeLabel = new UILabel();
-            altitudeLabel.TranslatesAutoresizingMaskIntoConstraints = false;
-            altitudeLabel.Text = "Altitude:";
-            formContainer.AddArrangedSubview(altitudeLabel);
-
-            _altitudeSlider = new UISlider();
-            _altitudeSlider.TranslatesAutoresizingMaskIntoConstraints = false;
-            _altitudeSlider.MinValue = 0;
-            _altitudeSlider.MaxValue = 90;
-            _altitudeSlider.Value = 45;
-            formContainer.AddArrangedSubview(_altitudeSlider);
-
-            UILabel azimuthLabel = new UILabel();
-            azimuthLabel.TranslatesAutoresizingMaskIntoConstraints = false;
-            azimuthLabel.Text = "Azimuth:";
-            formContainer.AddArrangedSubview(azimuthLabel);
-
-            _azimuthSlider = new UISlider();
-            _azimuthSlider.TranslatesAutoresizingMaskIntoConstraints = false;
-            _azimuthSlider.MinValue = 0;
-            _azimuthSlider.MaxValue = 360;
-            _azimuthSlider.Value = 270;
-            formContainer.AddArrangedSubview(_azimuthSlider);
-
-            scrollView.AddSubview(formContainer);
-
-            formContainer.TopAnchor.ConstraintEqualTo(scrollView.TopAnchor).Active = true;
-            formContainer.LeadingAnchor.ConstraintEqualTo(scrollView.LeadingAnchor).Active = true;
-            formContainer.TrailingAnchor.ConstraintEqualTo(scrollView.TrailingAnchor).Active = true;
-            formContainer.BottomAnchor.ConstraintEqualTo(scrollView.BottomAnchor).Active = true;
         }
 
         public override void ViewWillAppear(bool animated)
@@ -375,7 +257,6 @@
             _azimuthSlider.ValueChanged -= UpdateSettings;
             _altitudeSlider.ValueChanged -= UpdateSettings;
             _slopeTypePicker.ValueChanged -= UpdateSettings;
->>>>>>> 15ec602f
         }
 
         private void UpdateSettings(object sender, EventArgs e)
