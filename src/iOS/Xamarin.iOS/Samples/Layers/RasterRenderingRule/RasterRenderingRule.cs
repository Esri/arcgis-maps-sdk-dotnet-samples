// Copyright 2017 Esri.
//
// Licensed under the Apache License, Version 2.0 (the "License"); you may not use this file except in compliance with the License.
// You may obtain a copy of the License at: http://www.apache.org/licenses/LICENSE-2.0
//
// Unless required by applicable law or agreed to in writing, software distributed under the License is distributed on an
// "AS IS" BASIS, WITHOUT WARRANTIES OR CONDITIONS OF ANY KIND, either express or implied. See the License for the specific
// language governing permissions and limitations under the License.

using System;
using System.Collections.Generic;
using System.Threading.Tasks;
using Esri.ArcGISRuntime.ArcGISServices;
using Esri.ArcGISRuntime.Geometry;
using Esri.ArcGISRuntime.Mapping;
using Esri.ArcGISRuntime.Rasters;
using Esri.ArcGISRuntime.UI.Controls;
using Foundation;
using UIKit;

namespace ArcGISRuntime.Samples.RasterRenderingRule
{
    [Register("RasterRenderingRule")]
    [ArcGISRuntime.Samples.Shared.Attributes.Sample(
        "Raster rendering rule",
        "Layers",
        "This sample demonstrates how to create an `ImageServiceRaster`, fetch the `RenderingRule`s from the service info, and use a `RenderingRule` to create an `ImageServiceRaster` and add it to a raster layer.",
        "")]
    public class RasterRenderingRule : UIViewController
    {
<<<<<<< HEAD
        // Hold references to the UI controls.
        private MapView _myMapView;
        private UILabel _selectionLabel;
=======
        // Hold references to UI controls.
        private MapView _myMapView;
        private UILabel _selectionLabel;
        private UIBarButtonItem _changeRuleButton;
>>>>>>> 15ec602f

        // Hold a reference to a read-only list for the various rendering rules of the image service raster.
        private IReadOnlyList<RenderingRuleInfo> _renderRuleInfos;

        // URL for the image server.
        private readonly Uri _myUri = new Uri("https://sampleserver6.arcgisonline.com/arcgis/rest/services/CharlotteLAS/ImageServer");

        public RasterRenderingRule()
        {
            Title = "Raster rendering rule";
        }

        private async void Initialize()
        {
            // Set up the map with basemap.
            _myMapView.Map = new Map(Basemap.CreateTopographic());

            // Load the rendering rules for the raster.
            await LoadRenderingRules();

            // Apply the first rendering rule
            SelectRenderingRule(_renderRuleInfos[0]);
        }

        private async Task LoadRenderingRules()
        {
            // Create a new image service raster from the Uri.
            ImageServiceRaster imageServiceRaster = new ImageServiceRaster(_myUri);

            try
            {
                // Load the image service raster.
                await imageServiceRaster.LoadAsync();

                // Get the ArcGIS image service info (metadata) from the image service raster.
                ArcGISImageServiceInfo arcGISImageServiceInfo = imageServiceRaster.ServiceInfo;

                // Get the full extent envelope of the image service raster (the Charlotte, NC area).
                Envelope myEnvelope = arcGISImageServiceInfo.FullExtent;

                // Define a new view point from the full extent envelope.
                Viewpoint viewPoint = new Viewpoint(myEnvelope);

                // Zoom to the area of the full extent envelope of the image service raster.
                await _myMapView.SetViewpointAsync(viewPoint);

                // Get the rendering rule info (i.e. definitions of how the image should be drawn) info from the image service raster.
                _renderRuleInfos = arcGISImageServiceInfo.RenderingRuleInfos;
            }
            catch (Exception e)
            {
                new UIAlertView("Error", e.ToString(), (IUIAlertViewDelegate) null, "OK", null).Show();
            }
        }

        private void SelectRenderingRule(RenderingRuleInfo renderingRuleInfo)
        {
            // Create a new rendering rule from the rendering rule info.
            RenderingRule renderingRule = new RenderingRule(renderingRuleInfo);
<<<<<<< HEAD

            // Create a new image service raster.
            ImageServiceRaster imageServiceRaster = new ImageServiceRaster(_myUri)
            {
                // Set the image service raster's rendering rule to the rendering rule created earlier.
                RenderingRule = renderingRule
            };

            // Create a new raster layer from the image service raster.
            RasterLayer rasterLayer = new RasterLayer(imageServiceRaster);

            // Clear the existing layer from the map.
            _myMapView.Map.OperationalLayers.Clear();

            // Add the raster layer to the operational layers of the  map view.
            _myMapView.Map.OperationalLayers.Add(rasterLayer);

            // Update the label.
            _selectionLabel.Text = $"Rule \"{renderingRuleInfo.Name}\" selected.";
        }

=======

            // Create a new image service raster.
            ImageServiceRaster imageServiceRaster = new ImageServiceRaster(_myUri)
            {
                // Set the image service raster's rendering rule to the rendering rule created earlier.
                RenderingRule = renderingRule
            };

            // Create a new raster layer from the image service raster.
            RasterLayer rasterLayer = new RasterLayer(imageServiceRaster);

            // Clear the existing layer from the map.
            _myMapView.Map.OperationalLayers.Clear();

            // Add the raster layer to the operational layers of the  map view.
            _myMapView.Map.OperationalLayers.Add(rasterLayer);

            // Update the label.
            _selectionLabel.Text = $"Rule \"{renderingRuleInfo.Name}\" selected.";
        }

>>>>>>> 15ec602f
        private void ChangeRenderingRule_Clicked(object sender, EventArgs e)
        {
            // Create the alert controller with a title.
            UIAlertController alertController = UIAlertController.Create("Choose a rendering rule", "", UIAlertControllerStyle.Alert);

            // Add actions for each rendering rule.
            foreach (RenderingRuleInfo ruleInfo in _renderRuleInfos)
            {
                alertController.AddAction(UIAlertAction.Create(ruleInfo.Name, UIAlertActionStyle.Default, action => SelectRenderingRule(ruleInfo)));
            }

            // Show the alert.
            PresentViewController(alertController, true, null);
        }

        public override void ViewDidLoad()
        {
            base.ViewDidLoad();
            Initialize();
        }

        public override void LoadView()
        {
            // Create the views.
            View = new UIView {BackgroundColor = UIColor.White};

            _myMapView = new MapView();
            _myMapView.TranslatesAutoresizingMaskIntoConstraints = false;

<<<<<<< HEAD
=======
            _changeRuleButton = new UIBarButtonItem();
            _changeRuleButton.Title = "Change rendering rule";

>>>>>>> 15ec602f
            UIToolbar toolbar = new UIToolbar();
            toolbar.TranslatesAutoresizingMaskIntoConstraints = false;
            toolbar.Items = new[]
            {
                new UIBarButtonItem(UIBarButtonSystemItem.FlexibleSpace),
<<<<<<< HEAD
                new UIBarButtonItem("Change rendering rule", UIBarButtonItemStyle.Plain, ChangeRenderingRule_Clicked),
=======
                _changeRuleButton,
>>>>>>> 15ec602f
                new UIBarButtonItem(UIBarButtonSystemItem.FlexibleSpace)
            };

            _selectionLabel = new UILabel
            {
                Text = "No rendering rule selected.",
                AdjustsFontSizeToFitWidth = true,
                TextAlignment = UITextAlignment.Center,
                BackgroundColor = UIColor.FromWhiteAlpha(0, .6f),
                TextColor = UIColor.White,
                Lines = 1,
                TranslatesAutoresizingMaskIntoConstraints = false
            };

            // Add the views.
            View.AddSubviews(_myMapView, _selectionLabel, toolbar);

            // Lay out the views.
            NSLayoutConstraint.ActivateConstraints(new[]
            {
                _myMapView.TopAnchor.ConstraintEqualTo(View.SafeAreaLayoutGuide.TopAnchor),
                _myMapView.LeadingAnchor.ConstraintEqualTo(View.LeadingAnchor),
                _myMapView.TrailingAnchor.ConstraintEqualTo(View.TrailingAnchor),
                _myMapView.BottomAnchor.ConstraintEqualTo(toolbar.TopAnchor),

                toolbar.BottomAnchor.ConstraintEqualTo(View.SafeAreaLayoutGuide.BottomAnchor),
                toolbar.LeadingAnchor.ConstraintEqualTo(View.LeadingAnchor),
                toolbar.TrailingAnchor.ConstraintEqualTo(View.TrailingAnchor),

                _selectionLabel.TopAnchor.ConstraintEqualTo(View.SafeAreaLayoutGuide.TopAnchor),
                _selectionLabel.LeadingAnchor.ConstraintEqualTo(View.LeadingAnchor),
                _selectionLabel.TrailingAnchor.ConstraintEqualTo(View.TrailingAnchor),
                _selectionLabel.HeightAnchor.ConstraintEqualTo(40)
            });
<<<<<<< HEAD
=======
        }

        public override void ViewWillAppear(bool animated)
        {
            base.ViewWillAppear(animated);

            // Subscribe to events.
            _changeRuleButton.Clicked += ChangeRenderingRule_Clicked;
        }

        public override void ViewDidDisappear(bool animated)
        {
            base.ViewDidDisappear(animated);

            // Unsubscribe from events, per best practice.
            _changeRuleButton.Clicked -= ChangeRenderingRule_Clicked;
>>>>>>> 15ec602f
        }
    }
}<|MERGE_RESOLUTION|>--- conflicted
+++ resolved
@@ -28,16 +28,10 @@
         "")]
     public class RasterRenderingRule : UIViewController
     {
-<<<<<<< HEAD
-        // Hold references to the UI controls.
-        private MapView _myMapView;
-        private UILabel _selectionLabel;
-=======
         // Hold references to UI controls.
         private MapView _myMapView;
         private UILabel _selectionLabel;
         private UIBarButtonItem _changeRuleButton;
->>>>>>> 15ec602f
 
         // Hold a reference to a read-only list for the various rendering rules of the image service raster.
         private IReadOnlyList<RenderingRuleInfo> _renderRuleInfos;
@@ -97,7 +91,6 @@
         {
             // Create a new rendering rule from the rendering rule info.
             RenderingRule renderingRule = new RenderingRule(renderingRuleInfo);
-<<<<<<< HEAD
 
             // Create a new image service raster.
             ImageServiceRaster imageServiceRaster = new ImageServiceRaster(_myUri)
@@ -119,29 +112,6 @@
             _selectionLabel.Text = $"Rule \"{renderingRuleInfo.Name}\" selected.";
         }
 
-=======
-
-            // Create a new image service raster.
-            ImageServiceRaster imageServiceRaster = new ImageServiceRaster(_myUri)
-            {
-                // Set the image service raster's rendering rule to the rendering rule created earlier.
-                RenderingRule = renderingRule
-            };
-
-            // Create a new raster layer from the image service raster.
-            RasterLayer rasterLayer = new RasterLayer(imageServiceRaster);
-
-            // Clear the existing layer from the map.
-            _myMapView.Map.OperationalLayers.Clear();
-
-            // Add the raster layer to the operational layers of the  map view.
-            _myMapView.Map.OperationalLayers.Add(rasterLayer);
-
-            // Update the label.
-            _selectionLabel.Text = $"Rule \"{renderingRuleInfo.Name}\" selected.";
-        }
-
->>>>>>> 15ec602f
         private void ChangeRenderingRule_Clicked(object sender, EventArgs e)
         {
             // Create the alert controller with a title.
@@ -171,22 +141,15 @@
             _myMapView = new MapView();
             _myMapView.TranslatesAutoresizingMaskIntoConstraints = false;
 
-<<<<<<< HEAD
-=======
             _changeRuleButton = new UIBarButtonItem();
             _changeRuleButton.Title = "Change rendering rule";
 
->>>>>>> 15ec602f
             UIToolbar toolbar = new UIToolbar();
             toolbar.TranslatesAutoresizingMaskIntoConstraints = false;
             toolbar.Items = new[]
             {
                 new UIBarButtonItem(UIBarButtonSystemItem.FlexibleSpace),
-<<<<<<< HEAD
-                new UIBarButtonItem("Change rendering rule", UIBarButtonItemStyle.Plain, ChangeRenderingRule_Clicked),
-=======
                 _changeRuleButton,
->>>>>>> 15ec602f
                 new UIBarButtonItem(UIBarButtonSystemItem.FlexibleSpace)
             };
 
@@ -221,8 +184,6 @@
                 _selectionLabel.TrailingAnchor.ConstraintEqualTo(View.TrailingAnchor),
                 _selectionLabel.HeightAnchor.ConstraintEqualTo(40)
             });
-<<<<<<< HEAD
-=======
         }
 
         public override void ViewWillAppear(bool animated)
@@ -239,7 +200,6 @@
 
             // Unsubscribe from events, per best practice.
             _changeRuleButton.Clicked -= ChangeRenderingRule_Clicked;
->>>>>>> 15ec602f
         }
     }
 }