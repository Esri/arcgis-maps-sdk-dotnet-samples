--- conflicted
+++ resolved
@@ -28,11 +28,7 @@
         "")]
     public class SceneLayerSelection : UIViewController
     {
-<<<<<<< HEAD
-        // Hold a reference to the SceneView.
-=======
         // Hold references to UI controls.
->>>>>>> 15ec602f
         private SceneView _mySceneView;
 
         public SceneLayerSelection()
@@ -135,8 +131,6 @@
                 _mySceneView.TrailingAnchor.ConstraintEqualTo(View.TrailingAnchor)
             });
         }
-<<<<<<< HEAD
-=======
 
         public override void ViewWillAppear(bool animated)
         {
@@ -153,6 +147,5 @@
             // Unsubscribe from events, per best practice.
             _mySceneView.GeoViewTapped -= SceneViewTapped;
         }
->>>>>>> 15ec602f
     }
 }