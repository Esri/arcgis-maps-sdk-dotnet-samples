--- conflicted
+++ resolved
@@ -25,11 +25,7 @@
         "")]
     public class WMSLayerUrl : UIViewController
     {
-<<<<<<< HEAD
-        // Hold a reference to the MapView.
-=======
         // Hold references to UI controls.
->>>>>>> 15ec602f
         private MapView _myMapView;
 
         // Hold the URL to the WMS service showing U.S. weather radar.
