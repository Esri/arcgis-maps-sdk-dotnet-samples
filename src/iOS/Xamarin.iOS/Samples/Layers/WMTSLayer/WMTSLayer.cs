--- conflicted
+++ resolved
@@ -26,11 +26,7 @@
         "")]
     public class WMTSLayer : UIViewController
     {
-<<<<<<< HEAD
-        // Hold a reference to the MapView.
-=======
         // Hold references to UI controls.
->>>>>>> 15ec602f
         private MapView _myMapView;
 
         public WMTSLayer()
@@ -130,11 +126,7 @@
             _myMapView = new MapView();
             _myMapView.TranslatesAutoresizingMaskIntoConstraints = false;
 
-<<<<<<< HEAD
-            UISegmentedControl constructorChoiceButton = new UISegmentedControl("URI", "Service Info")
-=======
             _constructorChoiceButton = new UISegmentedControl("URI", "Service Info")
->>>>>>> 15ec602f
             {
                 BackgroundColor = UIColor.FromWhiteAlpha(0, .7f),
                 TintColor = UIColor.White,
@@ -144,16 +136,9 @@
                 ClipsToBounds = true,
                 Layer = {CornerRadius = 5}
             };
-<<<<<<< HEAD
-            constructorChoiceButton.ValueChanged += _constructorChoiceButton_ValueChanged;
-
-            // Add the views.
-            View.AddSubviews(_myMapView, constructorChoiceButton);
-=======
 
             // Add the views.
             View.AddSubviews(_myMapView, _constructorChoiceButton);
->>>>>>> 15ec602f
 
             // Lay out the views.
             NSLayoutConstraint.ActivateConstraints(new[]
@@ -163,13 +148,6 @@
                 _myMapView.TrailingAnchor.ConstraintEqualTo(View.TrailingAnchor),
                 _myMapView.BottomAnchor.ConstraintEqualTo(View.BottomAnchor),
 
-<<<<<<< HEAD
-                constructorChoiceButton.LeadingAnchor.ConstraintEqualTo(View.LayoutMarginsGuide.LeadingAnchor),
-                constructorChoiceButton.TrailingAnchor.ConstraintEqualTo(View.LayoutMarginsGuide.TrailingAnchor),
-                constructorChoiceButton.TopAnchor.ConstraintEqualTo(View.SafeAreaLayoutGuide.TopAnchor, 8)
-            });
-        }
-=======
                 _constructorChoiceButton.LeadingAnchor.ConstraintEqualTo(View.LayoutMarginsGuide.LeadingAnchor),
                 _constructorChoiceButton.TrailingAnchor.ConstraintEqualTo(View.LayoutMarginsGuide.TrailingAnchor),
                 _constructorChoiceButton.TopAnchor.ConstraintEqualTo(View.SafeAreaLayoutGuide.TopAnchor, 8)
@@ -191,6 +169,5 @@
             // Unsubscribe from events, per best practice.
             _constructorChoiceButton.ValueChanged -= _constructorChoiceButton_ValueChanged;
         }
->>>>>>> 15ec602f
     }
 }