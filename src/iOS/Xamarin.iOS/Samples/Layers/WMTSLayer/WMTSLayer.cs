// Copyright 2017 Esri.
//
// Licensed under the Apache License, Version 2.0 (the "License"); you may not use this file except in compliance with the License.
// You may obtain a copy of the License at: http://www.apache.org/licenses/LICENSE-2.0
//
// Unless required by applicable law or agreed to in writing, software distributed under the License is distributed on an
// "AS IS" BASIS, WITHOUT WARRANTIES OR CONDITIONS OF ANY KIND, either express or implied. See the License for the specific
// language governing permissions and limitations under the License.

using Esri.ArcGISRuntime.Mapping;
using Esri.ArcGISRuntime.Ogc;
using Esri.ArcGISRuntime.UI.Controls;
using Foundation;
using System;
using System.Collections.Generic;
using CoreGraphics;
using UIKit;

namespace ArcGISRuntime.Samples.WMTSLayer
{
    [Register("WMTSLayer")]
    [ArcGISRuntime.Samples.Shared.Attributes.Sample(
        "WMTS layer",
        "Layers",
        "This sample demonstrates how to display a WMTS layer on a map via a Uri and WmtsLayerInfo.",
        "")]
    public class WMTSLayer : UIViewController
    {
        // Create and hold references to the UI controls.
        private readonly MapView _myMapView = new MapView();
        private readonly UIToolbar _toolbar = new UIToolbar();

        private readonly UILabel _label = new UILabel
        {
            Text = "Construct layer with:",
            TextAlignment = UITextAlignment.Center
        };

<<<<<<< HEAD
        private readonly UIButton _button1 = new UIButton(UIButtonType.RoundedRect)
        {
            HorizontalAlignment = UIControlContentHorizontalAlignment.Left
        };

        private readonly UIButton _button2 = new UIButton(UIButtonType.RoundedRect)
        {
            HorizontalAlignment = UIControlContentHorizontalAlignment.Right
        };
=======
        // Button for loading layer using Uri constructor.
        private UIButton _uriButton;

        // Button for loading layer using WmtsService.
        private UIButton _infoButton;
>>>>>>> b3f38c57

        public WMTSLayer()
        {
            Title = "WMTS layer";
        }

        public override void ViewDidLoad()
        {
            base.ViewDidLoad();

            // Create the UI, setup the control references.
            CreateLayout();

            // Load the map using Uri to the WMTS service.
            LoadWMTSLayer(true);
        }

        public override void ViewDidLayoutSubviews()
        {
<<<<<<< HEAD
            try
            {
                nfloat topMargin = NavigationController.NavigationBar.Frame.Height + UIApplication.SharedApplication.StatusBarFrame.Height;
                nfloat controlHeight = 30;
                nfloat margin = 5;
                nfloat toolbarHeight = controlHeight * 2 + margin * 3;

                // Reposition the controls.
                _myMapView.Frame = new CGRect(0, 0, View.Bounds.Width, View.Bounds.Height);
                _myMapView.ViewInsets = new UIEdgeInsets(topMargin, 0, toolbarHeight, 0);
                _toolbar.Frame = new CGRect(0, View.Bounds.Height - 2 * controlHeight - 3 * margin, View.Bounds.Width, 2 * controlHeight + 3 * margin);
                _label.Frame = new CGRect(margin, View.Bounds.Height - 2 * controlHeight - 2 * margin, View.Bounds.Width - 2 * margin, controlHeight);
                _button1.Frame = new CGRect(margin, View.Bounds.Height - controlHeight - margin, View.Bounds.Width / 2 - 2 * margin, controlHeight);
                _button2.Frame = new CGRect(View.Bounds.Width / 2 + margin, View.Bounds.Height - controlHeight - margin, View.Bounds.Width / 2 - 2 * margin, controlHeight);

                base.ViewDidLayoutSubviews();
            }
            catch (NullReferenceException)
            {
            }
=======
            // Setup the visual frame for the MapView
            _myMapView.Frame = new CoreGraphics.CGRect(0, 0, View.Bounds.Width, View.Bounds.Height);

            // Setup the visual frame for button1
            _uriButton.Frame = new CoreGraphics.CGRect(0, yPageOffset, View.Bounds.Width, 40);

            // Setup the visual frame for button2
            _infoButton.Frame = new CoreGraphics.CGRect(0, yPageOffset + 40, View.Bounds.Width, 40);

            base.ViewDidLayoutSubviews();
>>>>>>> b3f38c57
        }

        private void OnUriButtonClicked(object sender, EventArgs e)
        {
<<<<<<< HEAD
            try
            {
                // Define the URL to the WMTS service.
                var myUri = new Uri("https://sampleserver6.arcgisonline.com/arcgis/rest/services/WorldTimeZones/MapServer/WMTS");

                // Create a new instance of a WMTS layer using a Uri and provide an Id value.
                WmtsLayer myWmtsLayer = new WmtsLayer(myUri, "WorldTimeZones");

                // Create a new map.
                Map myMap = new Map();

                // Get the basemap from the map.
                Basemap myBasemap = myMap.Basemap;

                // Get the layer collection for the base layers.
                LayerCollection myLayerCollection = myBasemap.BaseLayers;

                // Add the WMTS layer to the layer collection of the map.
                myLayerCollection.Add(myWmtsLayer);

                // Assign the map to the MapView.
                _myMapView.Map = myMap;
            }
            catch (Exception ex)
            {
                // Report error.
                UIAlertController alert = UIAlertController.Create("Error", ex.Message, UIAlertControllerStyle.Alert);
                alert.AddAction(UIAlertAction.Create("OK", UIAlertActionStyle.Default, null));
                PresentViewController(alert, true, null);
            }
=======
            //Load the WMTS layer using Uri method.
            LoadWMTSLayer(true);

            // Disable and enable the appropriate buttons.
            _uriButton.Enabled = false;
            _uriButton.SetTitleColor(UIColor.Gray, UIControlState.Disabled);
            _infoButton.Enabled = true;
            _infoButton.SetTitleColor(UIColor.Blue, UIControlState.Normal);
        }

        private void OnInfoButtonClicked(object sender, EventArgs e)
        {
            //Load the WMTS layer using layer info.
            LoadWMTSLayer(false);

            // Disable and enable the appropriate buttons.
            _uriButton.Enabled = true;
            _uriButton.SetTitleColor(UIColor.Blue, UIControlState.Normal);
            _infoButton.Enabled = false;
            _infoButton.SetTitleColor(UIColor.Gray, UIControlState.Disabled);
>>>>>>> b3f38c57
        }

        private async void LoadWMTSLayer(bool uriMode)
        {
            try
            {
<<<<<<< HEAD
                // Define the Uri to the WMTS service.
                var myUri = new Uri("https://sampleserver6.arcgisonline.com/arcgis/rest/services/WorldTimeZones/MapServer/WMTS");

                // Define a new instance of the WMTS service.
                WmtsService myWmtsService = new WmtsService(myUri);

                // Load the WMTS service .
                await myWmtsService.LoadAsync();

                // Get the service information (i.e. metadata) about the WMTS service.
                WmtsServiceInfo myWMTSServiceInfo = myWmtsService.ServiceInfo;

                // Obtain the read only list of WMTS layer info objects.
                IReadOnlyList<WmtsLayerInfo> myWmtsLayerInfos = myWMTSServiceInfo.LayerInfos;

                // Create a new instance of a WMTS layer using the first item in the read only list of WMTS layer info objects.
                WmtsLayer myWmtsLayer = new WmtsLayer(myWmtsLayerInfos[0]);

                // Create a new map.
                Map myMap = new Map();

                // Get the basemap from the map.
                Basemap myBasemap = myMap.Basemap;

                // Get the layer collection for the base layers.
                LayerCollection myLayerCollection = myBasemap.BaseLayers;

=======
                // Create a new map.
                Map myMap = new Map();

                // Get the basemap from the map.
                Basemap myBasemap = myMap.Basemap;

                // Get the layer collection for the base layers.
                LayerCollection myLayerCollection = myBasemap.BaseLayers;

                // Create an instance for the WMTS layer.
                WmtsLayer myWmtsLayer;

                // Define the Uri to the WMTS service.
                Uri wmtsUri = new Uri("http://sampleserver6.arcgisonline.com/arcgis/rest/services/WorldTimeZones/MapServer/WMTS");

                if (uriMode)
                {
                    // Create a WMTS layer using a Uri and provide an Id value.
                    myWmtsLayer = new WmtsLayer(wmtsUri, "WorldTimeZones");
                }
                else
                {
                    // Define a new instance of the WMTS service.
                    WmtsService myWmtsService = new WmtsService(wmtsUri);

                    // Load the WMTS service.
                    await myWmtsService.LoadAsync();

                    // Get the service information (i.e. metadata) about the WMTS service.
                    WmtsServiceInfo myWmtsServiceInfo = myWmtsService.ServiceInfo;

                    // Obtain the read only list of WMTS layer info objects.
                    IReadOnlyList<WmtsLayerInfo> myWmtsLayerInfos = myWmtsServiceInfo.LayerInfos;

                    // Create a WMTS layer using the first item in the read only list of WMTS layer info objects.
                    myWmtsLayer = new WmtsLayer(myWmtsLayerInfos[0]);
                }

>>>>>>> b3f38c57
                // Add the WMTS layer to the layer collection of the map.
                myLayerCollection.Add(myWmtsLayer);

                // Assign the map to the MapView.
                _myMapView.Map = myMap;

                // Zoom to appropriate level for iOS.
                await _myMapView.SetViewpointScaleAsync(300000000);
            }
            catch (Exception ex)
            {
<<<<<<< HEAD
                // Report error.
=======
>>>>>>> b3f38c57
                UIAlertController alert = UIAlertController.Create("Error", ex.Message, UIAlertControllerStyle.Alert);
                alert.AddAction(UIAlertAction.Create("OK", UIAlertActionStyle.Default, null));
                PresentViewController(alert, true, null);
            }
        }

        private void CreateLayout()
        {
<<<<<<< HEAD
            // Create button1.
            _button1.SetTitle("Service URL", UIControlState.Normal);
            _button1.SetTitleColor(View.TintColor, UIControlState.Normal);

            // Hook to touch event to do button1.
            _button1.TouchUpInside += OnButton1Clicked;

            // Create button2.
            _button2.SetTitle("WmtsLayerInfo", UIControlState.Normal);
            _button2.SetTitleColor(View.TintColor, UIControlState.Normal);

            // Hook to touch event to do button2.
            _button2.TouchUpInside += OnButton2Clicked;

            // Add controls to the page.
            View.AddSubviews(_myMapView, _toolbar, _label, _button1, _button2);
=======
            // Create a button for Uri
            _uriButton = new UIButton();
            _uriButton.SetTitle("WMTSLayer via Uri", UIControlState.Normal);
            _uriButton.SetTitleColor(UIColor.Gray, UIControlState.Disabled);
            _uriButton.BackgroundColor = UIColor.White;
            _uriButton.Enabled = false;

            // Hook to touch event to do button1
            _uriButton.TouchUpInside += OnUriButtonClicked;

            // Create a button for WmtsLayerInfo
            _infoButton = new UIButton();
            _infoButton.SetTitle("WMTSLayer via WmtsLayerInfo", UIControlState.Normal);
            _infoButton.SetTitleColor(UIColor.Blue, UIControlState.Normal);
            _infoButton.BackgroundColor = UIColor.White;

            // Hook to touch event to do button2
            _infoButton.TouchUpInside += OnInfoButtonClicked;

            // Add MapView to the page
            View.AddSubviews(_myMapView, _uriButton, _infoButton);
>>>>>>> b3f38c57
        }
    }
}<|MERGE_RESOLUTION|>--- conflicted
+++ resolved
@@ -36,23 +36,17 @@
             TextAlignment = UITextAlignment.Center
         };
 
-<<<<<<< HEAD
-        private readonly UIButton _button1 = new UIButton(UIButtonType.RoundedRect)
-        {
-            HorizontalAlignment = UIControlContentHorizontalAlignment.Left
+        private readonly UIButton _uriButton = new UIButton(UIButtonType.RoundedRect)
+        {
+            BackgroundColor = UIColor.FromWhiteAlpha(1, .8f),
+            Layer = { CornerRadius = 5}
         };
 
-        private readonly UIButton _button2 = new UIButton(UIButtonType.RoundedRect)
-        {
-            HorizontalAlignment = UIControlContentHorizontalAlignment.Right
+        private readonly UIButton _infoButton = new UIButton(UIButtonType.RoundedRect)
+        {
+            BackgroundColor = UIColor.FromWhiteAlpha(1, .8f),
+            Layer = { CornerRadius = 5}
         };
-=======
-        // Button for loading layer using Uri constructor.
-        private UIButton _uriButton;
-
-        // Button for loading layer using WmtsService.
-        private UIButton _infoButton;
->>>>>>> b3f38c57
 
         public WMTSLayer()
         {
@@ -72,7 +66,6 @@
 
         public override void ViewDidLayoutSubviews()
         {
-<<<<<<< HEAD
             try
             {
                 nfloat topMargin = NavigationController.NavigationBar.Frame.Height + UIApplication.SharedApplication.StatusBarFrame.Height;
@@ -85,53 +78,26 @@
                 _myMapView.ViewInsets = new UIEdgeInsets(topMargin, 0, toolbarHeight, 0);
                 _toolbar.Frame = new CGRect(0, View.Bounds.Height - 2 * controlHeight - 3 * margin, View.Bounds.Width, 2 * controlHeight + 3 * margin);
                 _label.Frame = new CGRect(margin, View.Bounds.Height - 2 * controlHeight - 2 * margin, View.Bounds.Width - 2 * margin, controlHeight);
-                _button1.Frame = new CGRect(margin, View.Bounds.Height - controlHeight - margin, View.Bounds.Width / 2 - 2 * margin, controlHeight);
-                _button2.Frame = new CGRect(View.Bounds.Width / 2 + margin, View.Bounds.Height - controlHeight - margin, View.Bounds.Width / 2 - 2 * margin, controlHeight);
+                _uriButton.Frame = new CGRect(margin, View.Bounds.Height - controlHeight - margin, View.Bounds.Width / 2 - 2 * margin, controlHeight);
+                _infoButton.Frame = new CGRect(View.Bounds.Width / 2 + margin, View.Bounds.Height - controlHeight - margin, View.Bounds.Width / 2 - 2 * margin, controlHeight);
 
                 base.ViewDidLayoutSubviews();
             }
             catch (NullReferenceException)
             {
             }
-=======
-            // Setup the visual frame for the MapView
-            _myMapView.Frame = new CoreGraphics.CGRect(0, 0, View.Bounds.Width, View.Bounds.Height);
-
-            // Setup the visual frame for button1
-            _uriButton.Frame = new CoreGraphics.CGRect(0, yPageOffset, View.Bounds.Width, 40);
-
-            // Setup the visual frame for button2
-            _infoButton.Frame = new CoreGraphics.CGRect(0, yPageOffset + 40, View.Bounds.Width, 40);
-
-            base.ViewDidLayoutSubviews();
->>>>>>> b3f38c57
-        }
-
-        private void OnUriButtonClicked(object sender, EventArgs e)
-        {
-<<<<<<< HEAD
-            try
-            {
-                // Define the URL to the WMTS service.
-                var myUri = new Uri("https://sampleserver6.arcgisonline.com/arcgis/rest/services/WorldTimeZones/MapServer/WMTS");
-
-                // Create a new instance of a WMTS layer using a Uri and provide an Id value.
-                WmtsLayer myWmtsLayer = new WmtsLayer(myUri, "WorldTimeZones");
-
-                // Create a new map.
-                Map myMap = new Map();
-
-                // Get the basemap from the map.
-                Basemap myBasemap = myMap.Basemap;
-
-                // Get the layer collection for the base layers.
-                LayerCollection myLayerCollection = myBasemap.BaseLayers;
-
-                // Add the WMTS layer to the layer collection of the map.
-                myLayerCollection.Add(myWmtsLayer);
-
-                // Assign the map to the MapView.
-                _myMapView.Map = myMap;
+        }
+
+        private void UriButton_Clicked(object sender, EventArgs e)
+        {
+            try
+            {
+                //Load the WMTS layer using Uri method.
+                LoadWMTSLayer(true);
+
+                // Disable and enable the appropriate buttons.
+                _uriButton.Enabled = false;
+                _infoButton.Enabled = true;
             }
             catch (Exception ex)
             {
@@ -140,63 +106,32 @@
                 alert.AddAction(UIAlertAction.Create("OK", UIAlertActionStyle.Default, null));
                 PresentViewController(alert, true, null);
             }
-=======
-            //Load the WMTS layer using Uri method.
-            LoadWMTSLayer(true);
-
-            // Disable and enable the appropriate buttons.
-            _uriButton.Enabled = false;
-            _uriButton.SetTitleColor(UIColor.Gray, UIControlState.Disabled);
-            _infoButton.Enabled = true;
-            _infoButton.SetTitleColor(UIColor.Blue, UIControlState.Normal);
-        }
-
-        private void OnInfoButtonClicked(object sender, EventArgs e)
-        {
-            //Load the WMTS layer using layer info.
-            LoadWMTSLayer(false);
-
-            // Disable and enable the appropriate buttons.
-            _uriButton.Enabled = true;
-            _uriButton.SetTitleColor(UIColor.Blue, UIControlState.Normal);
-            _infoButton.Enabled = false;
-            _infoButton.SetTitleColor(UIColor.Gray, UIControlState.Disabled);
->>>>>>> b3f38c57
+        }
+
+        private void InfoButton_Clicked(object sender, EventArgs e)
+        {
+            try
+            {
+                //Load the WMTS layer using layer info.
+                LoadWMTSLayer(false);
+
+                // Disable and enable the appropriate buttons.
+                _uriButton.Enabled = true;
+                _infoButton.Enabled = false;
+            }
+            catch (Exception ex)
+            {
+                // Report error.
+                UIAlertController alert = UIAlertController.Create("Error", ex.Message, UIAlertControllerStyle.Alert);
+                alert.AddAction(UIAlertAction.Create("OK", UIAlertActionStyle.Default, null));
+                PresentViewController(alert, true, null);
+            }
         }
 
         private async void LoadWMTSLayer(bool uriMode)
         {
             try
             {
-<<<<<<< HEAD
-                // Define the Uri to the WMTS service.
-                var myUri = new Uri("https://sampleserver6.arcgisonline.com/arcgis/rest/services/WorldTimeZones/MapServer/WMTS");
-
-                // Define a new instance of the WMTS service.
-                WmtsService myWmtsService = new WmtsService(myUri);
-
-                // Load the WMTS service .
-                await myWmtsService.LoadAsync();
-
-                // Get the service information (i.e. metadata) about the WMTS service.
-                WmtsServiceInfo myWMTSServiceInfo = myWmtsService.ServiceInfo;
-
-                // Obtain the read only list of WMTS layer info objects.
-                IReadOnlyList<WmtsLayerInfo> myWmtsLayerInfos = myWMTSServiceInfo.LayerInfos;
-
-                // Create a new instance of a WMTS layer using the first item in the read only list of WMTS layer info objects.
-                WmtsLayer myWmtsLayer = new WmtsLayer(myWmtsLayerInfos[0]);
-
-                // Create a new map.
-                Map myMap = new Map();
-
-                // Get the basemap from the map.
-                Basemap myBasemap = myMap.Basemap;
-
-                // Get the layer collection for the base layers.
-                LayerCollection myLayerCollection = myBasemap.BaseLayers;
-
-=======
                 // Create a new map.
                 Map myMap = new Map();
 
@@ -235,7 +170,6 @@
                     myWmtsLayer = new WmtsLayer(myWmtsLayerInfos[0]);
                 }
 
->>>>>>> b3f38c57
                 // Add the WMTS layer to the layer collection of the map.
                 myLayerCollection.Add(myWmtsLayer);
 
@@ -247,10 +181,6 @@
             }
             catch (Exception ex)
             {
-<<<<<<< HEAD
-                // Report error.
-=======
->>>>>>> b3f38c57
                 UIAlertController alert = UIAlertController.Create("Error", ex.Message, UIAlertControllerStyle.Alert);
                 alert.AddAction(UIAlertAction.Create("OK", UIAlertActionStyle.Default, null));
                 PresentViewController(alert, true, null);
@@ -259,46 +189,25 @@
 
         private void CreateLayout()
         {
-<<<<<<< HEAD
-            // Create button1.
-            _button1.SetTitle("Service URL", UIControlState.Normal);
-            _button1.SetTitleColor(View.TintColor, UIControlState.Normal);
-
-            // Hook to touch event to do button1.
-            _button1.TouchUpInside += OnButton1Clicked;
-
-            // Create button2.
-            _button2.SetTitle("WmtsLayerInfo", UIControlState.Normal);
-            _button2.SetTitleColor(View.TintColor, UIControlState.Normal);
-
-            // Hook to touch event to do button2.
-            _button2.TouchUpInside += OnButton2Clicked;
+            // Create a button for Uri
+            _uriButton.SetTitle("URL", UIControlState.Normal);
+            _uriButton.SetTitleColor(UIColor.Gray, UIControlState.Disabled);
+            _uriButton.SetTitleColor(View.TintColor, UIControlState.Normal);
+            _uriButton.Enabled = false;
+
+            // Hook to touch event to do button1
+            _uriButton.TouchUpInside += UriButton_Clicked;
+
+            // Create a button for WmtsLayerInfo
+            _infoButton.SetTitle("WmtsLayerInfo", UIControlState.Normal);
+            _infoButton.SetTitleColor(View.TintColor, UIControlState.Normal);
+            _infoButton.SetTitleColor(UIColor.Gray, UIControlState.Disabled);
+
+            // Hook to touch event to do button2
+            _infoButton.TouchUpInside += InfoButton_Clicked;
 
             // Add controls to the page.
-            View.AddSubviews(_myMapView, _toolbar, _label, _button1, _button2);
-=======
-            // Create a button for Uri
-            _uriButton = new UIButton();
-            _uriButton.SetTitle("WMTSLayer via Uri", UIControlState.Normal);
-            _uriButton.SetTitleColor(UIColor.Gray, UIControlState.Disabled);
-            _uriButton.BackgroundColor = UIColor.White;
-            _uriButton.Enabled = false;
-
-            // Hook to touch event to do button1
-            _uriButton.TouchUpInside += OnUriButtonClicked;
-
-            // Create a button for WmtsLayerInfo
-            _infoButton = new UIButton();
-            _infoButton.SetTitle("WMTSLayer via WmtsLayerInfo", UIControlState.Normal);
-            _infoButton.SetTitleColor(UIColor.Blue, UIControlState.Normal);
-            _infoButton.BackgroundColor = UIColor.White;
-
-            // Hook to touch event to do button2
-            _infoButton.TouchUpInside += OnInfoButtonClicked;
-
-            // Add MapView to the page
-            View.AddSubviews(_myMapView, _uriButton, _infoButton);
->>>>>>> b3f38c57
+            View.AddSubviews(_myMapView, _toolbar, _label, _uriButton, _infoButton);
         }
     }
 }