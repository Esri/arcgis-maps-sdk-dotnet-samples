// Copyright 2017 Esri.
//
// Licensed under the Apache License, Version 2.0 (the "License"); you may not use this file except in compliance with the License.
// You may obtain a copy of the License at: http://www.apache.org/licenses/LICENSE-2.0
//
// Unless required by applicable law or agreed to in writing, software distributed under the License is distributed on an
// "AS IS" BASIS, WITHOUT WARRANTIES OR CONDITIONS OF ANY KIND, either express or implied. See the License for the specific
// language governing permissions and limitations under the License.

using System;
using System.Collections.Generic;
using System.Linq;
using Esri.ArcGISRuntime.Mapping;
using Esri.ArcGISRuntime.Ogc;
using Esri.ArcGISRuntime.UI.Controls;
using Foundation;
using UIKit;

namespace ArcGISRuntime.Samples.WmsServiceCatalog
{
    [Register("WmsServiceCatalog")]
    [ArcGISRuntime.Samples.Shared.Attributes.Sample(
        "WMS service catalog",
        "Layers",
        "This sample demonstrates how to enable and disable the display of layers discovered from a WMS service.",
        "")]
    public class WmsServiceCatalog : UIViewController
    {
<<<<<<< HEAD
        // Hold references to the UI controls.
=======
        // Hold references to UI controls.
>>>>>>> 15ec602f
        private MapView _myMapView;
        private UITableView _layerList;
        private NSLayoutConstraint[] _portraitConstraints;
        private NSLayoutConstraint[] _landscapeConstraints;

        // Hold the URL to the WMS service providing the US NOAA National Weather Service forecast weather chart.
        private readonly Uri _wmsUrl = new Uri("https://idpgis.ncep.noaa.gov/arcgis/services/NWS_Forecasts_Guidance_Warnings/natl_fcst_wx_chart/MapServer/WMSServer?request=GetCapabilities&service=WMS");

        // Hold a source for the UITableView that shows the available WMS layers.
        private LayerListSource _layerListSource;

        public WmsServiceCatalog()
        {
            Title = "WMS service catalog";
        }

        private async void Initialize()
        {
            // Show dark gray canvas basemap.
            _myMapView.Map = new Map(Basemap.CreateDarkGrayCanvasVector());

            // Create the WMS Service.
            WmsService service = new WmsService(_wmsUrl);

            try
            {
                // Load the WMS Service.
                await service.LoadAsync();

                // Get the service info (metadata) from the service.
                WmsServiceInfo info = service.ServiceInfo;

                List<LayerDisplayVM> viewModelList = new List<LayerDisplayVM>();

                // Get the list of layer infos.
                foreach (var layerInfo in info.LayerInfos)
                {
                    LayerDisplayVM.BuildLayerInfoList(new LayerDisplayVM(layerInfo, null), viewModelList);
                }

                // Construct the layer list source.
                _layerListSource = new LayerListSource(viewModelList, this);

                // Set the source for the table view (layer list).
                _layerList.Source = _layerListSource;

                // Force an update of the list display.
                _layerList.ReloadData();
            }
            catch (Exception e)
            {
                new UIAlertView("Error", e.ToString(), (IUIAlertViewDelegate) null, "OK", null).Show();
            }
        }

        /// <summary>
        /// Updates the map with the latest layer selection.
        /// </summary>
        private async void UpdateMapDisplay(List<LayerDisplayVM> displayList)
        {
            // Remove all existing layers.
            _myMapView.Map.OperationalLayers.Clear();

            // Get a list of selected LayerInfos.
            IEnumerable<WmsLayerInfo> selectedLayers = displayList.Where(vm => vm.IsEnabled).Select(vm => vm.Info);

            // Create a new WmsLayer from the selected layers.
            WmsLayer myLayer = new WmsLayer(selectedLayers);

            try
            {
                // Wait for the layer to load.
                await myLayer.LoadAsync();

                // Zoom to the extent of the layer.
                await _myMapView.SetViewpointAsync(new Viewpoint(myLayer.FullExtent));

                // Add the layer to the map.
                _myMapView.Map.OperationalLayers.Add(myLayer);
            }
            catch (Exception e)
            {
                new UIAlertView("Error", e.ToString(), (IUIAlertViewDelegate) null, "OK", null).Show();
            }
        }

        /// <summary>
        /// Takes action once a new layer selection is made.
        /// </summary>
        public void LayerSelectionChanged(int selectedIndex)
        {
            // Clear existing selection.
            foreach (LayerDisplayVM item in _layerListSource.ViewModelList)
            {
                item.Select(false);
            }

            // Update the selection.
            _layerListSource.ViewModelList[selectedIndex].Select();

            // Update the map.
            UpdateMapDisplay(_layerListSource.ViewModelList);
        }

        public override void ViewDidLoad()
        {
            base.ViewDidLoad();
            Initialize();
        }

        public override void LoadView()
        {
            // Create the views.
            View = new UIView {BackgroundColor = UIColor.White};

            _myMapView = new MapView();
            _myMapView.TranslatesAutoresizingMaskIntoConstraints = false;

            _layerList = new UITableView();
            _layerList.TranslatesAutoresizingMaskIntoConstraints = false;
            _layerList.RowHeight = 40;

            UILabel helpLabel = new UILabel
            {
                Text = "Select layers for display.",
                AdjustsFontSizeToFitWidth = true,
                TextAlignment = UITextAlignment.Center,
                BackgroundColor = UIColor.FromWhiteAlpha(0, .6f),
                TextColor = UIColor.White,
                Lines = 1,
                TranslatesAutoresizingMaskIntoConstraints = false
            };

            // Add the views.
            View.AddSubviews(_myMapView, _layerList, helpLabel);

            // Lay out the views.
            NSLayoutConstraint.ActivateConstraints(new[]
            {
                helpLabel.LeadingAnchor.ConstraintEqualTo(_myMapView.LeadingAnchor),
                helpLabel.TrailingAnchor.ConstraintEqualTo(_myMapView.TrailingAnchor),
                helpLabel.TopAnchor.ConstraintEqualTo(_myMapView.TopAnchor),
                helpLabel.HeightAnchor.ConstraintEqualTo(40),
            });

            _portraitConstraints = new[]
            {
                _layerList.LeadingAnchor.ConstraintEqualTo(View.LeadingAnchor),
                _layerList.TrailingAnchor.ConstraintEqualTo(View.TrailingAnchor),
                _layerList.TopAnchor.ConstraintEqualTo(View.SafeAreaLayoutGuide.TopAnchor),
                _layerList.HeightAnchor.ConstraintEqualTo(_layerList.RowHeight * 4),
                _myMapView.TopAnchor.ConstraintEqualTo(_layerList.BottomAnchor),
                _myMapView.LeadingAnchor.ConstraintEqualTo(View.LeadingAnchor),
                _myMapView.TrailingAnchor.ConstraintEqualTo(View.TrailingAnchor),
                _myMapView.BottomAnchor.ConstraintEqualTo(View.BottomAnchor)
            };

            _landscapeConstraints = new[]
            {
                _layerList.LeadingAnchor.ConstraintEqualTo(View.LeadingAnchor),
                _layerList.TopAnchor.ConstraintEqualTo(View.SafeAreaLayoutGuide.TopAnchor),
                _layerList.BottomAnchor.ConstraintEqualTo(View.BottomAnchor),
                _layerList.TrailingAnchor.ConstraintEqualTo(View.CenterXAnchor),
                _myMapView.LeadingAnchor.ConstraintEqualTo(_layerList.TrailingAnchor),
                _myMapView.TopAnchor.ConstraintEqualTo(View.SafeAreaLayoutGuide.TopAnchor),
                _myMapView.BottomAnchor.ConstraintEqualTo(View.BottomAnchor),
                _myMapView.TrailingAnchor.ConstraintEqualTo(View.TrailingAnchor)
            };
        }

        public override void TraitCollectionDidChange(UITraitCollection previousTraitCollection)
        {
            base.TraitCollectionDidChange(previousTraitCollection);

            // Reset constraints.
            NSLayoutConstraint.DeactivateConstraints(_portraitConstraints);
            NSLayoutConstraint.DeactivateConstraints(_landscapeConstraints);

            if (View.TraitCollection.VerticalSizeClass == UIUserInterfaceSizeClass.Compact)
            {
                NSLayoutConstraint.ActivateConstraints(_landscapeConstraints);
            }
            else
            {
                NSLayoutConstraint.ActivateConstraints(_portraitConstraints);
            }
        }
    }

    /// <summary>
    /// This is a ViewModel class for maintaining the state of a layer selection.
    /// Typically, this would go in a separate file, but it is included here for clarity.
    /// </summary>
    public class LayerDisplayVM
    {
        public WmsLayerInfo Info { get; }

        // True if layer is selected for display.
        public bool IsEnabled { get; private set; }

        // Keeps track of how much indentation should be added (to simulate a tree view in a list).
        private int NestLevel
        {
            get
            {
                if (Parent == null)
                {
                    return 0;
                }

                return Parent.NestLevel + 1;
            }
        }

        private List<LayerDisplayVM> Children { get; set; }

        private LayerDisplayVM Parent { get; }

        public LayerDisplayVM(WmsLayerInfo info, LayerDisplayVM parent)
        {
            Info = info;
            Parent = parent;
        }

        // Select this layer and all child layers.
        public void Select(bool isSelected = true)
        {
            IsEnabled = isSelected;
            if (Children == null)
            {
                return;
            }

            foreach (var child in Children)
            {
                child.Select(isSelected);
            }
        }

        // Name with formatting to simulate treeview.
        public string Name => $"{new string(' ', NestLevel * 8)} {Info.Title}";

        public static void BuildLayerInfoList(LayerDisplayVM root, IList<LayerDisplayVM> result)
        {
            // Add the root node to the result list.
            result.Add(root);

            // Initialize the child collection for the root.
            root.Children = new List<LayerDisplayVM>();

            // Recursively add sublayers.
            foreach (WmsLayerInfo layer in root.Info.LayerInfos)
            {
                // Create the view model for the sublayer.
                LayerDisplayVM layerVM = new LayerDisplayVM(layer, root);

                // Add the sublayer to the root's sublayer collection.
                root.Children.Add(layerVM);

                // Recursively add children.
                BuildLayerInfoList(layerVM, result);
            }
        }
    }

    /// <summary>
    /// Class defines how a UITableView renders its contents.
    /// This implements the list of WMS sublayers.
    /// </summary>
    public class LayerListSource : UITableViewSource
    {
        public readonly List<LayerDisplayVM> ViewModelList = new List<LayerDisplayVM>();

        // Used when re-using cells to ensure that a cell of the right type is used
        private const string CellId = "TableCell";

        // Hold a reference to the owning view controller; this will be the active instance of WmsServiceCatalog.
        [Weak] public WmsServiceCatalog Owner;

        public LayerListSource(List<LayerDisplayVM> items, WmsServiceCatalog owner)
        {
            // Set the items.
            if (items != null)
            {
                ViewModelList = items;
            }

            // Set the owner.
            Owner = owner;
        }

        /// <summary>
        /// This method gets a table view cell for the suggestion at the specified index.
        /// </summary>
        public override UITableViewCell GetCell(UITableView tableView, NSIndexPath indexPath)
        {
            // Try to get a re-usable cell (this is for performance).
            UITableViewCell cell = tableView.DequeueReusableCell(CellId);

            // If there are no cells, create a new one.
            if (cell == null)
            {
                cell = new UITableViewCell(UITableViewCellStyle.Default, CellId)
                {
                    BackgroundColor = UIColor.FromWhiteAlpha(0, 0f)
                };
                cell.TextLabel.TextColor = Owner.View.TintColor;
            }

            // Get the specific item to display.
            LayerDisplayVM item = ViewModelList[indexPath.Row];

            // Set the text on the cell.
            cell.TextLabel.Text = item.Name;

            // Return the cell.
            return cell;
        }

        /// <summary>
        /// This method allows the UITableView to know how many rows to render.
        /// </summary>
        public override nint RowsInSection(UITableView tableview, nint section)
        {
            return ViewModelList.Count;
        }

        /// <summary>
        /// Method called when a row is selected; notifies the primary view.
        /// </summary>
        public override void RowSelected(UITableView tableView, NSIndexPath indexPath)
        {
            // Deselect the row.
            tableView.DeselectRow(indexPath, true);

            // Select the layer.
            Owner.LayerSelectionChanged(indexPath.Row);
        }
    }
}<|MERGE_RESOLUTION|>--- conflicted
+++ resolved
@@ -26,11 +26,7 @@
         "")]
     public class WmsServiceCatalog : UIViewController
     {
-<<<<<<< HEAD
-        // Hold references to the UI controls.
-=======
         // Hold references to UI controls.
->>>>>>> 15ec602f
         private MapView _myMapView;
         private UITableView _layerList;
         private NSLayoutConstraint[] _portraitConstraints;
