--- conflicted
+++ resolved
@@ -24,15 +24,10 @@
         "")]
     public class DisplayDeviceLocation : UIViewController
     {
-<<<<<<< HEAD
-        // Hold a reference to the MapView.
-        private MapView _myMapView;
-=======
         // Hold references to UI controls.
         private MapView _myMapView;
         private UIBarButtonItem _startButton;
         private UIBarButtonItem _stopButton;
->>>>>>> 15ec602f
 
         public DisplayDeviceLocation()
         {
@@ -102,12 +97,6 @@
         {
             // Create the views.
             View = new UIView {BackgroundColor = UIColor.White};
-<<<<<<< HEAD
-
-            _myMapView = new MapView();
-            _myMapView.TranslatesAutoresizingMaskIntoConstraints = false;
-
-=======
 
             _myMapView = new MapView();
             _myMapView.TranslatesAutoresizingMaskIntoConstraints = false;
@@ -118,39 +107,17 @@
             _stopButton = new UIBarButtonItem();
             _stopButton.Title = "Stop";
 
->>>>>>> 15ec602f
             UIToolbar toolbar = new UIToolbar();
             toolbar.TranslatesAutoresizingMaskIntoConstraints = false;
             toolbar.Items = new[]
             {
-<<<<<<< HEAD
-                new UIBarButtonItem("Start", UIBarButtonItemStyle.Plain, OnStartButtonClicked),
-                new UIBarButtonItem(UIBarButtonSystemItem.FlexibleSpace),
-                new UIBarButtonItem("Stop", UIBarButtonItemStyle.Plain, OnStopButtonClicked)
-=======
                 _startButton,
                 new UIBarButtonItem(UIBarButtonSystemItem.FlexibleSpace),
                 _stopButton
->>>>>>> 15ec602f
             };
 
             // Add the views.
             View.AddSubviews(_myMapView, toolbar);
-<<<<<<< HEAD
-
-            // Lay out the views.
-            NSLayoutConstraint.ActivateConstraints(new[]
-            {
-                _myMapView.TopAnchor.ConstraintEqualTo(View.SafeAreaLayoutGuide.TopAnchor),
-                _myMapView.LeadingAnchor.ConstraintEqualTo(View.LeadingAnchor),
-                _myMapView.TrailingAnchor.ConstraintEqualTo(View.TrailingAnchor),
-                _myMapView.BottomAnchor.ConstraintEqualTo(toolbar.TopAnchor),
-
-                toolbar.BottomAnchor.ConstraintEqualTo(View.SafeAreaLayoutGuide.BottomAnchor),
-                toolbar.LeadingAnchor.ConstraintEqualTo(View.LeadingAnchor),
-                toolbar.TrailingAnchor.ConstraintEqualTo(View.TrailingAnchor),
-            });
-=======
 
             // Lay out the views.
             NSLayoutConstraint.ActivateConstraints(new[]
@@ -182,7 +149,6 @@
             // Unsubscribe from events, per best practice.
             _startButton.Clicked -= OnStartButtonClicked;
             _stopButton.Clicked -= OnStopButtonClicked;
->>>>>>> 15ec602f
         }
     }
 }