--- conflicted
+++ resolved
@@ -23,11 +23,7 @@
         "")]
     public class AccessLoadStatus : UIViewController
     {
-<<<<<<< HEAD
-        // Hold references to the UI controls.
-=======
         // Hold references to UI controls.
->>>>>>> 15ec602f
         private MapView _myMapView;
         private UILabel _loadStatusLabel;
 
@@ -36,18 +32,6 @@
             Title = "Access load status";
         }
 
-<<<<<<< HEAD
-        private void Initialize()
-        {
-            // Create new Map with basemap.
-            Map myMap = new Map(Basemap.CreateImagery());
-
-            // Register to handle loading status changes.
-            myMap.LoadStatusChanged += OnMapsLoadStatusChanged;
-
-            // Show the map.
-            _myMapView.Map = myMap;
-=======
         private void OnMapsLoadStatusChanged(object sender, LoadStatusEventArgs e)
         {
             // Make sure that the UI changes are done in the UI thread.
@@ -56,7 +40,6 @@
                 // Update the load status information.
                 _loadStatusLabel.Text = $"Map's load status: {e.Status}";
             });
->>>>>>> 15ec602f
         }
 
         private void OnMapsLoadStatusChanged(object sender, LoadStatusEventArgs e)
@@ -107,8 +90,6 @@
                 _loadStatusLabel.LeadingAnchor.ConstraintEqualTo(View.LeadingAnchor),
                 _loadStatusLabel.HeightAnchor.ConstraintEqualTo(40)
             });
-<<<<<<< HEAD
-=======
         }
 
         public override void ViewWillAppear(bool animated)
@@ -131,7 +112,6 @@
 
             // Unsubscribe from events, per best practice.
             _myMapView.Map.LoadStatusChanged -= OnMapsLoadStatusChanged;
->>>>>>> 15ec602f
         }
     }
 }