// Copyright 2016 Esri.
//
// Licensed under the Apache License, Version 2.0 (the "License"); you may not use this file except in compliance with the License.
// You may obtain a copy of the License at: http://www.apache.org/licenses/LICENSE-2.0
//
// Unless required by applicable law or agreed to in writing, software distributed under the License is distributed on an
// "AS IS" BASIS, WITHOUT WARRANTIES OR CONDITIONS OF ANY KIND, either express or implied. See the License for the specific
// language governing permissions and limitations under the License.

using System;
using System.Collections.Generic;
using System.IO;
using System.Linq;
using System.Threading.Tasks;
using Esri.ArcGISRuntime.Mapping;
using Esri.ArcGISRuntime.Portal;
using Esri.ArcGISRuntime.Security;
using Esri.ArcGISRuntime.UI;
using Esri.ArcGISRuntime.UI.Controls;
using Foundation;
using UIKit;
using Xamarin.Auth;

namespace ArcGISRuntime.Samples.AuthorMap
{
    [Register("AuthorMap")]
    [ArcGISRuntime.Samples.Shared.Attributes.Sample(
        "Author and save a map",
        "Map",
        "This sample demonstrates how to author and save a map as an ArcGIS portal item (web map). Saving a map to arcgis.com requires an ArcGIS Online login.",
        "1. Pan and zoom to the extent you would like for your map. \n2. Choose a basemap from the list of available basemaps. \n3. Choose one or more operational layers to include. \n4. Click 'Save ...' to apply your changes. \n5. Provide info for the new portal item, such as a Title, Description, and Tags. \n6. Click 'Save Map'. \n7. After successfully logging in to your ArcGIS Online account, the map will be saved to your default folder. \n8. You can make additional changes, update the map, and then re-save to store changes in the portal item.")]
    public class AuthorMap : UIViewController, IOAuthAuthorizeHandler
    {
<<<<<<< HEAD
        // Hold a reference to the MapView.
        private MapView _myMapView;
=======
        // Hold references to UI controls.
        private MapView _myMapView;
        private UIBarButtonItem _newMapButton;
        private UIBarButtonItem _basemapButton;
        private UIBarButtonItem _layersButton;
        private UIBarButtonItem _saveButton;
>>>>>>> 15ec602f

        // Map metadata.
        private string _title = "My new map";
        private string _description = "Created with ArcGIS Runtime";
        private string _tags = "ArcGIS Runtime";

        // Dictionary of operational layer names and URLs.
        private readonly Dictionary<string, string> _operationalLayerUrls = new Dictionary<string, string>
        {
            {
                "World Elevations",
                "https://sampleserver5.arcgisonline.com/arcgis/rest/services/Elevation/WorldElevations/MapServer"
            },
            {
                "World Cities",
                "https://sampleserver6.arcgisonline.com/arcgis/rest/services/SampleWorldCities/MapServer/"
            },
            {"US Census Data", "https://sampleserver5.arcgisonline.com/arcgis/rest/services/Census/MapServer"}
        };

        // Use a TaskCompletionSource to track the completion of the authorization.
        private TaskCompletionSource<IDictionary<string, string>> _taskCompletionSource;

        // Progress bar to show that the app is working.
        private UIActivityIndicatorView _activityIndicator;

        // Constants for OAuth-related values ...
        // URL of the server to authenticate with.
        private const string ServerUrl = "https://www.arcgis.com/sharing/rest";

        // TODO: Add Client ID for an app registered with the server
        private string _appClientId = "lgAdHkYZYlwwfAhC";

        // TODO: Add URL for redirecting after a successful authorization
        //       Note - this must be a URL configured as a valid Redirect URI with your app
        private string _oAuthRedirectUrl = "my-ags-app://auth";

        // URL used by the server for authorization.
        private const string AuthorizeUrl = "https://www.arcgis.com/sharing/oauth2/authorize";

        // Hold a reference to the authenticator.
        private OAuth2Authenticator _auth;

        public AuthorMap()
        {
            Title = "Author and save a map";
        }

        private void Initialize()
        {
            // Show a light gray canvas basemap by default.
            _myMapView.Map = new Map(Basemap.CreateLightGrayCanvas());
        }

        private void ShowBasemapClicked(object sender, EventArgs e)
        {
            // Create a new Alert Controller.
            UIAlertController basemapsActionSheet =
                UIAlertController.Create("Basemaps", "Choose a basemap", UIAlertControllerStyle.ActionSheet);

            // Add actions to apply each basemap type.
            basemapsActionSheet.AddAction(UIAlertAction.Create("Topographic", UIAlertActionStyle.Default,
                action => _myMapView.Map.Basemap = Basemap.CreateTopographic()));
            basemapsActionSheet.AddAction(UIAlertAction.Create("Streets", UIAlertActionStyle.Default,
                action => _myMapView.Map.Basemap = Basemap.CreateStreets()));
            basemapsActionSheet.AddAction(UIAlertAction.Create("Imagery", UIAlertActionStyle.Default,
                action => _myMapView.Map.Basemap = Basemap.CreateImagery()));
            basemapsActionSheet.AddAction(UIAlertAction.Create("Oceans", UIAlertActionStyle.Default,
                action => _myMapView.Map.Basemap = Basemap.CreateOceans()));
            basemapsActionSheet.AddAction(UIAlertAction.Create("Cancel", UIAlertActionStyle.Cancel,
                action => Console.WriteLine("Canceled")));

            // Required for iPad - You must specify a source for the Action Sheet since it is displayed as a popover.
            UIPopoverPresentationController presentationPopover = basemapsActionSheet.PopoverPresentationController;
            if (presentationPopover != null)
            {
                presentationPopover.SourceView = View;
                presentationPopover.PermittedArrowDirections = UIPopoverArrowDirection.Up;
            }

            // Display the list of basemaps.
            PresentViewController(basemapsActionSheet, true, null);
        }

        private void ShowLayerListClicked(object sender, EventArgs e)
        {
            // Create a new Alert Controller.
            UIAlertController layersActionSheet =
                UIAlertController.Create("Layers", "Choose layers", UIAlertControllerStyle.ActionSheet);

            // Add actions to add or remove each of the available layers.
            foreach (string key in _operationalLayerUrls.Keys)
            {
                layersActionSheet.AddAction(UIAlertAction.Create(key, UIAlertActionStyle.Default,
                    action => AddOrRemoveLayer(key)));
            }

            // Add a choice to cancel.
            layersActionSheet.AddAction(UIAlertAction.Create("Cancel", UIAlertActionStyle.Cancel,
                action => Console.WriteLine("Canceled")));

            // Required for iPad - You must specify a source for the Action Sheet since it is displayed as a popover.
            UIPopoverPresentationController presentationPopover = layersActionSheet.PopoverPresentationController;
            if (presentationPopover != null)
            {
                presentationPopover.SourceView = View;
                presentationPopover.PermittedArrowDirections = UIPopoverArrowDirection.Up;
            }

            // Display the list of layers to add/remove.
            PresentViewController(layersActionSheet, true, null);
        }

        private async void AddOrRemoveLayer(string layerName)
        {
            // See if the layer already exists.
            ArcGISMapImageLayer layer =
                _myMapView.Map.OperationalLayers.FirstOrDefault(l => l.Name == layerName) as ArcGISMapImageLayer;

            // If the layer is in the map, remove it.
            if (layer != null)
            {
                _myMapView.Map.OperationalLayers.Remove(layer);
            }
            else
            {
                // Get the URL for this layer.
                string layerUrl = _operationalLayerUrls[layerName];
                Uri layerUri = new Uri(layerUrl);

                // Create a new map image layer.
                layer = new ArcGISMapImageLayer(layerUri)
                {
                    Name = layerName
                };
                await layer.LoadAsync();

                // Set it 50% opaque, and add it to the map.
                layer.Opacity = 0.5;
                _myMapView.Map.OperationalLayers.Add(layer);
            }
        }

        private void ShowOAuthPropsUi()
        {
            UIAlertController alertController = UIAlertController.Create("OAuth Properties", "Set the client ID and redirect URL",
                UIAlertControllerStyle.Alert);

            alertController.AddTextField(field => { field.Text = _appClientId; });
            alertController.AddTextField(field => { field.Text = _oAuthRedirectUrl; });
            alertController.AddAction(UIAlertAction.Create("Save", UIAlertActionStyle.Default, uiAction =>
            {
                _appClientId = alertController.TextFields[0].Text.Trim();
                _oAuthRedirectUrl = alertController.TextFields[1].Text.Trim();
                UpdateAuthenticationManager();
            }));

            PresentViewController(alertController, true, null);
        }

        private void SaveMapClicked(object sender, EventArgs e)
        {
            UIAlertController alertController = UIAlertController.Create("Map properties", "Set the title, description, and tags",
                UIAlertControllerStyle.Alert);

            alertController.AddTextField(field => { field.Text = _title; });
            alertController.AddTextField(field => { field.Text = _description; });
            alertController.AddTextField(field => { field.Text = _tags; });

            alertController.AddAction(UIAlertAction.Create("Save", UIAlertActionStyle.Default, uiAction =>
            {
                _title = alertController.TextFields[0].Text.Trim();
                _description = alertController.TextFields[1].Text.Trim();
                _tags = alertController.TextFields[2].Text.Trim();
                MapItemInfoEntered();
            }));

            alertController.AddAction(UIAlertAction.Create("Cancel", UIAlertActionStyle.Cancel, null));

            PresentViewController(alertController, true, null);
        }

        // Handle the OnMapInfoEntered event from the item input UI.
        // MapSavedEventArgs contains the title, description, and tags that were entered.
        private async void MapItemInfoEntered()
        {
            // Get the current map.
            Map myMap = _myMapView.Map;

            try
            {
                // Show the activity indicator so the user knows work is happening.
                _activityIndicator.StartAnimating();

                // Get information entered by the user for the new portal item properties.
                string[] tags = _tags.Split(',');

                // Apply the current extent as the map's initial extent.
                myMap.InitialViewpoint = _myMapView.GetCurrentViewpoint(ViewpointType.BoundingGeometry);

                // Export the current map view for the item's thumbnail.
                RuntimeImage thumbnailImg = await _myMapView.ExportImageAsync();

                // See if the map has already been saved (has an associated portal item).
                if (myMap.Item == null)
                {
                    // Call a function to save the map as a new portal item.
                    await SaveNewMapAsync(myMap, _title, _description, tags, thumbnailImg);

                    // Report a successful save.
                    UIAlertController alert = UIAlertController.Create("Saved map",
                        "Saved " + _title + " to ArcGIS Online", UIAlertControllerStyle.Alert);
                    alert.AddAction(UIAlertAction.Create("OK", UIAlertActionStyle.Default, null));
                    PresentViewController(alert, true, null);
                }
                else
                {
                    // This is not the initial save, call SaveAsync to save changes to the existing portal item.
                    await myMap.SaveAsync();

                    // Get the file stream from the new thumbnail image.
                    Stream imageStream = await thumbnailImg.GetEncodedBufferAsync();

                    // Update the item thumbnail.
                    ((PortalItem) myMap.Item).SetThumbnail(imageStream);
                    await myMap.SaveAsync();

                    // Report update was successful.
                    UIAlertController alert = UIAlertController.Create("Updated map", "Saved changes to " + _title,
                        UIAlertControllerStyle.Alert);
                    alert.AddAction(UIAlertAction.Create("OK", UIAlertActionStyle.Default, null));
                    PresentViewController(alert, true, null);
                }
            }
            catch (Exception)
            {
                // Report save error.
                UIAlertController alert = UIAlertController.Create("Error", "Unable to save " + _title,
                    UIAlertControllerStyle.Alert);
                alert.AddAction(UIAlertAction.Create("OK", UIAlertActionStyle.Default, null));
                PresentViewController(alert, true, null);
            }
            finally
            {
                // Hide the progress bar.
                _activityIndicator.StopAnimating();
            }
        }

        private async Task SaveNewMapAsync(Map myMap, string title, string description, string[] tags, RuntimeImage img)
        {
            // Challenge the user for portal credentials (OAuth credential request for arcgis.com).
            CredentialRequestInfo loginInfo = new CredentialRequestInfo
            {
                // Use the OAuth implicit grant flow.
                GenerateTokenOptions = new GenerateTokenOptions
                {
                    TokenAuthenticationType = TokenAuthenticationType.OAuthImplicit
                },

                // Indicate the URL (portal) to authenticate with (ArcGIS Online).
                ServiceUri = new Uri("https://www.arcgis.com/sharing/rest")
            };

            try
            {
                // Get a reference to the (singleton) AuthenticationManager for the app.
                AuthenticationManager thisAuthenticationManager = AuthenticationManager.Current;

                // Call GetCredentialAsync on the AuthenticationManager to invoke the challenge handler.
                await thisAuthenticationManager.GetCredentialAsync(loginInfo, false);
            }
            catch (OperationCanceledException)
            {
                // User canceled the login.
                throw new Exception("Portal log in was canceled.");
            }

            // Get the ArcGIS Online portal (will use credential from login above).
            ArcGISPortal agsOnline = await ArcGISPortal.CreateAsync(new Uri(ServerUrl));

            // Save the current state of the map as a portal item in the user's default folder.
            await myMap.SaveAsAsync(agsOnline, null, title, description, tags, img);
        }

        private void NewMapClicked(object sender, EventArgs e)
        {
            // Clear the map from the map view (allow the user to start over and save as a new portal item).
            _myMapView.Map = new Map(Basemap.CreateLightGrayCanvas());
        }

        public override void ViewDidLoad()
        {
            base.ViewDidLoad();
            Initialize();
            ShowOAuthPropsUi();
        }

        public override void LoadView()
        {
            // Create the views.
            View = new UIView {BackgroundColor = UIColor.White};

            _myMapView = new MapView();
            _myMapView.TranslatesAutoresizingMaskIntoConstraints = false;

<<<<<<< HEAD
=======
            _newMapButton = new UIBarButtonItem();
            _newMapButton.Title = "New map";

            _basemapButton = new UIBarButtonItem();
            _basemapButton.Title = "Basemap";

            _layersButton = new UIBarButtonItem();
            _layersButton.Title = "Layers";

            _saveButton = new UIBarButtonItem();
            _saveButton.Title = "Save";

>>>>>>> 15ec602f
            UIToolbar toolbar = new UIToolbar();
            toolbar.TranslatesAutoresizingMaskIntoConstraints = false;
            toolbar.Items = new[]
            {
<<<<<<< HEAD
                new UIBarButtonItem("New map", UIBarButtonItemStyle.Plain, NewMapClicked),
                new UIBarButtonItem(UIBarButtonSystemItem.FlexibleSpace),
                new UIBarButtonItem("Basemap", UIBarButtonItemStyle.Plain, ShowBasemapClicked),
                new UIBarButtonItem(UIBarButtonSystemItem.FlexibleSpace),
                new UIBarButtonItem("Layers", UIBarButtonItemStyle.Plain, ShowLayerListClicked),
                new UIBarButtonItem(UIBarButtonSystemItem.FlexibleSpace),
                new UIBarButtonItem("Save", UIBarButtonItemStyle.Plain, SaveMapClicked)
=======
                _newMapButton,
                new UIBarButtonItem(UIBarButtonSystemItem.FlexibleSpace),
                _basemapButton,
                new UIBarButtonItem(UIBarButtonSystemItem.FlexibleSpace),
                _layersButton,
                new UIBarButtonItem(UIBarButtonSystemItem.FlexibleSpace),
                _saveButton
>>>>>>> 15ec602f
            };

            _activityIndicator = new UIActivityIndicatorView(UIActivityIndicatorViewStyle.WhiteLarge)
            {
                TranslatesAutoresizingMaskIntoConstraints = false,
                BackgroundColor = UIColor.FromWhiteAlpha(0f, .8f),
                HidesWhenStopped = true
            };

            // Add the views.
            View.AddSubviews(_myMapView, toolbar, _activityIndicator);

            // Lay out the views.
            NSLayoutConstraint.ActivateConstraints(new[]
            {
                _myMapView.TopAnchor.ConstraintEqualTo(View.SafeAreaLayoutGuide.TopAnchor),
                _myMapView.LeadingAnchor.ConstraintEqualTo(View.LeadingAnchor),
                _myMapView.TrailingAnchor.ConstraintEqualTo(View.TrailingAnchor),
                _myMapView.BottomAnchor.ConstraintEqualTo(toolbar.TopAnchor),

                toolbar.BottomAnchor.ConstraintEqualTo(View.SafeAreaLayoutGuide.BottomAnchor),
                toolbar.TrailingAnchor.ConstraintEqualTo(View.TrailingAnchor),
                toolbar.LeadingAnchor.ConstraintEqualTo(View.LeadingAnchor),

                _activityIndicator.TopAnchor.ConstraintEqualTo(View.SafeAreaLayoutGuide.TopAnchor),
                _activityIndicator.LeadingAnchor.ConstraintEqualTo(View.LeadingAnchor),
                _activityIndicator.TrailingAnchor.ConstraintEqualTo(View.TrailingAnchor),
                _activityIndicator.BottomAnchor.ConstraintEqualTo(View.BottomAnchor)
            });
        }

<<<<<<< HEAD
=======
        public override void ViewWillAppear(bool animated)
        {
            base.ViewWillAppear(animated);

            // Subscribe to events.
            _newMapButton.Clicked += NewMapClicked;
            _basemapButton.Clicked += ShowBasemapClicked;
            _layersButton.Clicked += ShowLayerListClicked;
            _saveButton.Clicked += SaveMapClicked;
        }

        public override void ViewDidDisappear(bool animated)
        {
            base.ViewDidDisappear(animated);

            // Unsubscribe from events, per best practice.
            _newMapButton.Clicked -= NewMapClicked;
            _basemapButton.Clicked -= ShowBasemapClicked;
            _layersButton.Clicked -= ShowLayerListClicked;
            _saveButton.Clicked -= SaveMapClicked;
        }

>>>>>>> 15ec602f
        #region OAuth helpers

        private void UpdateAuthenticationManager()
        {
            // Register the server information with the AuthenticationManager.
            ServerInfo portalServerInfo = new ServerInfo
            {
                ServerUri = new Uri(ServerUrl),
                OAuthClientInfo = new OAuthClientInfo
                {
                    ClientId = _appClientId,
                    RedirectUri = new Uri(_oAuthRedirectUrl)
                },
                // Specify OAuthAuthorizationCode if you need a refresh token (and have specified a valid client secret).
                // Otherwise, use OAuthImplicit.
                TokenAuthenticationType = TokenAuthenticationType.OAuthImplicit
            };

            // Get a reference to the (singleton) AuthenticationManager for the app.
            AuthenticationManager thisAuthenticationManager = AuthenticationManager.Current;

            // Register the server information.
            thisAuthenticationManager.RegisterServer(portalServerInfo);

            // Assign the method that AuthenticationManager will call to challenge for secured resources.
            thisAuthenticationManager.ChallengeHandler = new ChallengeHandler(CreateCredentialAsync);

            // Set the OAuth authorization handler to this class (Implements IOAuthAuthorize interface).
            thisAuthenticationManager.OAuthAuthorizeHandler = this;
        }

        // ChallengeHandler function for AuthenticationManager, called whenever access to a secured resource is attempted.
        private async Task<Credential> CreateCredentialAsync(CredentialRequestInfo info)
        {
            OAuthTokenCredential credential = null;

            try
            {
                // Create generate token options if necessary.
                if (info.GenerateTokenOptions == null)
                {
                    info.GenerateTokenOptions = new GenerateTokenOptions();
                }

                // AuthenticationManager will handle challenging the user for credentials.
                credential = await AuthenticationManager.Current.GenerateCredentialAsync
                (
                    info.ServiceUri,
                    info.GenerateTokenOptions
                ) as OAuthTokenCredential;
            }
            catch (TaskCanceledException)
            {
                return credential;
            }
            catch (Exception)
            {
                // Exception will be reported in calling function.
                throw;
            }

            return credential;
        }

        // IOAuthAuthorizeHandler.AuthorizeAsync implementation.
        public Task<IDictionary<string, string>> AuthorizeAsync(Uri serviceUri, Uri authorizeUri, Uri callbackUri)
        {
            // If the TaskCompletionSource is not null, authorization may already be in progress and should be canceled.
            // Try to cancel any existing authentication process.
            _taskCompletionSource?.TrySetCanceled();

            // Create a task completion source.
            _taskCompletionSource = new TaskCompletionSource<IDictionary<string, string>>();

            // Create a new Xamarin.Auth.OAuth2Authenticator using the information passed in.
            _auth = new OAuth2Authenticator(
                clientId: _appClientId,
                scope: "",
                authorizeUrl: authorizeUri,
                redirectUrl: new Uri(_oAuthRedirectUrl))
            {
                ShowErrors = false,
                // Allow the user to cancel the OAuth attempt.
                AllowCancel = true
            };

            // Define a handler for the OAuth2Authenticator.Completed event.
            _auth.Completed += (o, authArgs) =>
            {
                try
                {
                    // Dismiss the OAuth UI when complete.
                    InvokeOnMainThread(() => { UIApplication.SharedApplication.KeyWindow.RootViewController.DismissViewController(true, null); });

                    // Check if the user is authenticated.
                    if (authArgs.IsAuthenticated)
                    {
                        // If authorization was successful, get the user's account.
                        Xamarin.Auth.Account authenticatedAccount = authArgs.Account;

                        // Set the result (Credential) for the TaskCompletionSource.
                        _taskCompletionSource.SetResult(authenticatedAccount.Properties);
                    }
                    else
                    {
                        throw new Exception("Unable to authenticate user.");
                    }
                }
                catch (Exception ex)
                {
                    // If authentication failed, set the exception on the TaskCompletionSource.
                    _taskCompletionSource.TrySetException(ex);

                    // Cancel authentication.
                    _auth.OnCancelled();
                }
            };

            // If an error was encountered when authenticating, set the exception on the TaskCompletionSource.
            _auth.Error += (o, errArgs) =>
            {
                // If the user cancels, the Error event is raised but there is no exception ... best to check first.
                if (errArgs.Exception != null)
                {
                    _taskCompletionSource.TrySetException(errArgs.Exception);
                }
                else
                {
                    // Login canceled: dismiss the OAuth login.
                    _taskCompletionSource?.TrySetCanceled();
                }

                // Cancel authentication.
                _auth.OnCancelled();
                _auth = null;
            };

            // Present the OAuth UI (on the app's UI thread) so the user can enter user name and password.
            InvokeOnMainThread(() => { UIApplication.SharedApplication.KeyWindow.RootViewController.PresentViewController(_auth.GetUI(), true, null); });

            // Return completion source task so the caller can await completion.
            return _taskCompletionSource.Task;
        }

        #endregion OAuth helpers
    }
}<|MERGE_RESOLUTION|>--- conflicted
+++ resolved
@@ -31,17 +31,12 @@
         "1. Pan and zoom to the extent you would like for your map. \n2. Choose a basemap from the list of available basemaps. \n3. Choose one or more operational layers to include. \n4. Click 'Save ...' to apply your changes. \n5. Provide info for the new portal item, such as a Title, Description, and Tags. \n6. Click 'Save Map'. \n7. After successfully logging in to your ArcGIS Online account, the map will be saved to your default folder. \n8. You can make additional changes, update the map, and then re-save to store changes in the portal item.")]
     public class AuthorMap : UIViewController, IOAuthAuthorizeHandler
     {
-<<<<<<< HEAD
-        // Hold a reference to the MapView.
-        private MapView _myMapView;
-=======
         // Hold references to UI controls.
         private MapView _myMapView;
         private UIBarButtonItem _newMapButton;
         private UIBarButtonItem _basemapButton;
         private UIBarButtonItem _layersButton;
         private UIBarButtonItem _saveButton;
->>>>>>> 15ec602f
 
         // Map metadata.
         private string _title = "My new map";
@@ -348,8 +343,6 @@
             _myMapView = new MapView();
             _myMapView.TranslatesAutoresizingMaskIntoConstraints = false;
 
-<<<<<<< HEAD
-=======
             _newMapButton = new UIBarButtonItem();
             _newMapButton.Title = "New map";
 
@@ -362,20 +355,10 @@
             _saveButton = new UIBarButtonItem();
             _saveButton.Title = "Save";
 
->>>>>>> 15ec602f
             UIToolbar toolbar = new UIToolbar();
             toolbar.TranslatesAutoresizingMaskIntoConstraints = false;
             toolbar.Items = new[]
             {
-<<<<<<< HEAD
-                new UIBarButtonItem("New map", UIBarButtonItemStyle.Plain, NewMapClicked),
-                new UIBarButtonItem(UIBarButtonSystemItem.FlexibleSpace),
-                new UIBarButtonItem("Basemap", UIBarButtonItemStyle.Plain, ShowBasemapClicked),
-                new UIBarButtonItem(UIBarButtonSystemItem.FlexibleSpace),
-                new UIBarButtonItem("Layers", UIBarButtonItemStyle.Plain, ShowLayerListClicked),
-                new UIBarButtonItem(UIBarButtonSystemItem.FlexibleSpace),
-                new UIBarButtonItem("Save", UIBarButtonItemStyle.Plain, SaveMapClicked)
-=======
                 _newMapButton,
                 new UIBarButtonItem(UIBarButtonSystemItem.FlexibleSpace),
                 _basemapButton,
@@ -383,7 +366,6 @@
                 _layersButton,
                 new UIBarButtonItem(UIBarButtonSystemItem.FlexibleSpace),
                 _saveButton
->>>>>>> 15ec602f
             };
 
             _activityIndicator = new UIActivityIndicatorView(UIActivityIndicatorViewStyle.WhiteLarge)
@@ -415,8 +397,6 @@
             });
         }
 
-<<<<<<< HEAD
-=======
         public override void ViewWillAppear(bool animated)
         {
             base.ViewWillAppear(animated);
@@ -439,7 +419,6 @@
             _saveButton.Clicked -= SaveMapClicked;
         }
 
->>>>>>> 15ec602f
         #region OAuth helpers
 
         private void UpdateAuthenticationManager()
