--- conflicted
+++ resolved
@@ -22,11 +22,7 @@
         "")]
     public class DisplayMap : UIViewController
     {
-<<<<<<< HEAD
-        // Hold a reference to the MapView.
-=======
         // Hold references to UI controls.
->>>>>>> 15ec602f
         private MapView _myMapView;
 
         public DisplayMap()
