--- conflicted
+++ resolved
@@ -35,19 +35,12 @@
         "When the app starts, a web map is loaded from ArcGIS Online. The red border shows the extent that of the data that will be downloaded for use offline. Click the `Take map offline` button to start the offline map job (you will be prompted for your ArcGIS Online login). The progress bar will show the job's progress. When complete, the offline map will replace the online map in the map view.")]
     public class GenerateOfflineMap : UIViewController, IOAuthAuthorizeHandler
     {
-<<<<<<< HEAD
-        // Hold references to the UI controls.
-=======
         // Hold references to UI controls.
->>>>>>> 15ec602f
         private MapView _myMapView;
         private UIActivityIndicatorView _loadingIndicator;
         private UIBarButtonItem _takeMapOfflineButton;
         private UILabel _statusLabel;
-<<<<<<< HEAD
-=======
         private OAuth2Authenticator _auth;
->>>>>>> 15ec602f
 
         // The job to generate an offline map.
         private GenerateOfflineMapJob _generateOfflineMapJob;
@@ -240,7 +233,6 @@
             {
                 // Show the percent complete and update the progress bar.
                 _statusLabel.Text = $"Taking map offline ({job.Progress}%) ...";
-<<<<<<< HEAD
             });
         }
 
@@ -258,7 +250,8 @@
             _myMapView = new MapView();
             _myMapView.TranslatesAutoresizingMaskIntoConstraints = false;
 
-            _takeMapOfflineButton = new UIBarButtonItem("Generate offline map", UIBarButtonItemStyle.Plain, TakeMapOfflineButton_Click);
+            _takeMapOfflineButton = new UIBarButtonItem();
+            _takeMapOfflineButton.Title = "Generate offline map";
 
             UIToolbar toolbar = new UIToolbar();
             toolbar.TranslatesAutoresizingMaskIntoConstraints = false;
@@ -309,76 +302,6 @@
                 _loadingIndicator.LeadingAnchor.ConstraintEqualTo(View.LeadingAnchor),
                 _loadingIndicator.TrailingAnchor.ConstraintEqualTo(View.TrailingAnchor)
             });
-=======
-            });
-        }
-
-        public override void ViewDidLoad()
-        {
-            base.ViewDidLoad();
-            Initialize();
-        }
-
-        public override void LoadView()
-        {
-            // Create the views.
-            View = new UIView {BackgroundColor = UIColor.White};
-
-            _myMapView = new MapView();
-            _myMapView.TranslatesAutoresizingMaskIntoConstraints = false;
-
-            _takeMapOfflineButton = new UIBarButtonItem();
-            _takeMapOfflineButton.Title = "Generate offline map";
-
-            UIToolbar toolbar = new UIToolbar();
-            toolbar.TranslatesAutoresizingMaskIntoConstraints = false;
-            toolbar.Items = new[]
-            {
-                new UIBarButtonItem(UIBarButtonSystemItem.FlexibleSpace),
-                _takeMapOfflineButton,
-                new UIBarButtonItem(UIBarButtonSystemItem.FlexibleSpace)
-            };
-
-            _statusLabel = new UILabel
-            {
-                Text = "Use the button to take the map offline.",
-                AdjustsFontSizeToFitWidth = true,
-                TextAlignment = UITextAlignment.Center,
-                BackgroundColor = UIColor.FromWhiteAlpha(0, .6f),
-                TextColor = UIColor.White,
-                Lines = 1,
-                TranslatesAutoresizingMaskIntoConstraints = false
-            };
-
-            _loadingIndicator = new UIActivityIndicatorView(UIActivityIndicatorViewStyle.WhiteLarge);
-            _loadingIndicator.TranslatesAutoresizingMaskIntoConstraints = false;
-            _loadingIndicator.BackgroundColor = UIColor.FromWhiteAlpha(0, .6f);
-
-            // Add the views.
-            View.AddSubviews(_myMapView, toolbar, _loadingIndicator, _statusLabel);
-
-            // Lay out the views.
-            NSLayoutConstraint.ActivateConstraints(new[]
-            {
-                _myMapView.TopAnchor.ConstraintEqualTo(View.SafeAreaLayoutGuide.TopAnchor),
-                _myMapView.LeadingAnchor.ConstraintEqualTo(View.LeadingAnchor),
-                _myMapView.TrailingAnchor.ConstraintEqualTo(View.TrailingAnchor),
-                _myMapView.BottomAnchor.ConstraintEqualTo(toolbar.TopAnchor),
-
-                toolbar.LeadingAnchor.ConstraintEqualTo(View.LeadingAnchor),
-                toolbar.TrailingAnchor.ConstraintEqualTo(View.TrailingAnchor),
-                toolbar.BottomAnchor.ConstraintEqualTo(View.SafeAreaLayoutGuide.BottomAnchor),
-
-                _statusLabel.TopAnchor.ConstraintEqualTo(_myMapView.TopAnchor),
-                _statusLabel.LeadingAnchor.ConstraintEqualTo(View.LeadingAnchor),
-                _statusLabel.TrailingAnchor.ConstraintEqualTo(View.TrailingAnchor),
-                _statusLabel.HeightAnchor.ConstraintEqualTo(40),
-
-                _loadingIndicator.TopAnchor.ConstraintEqualTo(_statusLabel.BottomAnchor),
-                _loadingIndicator.BottomAnchor.ConstraintEqualTo(View.BottomAnchor),
-                _loadingIndicator.LeadingAnchor.ConstraintEqualTo(View.LeadingAnchor),
-                _loadingIndicator.TrailingAnchor.ConstraintEqualTo(View.TrailingAnchor)
-            });
         }
 
         public override void ViewWillAppear(bool animated)
@@ -397,7 +320,6 @@
             // Unsubscribe from events, per best practice.
             _generateOfflineMapJob.ProgressChanged -= OfflineMapJob_ProgressChanged;
             _takeMapOfflineButton.Clicked -= TakeMapOfflineButton_Click;
->>>>>>> 15ec602f
         }
 
         #region Authentication
@@ -468,23 +390,12 @@
         public Task<IDictionary<string, string>> AuthorizeAsync(Uri serviceUri, Uri authorizeUri, Uri callbackUri)
         {
             // If the TaskCompletionSource is not null, authorization may already be in progress and should be canceled.
-<<<<<<< HEAD
-            // Try to cancel any existing authentication task.
-=======
             // Try to cancel any existing authentication process.
->>>>>>> 15ec602f
             _taskCompletionSource?.TrySetCanceled();
 
             // Create a task completion source.
             _taskCompletionSource = new TaskCompletionSource<IDictionary<string, string>>();
 
-<<<<<<< HEAD
-            // Get the current iOS ViewController.
-            UIViewController viewController = null;
-            InvokeOnMainThread(() => { viewController = UIApplication.SharedApplication.KeyWindow.RootViewController; });
-
-=======
->>>>>>> 15ec602f
             // Create a new Xamarin.Auth.OAuth2Authenticator using the information passed in.
             _auth = new OAuth2Authenticator(
                 clientId: AppClientId,
@@ -549,11 +460,7 @@
             };
 
             // Present the OAuth UI (on the app's UI thread) so the user can enter user name and password.
-<<<<<<< HEAD
-            InvokeOnMainThread(() => { viewController.PresentViewController(authenticator.GetUI(), true, null); });
-=======
             InvokeOnMainThread(() => { UIApplication.SharedApplication.KeyWindow.RootViewController.PresentViewController(_auth.GetUI(), true, null); });
->>>>>>> 15ec602f
 
             // Return completion source task so the caller can await completion.
             return _taskCompletionSource.Task;
