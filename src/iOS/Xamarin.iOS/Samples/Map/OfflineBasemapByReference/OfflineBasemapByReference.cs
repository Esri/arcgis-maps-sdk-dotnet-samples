﻿// Copyright 2021 Esri.
//
// Licensed under the Apache License, Version 2.0 (the "License"); you may not use this file except in compliance with the License.
// You may obtain a copy of the License at: http://www.apache.org/licenses/LICENSE-2.0
//
// Unless required by applicable law or agreed to in writing, software distributed under the License is distributed on an
// "AS IS" BASIS, WITHOUT WARRANTIES OR CONDITIONS OF ANY KIND, either express or implied. See the License for the specific
// language governing permissions and limitations under the License.

using ArcGISRuntime;
using ArcGISRuntime.Samples.Managers;
using Esri.ArcGISRuntime.Geometry;
using Esri.ArcGISRuntime.Mapping;
using Esri.ArcGISRuntime.Portal;
using Esri.ArcGISRuntime.Symbology;
using Esri.ArcGISRuntime.Tasks;
using Esri.ArcGISRuntime.Tasks.Offline;
using Esri.ArcGISRuntime.UI;
using Esri.ArcGISRuntime.UI.Controls;
using Foundation;
using System;
using System.Collections.Generic;
using System.IO;
using System.Linq;
using System.Text;
using System.Threading.Tasks;
using UIKit;

namespace ArcGISRuntimeXamarin.Samples.OfflineBasemapByReference
{
    [Register("OfflineBasemapByReference")]
    [ArcGISRuntime.Samples.Shared.Attributes.Sample(
        name: "Generate offline map with local basemap",
        category: "Map",
        description: "Use the `OfflineMapTask` to take a web map offline, but instead of downloading an online basemap, use one which is already on the device.",
        instructions: "1. Use the button to start taking the map offline.",
<<<<<<< HEAD
        tags: new[] { "Offline" })]
    [ArcGISRuntime.Samples.Shared.Attributes.OfflineData("628e8e3521cf45e9a28a12fe10c02c4d")]
    public class OfflineBasemapByReference : UIViewController
=======
        tags: new[] { "basemap", "download", "local", "offline", "save", "web map" })]
    [ArcGISRuntime.Samples.Shared.Attributes.OfflineData("85282f2aaa2844d8935cdb8722e22a93")]
    public class OfflineBasemapByReference : UIViewController, IOAuthAuthorizeHandler
>>>>>>> 8f12fdd2
    {
        // Hold references to UI controls.
        private MapView _myMapView;
        private UIActivityIndicatorView _loadingIndicator;
        private UIBarButtonItem _takeMapOfflineButton;
        private UILabel _statusLabel;

        // The job to generate an offline map.
        private GenerateOfflineMapJob _generateOfflineMapJob;

        // The extent of the data to take offline.
        private readonly Envelope _areaOfInterest = new Envelope(-88.1541, 41.7690, -88.1471, 41.7720, SpatialReferences.Wgs84);

        // The ID for a web map item hosted on the server (water network map of Naperville IL).
        private const string WebMapId = "acc027394bc84c2fb04d1ed317aac674";

        public OfflineBasemapByReference()
        {
            Title = "Generate offline map with local basemap";
        }

        private void ConfigureOfflineJobForBasemap(GenerateOfflineMapParameters parameters, Action completionAction)
        {
            // Don't give the user a choice if there is no basemap specified.
            if (String.IsNullOrWhiteSpace(parameters.ReferenceBasemapFilename))
            {
                return;
            }

            // Get the path to the basemap directory.
            string basemapBasePath = DataManager.GetDataFolder("85282f2aaa2844d8935cdb8722e22a93");

            // Get the full path to the basemap by combining the name specified in the web map (ReferenceBasemapFilename)
            //  with the offline basemap directory.
            string basemapFullPath = Path.Combine(basemapBasePath, parameters.ReferenceBasemapFilename);

            // If the offline basemap doesn't exist, proceed without it.
            if (!File.Exists(basemapFullPath))
            {
                return;
            }

            UIAlertController basemapAlert = UIAlertController.Create("Basemap choice", "Use the offline basemap?", UIAlertControllerStyle.Alert);

            // Configure the directory and move on when the user says 'yes'.
            basemapAlert.AddAction(UIAlertAction.Create("Yes", UIAlertActionStyle.Default,
                uiAlertAction =>
                {
                    parameters.ReferenceBasemapDirectory = basemapBasePath;
                    completionAction.Invoke();
                }));

            // Do nothing and move on if the user says no.
            basemapAlert.AddAction(UIAlertAction.Create("No", UIAlertActionStyle.Cancel, action => completionAction.Invoke()));

            // Show the alert.
            PresentViewController(basemapAlert, true, null);
        }

        // Note: all code below (except call to ConfigureOfflineJobForBasemap) is identical to code in the Generate offline map sample.

        #region Generate offline map

        private async void Initialize()
        {
            try
            {
                // Start the loading indicator.
                _loadingIndicator.StartAnimating();

                // Create the ArcGIS Online portal.
                ArcGISPortal portal = await ArcGISPortal.CreateAsync();

                // Get the Naperville water web map item using its ID.
                PortalItem webmapItem = await PortalItem.CreateAsync(portal, WebMapId);

                // Create a map from the web map item.
                Map onlineMap = new Map(webmapItem);

                // Display the map in the MapView.
                _myMapView.Map = onlineMap;

                // Disable user interactions on the map (no panning or zooming from the initial extent).
                _myMapView.InteractionOptions = new MapViewInteractionOptions
                {
                    IsEnabled = false
                };

                // Create a graphics overlay for the extent graphic and apply a renderer.
                SimpleLineSymbol aoiOutlineSymbol = new SimpleLineSymbol(SimpleLineSymbolStyle.Solid, System.Drawing.Color.Red, 3);
                GraphicsOverlay extentOverlay = new GraphicsOverlay
                {
                    Renderer = new SimpleRenderer(aoiOutlineSymbol)
                };
                _myMapView.GraphicsOverlays.Add(extentOverlay);

                // Add a graphic to show the area of interest (extent) that will be taken offline.
                Graphic aoiGraphic = new Graphic(_areaOfInterest);
                extentOverlay.Graphics.Add(aoiGraphic);

                // Hide the map loading progress indicator.
                _loadingIndicator.StopAnimating();
            }
            catch (Exception ex)
            {
                // Show the exception message to the user.
                UIAlertController messageAlert = UIAlertController.Create("Error", ex.Message, UIAlertControllerStyle.Alert);
                messageAlert.AddAction(UIAlertAction.Create("OK", UIAlertActionStyle.Default, null));
                PresentViewController(messageAlert, true, null);
            }
        }

        private async void TakeMapOfflineButton_Click(object sender, EventArgs e)
        {
            // Show the loading indicator.
            _loadingIndicator.StartAnimating();

            // Create a path for the output mobile map.
            string tempPath = $"{Path.GetTempPath()}";
            string[] outputFolders = Directory.GetDirectories(tempPath, "NapervilleWaterNetwork*");

            // Loop through the folder names and delete them.
            foreach (string dir in outputFolders)
            {
                try
                {
                    // Delete the folder.
                    Directory.Delete(dir, true);
                }
                catch (Exception)
                {
                    // Ignore exceptions (files might be locked, for example).
                }
            }

            // Create a new folder for the output mobile map.
            string packagePath = Path.Combine(tempPath, @"NapervilleWaterNetwork");
            int num = 1;
            while (Directory.Exists(packagePath))
            {
                packagePath = Path.Combine(tempPath, @"NapervilleWaterNetwork" + num);
                num++;
            }

            // Create the output directory.
            Directory.CreateDirectory(packagePath);

            // Show the loading overlay while the job is running.
            _statusLabel.Text = "Taking map offline...";

            // Create an offline map task with the current (online) map.
            OfflineMapTask takeMapOfflineTask = await OfflineMapTask.CreateAsync(_myMapView.Map);

            // Create the default parameters for the task, pass in the area of interest.
            GenerateOfflineMapParameters parameters = await takeMapOfflineTask.CreateDefaultGenerateOfflineMapParametersAsync(_areaOfInterest);

            // Configure basemap settings for the job.
            ConfigureOfflineJobForBasemap(parameters, async () =>
            {
                try
                {
                    // Create the job with the parameters and output location.
                    _generateOfflineMapJob = takeMapOfflineTask.GenerateOfflineMap(parameters, packagePath);

                    // Handle the progress changed event for the job.
                    _generateOfflineMapJob.ProgressChanged += OfflineMapJob_ProgressChanged;

                    // Await the job to generate geodatabases, export tile packages, and create the mobile map package.
                    GenerateOfflineMapResult results = await _generateOfflineMapJob.GetResultAsync();

                    // Check for job failure (writing the output was denied, e.g.).
                    if (_generateOfflineMapJob.Status != JobStatus.Succeeded)
                    {
                        // Report failure to the user.
                        UIAlertController messageAlert = UIAlertController.Create("Error", "Failed to take the map offline.", UIAlertControllerStyle.Alert);
                        messageAlert.AddAction(UIAlertAction.Create("OK", UIAlertActionStyle.Default, null));
                        PresentViewController(messageAlert, true, null);
                    }

                    // Check for errors with individual layers.
                    if (results.LayerErrors.Any())
                    {
                        // Build a string to show all layer errors.
                        StringBuilder errorBuilder = new StringBuilder();
                        foreach (KeyValuePair<Layer, Exception> layerError in results.LayerErrors)
                        {
                            errorBuilder.AppendLine($"{layerError.Key.Id} : {layerError.Value.Message}");
                        }

                        // Show layer errors.
                        UIAlertController messageAlert = UIAlertController.Create("Error", errorBuilder.ToString(), UIAlertControllerStyle.Alert);
                        messageAlert.AddAction(UIAlertAction.Create("OK", UIAlertActionStyle.Default, null));
                        PresentViewController(messageAlert, true, null);
                    }

                    // Display the offline map.
                    _myMapView.Map = results.OfflineMap;

                    // Apply the original viewpoint for the offline map.
                    _myMapView.SetViewpoint(new Viewpoint(_areaOfInterest));

                    // Enable map interaction so the user can explore the offline data.
                    _myMapView.InteractionOptions.IsEnabled = true;

                    // Change the title and disable the "Take map offline" button.
                    _statusLabel.Text = "Map is offline";
                    _takeMapOfflineButton.Enabled = false;
                }
                catch (TaskCanceledException)
                {
                    // Generate offline map task was canceled.
                    UIAlertController messageAlert = UIAlertController.Create("Canceled", "Taking map offline was canceled", UIAlertControllerStyle.Alert);
                    messageAlert.AddAction(UIAlertAction.Create("OK", UIAlertActionStyle.Default, null));
                    PresentViewController(messageAlert, true, null);
                }
                catch (Exception ex)
                {
                    // Exception while taking the map offline.
                    UIAlertController messageAlert = UIAlertController.Create("Error", ex.Message, UIAlertControllerStyle.Alert);
                    messageAlert.AddAction(UIAlertAction.Create("OK", UIAlertActionStyle.Default, null));
                    PresentViewController(messageAlert, true, null);
                }
                finally
                {
                    // Hide the loading overlay when the job is done.
                    _loadingIndicator.StopAnimating();
                }
            });
        }

        // Show changes in job progress.
        private void OfflineMapJob_ProgressChanged(object sender, EventArgs e)
        {
            // Get the job.
            GenerateOfflineMapJob job = sender as GenerateOfflineMapJob;

            // Dispatch to the UI thread.
            InvokeOnMainThread(() =>
            {
                // Show the percent complete and update the progress bar.
                _statusLabel.Text = $"Taking map offline ({job.Progress}%) ...";
            });
        }

        public override void ViewDidLoad()
        {
            base.ViewDidLoad();
            Initialize();
        }

        public override void LoadView()
        {
            // Create the views.
            View = new UIView { BackgroundColor = ApplicationTheme.BackgroundColor };

            _myMapView = new MapView();
            _myMapView.TranslatesAutoresizingMaskIntoConstraints = false;

            _takeMapOfflineButton = new UIBarButtonItem("Generate offline map", UIBarButtonItemStyle.Plain, TakeMapOfflineButton_Click);

            UIToolbar toolbar = new UIToolbar();
            toolbar.TranslatesAutoresizingMaskIntoConstraints = false;
            toolbar.Items = new[]
            {
                new UIBarButtonItem(UIBarButtonSystemItem.FlexibleSpace),
                _takeMapOfflineButton,
                new UIBarButtonItem(UIBarButtonSystemItem.FlexibleSpace)
            };

            _statusLabel = new UILabel
            {
                Text = "Use the button to take the map offline.",
                AdjustsFontSizeToFitWidth = true,
                TextAlignment = UITextAlignment.Center,
                BackgroundColor = UIColor.FromWhiteAlpha(0, .6f),
                TextColor = UIColor.White,
                Lines = 1,
                TranslatesAutoresizingMaskIntoConstraints = false
            };

            _loadingIndicator = new UIActivityIndicatorView(UIActivityIndicatorViewStyle.WhiteLarge);
            _loadingIndicator.TranslatesAutoresizingMaskIntoConstraints = false;
            _loadingIndicator.BackgroundColor = UIColor.FromWhiteAlpha(0, .6f);

            // Add the views.
            View.AddSubviews(_myMapView, toolbar, _loadingIndicator, _statusLabel);

            // Lay out the views.
            NSLayoutConstraint.ActivateConstraints(new[]
            {
                _myMapView.TopAnchor.ConstraintEqualTo(View.SafeAreaLayoutGuide.TopAnchor),
                _myMapView.LeadingAnchor.ConstraintEqualTo(View.LeadingAnchor),
                _myMapView.TrailingAnchor.ConstraintEqualTo(View.TrailingAnchor),
                _myMapView.BottomAnchor.ConstraintEqualTo(toolbar.TopAnchor),

                toolbar.LeadingAnchor.ConstraintEqualTo(View.LeadingAnchor),
                toolbar.TrailingAnchor.ConstraintEqualTo(View.TrailingAnchor),
                toolbar.BottomAnchor.ConstraintEqualTo(View.SafeAreaLayoutGuide.BottomAnchor),

                _statusLabel.TopAnchor.ConstraintEqualTo(_myMapView.TopAnchor),
                _statusLabel.LeadingAnchor.ConstraintEqualTo(View.LeadingAnchor),
                _statusLabel.TrailingAnchor.ConstraintEqualTo(View.TrailingAnchor),
                _statusLabel.HeightAnchor.ConstraintEqualTo(40),

                _loadingIndicator.TopAnchor.ConstraintEqualTo(_statusLabel.BottomAnchor),
                _loadingIndicator.BottomAnchor.ConstraintEqualTo(View.BottomAnchor),
                _loadingIndicator.LeadingAnchor.ConstraintEqualTo(View.LeadingAnchor),
                _loadingIndicator.TrailingAnchor.ConstraintEqualTo(View.TrailingAnchor)
            });
        }

        #endregion Generate offline map
    }
}<|MERGE_RESOLUTION|>--- conflicted
+++ resolved
@@ -34,15 +34,9 @@
         category: "Map",
         description: "Use the `OfflineMapTask` to take a web map offline, but instead of downloading an online basemap, use one which is already on the device.",
         instructions: "1. Use the button to start taking the map offline.",
-<<<<<<< HEAD
-        tags: new[] { "Offline" })]
+        tags: new[] { "basemap", "download", "local", "offline", "save", "web map" })]
     [ArcGISRuntime.Samples.Shared.Attributes.OfflineData("628e8e3521cf45e9a28a12fe10c02c4d")]
     public class OfflineBasemapByReference : UIViewController
-=======
-        tags: new[] { "basemap", "download", "local", "offline", "save", "web map" })]
-    [ArcGISRuntime.Samples.Shared.Attributes.OfflineData("85282f2aaa2844d8935cdb8722e22a93")]
-    public class OfflineBasemapByReference : UIViewController, IOAuthAuthorizeHandler
->>>>>>> 8f12fdd2
     {
         // Hold references to UI controls.
         private MapView _myMapView;
