// Copyright 2017 Esri.
//
// Licensed under the Apache License, Version 2.0 (the "License"); you may not use this file except in compliance with the License.
// You may obtain a copy of the License at: http://www.apache.org/licenses/LICENSE-2.0
//
// Unless required by applicable law or agreed to in writing, software distributed under the License is distributed on an
// "AS IS" BASIS, WITHOUT WARRANTIES OR CONDITIONS OF ANY KIND, either express or implied. See the License for the specific
// language governing permissions and limitations under the License.

using System;
using System.Collections.Generic;
using System.Linq;
using System.Threading.Tasks;
using Esri.ArcGISRuntime;
using Esri.ArcGISRuntime.Mapping;
using Esri.ArcGISRuntime.Portal;
using Esri.ArcGISRuntime.Security;
using Esri.ArcGISRuntime.UI.Controls;
using Foundation;
using UIKit;
using Xamarin.Auth;

namespace ArcGISRuntime.Samples.SearchPortalMaps
{
    [Register("SearchPortalMaps")]
    [ArcGISRuntime.Samples.Shared.Attributes.Sample(
        "Search a portal for maps",
        "Map",
        "This sample demonstrates searching a portal for web maps and loading them in the map view. You can search ArcGIS Online public web maps using tag values or browse the web maps in your account. OAuth is used to authenticate with ArcGIS Online to access items in your account.",
        "1. When the sample starts, you will be presented with a dialog for entering OAuth settings. If you need to create your own settings, sign in with your developer account and use the [ArcGIS for Developers dashboard](https://developers.arcgis.com/dashboard) to create an Application to store these settings.\n2. Enter values for the following OAuth settings.\n\t1. **Client ID**: a unique alphanumeric string identifier for your application\n\t2. **Redirect URL**: a URL to which a successful OAuth login response will be sent\n3. If you do not enter OAuth settings, you will be able to search public web maps on ArcGIS Online. Browsing the web map items in your ArcGIS Online account will be disabled, however.")]
    public class SearchPortalMaps : UIViewController, IOAuthAuthorizeHandler
    {
<<<<<<< HEAD
        // Hold a reference to the MapView.
        private MapView _myMapView;
=======
        // Hold references to UI controls.
        private MapView _myMapView;
        private UIBarButtonItem _searchButton;
        private UIBarButtonItem _myMapsButton;
>>>>>>> 15ec602f

        // Use a TaskCompletionSource to track the completion of the authorization.
        private TaskCompletionSource<IDictionary<string, string>> _taskCompletionSource;

        // Variables for OAuth configuration and default values.
        // URL of the server to authenticate with.
        private const string ServerUrl = "https://www.arcgis.com/sharing/rest";

        // TODO: Add Client ID for an app registered with the server.
        private const string AppClientId = "2Gh53JRzkPtOENQq";

        // TODO: Add URL for redirecting after a successful authorization.
        //       Note - this must be a URL configured as a valid Redirect URI with your app.
        private const string OAuthRedirectUrl = "https://developers.arcgis.com";
<<<<<<< HEAD
=======

        // Hold a reference to the authenticator.
        private Xamarin.Auth.OAuth2Authenticator _auth;
>>>>>>> 15ec602f

        public SearchPortalMaps()
        {
            Title = "Search a portal for maps";
        }

        private void Initialize()
        {
            // Show a map with basemap by default.
            _myMapView.Map = new Map(Basemap.CreateLightGrayCanvas());

            // Update the authentication settings.
            UpdateAuthenticationManager();
        }

        private async void GetMyMaps_Clicked(object sender, EventArgs e)
        {
            try
            {
                await GetMyMaps();
            }
            catch (Exception ex)
            {
                UIAlertController alertController = UIAlertController.Create("There was a problem.", ex.ToString(),
                    UIAlertControllerStyle.Alert);
                alertController.AddAction(UIAlertAction.Create("Ok", UIAlertActionStyle.Cancel, null));
                PresentViewController(alertController, true, null);
            }
        }

        private void SearchMaps_Clicked(object sender, EventArgs e)
        {
            // Prompt for the query.
            UIAlertController unionAlert = UIAlertController.Create("Search for maps", "Enter a search term.",
                UIAlertControllerStyle.Alert);
            unionAlert.AddTextField(field => { });
            unionAlert.AddAction(UIAlertAction.Create("Search", UIAlertActionStyle.Default,
                action => SearchTextEntered(unionAlert.TextFields[0].Text)));
            unionAlert.AddAction(UIAlertAction.Create("Cancel", UIAlertActionStyle.Cancel, null));

            // Show the alert.
            PresentViewController(unionAlert, true, null);
        }

        private async Task GetMyMaps()
        {
            // Call a sub that will force the user to log in to ArcGIS Online (if they haven't already).
            bool loggedIn = await EnsureLoggedInAsync();
            if (!loggedIn)
            {
                return;
            }

            // Connect to the portal (will connect using the provided credentials).
            ArcGISPortal portal = await ArcGISPortal.CreateAsync(new Uri(ServerUrl));

            // Get the user's content (items in the root folder and a collection of sub-folders).
            PortalUserContent myContent = await portal.User.GetContentAsync();

            // Get the web map items in the root folder.
            IEnumerable<PortalItem> mapItems =
                from item in myContent.Items where item.Type == PortalItemType.WebMap select item;

            // Loop through all sub-folders and get web map items, add them to the mapItems collection.
            foreach (PortalFolder folder in myContent.Folders)
            {
                IEnumerable<PortalItem> folderItems = await portal.User.GetContentAsync(folder.FolderId);
                mapItems = mapItems.Concat(
                    from item in folderItems where item.Type == PortalItemType.WebMap select item);
            }

            // Show the map results.
            ShowMapList(mapItems);
        }

        // Handle the SearchTextEntered event from the search input UI.
        // SearchMapsEventArgs contains the search text that was entered.
        private async void SearchTextEntered(string searchText)
        {
            try
            {
                // Connect to the portal (anonymously).
                ArcGISPortal portal = await ArcGISPortal.CreateAsync(new Uri(ServerUrl));

                // Create a query expression that will get public items of type 'web map' with the keyword(s) in the items tags.
                string queryExpression =
                    $"tags:\"{searchText}\" access:public type: (\"web map\" NOT \"web mapping application\")";

                // Create a query parameters object with the expression and a limit of 10 results.
                PortalQueryParameters queryParams = new PortalQueryParameters(queryExpression, 10);

                // Search the portal using the query parameters and await the results.
                PortalQueryResultSet<PortalItem> findResult = await portal.FindItemsAsync(queryParams);

                // Get the items from the query results.
                IEnumerable<PortalItem> mapItems = findResult.Results;

                // Show the map results.
                ShowMapList(mapItems);
            }
            catch (Exception ex)
            {
                // Report search error.
                UIAlertController alert = UIAlertController.Create("Error", ex.Message, UIAlertControllerStyle.Alert);
                alert.AddAction(UIAlertAction.Create("OK", UIAlertActionStyle.Default, null));
                PresentViewController(alert, true, null);
            }
        }

        private void ShowMapList(IEnumerable<PortalItem> webmapItems)
        {
            // Create a new Alert Controller.
            UIAlertController mapListActionSheet =
                UIAlertController.Create("Web maps", "Choose a map", UIAlertControllerStyle.ActionSheet);

            // Add actions to load the available web maps.
            foreach (PortalItem item in webmapItems)
            {
                mapListActionSheet.AddAction(UIAlertAction.Create(item.Title, UIAlertActionStyle.Default,
                    async action => await DisplayMap(item.Url)));
            }

            // Add a choice to cancel.
            mapListActionSheet.AddAction(UIAlertAction.Create("Cancel", UIAlertActionStyle.Cancel,
                action => Console.WriteLine("Canceled")));

            // Required for iPad - You must specify a source for the Action Sheet since it is displayed as a popover.
            UIPopoverPresentationController presentationPopover = mapListActionSheet.PopoverPresentationController;
            if (presentationPopover != null)
            {
                presentationPopover.SourceView = View;
                presentationPopover.PermittedArrowDirections = UIPopoverArrowDirection.Up;
            }

            // Display the list of maps.
            PresentViewController(mapListActionSheet, true, null);
        }

        private async Task DisplayMap(Uri webMapUri)
        {
            Map webMap = new Map(webMapUri);
            try
            {
                await webMap.LoadAsync();
            }
            catch (Esri.ArcGISRuntime.ArcGISRuntimeException e)
            {
                UIAlertView alert =
                    new UIAlertView("Map Load Error", e.Message, (IUIAlertViewDelegate) null, "OK", null);
                alert.Show();
            }

            // Handle change in the load status (to report load errors).
            webMap.LoadStatusChanged += WebMapLoadStatusChanged;

            _myMapView.Map = webMap;
        }

        private void WebMapLoadStatusChanged(object sender, Esri.ArcGISRuntime.LoadStatusEventArgs e)
        {
            Map map = (Map) sender;

            // Report errors if map failed to load.
            if (e.Status == LoadStatus.Loaded)
            {
<<<<<<< HEAD
                Map map = (Map) sender;
=======
                // Unsubscribe from event.
                map.LoadStatusChanged -= WebMapLoadStatusChanged;
            }
            else if (e.Status == LoadStatus.FailedToLoad)
            {
                // Unsubscribe from event.
                map.LoadStatusChanged -= WebMapLoadStatusChanged;

                // Show the error
>>>>>>> 15ec602f
                Exception err = map.LoadError;
                if (err != null)
                {
                    UIAlertView alert = new UIAlertView("Map Load Error", err.Message, (IUIAlertViewDelegate) null,
                        "OK", null);
                    alert.Show();
                }
            }
        }

        public override void ViewDidLoad()
<<<<<<< HEAD
        {
            base.ViewDidLoad();
            Initialize();
        }

        public override void LoadView()
        {
=======
        {
            base.ViewDidLoad();
            Initialize();
        }

        public override void LoadView()
        {
>>>>>>> 15ec602f
            // Create the views.
            View = new UIView {BackgroundColor = UIColor.White};

            _myMapView = new MapView();
            _myMapView.TranslatesAutoresizingMaskIntoConstraints = false;

<<<<<<< HEAD
=======
            _searchButton = new UIBarButtonItem();
            _searchButton.Title = "Search maps";

            _myMapsButton = new UIBarButtonItem();
            _myMapsButton.Title = "Get my maps";

>>>>>>> 15ec602f
            UIToolbar toolbar = new UIToolbar();
            toolbar.TranslatesAutoresizingMaskIntoConstraints = false;
            toolbar.Items = new[]
            {
<<<<<<< HEAD
                new UIBarButtonItem("Search maps", UIBarButtonItemStyle.Plain, SearchMaps_Clicked),
                new UIBarButtonItem(UIBarButtonSystemItem.FlexibleSpace),
                new UIBarButtonItem("Get my maps", UIBarButtonItemStyle.Plain, GetMyMaps_Clicked)
=======
                _searchButton,
                new UIBarButtonItem(UIBarButtonSystemItem.FlexibleSpace),
                _myMapsButton
>>>>>>> 15ec602f
            };

            // Add the views.
            View.AddSubviews(_myMapView, toolbar);

            // Lay out the views.
            NSLayoutConstraint.ActivateConstraints(new[]
            {
                _myMapView.TopAnchor.ConstraintEqualTo(View.SafeAreaLayoutGuide.TopAnchor),
                _myMapView.LeadingAnchor.ConstraintEqualTo(View.LeadingAnchor),
                _myMapView.TrailingAnchor.ConstraintEqualTo(View.TrailingAnchor),
                _myMapView.BottomAnchor.ConstraintEqualTo(toolbar.TopAnchor),
                toolbar.LeadingAnchor.ConstraintEqualTo(View.LeadingAnchor),
                toolbar.TrailingAnchor.ConstraintEqualTo(View.TrailingAnchor),
                toolbar.BottomAnchor.ConstraintEqualTo(View.SafeAreaLayoutGuide.BottomAnchor)
            });
<<<<<<< HEAD
=======
        }

        public override void ViewWillAppear(bool animated)
        {
            base.ViewWillAppear(animated);

            // Subscribe to events.
            _searchButton.Clicked += SearchMaps_Clicked;
            _myMapsButton.Clicked += GetMyMaps_Clicked;
        }

        public override void ViewDidDisappear(bool animated)
        {
            base.ViewDidDisappear(animated);

            // Unsubscribe from events, per best practice.
            _searchButton.Clicked -= SearchMaps_Clicked;
            _myMapsButton.Clicked -= GetMyMaps_Clicked;
>>>>>>> 15ec602f
        }

        #region OAuth helpers

        private void UpdateAuthenticationManager()
        {
            // Register the server information with the AuthenticationManager.
            ServerInfo portalServerInfo = new ServerInfo
            {
                ServerUri = new Uri(ServerUrl),
                OAuthClientInfo = new OAuthClientInfo
                {
                    ClientId = AppClientId,
                    RedirectUri = new Uri(OAuthRedirectUrl)
                },
                // Specify OAuthAuthorizationCode if you need a refresh token (and have specified a valid client secret).
                // Otherwise, use OAuthImplicit.
                TokenAuthenticationType = TokenAuthenticationType.OAuthImplicit
            };

            // Get a reference to the (singleton) AuthenticationManager for the app.
            AuthenticationManager thisAuthenticationManager = AuthenticationManager.Current;

            // Register the server information.
            thisAuthenticationManager.RegisterServer(portalServerInfo);

            // Assign the method that AuthenticationManager will call to challenge for secured resources.
            thisAuthenticationManager.ChallengeHandler = new ChallengeHandler(CreateCredentialAsync);

            // Set the OAuth authorization handler to this class (Implements IOAuthAuthorize interface).
            thisAuthenticationManager.OAuthAuthorizeHandler = this;
        }

        private async Task<bool> EnsureLoggedInAsync()
        {
            bool loggedIn = false;

            try
            {
                // Create a challenge request for portal credentials (OAuth credential request for arcgis.com).
                CredentialRequestInfo challengeRequest = new CredentialRequestInfo
                {
                    // Use the OAuth implicit grant flow.
                    GenerateTokenOptions = new GenerateTokenOptions
                    {
                        TokenAuthenticationType = TokenAuthenticationType.OAuthImplicit
                    },

                    // Indicate the URL (portal) to authenticate with (ArcGIS Online).
                    ServiceUri = new Uri(ServerUrl)
                };

                // Call GetCredentialAsync on the AuthenticationManager to invoke the challenge handler.
                Credential cred = await AuthenticationManager.Current.GetCredentialAsync(challengeRequest, false);
                loggedIn = cred != null;
            }
            catch (OperationCanceledException)
            {
                // Login was canceled.
                // .. ignore, user can still search public maps without logging in.
            }
            catch (Exception ex)
            {
                // Login failure.
                UIAlertView alert = new UIAlertView("Login Error", ex.Message, (IUIAlertViewDelegate) null, "OK", null);
                alert.Show();
            }

            return loggedIn;
        }

        // ChallengeHandler function for AuthenticationManager, called whenever access to a secured resource is attempted.
        private async Task<Credential> CreateCredentialAsync(CredentialRequestInfo info)
        {
            OAuthTokenCredential credential = null;

            try
            {
                // Create generate token options if necessary.
                if (info.GenerateTokenOptions == null)
                {
                    info.GenerateTokenOptions = new GenerateTokenOptions();
                }

                // AuthenticationManager will handle challenging the user for credentials.
                credential = await AuthenticationManager.Current.GenerateCredentialAsync
                (
                    info.ServiceUri,
                    info.GenerateTokenOptions
                ) as OAuthTokenCredential;
            }
            catch (TaskCanceledException)
            {
                return credential;
            }
            catch (Exception)
            {
                // Exception will be reported in calling function.
                throw;
            }

            return credential;
        }

        // IOAuthAuthorizeHandler.AuthorizeAsync implementation.
        public Task<IDictionary<string, string>> AuthorizeAsync(Uri serviceUri, Uri authorizeUri, Uri callbackUri)
        {
            // If the TaskCompletionSource is not null, authorization may already be in progress and should be canceled.
            // Try to cancel any existing authentication process.
            _taskCompletionSource?.TrySetCanceled();

            // Create a task completion source.
            _taskCompletionSource = new TaskCompletionSource<IDictionary<string, string>>();

            // Create a new Xamarin.Auth.OAuth2Authenticator using the information passed in.
<<<<<<< HEAD
            Xamarin.Auth.OAuth2Authenticator auth = new OAuth2Authenticator(
=======
            _auth = new OAuth2Authenticator(
>>>>>>> 15ec602f
                clientId: AppClientId,
                scope: "",
                authorizeUrl: authorizeUri,
                redirectUrl: new Uri(OAuthRedirectUrl))
            {
                ShowErrors = false,
                // Allow the user to cancel the OAuth attempt.
                AllowCancel = true
            };

            // Define a handler for the OAuth2Authenticator.Completed event.
            _auth.Completed += (o, authArgs) =>
            {
                try
                {
                    // Dismiss the OAuth UI when complete.
                    InvokeOnMainThread(() => { UIApplication.SharedApplication.KeyWindow.RootViewController.DismissViewController(true, null); });

                    // Check if the user is authenticated.
                    if (authArgs.IsAuthenticated)
                    {
                        // If authorization was successful, get the user's account.
                        Xamarin.Auth.Account authenticatedAccount = authArgs.Account;

                        // Set the result (Credential) for the TaskCompletionSource.
                        _taskCompletionSource.SetResult(authenticatedAccount.Properties);
                    }
                    else
                    {
                        throw new Exception("Unable to authenticate user.");
                    }
                }
                catch (Exception ex)
                {
                    // If authentication failed, set the exception on the TaskCompletionSource.
                    _taskCompletionSource.TrySetException(ex);

                    // Cancel authentication.
                    _auth.OnCancelled();
                }
            };

            // If an error was encountered when authenticating, set the exception on the TaskCompletionSource.
            _auth.Error += (o, errArgs) =>
            {
                // If the user cancels, the Error event is raised but there is no exception ... best to check first.
                if (errArgs.Exception != null)
                {
                    _taskCompletionSource.TrySetException(errArgs.Exception);
                }
                else
                {
                    // Login canceled: dismiss the OAuth login.
                    _taskCompletionSource?.TrySetCanceled();
                }

                // Cancel authentication.
                _auth.OnCancelled();
                _auth = null;
            };

            // Present the OAuth UI (on the app's UI thread) so the user can enter user name and password.
            InvokeOnMainThread(() => { UIApplication.SharedApplication.KeyWindow.RootViewController.PresentViewController(_auth.GetUI(), true, null); });

            // Return completion source task so the caller can await completion.
            return _taskCompletionSource.Task;
        }

        #endregion OAuth helpers
    }
}<|MERGE_RESOLUTION|>--- conflicted
+++ resolved
@@ -30,15 +30,10 @@
         "1. When the sample starts, you will be presented with a dialog for entering OAuth settings. If you need to create your own settings, sign in with your developer account and use the [ArcGIS for Developers dashboard](https://developers.arcgis.com/dashboard) to create an Application to store these settings.\n2. Enter values for the following OAuth settings.\n\t1. **Client ID**: a unique alphanumeric string identifier for your application\n\t2. **Redirect URL**: a URL to which a successful OAuth login response will be sent\n3. If you do not enter OAuth settings, you will be able to search public web maps on ArcGIS Online. Browsing the web map items in your ArcGIS Online account will be disabled, however.")]
     public class SearchPortalMaps : UIViewController, IOAuthAuthorizeHandler
     {
-<<<<<<< HEAD
-        // Hold a reference to the MapView.
-        private MapView _myMapView;
-=======
         // Hold references to UI controls.
         private MapView _myMapView;
         private UIBarButtonItem _searchButton;
         private UIBarButtonItem _myMapsButton;
->>>>>>> 15ec602f
 
         // Use a TaskCompletionSource to track the completion of the authorization.
         private TaskCompletionSource<IDictionary<string, string>> _taskCompletionSource;
@@ -53,12 +48,9 @@
         // TODO: Add URL for redirecting after a successful authorization.
         //       Note - this must be a URL configured as a valid Redirect URI with your app.
         private const string OAuthRedirectUrl = "https://developers.arcgis.com";
-<<<<<<< HEAD
-=======
 
         // Hold a reference to the authenticator.
         private Xamarin.Auth.OAuth2Authenticator _auth;
->>>>>>> 15ec602f
 
         public SearchPortalMaps()
         {
@@ -224,9 +216,6 @@
             // Report errors if map failed to load.
             if (e.Status == LoadStatus.Loaded)
             {
-<<<<<<< HEAD
-                Map map = (Map) sender;
-=======
                 // Unsubscribe from event.
                 map.LoadStatusChanged -= WebMapLoadStatusChanged;
             }
@@ -236,7 +225,6 @@
                 map.LoadStatusChanged -= WebMapLoadStatusChanged;
 
                 // Show the error
->>>>>>> 15ec602f
                 Exception err = map.LoadError;
                 if (err != null)
                 {
@@ -248,7 +236,6 @@
         }
 
         public override void ViewDidLoad()
-<<<<<<< HEAD
         {
             base.ViewDidLoad();
             Initialize();
@@ -256,43 +243,25 @@
 
         public override void LoadView()
         {
-=======
-        {
-            base.ViewDidLoad();
-            Initialize();
-        }
-
-        public override void LoadView()
-        {
->>>>>>> 15ec602f
             // Create the views.
             View = new UIView {BackgroundColor = UIColor.White};
 
             _myMapView = new MapView();
             _myMapView.TranslatesAutoresizingMaskIntoConstraints = false;
 
-<<<<<<< HEAD
-=======
             _searchButton = new UIBarButtonItem();
             _searchButton.Title = "Search maps";
 
             _myMapsButton = new UIBarButtonItem();
             _myMapsButton.Title = "Get my maps";
 
->>>>>>> 15ec602f
             UIToolbar toolbar = new UIToolbar();
             toolbar.TranslatesAutoresizingMaskIntoConstraints = false;
             toolbar.Items = new[]
             {
-<<<<<<< HEAD
-                new UIBarButtonItem("Search maps", UIBarButtonItemStyle.Plain, SearchMaps_Clicked),
-                new UIBarButtonItem(UIBarButtonSystemItem.FlexibleSpace),
-                new UIBarButtonItem("Get my maps", UIBarButtonItemStyle.Plain, GetMyMaps_Clicked)
-=======
                 _searchButton,
                 new UIBarButtonItem(UIBarButtonSystemItem.FlexibleSpace),
                 _myMapsButton
->>>>>>> 15ec602f
             };
 
             // Add the views.
@@ -309,8 +278,6 @@
                 toolbar.TrailingAnchor.ConstraintEqualTo(View.TrailingAnchor),
                 toolbar.BottomAnchor.ConstraintEqualTo(View.SafeAreaLayoutGuide.BottomAnchor)
             });
-<<<<<<< HEAD
-=======
         }
 
         public override void ViewWillAppear(bool animated)
@@ -329,7 +296,6 @@
             // Unsubscribe from events, per best practice.
             _searchButton.Clicked -= SearchMaps_Clicked;
             _myMapsButton.Clicked -= GetMyMaps_Clicked;
->>>>>>> 15ec602f
         }
 
         #region OAuth helpers
@@ -445,11 +411,7 @@
             _taskCompletionSource = new TaskCompletionSource<IDictionary<string, string>>();
 
             // Create a new Xamarin.Auth.OAuth2Authenticator using the information passed in.
-<<<<<<< HEAD
-            Xamarin.Auth.OAuth2Authenticator auth = new OAuth2Authenticator(
-=======
             _auth = new OAuth2Authenticator(
->>>>>>> 15ec602f
                 clientId: AppClientId,
                 scope: "",
                 authorizeUrl: authorizeUri,
