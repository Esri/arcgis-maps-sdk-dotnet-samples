--- conflicted
+++ resolved
@@ -24,11 +24,7 @@
         "Switch between the available options and observe how the data is filtered.")]
     public class ChangeTimeExtent : UIViewController
     {
-<<<<<<< HEAD
-        // Hold a reference to the MapView.
-=======
         // Hold references to UI controls.
->>>>>>> 15ec602f
         private MapView _myMapView;
 
         private readonly Uri _mapServerUri = new Uri("https://sampleserver6.arcgisonline.com/arcgis/rest/services/Hurricanes/MapServer");
@@ -89,11 +85,7 @@
             _myMapView = new MapView();
             _myMapView.TranslatesAutoresizingMaskIntoConstraints = false;
 
-<<<<<<< HEAD
-            UISegmentedControl timeExtentsButton = new UISegmentedControl("2000", "2005")
-=======
             _timeExtentsButton = new UISegmentedControl("2000", "2005")
->>>>>>> 15ec602f
             {
                 BackgroundColor = UIColor.FromWhiteAlpha(0, .7f),
                 TintColor = UIColor.White,
@@ -102,16 +94,9 @@
                 ClipsToBounds = true,
                 Layer = {CornerRadius = 5}
             };
-<<<<<<< HEAD
-            timeExtentsButton.ValueChanged += _timeExtentsButton_ValueChanged;
-
-            // Add the views.
-            View.AddSubviews(_myMapView, timeExtentsButton);
-=======
 
             // Add the views.
             View.AddSubviews(_myMapView, _timeExtentsButton);
->>>>>>> 15ec602f
 
             // Lay out the views.
             NSLayoutConstraint.ActivateConstraints(new[]
@@ -121,13 +106,6 @@
                 _myMapView.TrailingAnchor.ConstraintEqualTo(View.TrailingAnchor),
                 _myMapView.BottomAnchor.ConstraintEqualTo(View.BottomAnchor),
 
-<<<<<<< HEAD
-                timeExtentsButton.LeadingAnchor.ConstraintEqualTo(View.LayoutMarginsGuide.LeadingAnchor),
-                timeExtentsButton.TrailingAnchor.ConstraintEqualTo(View.LayoutMarginsGuide.TrailingAnchor),
-                timeExtentsButton.TopAnchor.ConstraintEqualTo(View.SafeAreaLayoutGuide.TopAnchor, 8)
-            });
-        }
-=======
                 _timeExtentsButton.LeadingAnchor.ConstraintEqualTo(View.LayoutMarginsGuide.LeadingAnchor),
                 _timeExtentsButton.TrailingAnchor.ConstraintEqualTo(View.LayoutMarginsGuide.TrailingAnchor),
                 _timeExtentsButton.TopAnchor.ConstraintEqualTo(View.SafeAreaLayoutGuide.TopAnchor, 8)
@@ -149,6 +127,5 @@
             // Unsubscribe from events, per best practice.
             _timeExtentsButton.ValueChanged -= _timeExtentsButton_ValueChanged;
         }
->>>>>>> 15ec602f
     }
 }