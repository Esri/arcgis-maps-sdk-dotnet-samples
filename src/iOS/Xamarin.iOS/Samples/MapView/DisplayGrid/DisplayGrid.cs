--- conflicted
+++ resolved
@@ -1,361 +1,336 @@
-// Copyright 2018 Esri.
-//
-// Licensed under the Apache License, Version 2.0 (the "License"); you may not use this file except in compliance with the License.
-// You may obtain a copy of the License at: http://www.apache.org/licenses/LICENSE-2.0
-//
-// Unless required by applicable law or agreed to in writing, software distributed under the License is distributed on an
-// "AS IS" BASIS, WITHOUT WARRANTIES OR CONDITIONS OF ANY KIND, either express or implied. See the License for the specific
-// language governing permissions and limitations under the License.
-
-using System;
-using Esri.ArcGISRuntime.Geometry;
-using Esri.ArcGISRuntime.Mapping;
-using Esri.ArcGISRuntime.Symbology;
-using Esri.ArcGISRuntime.UI;
-using Esri.ArcGISRuntime.UI.Controls;
-using Foundation;
-using UIKit;
-using Colors = System.Drawing.Color;
-
-namespace ArcGISRuntime.Samples.DisplayGrid
-{
-    [Register("DisplayGrid")]
-    [ArcGISRuntime.Samples.Shared.Attributes.Sample(
-        "Display a grid",
-        "MapView",
-        "This sample demonstrates how to display and work with coordinate grid systems such as Latitude/Longitude, MGRS, UTM and USNG on a map view. This includes toggling labels visibility, changing the color of the grid lines, and changing the color of the grid labels.",
-        "Use the buttons in the toolbar to change grid settings. Changes take effect immediately.")]
-    public class DisplayGrid : UIViewController
-    {
-<<<<<<< HEAD
-        // Hold a reference to the MapView.
-        private MapView _myMapView;
-=======
-        // Hold references to UI controls.
-        private MapView _myMapView;
-        private UIBarButtonItem _typeButton;
-        private UIBarButtonItem _lineColorButton;
-        private UIBarButtonItem _positionButton;
-        private UIBarButtonItem _labelColorButton;
->>>>>>> 15ec602f
-
-        // Fields for storing the user's grid preferences.
-        private string _selectedGridType = "LatLong";
-        private Colors? _selectedGridColor = Colors.Red;
-        private Colors? _selectedLabelColor = Colors.White;
-        private GridLabelPosition _selectedLabelPosition = GridLabelPosition.Geographic;
-
-        public DisplayGrid()
-        {
-            Title = "Display a grid";
-        }
-
-        private void Initialize()
-        {
-            // Set a basemap.
-            _myMapView.Map = new Map(Basemap.CreateImageryWithLabelsVector());
-
-            // Apply a grid by default.
-            ApplyCurrentSettings();
-
-            // Zoom to a default scale that will show the grid labels if they are enabled.
-            _myMapView.SetViewpointCenterAsync(
-                new MapPoint(-7702852.905619, 6217972.345771, SpatialReferences.WebMercator), 23227);
-        }
-
-        private void ApplyCurrentSettings()
-        {
-            Grid grid;
-
-            // First, update the grid based on the type selected.
-            switch (_selectedGridType)
-            {
-                case "LatLong":
-                    grid = new LatitudeLongitudeGrid();
-                    break;
-
-                case "MGRS":
-                    grid = new MgrsGrid();
-                    break;
-
-                case "UTM":
-                    grid = new UtmGrid();
-                    break;
-
-                case "USNG":
-                default:
-                    grid = new UsngGrid();
-                    break;
-            }
-
-            // Next, apply the label position setting.
-            grid.LabelPosition = _selectedLabelPosition;
-
-            // Next, apply the grid color and label color settings for each zoom level.
-            for (long level = 0; level < grid.LevelCount; level++)
-            {
-                // Set the grid color if the grid is selected for display.
-                if (_selectedGridColor != null)
-                {
-                    // Set the line symbol.
-                    Symbol lineSymbol = new SimpleLineSymbol(SimpleLineSymbolStyle.Solid, _selectedGridColor.Value, 2);
-                    grid.SetLineSymbol(level, lineSymbol);
-                }
-
-                // Set the label color if labels are enabled for display.
-                if (_selectedLabelColor != null)
-                {
-                    // Set the text symbol.
-                    Symbol textSymbol = new TextSymbol
-                    {
-                        Color = _selectedLabelColor.Value,
-                        Size = 16,
-                        FontWeight = FontWeight.Bold
-                    };
-                    grid.SetTextSymbol(level, textSymbol);
-                }
-            }
-
-            // Next, hide the grid if it has been hidden.
-            if (_selectedGridColor == null)
-            {
-                grid.IsVisible = false;
-            }
-
-            // Next, hide the labels if they have been hidden.
-            if (_selectedLabelColor == null)
-            {
-                grid.IsLabelVisible = false;
-            }
-
-            // Apply the updated grid.
-            _myMapView.Grid = grid;
-        }
-
-        private void LabelPositionButton_Click(object sender, EventArgs e)
-        {
-            // Create the view controller that will present the list of label positions.
-            UIAlertController labelPositionAlert = UIAlertController.Create("Select a label position", "", UIAlertControllerStyle.ActionSheet);
-
-            // Needed to prevent a crash on iPad.
-            UIPopoverPresentationController presentationPopover = labelPositionAlert.PopoverPresentationController;
-            if (presentationPopover != null)
-            {
-                presentationPopover.SourceView = View;
-                presentationPopover.PermittedArrowDirections = UIPopoverArrowDirection.Up;
-            }
-
-            // Add an option for each label position option.
-            foreach (string item in Enum.GetNames(typeof(GridLabelPosition)))
-            {
-                // Record the selection and re-apply all settings.
-                labelPositionAlert.AddAction(UIAlertAction.Create(item, UIAlertActionStyle.Default, action =>
-                {
-                    _selectedLabelPosition = (GridLabelPosition) Enum.Parse(typeof(GridLabelPosition), item);
-                    ApplyCurrentSettings();
-                }));
-            }
-
-            // Show the alert.
-            PresentViewController(labelPositionAlert, true, null);
-        }
-
-        private void GridTypeButton_Click(object sender, EventArgs e)
-        {
-            // Create the view controller that will present the list of grid types.
-            UIAlertController gridTypeAlert = UIAlertController.Create("Select a grid type", "", UIAlertControllerStyle.ActionSheet);
-
-            // Needed to prevent a crash on iPad.
-            UIPopoverPresentationController presentationPopover = gridTypeAlert.PopoverPresentationController;
-            if (presentationPopover != null)
-            {
-                presentationPopover.SourceView = View;
-                presentationPopover.PermittedArrowDirections = UIPopoverArrowDirection.Up;
-            }
-
-            // Add an option for each grid type.
-            foreach (string item in new[] {"LatLong", "UTM", "MGRS", "USNG"})
-            {
-                // Record the selection and re-apply all settings.
-                gridTypeAlert.AddAction(UIAlertAction.Create(item, UIAlertActionStyle.Default, action =>
-                {
-                    _selectedGridType = item;
-                    ApplyCurrentSettings();
-                }));
-            }
-
-            // Show the alert.
-            PresentViewController(gridTypeAlert, true, null);
-        }
-
-        private void LabelColorButton_Click(object sender, EventArgs e)
-        {
-            // Create the view controller that will present the list of label color options.
-            UIAlertController labelColorAlert = UIAlertController.Create("Select a label color", "", UIAlertControllerStyle.ActionSheet);
-
-            // Needed to prevent a crash on iPad.
-            UIPopoverPresentationController presentationPopover = labelColorAlert.PopoverPresentationController;
-            if (presentationPopover != null)
-            {
-                presentationPopover.SourceView = View;
-                presentationPopover.PermittedArrowDirections = UIPopoverArrowDirection.Up;
-            }
-
-            // Add an option for each color.
-            foreach (Colors item in new[] {Colors.Red, Colors.Green, Colors.Blue, Colors.White})
-            {
-                // Record the selection and re-apply all settings.
-                labelColorAlert.AddAction(UIAlertAction.Create(item.Name, UIAlertActionStyle.Default, action =>
-                {
-                    _selectedLabelColor = item;
-                    ApplyCurrentSettings();
-                }));
-            }
-
-            // Add an option to hide labels.
-            labelColorAlert.AddAction(UIAlertAction.Create("Hide labels", UIAlertActionStyle.Default, action =>
-            {
-                // Record the selection and re-apply all settings.
-                _selectedLabelColor = null;
-                ApplyCurrentSettings();
-            }));
-
-            // Show the alert.
-            PresentViewController(labelColorAlert, true, null);
-        }
-
-        private void GridColorButton_Click(object sender, EventArgs e)
-        {
-            // Create the view controller that will present the list of grid color options.
-            UIAlertController gridColorAlert = UIAlertController.Create("Select a grid color", "", UIAlertControllerStyle.ActionSheet);
-
-            // Needed to prevent a crash on iPad.
-            UIPopoverPresentationController presentationPopover = gridColorAlert.PopoverPresentationController;
-            if (presentationPopover != null)
-            {
-                presentationPopover.SourceView = View;
-                presentationPopover.PermittedArrowDirections = UIPopoverArrowDirection.Up;
-            }
-
-            // Add an option for each color.
-            foreach (Colors item in new[] {Colors.Red, Colors.Green, Colors.Blue, Colors.White})
-            {
-                // Record the selection and re-apply all settings.
-                gridColorAlert.AddAction(UIAlertAction.Create(item.Name, UIAlertActionStyle.Default, action =>
-                {
-                    _selectedGridColor = item;
-                    ApplyCurrentSettings();
-                }));
-            }
-
-            // Add an option to hide the grid.
-            gridColorAlert.AddAction(UIAlertAction.Create("Hide the grid", UIAlertActionStyle.Default, action =>
-            {
-                // Record the selection and re-apply all settings.
-                _selectedGridColor = null;
-                ApplyCurrentSettings();
-            }));
-
-            // Show the alert.
-            PresentViewController(gridColorAlert, true, null);
-        }
-
-        public override void ViewDidLoad()
-        {
-            base.ViewDidLoad();
-            Initialize();
-        }
-
-        public override void LoadView()
-        {
-<<<<<<< HEAD
-            // Add the views.
-=======
-            // Create the views.
->>>>>>> 15ec602f
-            View = new UIView {BackgroundColor = UIColor.White};
-
-            _myMapView = new MapView();
-            _myMapView.TranslatesAutoresizingMaskIntoConstraints = false;
-
-<<<<<<< HEAD
-=======
-            _typeButton = new UIBarButtonItem();
-            _typeButton.Title = "Grid type";
-
-            _lineColorButton = new UIBarButtonItem();
-            _lineColorButton.Title = "Line color";
-
-            _positionButton = new UIBarButtonItem();
-            _positionButton.Title = "Positions";
-
-            _labelColorButton = new UIBarButtonItem();
-            _labelColorButton.Title = "Text color";
-
->>>>>>> 15ec602f
-            UIToolbar toolbar = new UIToolbar();
-            toolbar.TranslatesAutoresizingMaskIntoConstraints = false;
-            toolbar.Items = new[]
-            {
-<<<<<<< HEAD
-                new UIBarButtonItem("Grid type", UIBarButtonItemStyle.Plain, GridTypeButton_Click),
-                new UIBarButtonItem(UIBarButtonSystemItem.FlexibleSpace),
-                new UIBarButtonItem("Line color", UIBarButtonItemStyle.Plain, GridColorButton_Click),
-                new UIBarButtonItem(UIBarButtonSystemItem.FlexibleSpace),
-                new UIBarButtonItem("Positions", UIBarButtonItemStyle.Plain, LabelPositionButton_Click),
-                new UIBarButtonItem(UIBarButtonSystemItem.FlexibleSpace),
-                new UIBarButtonItem("Text color", UIBarButtonItemStyle.Plain, LabelColorButton_Click)
-=======
-                _typeButton,
-                new UIBarButtonItem(UIBarButtonSystemItem.FlexibleSpace),
-                _lineColorButton,
-                new UIBarButtonItem(UIBarButtonSystemItem.FlexibleSpace),
-                _positionButton,
-                new UIBarButtonItem(UIBarButtonSystemItem.FlexibleSpace),
-                _labelColorButton
->>>>>>> 15ec602f
-            };
-
-            // Add the views.
-            View.AddSubviews(_myMapView, toolbar);
-
-            // Lay out the views.
-            NSLayoutConstraint.ActivateConstraints(new[]
-            {
-                _myMapView.TopAnchor.ConstraintEqualTo(View.SafeAreaLayoutGuide.TopAnchor),
-                _myMapView.LeadingAnchor.ConstraintEqualTo(View.LeadingAnchor),
-                _myMapView.TrailingAnchor.ConstraintEqualTo(View.TrailingAnchor),
-                _myMapView.BottomAnchor.ConstraintEqualTo(toolbar.TopAnchor),
-
-                toolbar.BottomAnchor.ConstraintEqualTo(View.SafeAreaLayoutGuide.BottomAnchor),
-                toolbar.LeadingAnchor.ConstraintEqualTo(View.LeadingAnchor),
-                toolbar.TrailingAnchor.ConstraintEqualTo(View.TrailingAnchor),
-            });
-<<<<<<< HEAD
-=======
-        }
-
-        public override void ViewWillAppear(bool animated)
-        {
-            base.ViewWillAppear(animated);
-
-            // Subscribe to events.
-            _typeButton.Clicked += GridTypeButton_Click;
-            _lineColorButton.Clicked += GridColorButton_Click;
-            _positionButton.Clicked += LabelPositionButton_Click;
-            _labelColorButton.Clicked += LabelColorButton_Click;
-        }
-
-        public override void ViewDidDisappear(bool animated)
-        {
-            base.ViewDidDisappear(animated);
-
-            // Unsubscribe from events, per best practice.
-            _typeButton.Clicked -= GridTypeButton_Click;
-            _lineColorButton.Clicked -= GridColorButton_Click;
-            _positionButton.Clicked -= LabelPositionButton_Click;
-            _labelColorButton.Clicked -= LabelColorButton_Click;
->>>>>>> 15ec602f
-        }
-    }
+// Copyright 2018 Esri.
+//
+// Licensed under the Apache License, Version 2.0 (the "License"); you may not use this file except in compliance with the License.
+// You may obtain a copy of the License at: http://www.apache.org/licenses/LICENSE-2.0
+//
+// Unless required by applicable law or agreed to in writing, software distributed under the License is distributed on an
+// "AS IS" BASIS, WITHOUT WARRANTIES OR CONDITIONS OF ANY KIND, either express or implied. See the License for the specific
+// language governing permissions and limitations under the License.
+
+using System;
+using Esri.ArcGISRuntime.Geometry;
+using Esri.ArcGISRuntime.Mapping;
+using Esri.ArcGISRuntime.Symbology;
+using Esri.ArcGISRuntime.UI;
+using Esri.ArcGISRuntime.UI.Controls;
+using Foundation;
+using UIKit;
+using Colors = System.Drawing.Color;
+
+namespace ArcGISRuntime.Samples.DisplayGrid
+{
+    [Register("DisplayGrid")]
+    [ArcGISRuntime.Samples.Shared.Attributes.Sample(
+        "Display a grid",
+        "MapView",
+        "This sample demonstrates how to display and work with coordinate grid systems such as Latitude/Longitude, MGRS, UTM and USNG on a map view. This includes toggling labels visibility, changing the color of the grid lines, and changing the color of the grid labels.",
+        "Use the buttons in the toolbar to change grid settings. Changes take effect immediately.")]
+    public class DisplayGrid : UIViewController
+    {
+        // Hold references to UI controls.
+        private MapView _myMapView;
+        private UIBarButtonItem _typeButton;
+        private UIBarButtonItem _lineColorButton;
+        private UIBarButtonItem _positionButton;
+        private UIBarButtonItem _labelColorButton;
+
+        // Fields for storing the user's grid preferences.
+        private string _selectedGridType = "LatLong";
+        private Colors? _selectedGridColor = Colors.Red;
+        private Colors? _selectedLabelColor = Colors.White;
+        private GridLabelPosition _selectedLabelPosition = GridLabelPosition.Geographic;
+
+        public DisplayGrid()
+        {
+            Title = "Display a grid";
+        }
+
+        private void Initialize()
+        {
+            // Set a basemap.
+            _myMapView.Map = new Map(Basemap.CreateImageryWithLabelsVector());
+
+            // Apply a grid by default.
+            ApplyCurrentSettings();
+
+            // Zoom to a default scale that will show the grid labels if they are enabled.
+            _myMapView.SetViewpointCenterAsync(
+                new MapPoint(-7702852.905619, 6217972.345771, SpatialReferences.WebMercator), 23227);
+        }
+
+        private void ApplyCurrentSettings()
+        {
+            Grid grid;
+
+            // First, update the grid based on the type selected.
+            switch (_selectedGridType)
+            {
+                case "LatLong":
+                    grid = new LatitudeLongitudeGrid();
+                    break;
+
+                case "MGRS":
+                    grid = new MgrsGrid();
+                    break;
+
+                case "UTM":
+                    grid = new UtmGrid();
+                    break;
+
+                case "USNG":
+                default:
+                    grid = new UsngGrid();
+                    break;
+            }
+
+            // Next, apply the label position setting.
+            grid.LabelPosition = _selectedLabelPosition;
+
+            // Next, apply the grid color and label color settings for each zoom level.
+            for (long level = 0; level < grid.LevelCount; level++)
+            {
+                // Set the grid color if the grid is selected for display.
+                if (_selectedGridColor != null)
+                {
+                    // Set the line symbol.
+                    Symbol lineSymbol = new SimpleLineSymbol(SimpleLineSymbolStyle.Solid, _selectedGridColor.Value, 2);
+                    grid.SetLineSymbol(level, lineSymbol);
+                }
+
+                // Set the label color if labels are enabled for display.
+                if (_selectedLabelColor != null)
+                {
+                    // Set the text symbol.
+                    Symbol textSymbol = new TextSymbol
+                    {
+                        Color = _selectedLabelColor.Value,
+                        Size = 16,
+                        FontWeight = FontWeight.Bold
+                    };
+                    grid.SetTextSymbol(level, textSymbol);
+                }
+            }
+
+            // Next, hide the grid if it has been hidden.
+            if (_selectedGridColor == null)
+            {
+                grid.IsVisible = false;
+            }
+
+            // Next, hide the labels if they have been hidden.
+            if (_selectedLabelColor == null)
+            {
+                grid.IsLabelVisible = false;
+            }
+
+            // Apply the updated grid.
+            _myMapView.Grid = grid;
+        }
+
+        private void LabelPositionButton_Click(object sender, EventArgs e)
+        {
+            // Create the view controller that will present the list of label positions.
+            UIAlertController labelPositionAlert = UIAlertController.Create("Select a label position", "", UIAlertControllerStyle.ActionSheet);
+
+            // Needed to prevent a crash on iPad.
+            UIPopoverPresentationController presentationPopover = labelPositionAlert.PopoverPresentationController;
+            if (presentationPopover != null)
+            {
+                presentationPopover.SourceView = View;
+                presentationPopover.PermittedArrowDirections = UIPopoverArrowDirection.Up;
+            }
+
+            // Add an option for each label position option.
+            foreach (string item in Enum.GetNames(typeof(GridLabelPosition)))
+            {
+                // Record the selection and re-apply all settings.
+                labelPositionAlert.AddAction(UIAlertAction.Create(item, UIAlertActionStyle.Default, action =>
+                {
+                    _selectedLabelPosition = (GridLabelPosition) Enum.Parse(typeof(GridLabelPosition), item);
+                    ApplyCurrentSettings();
+                }));
+            }
+
+            // Show the alert.
+            PresentViewController(labelPositionAlert, true, null);
+        }
+
+        private void GridTypeButton_Click(object sender, EventArgs e)
+        {
+            // Create the view controller that will present the list of grid types.
+            UIAlertController gridTypeAlert = UIAlertController.Create("Select a grid type", "", UIAlertControllerStyle.ActionSheet);
+
+            // Needed to prevent a crash on iPad.
+            UIPopoverPresentationController presentationPopover = gridTypeAlert.PopoverPresentationController;
+            if (presentationPopover != null)
+            {
+                presentationPopover.SourceView = View;
+                presentationPopover.PermittedArrowDirections = UIPopoverArrowDirection.Up;
+            }
+
+            // Add an option for each grid type.
+            foreach (string item in new[] {"LatLong", "UTM", "MGRS", "USNG"})
+            {
+                // Record the selection and re-apply all settings.
+                gridTypeAlert.AddAction(UIAlertAction.Create(item, UIAlertActionStyle.Default, action =>
+                {
+                    _selectedGridType = item;
+                    ApplyCurrentSettings();
+                }));
+            }
+
+            // Show the alert.
+            PresentViewController(gridTypeAlert, true, null);
+        }
+
+        private void LabelColorButton_Click(object sender, EventArgs e)
+        {
+            // Create the view controller that will present the list of label color options.
+            UIAlertController labelColorAlert = UIAlertController.Create("Select a label color", "", UIAlertControllerStyle.ActionSheet);
+
+            // Needed to prevent a crash on iPad.
+            UIPopoverPresentationController presentationPopover = labelColorAlert.PopoverPresentationController;
+            if (presentationPopover != null)
+            {
+                presentationPopover.SourceView = View;
+                presentationPopover.PermittedArrowDirections = UIPopoverArrowDirection.Up;
+            }
+
+            // Add an option for each color.
+            foreach (Colors item in new[] {Colors.Red, Colors.Green, Colors.Blue, Colors.White})
+            {
+                // Record the selection and re-apply all settings.
+                labelColorAlert.AddAction(UIAlertAction.Create(item.Name, UIAlertActionStyle.Default, action =>
+                {
+                    _selectedLabelColor = item;
+                    ApplyCurrentSettings();
+                }));
+            }
+
+            // Add an option to hide labels.
+            labelColorAlert.AddAction(UIAlertAction.Create("Hide labels", UIAlertActionStyle.Default, action =>
+            {
+                // Record the selection and re-apply all settings.
+                _selectedLabelColor = null;
+                ApplyCurrentSettings();
+            }));
+
+            // Show the alert.
+            PresentViewController(labelColorAlert, true, null);
+        }
+
+        private void GridColorButton_Click(object sender, EventArgs e)
+        {
+            // Create the view controller that will present the list of grid color options.
+            UIAlertController gridColorAlert = UIAlertController.Create("Select a grid color", "", UIAlertControllerStyle.ActionSheet);
+
+            // Needed to prevent a crash on iPad.
+            UIPopoverPresentationController presentationPopover = gridColorAlert.PopoverPresentationController;
+            if (presentationPopover != null)
+            {
+                presentationPopover.SourceView = View;
+                presentationPopover.PermittedArrowDirections = UIPopoverArrowDirection.Up;
+            }
+
+            // Add an option for each color.
+            foreach (Colors item in new[] {Colors.Red, Colors.Green, Colors.Blue, Colors.White})
+            {
+                // Record the selection and re-apply all settings.
+                gridColorAlert.AddAction(UIAlertAction.Create(item.Name, UIAlertActionStyle.Default, action =>
+                {
+                    _selectedGridColor = item;
+                    ApplyCurrentSettings();
+                }));
+            }
+
+            // Add an option to hide the grid.
+            gridColorAlert.AddAction(UIAlertAction.Create("Hide the grid", UIAlertActionStyle.Default, action =>
+            {
+                // Record the selection and re-apply all settings.
+                _selectedGridColor = null;
+                ApplyCurrentSettings();
+            }));
+
+            // Show the alert.
+            PresentViewController(gridColorAlert, true, null);
+        }
+
+        public override void ViewDidLoad()
+        {
+            base.ViewDidLoad();
+            Initialize();
+        }
+
+        public override void LoadView()
+        {
+            // Create the views.
+            View = new UIView {BackgroundColor = UIColor.White};
+
+            _myMapView = new MapView();
+            _myMapView.TranslatesAutoresizingMaskIntoConstraints = false;
+
+            _typeButton = new UIBarButtonItem();
+            _typeButton.Title = "Grid type";
+
+            _lineColorButton = new UIBarButtonItem();
+            _lineColorButton.Title = "Line color";
+
+            _positionButton = new UIBarButtonItem();
+            _positionButton.Title = "Positions";
+
+            _labelColorButton = new UIBarButtonItem();
+            _labelColorButton.Title = "Text color";
+
+            UIToolbar toolbar = new UIToolbar();
+            toolbar.TranslatesAutoresizingMaskIntoConstraints = false;
+            toolbar.Items = new[]
+            {
+                _typeButton,
+                new UIBarButtonItem(UIBarButtonSystemItem.FlexibleSpace),
+                _lineColorButton,
+                new UIBarButtonItem(UIBarButtonSystemItem.FlexibleSpace),
+                _positionButton,
+                new UIBarButtonItem(UIBarButtonSystemItem.FlexibleSpace),
+                _labelColorButton
+            };
+
+            // Add the views.
+            View.AddSubviews(_myMapView, toolbar);
+
+            // Lay out the views.
+            NSLayoutConstraint.ActivateConstraints(new[]
+            {
+                _myMapView.TopAnchor.ConstraintEqualTo(View.SafeAreaLayoutGuide.TopAnchor),
+                _myMapView.LeadingAnchor.ConstraintEqualTo(View.LeadingAnchor),
+                _myMapView.TrailingAnchor.ConstraintEqualTo(View.TrailingAnchor),
+                _myMapView.BottomAnchor.ConstraintEqualTo(toolbar.TopAnchor),
+
+                toolbar.BottomAnchor.ConstraintEqualTo(View.SafeAreaLayoutGuide.BottomAnchor),
+                toolbar.LeadingAnchor.ConstraintEqualTo(View.LeadingAnchor),
+                toolbar.TrailingAnchor.ConstraintEqualTo(View.TrailingAnchor),
+            });
+        }
+
+        public override void ViewWillAppear(bool animated)
+        {
+            base.ViewWillAppear(animated);
+
+            // Subscribe to events.
+            _typeButton.Clicked += GridTypeButton_Click;
+            _lineColorButton.Clicked += GridColorButton_Click;
+            _positionButton.Clicked += LabelPositionButton_Click;
+            _labelColorButton.Clicked += LabelColorButton_Click;
+        }
+
+        public override void ViewDidDisappear(bool animated)
+        {
+            base.ViewDidDisappear(animated);
+
+            // Unsubscribe from events, per best practice.
+            _typeButton.Clicked -= GridTypeButton_Click;
+            _lineColorButton.Clicked -= GridColorButton_Click;
+            _positionButton.Clicked -= LabelPositionButton_Click;
+            _labelColorButton.Clicked -= LabelColorButton_Click;
+        }
+    }
 }