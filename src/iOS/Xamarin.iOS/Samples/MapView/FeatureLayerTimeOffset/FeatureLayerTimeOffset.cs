--- conflicted
+++ resolved
@@ -201,11 +201,7 @@
 
             UIView spacer = new UIView();
             spacer.TranslatesAutoresizingMaskIntoConstraints = false;
-<<<<<<< HEAD
-            spacer.SetContentCompressionResistancePriority((float)UILayoutPriority.DefaultLow, UILayoutConstraintAxis.Horizontal);
-=======
             spacer.SetContentCompressionResistancePriority((float) UILayoutPriority.DefaultLow, UILayoutConstraintAxis.Horizontal);
->>>>>>> 15ec602f
             legendView.AddArrangedSubview(spacer);
 
             UIView blueIcon = new UIView();
@@ -256,8 +252,6 @@
                 _timeLabel.WidthAnchor.ConstraintEqualTo(150),
                 _timeSlider.WidthAnchor.ConstraintEqualTo(600),
             });
-<<<<<<< HEAD
-=======
         }
 
         public override void ViewWillAppear(bool animated)
@@ -274,7 +268,6 @@
 
             // Unsubscribe from events, per best practice.
             _timeSlider.ValueChanged -= TimeSlider_ValueChanged;
->>>>>>> 15ec602f
         }
     }
 }