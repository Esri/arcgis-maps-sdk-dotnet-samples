--- conflicted
+++ resolved
@@ -95,18 +95,6 @@
             NSLayoutConstraint.ActivateConstraints(new[]
             {
                 _rotationLabel.WidthAnchor.ConstraintEqualTo(64),
-<<<<<<< HEAD
-
-                _myMapView.TopAnchor.ConstraintEqualTo(View.SafeAreaLayoutGuide.TopAnchor),
-                _myMapView.LeadingAnchor.ConstraintEqualTo(View.LeadingAnchor),
-                _myMapView.TrailingAnchor.ConstraintEqualTo(View.TrailingAnchor),
-                _myMapView.BottomAnchor.ConstraintEqualTo(toolbar.TopAnchor),
-
-                toolbar.LeadingAnchor.ConstraintEqualTo(View.LeadingAnchor),
-                toolbar.TrailingAnchor.ConstraintEqualTo(View.TrailingAnchor),
-                toolbar.BottomAnchor.ConstraintEqualTo(View.SafeAreaLayoutGuide.BottomAnchor)
-            });
-=======
 
                 _myMapView.TopAnchor.ConstraintEqualTo(View.SafeAreaLayoutGuide.TopAnchor),
                 _myMapView.LeadingAnchor.ConstraintEqualTo(View.LeadingAnchor),
@@ -133,7 +121,6 @@
 
             // Unsubscribe from events, per best practice.
             _rotationSlider.ValueChanged -= RotationSlider_Changed;
->>>>>>> 15ec602f
         }
     }
 }