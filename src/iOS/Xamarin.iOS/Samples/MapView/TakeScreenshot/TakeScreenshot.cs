// Copyright 2016 Esri.
//
// Licensed under the Apache License, Version 2.0 (the "License"); you may not use this file except in compliance with the License.
// You may obtain a copy of the License at: http://www.apache.org/licenses/LICENSE-2.0
//
// Unless required by applicable law or agreed to in writing, software distributed under the License is distributed on an 
// "AS IS" BASIS, WITHOUT WARRANTIES OR CONDITIONS OF ANY KIND, either express or implied. See the License for the specific 
// language governing permissions and limitations under the License.

using System;
using System.Threading;
using System.Threading.Tasks;
using Esri.ArcGISRuntime.Mapping;
using Esri.ArcGISRuntime.UI;
using Esri.ArcGISRuntime.UI.Controls;
using Foundation;
using UIKit;

namespace ArcGISRuntime.Samples.TakeScreenshot
{
    [Register("TakeScreenshot")]
    [ArcGISRuntime.Samples.Shared.Attributes.Sample(
        "Take a screenshot",
        "MapView",
        "This sample demonstrates how you can take screenshot of a map. The app has a Screenshot button in the bottom toolbar you can tap to take screenshot of the visible area of the map. You can pan or zoom to a specific location and tap on the button, which also shows you the preview of the image produced. You can tap on the Close Preview button to close image preview.",
        "")]
    public class TakeScreenshot : UIViewController
    {
<<<<<<< HEAD
        // Hold references to the UI controls.
=======
        // Hold references to UI controls.
>>>>>>> 15ec602f
        private MapView _myMapView;
        private UIView _overlayView;
        private UIImageView _overlayImageView;
        private UIBarButtonItem _screenshotButton;
        private UIBarButtonItem _closePreviewButton;

        public TakeScreenshot()
        {
            Title = "Take a screenshot";
        }
<<<<<<< HEAD
        
=======

>>>>>>> 15ec602f
        private void Initialize()
        {
            // Show an imagery basemap.
            _myMapView.Map = new Map(Basemap.CreateImagery());
        }

        private void OnCloseImageViewClicked(object sender, EventArgs e)
        {
            _overlayView.Hidden = true;

            // Disable the button to close image view.
            _closePreviewButton.Enabled = false;
        }

        private async void OnScreenshotButtonClicked(object sender, EventArgs e)
        {
            try
            {
                // Wait for rendering to finish before taking the screenshot.
                await WaitForRenderCompleteAsync(_myMapView);

                // Export the image from the MapView.
                RuntimeImage exportedImage = await _myMapView.ExportImageAsync();

                // Convert the exported image to a suitable display format, then display it.
                _overlayImageView.Image = await exportedImage.ToImageSourceAsync();

                // Enable the button to close image view.
                _closePreviewButton.Enabled = true;

                // Show the overlay view.
                _overlayView.Hidden = false;
            }
            catch (Exception ex)
            {
                new UIAlertView("Error", ex.ToString(), (IUIAlertViewDelegate) null, "OK", null).Show();
            }
        }

        private static Task WaitForRenderCompleteAsync(MapView mapview)
        {
            // The task completion source manages the task, including marking it as finished when the time comes.
            TaskCompletionSource<object> tcs = new TaskCompletionSource<object>();

            // If the map is currently finished drawing, set the result immediately.
            if (mapview.DrawStatus == DrawStatus.Completed)
            {
                tcs.SetResult(null);
            }
            // Otherwise, configure a callback and a timeout to either set the result when
            // the map is finished drawing or set the result after 2000 ms.
            else
            {
                // Define a cancellation token source for 2000 ms.
                const int timeoutMs = 2000;
                var ct = new CancellationTokenSource(timeoutMs);

                // Register the callback that sets the task result after 2000 ms.
<<<<<<< HEAD
                ct.Token.Register(() => 
=======
                ct.Token.Register(() =>
>>>>>>> 15ec602f
                    tcs.TrySetResult(null), false);


                // Define a local function that will set the task result and unregister itself when the map finishes drawing.
                void DrawCompleteHandler(object s, DrawStatusChangedEventArgs e)
                {
                    if (e.Status == DrawStatus.Completed)
                    {
                        mapview.DrawStatusChanged -= DrawCompleteHandler;
                        tcs.TrySetResult(null);
                    }
                }

                // Register the draw complete event handler.
                mapview.DrawStatusChanged += DrawCompleteHandler;
            }

            // Return the task.
            return tcs.Task;
        }
<<<<<<< HEAD

        public override void ViewDidLoad()
        {
            base.ViewDidLoad();
            Initialize();
        }

        public override void LoadView()
        {
            // Create the views.
            View = new UIView {BackgroundColor = UIColor.White};

            _myMapView = new MapView();
            _myMapView.TranslatesAutoresizingMaskIntoConstraints = false;

            _screenshotButton = new UIBarButtonItem("Take screenshot", UIBarButtonItemStyle.Plain, OnScreenshotButtonClicked);
            _closePreviewButton = new UIBarButtonItem("Close preview", UIBarButtonItemStyle.Plain, OnCloseImageViewClicked) { Enabled = false };
            
=======

        public override void ViewDidLoad()
        {
            base.ViewDidLoad();
            Initialize();
        }

        public override void LoadView()
        {
            // Create the views.
            View = new UIView {BackgroundColor = UIColor.White};

            _myMapView = new MapView();
            _myMapView.TranslatesAutoresizingMaskIntoConstraints = false;

            _screenshotButton = new UIBarButtonItem();
            _screenshotButton.Title = "Take screenshot";

            _closePreviewButton = new UIBarButtonItem();
            _closePreviewButton.Title = "Close preview";
            _closePreviewButton.Enabled = false;

>>>>>>> 15ec602f
            UIToolbar toolbar = new UIToolbar();
            toolbar.TranslatesAutoresizingMaskIntoConstraints = false;
            toolbar.Items = new[]
            {
                _screenshotButton,
                new UIBarButtonItem(UIBarButtonSystemItem.FlexibleSpace),
                _closePreviewButton
            };

            _overlayImageView = new UIImageView();
            _overlayImageView.TranslatesAutoresizingMaskIntoConstraints = false;
            _overlayImageView.ContentMode = UIViewContentMode.ScaleAspectFit;

            _overlayView = new UIView();
            _overlayView.TranslatesAutoresizingMaskIntoConstraints = false;
            _overlayView.BackgroundColor = UIColor.White;
            _overlayView.Layer.BorderColor = UIColor.Black.CGColor;
            _overlayView.Layer.BorderWidth = 2;
            _overlayView.Hidden = true;

            // Add the views.
            _overlayView.AddSubview(_overlayImageView);
            View.AddSubviews(_myMapView, toolbar, _overlayView);
<<<<<<< HEAD

            // Lay out the views.
            NSLayoutConstraint.ActivateConstraints(new []
            {
                _myMapView.TopAnchor.ConstraintEqualTo(View.SafeAreaLayoutGuide.TopAnchor),
                _myMapView.LeadingAnchor.ConstraintEqualTo(View.LeadingAnchor),
                _myMapView.TrailingAnchor.ConstraintEqualTo(View.TrailingAnchor),
                _myMapView.BottomAnchor.ConstraintEqualTo(toolbar.TopAnchor),

                toolbar.BottomAnchor.ConstraintEqualTo(View.SafeAreaLayoutGuide.BottomAnchor),
                toolbar.LeadingAnchor.ConstraintEqualTo(View.LeadingAnchor),
                toolbar.TrailingAnchor.ConstraintEqualTo(View.TrailingAnchor),

                _overlayView.WidthAnchor.ConstraintEqualTo(View.WidthAnchor, 0.9f),
                _overlayView.HeightAnchor.ConstraintEqualTo(View.SafeAreaLayoutGuide.HeightAnchor, 0.8f),
                _overlayView.CenterXAnchor.ConstraintEqualTo(View.SafeAreaLayoutGuide.CenterXAnchor),
                _overlayView.CenterYAnchor.ConstraintEqualTo(View.SafeAreaLayoutGuide.CenterYAnchor),

                _overlayImageView.LeadingAnchor.ConstraintEqualTo(_overlayView.LeadingAnchor),
                _overlayImageView.TrailingAnchor.ConstraintEqualTo(_overlayView.TrailingAnchor),
                _overlayImageView.TopAnchor.ConstraintEqualTo(_overlayView.TopAnchor),
                _overlayImageView.BottomAnchor.ConstraintEqualTo(_overlayView.BottomAnchor)
            });
=======

            // Lay out the views.
            NSLayoutConstraint.ActivateConstraints(new[]
            {
                _myMapView.TopAnchor.ConstraintEqualTo(View.SafeAreaLayoutGuide.TopAnchor),
                _myMapView.LeadingAnchor.ConstraintEqualTo(View.LeadingAnchor),
                _myMapView.TrailingAnchor.ConstraintEqualTo(View.TrailingAnchor),
                _myMapView.BottomAnchor.ConstraintEqualTo(toolbar.TopAnchor),

                toolbar.BottomAnchor.ConstraintEqualTo(View.SafeAreaLayoutGuide.BottomAnchor),
                toolbar.LeadingAnchor.ConstraintEqualTo(View.LeadingAnchor),
                toolbar.TrailingAnchor.ConstraintEqualTo(View.TrailingAnchor),

                _overlayView.WidthAnchor.ConstraintEqualTo(View.WidthAnchor, 0.9f),
                _overlayView.HeightAnchor.ConstraintEqualTo(View.SafeAreaLayoutGuide.HeightAnchor, 0.8f),
                _overlayView.CenterXAnchor.ConstraintEqualTo(View.SafeAreaLayoutGuide.CenterXAnchor),
                _overlayView.CenterYAnchor.ConstraintEqualTo(View.SafeAreaLayoutGuide.CenterYAnchor),

                _overlayImageView.LeadingAnchor.ConstraintEqualTo(_overlayView.LeadingAnchor),
                _overlayImageView.TrailingAnchor.ConstraintEqualTo(_overlayView.TrailingAnchor),
                _overlayImageView.TopAnchor.ConstraintEqualTo(_overlayView.TopAnchor),
                _overlayImageView.BottomAnchor.ConstraintEqualTo(_overlayView.BottomAnchor)
            });
        }

        public override void ViewWillAppear(bool animated)
        {
            base.ViewWillAppear(animated);

            // Subscribe to events.
            _screenshotButton.Clicked += OnScreenshotButtonClicked;
            _closePreviewButton.Clicked += OnCloseImageViewClicked;
        }

        public override void ViewDidDisappear(bool animated)
        {
            base.ViewDidDisappear(animated);

            // Unsubscribe from events, per best practice.
            _screenshotButton.Clicked -= OnScreenshotButtonClicked;
            _closePreviewButton.Clicked -= OnCloseImageViewClicked;
>>>>>>> 15ec602f
        }
    }
}<|MERGE_RESOLUTION|>--- conflicted
+++ resolved
@@ -26,11 +26,7 @@
         "")]
     public class TakeScreenshot : UIViewController
     {
-<<<<<<< HEAD
-        // Hold references to the UI controls.
-=======
         // Hold references to UI controls.
->>>>>>> 15ec602f
         private MapView _myMapView;
         private UIView _overlayView;
         private UIImageView _overlayImageView;
@@ -41,11 +37,7 @@
         {
             Title = "Take a screenshot";
         }
-<<<<<<< HEAD
-        
-=======
-
->>>>>>> 15ec602f
+
         private void Initialize()
         {
             // Show an imagery basemap.
@@ -104,11 +96,7 @@
                 var ct = new CancellationTokenSource(timeoutMs);
 
                 // Register the callback that sets the task result after 2000 ms.
-<<<<<<< HEAD
-                ct.Token.Register(() => 
-=======
                 ct.Token.Register(() =>
->>>>>>> 15ec602f
                     tcs.TrySetResult(null), false);
 
 
@@ -129,26 +117,6 @@
             // Return the task.
             return tcs.Task;
         }
-<<<<<<< HEAD
-
-        public override void ViewDidLoad()
-        {
-            base.ViewDidLoad();
-            Initialize();
-        }
-
-        public override void LoadView()
-        {
-            // Create the views.
-            View = new UIView {BackgroundColor = UIColor.White};
-
-            _myMapView = new MapView();
-            _myMapView.TranslatesAutoresizingMaskIntoConstraints = false;
-
-            _screenshotButton = new UIBarButtonItem("Take screenshot", UIBarButtonItemStyle.Plain, OnScreenshotButtonClicked);
-            _closePreviewButton = new UIBarButtonItem("Close preview", UIBarButtonItemStyle.Plain, OnCloseImageViewClicked) { Enabled = false };
-            
-=======
 
         public override void ViewDidLoad()
         {
@@ -171,7 +139,6 @@
             _closePreviewButton.Title = "Close preview";
             _closePreviewButton.Enabled = false;
 
->>>>>>> 15ec602f
             UIToolbar toolbar = new UIToolbar();
             toolbar.TranslatesAutoresizingMaskIntoConstraints = false;
             toolbar.Items = new[]
@@ -195,10 +162,9 @@
             // Add the views.
             _overlayView.AddSubview(_overlayImageView);
             View.AddSubviews(_myMapView, toolbar, _overlayView);
-<<<<<<< HEAD
 
             // Lay out the views.
-            NSLayoutConstraint.ActivateConstraints(new []
+            NSLayoutConstraint.ActivateConstraints(new[]
             {
                 _myMapView.TopAnchor.ConstraintEqualTo(View.SafeAreaLayoutGuide.TopAnchor),
                 _myMapView.LeadingAnchor.ConstraintEqualTo(View.LeadingAnchor),
@@ -219,30 +185,6 @@
                 _overlayImageView.TopAnchor.ConstraintEqualTo(_overlayView.TopAnchor),
                 _overlayImageView.BottomAnchor.ConstraintEqualTo(_overlayView.BottomAnchor)
             });
-=======
-
-            // Lay out the views.
-            NSLayoutConstraint.ActivateConstraints(new[]
-            {
-                _myMapView.TopAnchor.ConstraintEqualTo(View.SafeAreaLayoutGuide.TopAnchor),
-                _myMapView.LeadingAnchor.ConstraintEqualTo(View.LeadingAnchor),
-                _myMapView.TrailingAnchor.ConstraintEqualTo(View.TrailingAnchor),
-                _myMapView.BottomAnchor.ConstraintEqualTo(toolbar.TopAnchor),
-
-                toolbar.BottomAnchor.ConstraintEqualTo(View.SafeAreaLayoutGuide.BottomAnchor),
-                toolbar.LeadingAnchor.ConstraintEqualTo(View.LeadingAnchor),
-                toolbar.TrailingAnchor.ConstraintEqualTo(View.TrailingAnchor),
-
-                _overlayView.WidthAnchor.ConstraintEqualTo(View.WidthAnchor, 0.9f),
-                _overlayView.HeightAnchor.ConstraintEqualTo(View.SafeAreaLayoutGuide.HeightAnchor, 0.8f),
-                _overlayView.CenterXAnchor.ConstraintEqualTo(View.SafeAreaLayoutGuide.CenterXAnchor),
-                _overlayView.CenterYAnchor.ConstraintEqualTo(View.SafeAreaLayoutGuide.CenterYAnchor),
-
-                _overlayImageView.LeadingAnchor.ConstraintEqualTo(_overlayView.LeadingAnchor),
-                _overlayImageView.TrailingAnchor.ConstraintEqualTo(_overlayView.TrailingAnchor),
-                _overlayImageView.TopAnchor.ConstraintEqualTo(_overlayView.TopAnchor),
-                _overlayImageView.BottomAnchor.ConstraintEqualTo(_overlayView.BottomAnchor)
-            });
         }
 
         public override void ViewWillAppear(bool animated)
@@ -261,7 +203,6 @@
             // Unsubscribe from events, per best practice.
             _screenshotButton.Clicked -= OnScreenshotButtonClicked;
             _closePreviewButton.Clicked -= OnCloseImageViewClicked;
->>>>>>> 15ec602f
         }
     }
 }