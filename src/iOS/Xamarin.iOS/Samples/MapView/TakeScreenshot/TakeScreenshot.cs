--- conflicted
+++ resolved
@@ -8,11 +8,8 @@
 // language governing permissions and limitations under the License.
 
 using System;
-<<<<<<< HEAD
-=======
 using System.Threading;
 using System.Threading.Tasks;
->>>>>>> 83faaf11
 using Esri.ArcGISRuntime.Mapping;
 using Esri.ArcGISRuntime.UI;
 using Esri.ArcGISRuntime.UI.Controls;
@@ -80,10 +77,6 @@
             }
         }
 
-<<<<<<< HEAD
-        public override void ViewDidLoad()
-        {
-=======
         private static Task WaitForRenderCompleteAsync(MapView mapview)
         {
             // The task completion source manages the task, including marking it as finished when the time comes.
@@ -127,7 +120,6 @@
 
         public override void ViewDidLoad()
         {
->>>>>>> 83faaf11
             base.ViewDidLoad();
             Initialize();
         }
