// Copyright 2018 Esri.
//
// Licensed under the Apache License, Version 2.0 (the "License"); you may not use this file except in compliance with the License.
// You may obtain a copy of the License at: http://www.apache.org/licenses/LICENSE-2.0
//
// Unless required by applicable law or agreed to in writing, software distributed under the License is distributed on an
// "AS IS" BASIS, WITHOUT WARRANTIES OR CONDITIONS OF ANY KIND, either express or implied. See the License for the specific
// language governing permissions and limitations under the License.

using System;
using System.Collections.Generic;
using System.Drawing;
using System.Linq;
using Esri.ArcGISRuntime.Geometry;
using Esri.ArcGISRuntime.Mapping;
using Esri.ArcGISRuntime.Symbology;
using Esri.ArcGISRuntime.Tasks.NetworkAnalysis;
using Esri.ArcGISRuntime.UI;
using Esri.ArcGISRuntime.UI.Controls;
using Foundation;
using UIKit;

namespace ArcGISRuntime.Samples.ClosestFacility
{
    [Register("ClosestFacility")]
    [ArcGISRuntime.Samples.Shared.Attributes.Sample(
        "Closest facility (interactive)",
        "Network Analysis",
        "Demonstrates how to solve a Closest Facility Task to find the closest route between a facility (hospital) and a incident (black cross).",
        "Tap to find the route to the nearest hospital.")]
    public class ClosestFacility : UIViewController
    {
<<<<<<< HEAD
        // Hold a reference to the MapView.
=======
        // Hold references to UI controls.
>>>>>>> 15ec602f
        private MapView _myMapView;

        // Holds locations of hospitals around San Diego.
        private List<Facility> _facilities;

        // Graphics overlays for facilities and incidents.
        private GraphicsOverlay _facilityGraphicsOverlay;

        // Symbol for facilities.
        private PictureMarkerSymbol _facilitySymbol;

        // Overlay for the incident.
        private GraphicsOverlay _incidentGraphicsOverlay;

        // Black cross where user clicked.
        private MapPoint _incidentPoint;

        // Symbol for the incident.
        private SimpleMarkerSymbol _incidentSymbol;

        // Used to display route between incident and facility to mapview.
        private SimpleLineSymbol _routeSymbol;

        // Solves task to find closest route between an incident and a facility.
        private ClosestFacilityTask _task;

        public ClosestFacility()
        {
            Title = "Closest facility";
        }

        private async void Initialize()
        {
            // Construct the map and set the MapView.Map property.
            Map map = new Map(Basemap.CreateLightGrayCanvasVector());
            _myMapView.Map = map;

            try
            {
                // Create a ClosestFacilityTask using the San Diego Uri.
                _task = await ClosestFacilityTask.CreateAsync(new Uri("https://sampleserver6.arcgisonline.com/arcgis/rest/services/NetworkAnalysis/SanDiego/NAServer/ClosestFacility"));

                // List of facilities to be placed around San Diego area.
                _facilities = new List<Facility>
                {
                    new Facility(new MapPoint(-1.3042129900625112E7, 3860127.9479775648, SpatialReferences.WebMercator)),
                    new Facility(new MapPoint(-1.3042193400557665E7, 3862448.873041752, SpatialReferences.WebMercator)),
                    new Facility(new MapPoint(-1.3046882875518233E7, 3862704.9896770366, SpatialReferences.WebMercator)),
                    new Facility(new MapPoint(-1.3040539754780494E7, 3862924.5938606677, SpatialReferences.WebMercator)),
                    new Facility(new MapPoint(-1.3042571225655518E7, 3858981.773018156, SpatialReferences.WebMercator)),
                    new Facility(new MapPoint(-1.3039784633928463E7, 3856692.5980474586, SpatialReferences.WebMercator)),
                    new Facility(new MapPoint(-1.3049023883956768E7, 3861993.789732541, SpatialReferences.WebMercator))
                };

                // Center the map on the San Diego facilities.
                Envelope fullExtent = GeometryEngine.CombineExtents(_facilities.Select(facility => facility.Geometry));
                await _myMapView.SetViewpointGeometryAsync(fullExtent, 50);

                // Create a symbol for displaying facilities.
                _facilitySymbol = new PictureMarkerSymbol(new Uri("https://static.arcgis.com/images/Symbols/SafetyHealth/Hospital.png"))
                {
                    Height = 30,
                    Width = 30
                };

                // Incident symbol.
                _incidentSymbol = new SimpleMarkerSymbol(SimpleMarkerSymbolStyle.Cross, Color.FromArgb(255, 0, 0, 0), 30);

                // Route to hospital symbol.
                _routeSymbol = new SimpleLineSymbol(SimpleLineSymbolStyle.Solid, Color.FromArgb(255, 0, 0, 255), 5.0f);

                // Create Graphics Overlays for incidents and facilities.
                _incidentGraphicsOverlay = new GraphicsOverlay();
                _facilityGraphicsOverlay = new GraphicsOverlay();

                // Create a graphic and add to graphics overlay for each facility.
                foreach (Facility facility in _facilities)
                {
                    _facilityGraphicsOverlay.Graphics.Add(new Graphic(facility.Geometry, _facilitySymbol));
                }

                // Add each graphics overlay to MyMapView.
                _myMapView.GraphicsOverlays.Add(_incidentGraphicsOverlay);
                _myMapView.GraphicsOverlays.Add(_facilityGraphicsOverlay);
            }
            catch (Exception e)
            {
                new UIAlertView("Error", e.ToString(), (IUIAlertViewDelegate) null, "OK", null).Show();
            }
        }

        private void MyMapView_GeoViewTapped(object sender, GeoViewInputEventArgs e)
        {
            // Clear any prior incident and routes from the graphics.
            _incidentGraphicsOverlay.Graphics.Clear();

            // Get the tapped point.
            _incidentPoint = e.Location;

            // Populate the facility parameters than solve using the task.
            PopulateParametersAndSolveRouteAsync();
        }

        private async void PopulateParametersAndSolveRouteAsync()
        {
            try
            {
                // Set facilities and incident in parameters.
                ClosestFacilityParameters closestFacilityParameters = await _task.CreateDefaultParametersAsync();
                closestFacilityParameters.SetFacilities(_facilities);
                closestFacilityParameters.SetIncidents(new List<Incident> {new Incident(_incidentPoint)});

                // Use the task to solve for the closest facility.
                ClosestFacilityResult result = await _task.SolveClosestFacilityAsync(closestFacilityParameters);

                // Get the index of the closest facility to incident. (0) is the index of the incident, [0] is the index of the closest facility.
                int closestFacility = result.GetRankedFacilityIndexes(0)[0];

                // Get route from closest facility to the incident and display to mapview.
                ClosestFacilityRoute route = result.GetRoute(closestFacility, 0);

                // Add graphics for the incident and route.
                _incidentGraphicsOverlay.Graphics.Add(new Graphic(_incidentPoint, _incidentSymbol));
                _incidentGraphicsOverlay.Graphics.Add(new Graphic(route.RouteGeometry, _routeSymbol));
            }
            catch (Esri.ArcGISRuntime.Http.ArcGISWebException exception)
            {
                if (exception.Message.Equals("Unable to complete operation."))
                {
                    CreateErrorDialog("Incident not within San Diego area!");
                }
                else
                {
                    CreateErrorDialog("An ArcGIS web exception occurred. \n" + exception.Message);
                }
            }
        }

        private void CreateErrorDialog(string message)
        {
            // Create Alert.
            UIAlertController okAlertController = UIAlertController.Create("Error", message, UIAlertControllerStyle.Alert);

            // Add Action.
            okAlertController.AddAction(UIAlertAction.Create("OK", UIAlertActionStyle.Default, null));

            // Present Alert.
            PresentViewController(okAlertController, true, null);
        }

        public override void ViewDidLoad()
        {
            base.ViewDidLoad();
            Initialize();
        }

        public override void LoadView()
        {
            // Create the views.
            View = new UIView();

            _myMapView = new MapView();
            _myMapView.TranslatesAutoresizingMaskIntoConstraints = false;

            UILabel helpLabel = new UILabel
            {
                Text = "Tap to show the route to the nearest facility.",
                AdjustsFontSizeToFitWidth = true,
                TextAlignment = UITextAlignment.Center,
                BackgroundColor = UIColor.FromWhiteAlpha(0, .6f),
                TextColor = UIColor.White,
                Lines = 1,
                TranslatesAutoresizingMaskIntoConstraints = false
            };

            // Add the views.
            View.AddSubviews(_myMapView, helpLabel);

            // Lay out the views.
            NSLayoutConstraint.ActivateConstraints(new[]
            {
                _myMapView.TopAnchor.ConstraintEqualTo(View.SafeAreaLayoutGuide.TopAnchor),
                _myMapView.BottomAnchor.ConstraintEqualTo(View.BottomAnchor),
                _myMapView.LeadingAnchor.ConstraintEqualTo(View.LeadingAnchor),
                _myMapView.TrailingAnchor.ConstraintEqualTo(View.TrailingAnchor),

                helpLabel.TopAnchor.ConstraintEqualTo(View.SafeAreaLayoutGuide.TopAnchor),
                helpLabel.LeadingAnchor.ConstraintEqualTo(View.LeadingAnchor),
                helpLabel.TrailingAnchor.ConstraintEqualTo(View.TrailingAnchor),
                helpLabel.HeightAnchor.ConstraintEqualTo(40)
            });
        }
<<<<<<< HEAD
=======

        public override void ViewWillAppear(bool animated)
        {
            base.ViewWillAppear(animated);

            // Subscribe to events.
            _myMapView.GeoViewTapped += MyMapView_GeoViewTapped;
        }

        public override void ViewDidDisappear(bool animated)
        {
            base.ViewDidDisappear(animated);

            // Unsubscribe from events, per best practice.
            _myMapView.GeoViewTapped -= MyMapView_GeoViewTapped;
        }
>>>>>>> 15ec602f
    }
}<|MERGE_RESOLUTION|>--- conflicted
+++ resolved
@@ -30,11 +30,7 @@
         "Tap to find the route to the nearest hospital.")]
     public class ClosestFacility : UIViewController
     {
-<<<<<<< HEAD
-        // Hold a reference to the MapView.
-=======
         // Hold references to UI controls.
->>>>>>> 15ec602f
         private MapView _myMapView;
 
         // Holds locations of hospitals around San Diego.
@@ -227,8 +223,6 @@
                 helpLabel.HeightAnchor.ConstraintEqualTo(40)
             });
         }
-<<<<<<< HEAD
-=======
 
         public override void ViewWillAppear(bool animated)
         {
@@ -245,6 +239,5 @@
             // Unsubscribe from events, per best practice.
             _myMapView.GeoViewTapped -= MyMapView_GeoViewTapped;
         }
->>>>>>> 15ec602f
     }
 }