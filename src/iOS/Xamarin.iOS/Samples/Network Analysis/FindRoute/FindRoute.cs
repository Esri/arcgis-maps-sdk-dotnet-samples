// Copyright 2017 Esri.
//
// Licensed under the Apache License, Version 2.0 (the "License"); you may not use this file except in compliance with the License.
// You may obtain a copy of the License at: http://www.apache.org/licenses/LICENSE-2.0
//
// Unless required by applicable law or agreed to in writing, software distributed under the License is distributed on an
// "AS IS" BASIS, WITHOUT WARRANTIES OR CONDITIONS OF ANY KIND, either express or implied. See the License for the specific
// language governing permissions and limitations under the License.

using Esri.ArcGISRuntime.Geometry;
using Esri.ArcGISRuntime.Mapping;
using Esri.ArcGISRuntime.Symbology;
using Esri.ArcGISRuntime.Tasks.NetworkAnalysis;
using Esri.ArcGISRuntime.UI;
using Esri.ArcGISRuntime.UI.Controls;
using Foundation;
using System;
using System.Collections.Generic;
using System.Linq;
using CoreGraphics;
using UIKit;

namespace ArcGISRuntime.Samples.FindRoute
{
    [Register("FindRoute")]
    [ArcGISRuntime.Samples.Shared.Attributes.Sample(
        "Find route",
        "Network Analysis",
        "This sample illustrates how to solve a simple route between two locations.",
        "")]
    public class FindRoute : UIViewController
    {
<<<<<<< HEAD
        // Create and hold references to the views.
        private readonly MapView _myMapView = new MapView();
        private readonly UIToolbar _toolbar = new UIToolbar();
        private readonly UIButton _solveRouteButton = new UIButton(UIButtonType.Plain);
        private readonly UIButton _resetButton = new UIButton(UIButtonType.Plain);
        private readonly UIButton _showDirectionsButton = new UIButton(UIButtonType.Plain);

        // List of stops on the route ('from' and 'to').
        private List<Stop> _routeStops;

        // List of direction maneuvers for completing the route (once solved).
=======
        private MapView _myMapView;
        private UIToolbar _toolbar = new UIToolbar();

        private UIButton solveRouteButton = new UIButton(UIButtonType.Plain);
        private UIButton resetButton = new UIButton(UIButtonType.Plain);
        private UIButton showDirectionsButton = new UIButton(UIButtonType.Plain);

        // List of stops on the route ('from' and 'to')
        private List<Stop> _routeStops;

        // List of direction maneuvers for completing the route (once solved)
>>>>>>> b3f38c57
        private IReadOnlyList<DirectionManeuver> _directionsList;

        // Graphics overlay to display stops and the route result.
        private GraphicsOverlay _routeGraphicsOverlay;

        // URI for the San Diego route service.
        private readonly Uri _sanDiegoRouteServiceUri = new Uri("https://sampleserver6.arcgisonline.com/arcgis/rest/services/NetworkAnalysis/SanDiego/NAServer/Route");

<<<<<<< HEAD
        // URIs for picture marker images.
        private readonly Uri _checkedFlagIconUri = new Uri("https://static.arcgis.com/images/Symbols/Transportation/CheckeredFlag.png");
        private readonly Uri _carIconUri = new Uri("https://static.arcgis.com/images/Symbols/Transportation/CarRedFront.png");
=======
        // URIs for picture marker images
        private Uri _checkedFlagIconUri = new Uri("https://static.arcgis.com/images/Symbols/Transportation/CheckeredFlag.png");

        private Uri _carIconUri = new Uri("https://static.arcgis.com/images/Symbols/Transportation/CarRedFront.png");
>>>>>>> b3f38c57

        public FindRoute()
        {
            Title = "Find route";
        }

        public override void ViewDidLoad()
        {
            base.ViewDidLoad();

            // Create the UI then initialize the sample.
            CreateLayout();
            Initialize();
        }

        private void CreateLayout()
        {
            // Configure the UI controls.
            _solveRouteButton.SetTitle("Solve route", UIControlState.Normal);
            _solveRouteButton.SetTitleColor(View.TintColor, UIControlState.Normal);
            _solveRouteButton.TouchUpInside += SolveRouteButtonClick;

            _resetButton.SetTitle("Reset", UIControlState.Normal);
            _resetButton.SetTitleColor(View.TintColor, UIControlState.Normal);
            _resetButton.TouchUpInside += ResetButtonClick;

            _showDirectionsButton.SetTitle("Directions", UIControlState.Normal);
            _showDirectionsButton.SetTitleColor(View.TintColor, UIControlState.Normal);
            _showDirectionsButton.TouchUpInside += ShowDirections;

            // Add the controls to the view.
            View.AddSubviews(_myMapView, _toolbar, _solveRouteButton, _resetButton, _showDirectionsButton);
        }

        private void Initialize()
        {
            // Define the route stop locations (points).
            MapPoint fromPoint = new MapPoint(-117.15494348793044, 32.706506537686927, SpatialReferences.Wgs84);
            MapPoint toPoint = new MapPoint(-117.14905088669816, 32.735308180609138, SpatialReferences.Wgs84);

            // Create Stop objects with the points and add them to a list of stops.
            Stop stop1 = new Stop(fromPoint);
            Stop stop2 = new Stop(toPoint);
            _routeStops = new List<Stop> {stop1, stop2};

            // Picture marker symbols: from = car, to = checkered flag.
            PictureMarkerSymbol carSymbol = new PictureMarkerSymbol(_carIconUri);
            PictureMarkerSymbol flagSymbol = new PictureMarkerSymbol(_checkedFlagIconUri);

            // Add a slight offset (pixels) to the picture symbols.
<<<<<<< HEAD
            carSymbol.OffsetX = -20;
            flagSymbol.OffsetY = -10;
=======
            carSymbol.OffsetX = -carSymbol.Width / 2;
            carSymbol.OffsetY = -carSymbol.Height / 2;
            flagSymbol.OffsetX = -flagSymbol.Width / 2;
            flagSymbol.OffsetY = -flagSymbol.Height / 2;
>>>>>>> b3f38c57

            // Create graphics for the stops.
            Graphic fromGraphic = new Graphic(fromPoint, carSymbol);
            Graphic toGraphic = new Graphic(toPoint, flagSymbol);

            // Create the graphics overlay and add the stop graphics.
            _routeGraphicsOverlay = new GraphicsOverlay();
            _routeGraphicsOverlay.Graphics.Add(fromGraphic);
            _routeGraphicsOverlay.Graphics.Add(toGraphic);

            // Get an Envelope that covers the area of the stops (and a little more).
            Envelope routeStopsExtent = new Envelope(fromPoint, toPoint);
            EnvelopeBuilder envBuilder = new EnvelopeBuilder(routeStopsExtent);
            envBuilder.Expand(1.5);

            // Create a new viewpoint apply it to the map view when the spatial reference changes.
            Viewpoint sanDiegoViewpoint = new Viewpoint(envBuilder.ToGeometry());
            _myMapView.SpatialReferenceChanged += (s, e) => _myMapView.SetViewpoint(sanDiegoViewpoint);

            // Add a new Map and the graphics overlay to the map view.
            _myMapView.Map = new Map(Basemap.CreateStreetsVector());
            _myMapView.GraphicsOverlays.Add(_routeGraphicsOverlay);
        }

        private async void SolveRouteButtonClick(object sender, EventArgs e)
        {
            // Create a new route task using the San Diego route service URI.
            RouteTask solveRouteTask = await RouteTask.CreateAsync(_sanDiegoRouteServiceUri);

            // Get the default parameters from the route task (defined with the service).
            RouteParameters routeParams = await solveRouteTask.CreateDefaultParametersAsync();

            // Make some changes to the default parameters.
            routeParams.ReturnStops = true;
            routeParams.ReturnDirections = true;

            // Set the list of route stops that were defined at startup.
            routeParams.SetStops(_routeStops);

            // Solve for the best route between the stops and store the result.
            RouteResult solveRouteResult = await solveRouteTask.SolveRouteAsync(routeParams);

            // Get the first (should be only) route from the result.
            Route firstRoute = solveRouteResult.Routes.FirstOrDefault();

            // Get the route geometry (polyline).
            Polyline routePolyline = firstRoute.RouteGeometry;

            // Create a thick purple line symbol for the route.
            SimpleLineSymbol routeSymbol = new SimpleLineSymbol(SimpleLineSymbolStyle.Solid, System.Drawing.Color.Purple, 8.0);

            // Create a new graphic for the route geometry and add it to the graphics overlay.
            Graphic routeGraphic = new Graphic(routePolyline, routeSymbol);
            _routeGraphicsOverlay.Graphics.Add(routeGraphic);

<<<<<<< HEAD
            // Get a list of directions for the route and display it in the list box.
=======
            // Get a list of directions for the route and display it in the list box
>>>>>>> b3f38c57
            _directionsList = firstRoute.DirectionManeuvers;
        }

        private void ResetButtonClick(object sender, EventArgs e)
        {
            // Clear the list of directions.
            _directionsList = null;

            // Remove the route graphic from the graphics overlay (only line graphic in the collection).
            int graphicsCount = _routeGraphicsOverlay.Graphics.Count;
            for (int i = graphicsCount; i > 0; i--)
            {
                // Get this graphic and see if it has line geometry.
                Graphic graphic = _routeGraphicsOverlay.Graphics[i - 1];
                if (graphic.Geometry.GeometryType == GeometryType.Polyline)
                {
                    // Remove the graphic from the overlay.
                    _routeGraphicsOverlay.Graphics.Remove(graphic);
                }
            }
        }

        private void ShowDirections(object sender, EventArgs e)
        {
            UITableViewController directionsTableController = new UITableViewController
            {
                TableView = {Source = new DirectionsTableSource(_directionsList)}
            };
            NavigationController.PushViewController(directionsTableController, true);
        }

        public override void ViewDidLayoutSubviews()
        {
<<<<<<< HEAD
            try
            {
                nfloat topMargin = NavigationController.NavigationBar.Frame.Height + UIApplication.SharedApplication.StatusBarFrame.Height;
                nfloat toolbarHeight = 40;

                // Reposition the views.
                _myMapView.Frame = new CGRect(0, 0, View.Bounds.Width, View.Bounds.Height);
                _myMapView.ViewInsets = new UIEdgeInsets(topMargin, 0, toolbarHeight, 0);
                _toolbar.Frame = new CGRect(0, View.Bounds.Height - 40, View.Bounds.Width, 40);
                _solveRouteButton.Frame = new CGRect(10, _toolbar.Frame.Top + 10, 100, 20);
                _resetButton.Frame = new CGRect(120, _toolbar.Frame.Top + 10, 50, 20);
                _showDirectionsButton.Frame = new CGRect(180, _toolbar.Frame.Top + 10, 100, 20);

                base.ViewDidLayoutSubviews();
            }
            catch (NullReferenceException)
            {
            }
=======
            // Setup the visual frame for the MapView
            _myMapView.Frame = new CoreGraphics.CGRect(0, 0, View.Bounds.Width, View.Bounds.Height);

            // Setup the visual frame for the Toolbar
            _toolbar.Frame = new CoreGraphics.CGRect(0, View.Bounds.Height - 40, View.Bounds.Width, 40);

            // Update toolbar item layouts
            solveRouteButton.Frame = new CoreGraphics.CGRect(10, _toolbar.Frame.Top + 10, 100, 20);
            resetButton.Frame = new CoreGraphics.CGRect(120, _toolbar.Frame.Top + 10, 50, 20);
            showDirectionsButton.Frame = new CoreGraphics.CGRect(180, _toolbar.Frame.Top + 10, 100, 20);

            base.ViewDidLayoutSubviews();
>>>>>>> b3f38c57
        }
    }

    public class DirectionsTableSource : UITableViewSource
    {
        private readonly IReadOnlyList<DirectionManeuver> _directionsList;
        private readonly string _cellId = "TableCell";

        public DirectionsTableSource(IReadOnlyList<DirectionManeuver> directions)
        {
            _directionsList = directions;
        }

        public override UITableViewCell GetCell(UITableView tableView, NSIndexPath indexPath)
        {
            UITableViewCell cell = tableView.DequeueReusableCell(_cellId);
            string directionText = _directionsList[indexPath.Row].DirectionText;

            if (cell == null)
            {
                cell = new UITableViewCell(UITableViewCellStyle.Default, _cellId);
                cell.TextLabel.Lines = 2;
                cell.TextLabel.AdjustsFontSizeToFitWidth = true;
            }

            cell.TextLabel.Text = directionText;
            return cell;
        }

        public override nint RowsInSection(UITableView tableview, nint section)
        {
            return _directionsList?.Count ?? 0;
        }
    }
}<|MERGE_RESOLUTION|>--- conflicted
+++ resolved
@@ -30,7 +30,6 @@
         "")]
     public class FindRoute : UIViewController
     {
-<<<<<<< HEAD
         // Create and hold references to the views.
         private readonly MapView _myMapView = new MapView();
         private readonly UIToolbar _toolbar = new UIToolbar();
@@ -42,19 +41,6 @@
         private List<Stop> _routeStops;
 
         // List of direction maneuvers for completing the route (once solved).
-=======
-        private MapView _myMapView;
-        private UIToolbar _toolbar = new UIToolbar();
-
-        private UIButton solveRouteButton = new UIButton(UIButtonType.Plain);
-        private UIButton resetButton = new UIButton(UIButtonType.Plain);
-        private UIButton showDirectionsButton = new UIButton(UIButtonType.Plain);
-
-        // List of stops on the route ('from' and 'to')
-        private List<Stop> _routeStops;
-
-        // List of direction maneuvers for completing the route (once solved)
->>>>>>> b3f38c57
         private IReadOnlyList<DirectionManeuver> _directionsList;
 
         // Graphics overlay to display stops and the route result.
@@ -63,16 +49,9 @@
         // URI for the San Diego route service.
         private readonly Uri _sanDiegoRouteServiceUri = new Uri("https://sampleserver6.arcgisonline.com/arcgis/rest/services/NetworkAnalysis/SanDiego/NAServer/Route");
 
-<<<<<<< HEAD
         // URIs for picture marker images.
         private readonly Uri _checkedFlagIconUri = new Uri("https://static.arcgis.com/images/Symbols/Transportation/CheckeredFlag.png");
         private readonly Uri _carIconUri = new Uri("https://static.arcgis.com/images/Symbols/Transportation/CarRedFront.png");
-=======
-        // URIs for picture marker images
-        private Uri _checkedFlagIconUri = new Uri("https://static.arcgis.com/images/Symbols/Transportation/CheckeredFlag.png");
-
-        private Uri _carIconUri = new Uri("https://static.arcgis.com/images/Symbols/Transportation/CarRedFront.png");
->>>>>>> b3f38c57
 
         public FindRoute()
         {
@@ -83,7 +62,6 @@
         {
             base.ViewDidLoad();
 
-            // Create the UI then initialize the sample.
             CreateLayout();
             Initialize();
         }
@@ -93,11 +71,11 @@
             // Configure the UI controls.
             _solveRouteButton.SetTitle("Solve route", UIControlState.Normal);
             _solveRouteButton.SetTitleColor(View.TintColor, UIControlState.Normal);
-            _solveRouteButton.TouchUpInside += SolveRouteButtonClick;
+            _solveRouteButton.TouchUpInside += SolveRouteButton_Click;
 
             _resetButton.SetTitle("Reset", UIControlState.Normal);
             _resetButton.SetTitleColor(View.TintColor, UIControlState.Normal);
-            _resetButton.TouchUpInside += ResetButtonClick;
+            _resetButton.TouchUpInside += ResetButton_Click;
 
             _showDirectionsButton.SetTitle("Directions", UIControlState.Normal);
             _showDirectionsButton.SetTitleColor(View.TintColor, UIControlState.Normal);
@@ -123,15 +101,8 @@
             PictureMarkerSymbol flagSymbol = new PictureMarkerSymbol(_checkedFlagIconUri);
 
             // Add a slight offset (pixels) to the picture symbols.
-<<<<<<< HEAD
             carSymbol.OffsetX = -20;
             flagSymbol.OffsetY = -10;
-=======
-            carSymbol.OffsetX = -carSymbol.Width / 2;
-            carSymbol.OffsetY = -carSymbol.Height / 2;
-            flagSymbol.OffsetX = -flagSymbol.Width / 2;
-            flagSymbol.OffsetY = -flagSymbol.Height / 2;
->>>>>>> b3f38c57
 
             // Create graphics for the stops.
             Graphic fromGraphic = new Graphic(fromPoint, carSymbol);
@@ -156,7 +127,7 @@
             _myMapView.GraphicsOverlays.Add(_routeGraphicsOverlay);
         }
 
-        private async void SolveRouteButtonClick(object sender, EventArgs e)
+        private async void SolveRouteButton_Click(object sender, EventArgs e)
         {
             // Create a new route task using the San Diego route service URI.
             RouteTask solveRouteTask = await RouteTask.CreateAsync(_sanDiegoRouteServiceUri);
@@ -187,15 +158,11 @@
             Graphic routeGraphic = new Graphic(routePolyline, routeSymbol);
             _routeGraphicsOverlay.Graphics.Add(routeGraphic);
 
-<<<<<<< HEAD
             // Get a list of directions for the route and display it in the list box.
-=======
-            // Get a list of directions for the route and display it in the list box
->>>>>>> b3f38c57
             _directionsList = firstRoute.DirectionManeuvers;
         }
 
-        private void ResetButtonClick(object sender, EventArgs e)
+        private void ResetButton_Click(object sender, EventArgs e)
         {
             // Clear the list of directions.
             _directionsList = null;
@@ -225,7 +192,6 @@
 
         public override void ViewDidLayoutSubviews()
         {
-<<<<<<< HEAD
             try
             {
                 nfloat topMargin = NavigationController.NavigationBar.Frame.Height + UIApplication.SharedApplication.StatusBarFrame.Height;
@@ -244,20 +210,6 @@
             catch (NullReferenceException)
             {
             }
-=======
-            // Setup the visual frame for the MapView
-            _myMapView.Frame = new CoreGraphics.CGRect(0, 0, View.Bounds.Width, View.Bounds.Height);
-
-            // Setup the visual frame for the Toolbar
-            _toolbar.Frame = new CoreGraphics.CGRect(0, View.Bounds.Height - 40, View.Bounds.Width, 40);
-
-            // Update toolbar item layouts
-            solveRouteButton.Frame = new CoreGraphics.CGRect(10, _toolbar.Frame.Top + 10, 100, 20);
-            resetButton.Frame = new CoreGraphics.CGRect(120, _toolbar.Frame.Top + 10, 50, 20);
-            showDirectionsButton.Frame = new CoreGraphics.CGRect(180, _toolbar.Frame.Top + 10, 100, 20);
-
-            base.ViewDidLayoutSubviews();
->>>>>>> b3f38c57
         }
     }
 
