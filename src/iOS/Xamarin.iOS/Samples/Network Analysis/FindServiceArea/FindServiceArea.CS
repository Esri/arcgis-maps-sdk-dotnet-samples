// Copyright 2018 Esri.
//
// Licensed under the Apache License, Version 2.0 (the "License"); you may not use this file except in compliance with the License.
// You may obtain a copy of the License at: http://www.apache.org/licenses/LICENSE-2.0
//
// Unless required by applicable law or agreed to in writing, software distributed under the License is distributed on an
// "AS IS" BASIS, WITHOUT WARRANTIES OR CONDITIONS OF ANY KIND, either express or implied. See the License for the specific
// language governing permissions and limitations under the License.

using Esri.ArcGISRuntime.Geometry;
using Esri.ArcGISRuntime.Mapping;
using Esri.ArcGISRuntime.Symbology;
using Esri.ArcGISRuntime.Tasks.NetworkAnalysis;
using Esri.ArcGISRuntime.UI;
using Esri.ArcGISRuntime.UI.Controls;
using Foundation;
using System;
using System.Collections.Generic;
using System.Linq;
using System.Threading.Tasks;
using UIKit;

namespace ArcGISRuntime.Samples.FindServiceArea
{
    [Register("FindServiceArea")]
    [ArcGISRuntime.Samples.Shared.Attributes.Sample(
        "Find service area (interactive)",
        "Network Analysis",
        "Demonstrates how to find services areas around a point using the ServiceAreaTask. A service area shows locations that can be reached from a facility based off a certain impedance [travel time in this case]. Service areas for a two and five minute travel time are used. Barriers can also be added which can effect the service area by not letting traffic through and adding to the time to get to locations.",
        "-To add a facility, click the facility button, then click anywhere on the MapView.\n-To add a barrier, click the barrier button, and click multiple locations on MapView.\n-Double tap on the MapView to finish drawing the barrier.\n-To show service areas around facilities that were added, click the show service areas button.\n-Click the reset button to clear all graphics and features.",
        "ArcGISMap, GraphicsOverlay, MapView, PolylineBarrier, ServiceAreaFacility, ServiceAreaParameters, ServiceAreaPolygon, ServiceAreaResult, ServiceAreaTask, SketchEditor")]
    public class FindServiceArea : UIViewController
    {
        // Hold references to UI controls.
        private MapView _myMapView;
        private UIToolbar _toolbar;
        private UIBarButtonItem _addButton;
        private UIBarButtonItem _resetButton;
        private UIBarButtonItem _showButton;
        private UIBarButtonItem _doneButton;

        // Uri for the service area around San Diego.
        private readonly Uri _serviceAreaUri = new Uri("https://sampleserver6.arcgisonline.com/arcgis/rest/services/NetworkAnalysis/SanDiego/NAServer/ServiceArea");

        public FindServiceArea()
        {
            Title = "Find service area";
        }

        private void Initialize()
        {
            // Center the map on San Diego.
            Map streetsMap = new Map(Basemap.CreateLightGrayCanvasVector())
            {
                InitialViewpoint = new Viewpoint(32.73, -117.14, 30000)
            };
            _myMapView.Map = streetsMap;

            // Create graphics overlays for all of the elements of the map.
            _myMapView.GraphicsOverlays.Add(new GraphicsOverlay());
        }

        private void MapView_DoubleTapped(object sender, GeoViewInputEventArgs e)
        {
            // If the sketch editor complete command is enabled, a sketch is in progress.
            if (_myMapView.SketchEditor.CompleteCommand.CanExecute(null))
            {
                // Set the event as handled.
                e.Handled = true;
            }
        }

        private void AddClick(object sender, EventArgs e)
        {
            // Decide what to add.
            UIAlertController prompt = UIAlertController.Create("Add facilities & barriers", "Tap to add facilities. Tap to build a polyline representing barriers. Press 'Done' to finish.", UIAlertControllerStyle.ActionSheet);
            prompt.AddAction(UIAlertAction.Create("Add a facility", UIAlertActionStyle.Default, DrawFacilities));
            prompt.AddAction(UIAlertAction.Create("Add a barrier", UIAlertActionStyle.Default, DrawBarrier_Click));

            // Needed to prevent crash on iPad.
            UIPopoverPresentationController ppc = prompt.PopoverPresentationController;
            if (ppc != null)
            {
                ppc.SourceView = View;
                ppc.PermittedArrowDirections = UIPopoverArrowDirection.Up;
            }

            PresentViewController(prompt, true, null);

            // Swap toolbar.
            _toolbar.Items = new[] {_doneButton};
        }

        private void DoneClick(object sender, EventArgs e)
        {
            // Finish editing.
            if (_myMapView.SketchEditor.CompleteCommand.CanExecute(sender))
            {
                _myMapView.SketchEditor.CompleteCommand.Execute(sender);
            }

            // Re-add toolbar.
            _toolbar.Items = new[]
            {
                _addButton,
                new UIBarButtonItem(UIBarButtonSystemItem.FlexibleSpace),
                _showButton,
                _resetButton
            };
        }

        private async void DrawFacilities(UIAlertAction action)
        {
            try
            {
                // Let the user tap on the map view using the point sketch mode.
                Geometry geometry = await _myMapView.SketchEditor.StartAsync(SketchCreationMode.Point, true);

                // Symbology for a facility.
                PictureMarkerSymbol facilitySymbol = new PictureMarkerSymbol(new Uri("https://static.arcgis.com/images/Symbols/SafetyHealth/Hospital.png"))
                {
                    Height = 30,
                    Width = 30
                };

                // Create a graphic for the facility.
                Graphic facilityGraphic = new Graphic(geometry, new Dictionary<string, object> {{"Type", "Facility"}}, facilitySymbol)
                {
                    ZIndex = 2
                };

                // Add the graphic to the graphics overlay.
                _myMapView.GraphicsOverlays[0].Graphics.Add(facilityGraphic);
            }
            catch (TaskCanceledException)
            {
                // Ignore this exception.
            }
            catch (Exception ex)
            {
                // Report exceptions.
                CreateErrorDialog("Error drawing facility:\n" + ex.Message);
            }
        }

        private async void DrawBarrier_Click(UIAlertAction action)
        {
            // Disable the button so the user recognizes that they are drawing a barrier.
            try
            {
                // Let the user draw on the map view using the polyline sketch mode.
                Geometry geometry = await _myMapView.SketchEditor.StartAsync(SketchCreationMode.Polyline, false);

                // Symbol for the barriers.
                SimpleLineSymbol barrierSymbol = new SimpleLineSymbol(SimpleLineSymbolStyle.Solid, System.Drawing.Color.Black, 5.0f);

                // Create the graphic to be used for barriers.
                Graphic barrierGraphic = new Graphic(geometry, new Dictionary<string, object> {{"Type", "Barrier"}}, barrierSymbol)
                {
                    ZIndex = 1
                };

                // Add a graphic from the polyline the user drew.
                _myMapView.GraphicsOverlays[0].Graphics.Add(barrierGraphic);
            }
            catch (TaskCanceledException)
            {
                // Ignore this exception.
            }
            catch (Exception ex)
            {
                // Report exceptions.
                CreateErrorDialog("Error drawing barrier:\n" + ex.Message);
            }
        }

        private async void ShowServiceAreas_Click(object sender, EventArgs e)
        {
            // Use a local variable for the graphics overlay.
            GraphicCollection allGraphics = _myMapView.GraphicsOverlays[0].Graphics;

            // Get a list of the facilities from the graphics overlay.
            List<ServiceAreaFacility> serviceAreaFacilities = (from g in allGraphics
                where (string) g.Attributes["Type"] == "Facility"
                select new ServiceAreaFacility((MapPoint) g.Geometry)).ToList();

            // Check that there is at least 1 facility to find a service area for.
            if (!serviceAreaFacilities.Any())
            {
                CreateErrorDialog("Must have at least one Facility!");
                return;
            }

            // Create the service area task and parameters based on the Uri.
            ServiceAreaTask serviceAreaTask = await ServiceAreaTask.CreateAsync(_serviceAreaUri);

            // Store the default parameters for the service area in an object.
            ServiceAreaParameters serviceAreaParameters = await serviceAreaTask.CreateDefaultParametersAsync();

            // Add impedance cutoffs for facilities (drive time minutes).
            serviceAreaParameters.DefaultImpedanceCutoffs.Add(2.0);
            serviceAreaParameters.DefaultImpedanceCutoffs.Add(5.0);

            // Set the level of detail for the polygons.
            serviceAreaParameters.PolygonDetail = ServiceAreaPolygonDetail.High;

            // Get a list of the barriers from the graphics overlay.
            List<PolylineBarrier> polylineBarriers = (from g in allGraphics
                where (string) g.Attributes["Type"] == "Barrier"
                select new PolylineBarrier((Polyline) g.Geometry)).ToList();

            // Add the barriers to the service area parameters.
            serviceAreaParameters.SetPolylineBarriers(polylineBarriers);

            // Update the parameters to include all of the placed facilities.
            serviceAreaParameters.SetFacilities(serviceAreaFacilities);

            // Clear existing graphics for service areas.
            foreach (Graphic g in allGraphics.ToList())
            {
                // Check if the graphic g is a service area.
                if ((string) g.Attributes["Type"] == "ServiceArea")
                {
                    allGraphics.Remove(g);
                }
            }

            try
            {
                // Solve for the service area of the facilities.
                ServiceAreaResult result = await serviceAreaTask.SolveServiceAreaAsync(serviceAreaParameters);

                // Loop over each facility.
                for (int i = 0; i < serviceAreaFacilities.Count; i++)
                {
                    // Create list of polygons from a service facility.
                    List<ServiceAreaPolygon> polygons = result.GetResultPolygons(i).ToList();

                    // Symbol for the outline of the service areas.
                    SimpleLineSymbol serviceOutline = new SimpleLineSymbol(SimpleLineSymbolStyle.Solid, System.Drawing.Color.DarkGray, 3.0f);

                    // Create a list of fill symbols for the polygons.
                    List<SimpleFillSymbol> fillSymbols = new List<SimpleFillSymbol>
                    {
                        new SimpleFillSymbol(SimpleFillSymbolStyle.Solid, System.Drawing.Color.FromArgb(70, 255, 0, 0), serviceOutline),
                        new SimpleFillSymbol(SimpleFillSymbolStyle.Solid, System.Drawing.Color.FromArgb(70, 255, 165, 0), serviceOutline)
                    };

                    // Loop over every polygon in every facilities result.
                    for (int j = 0; j < polygons.Count; j++)
                    {
                        // Create the graphic for the service areas, alternating between fill symbols.
                        Graphic serviceGraphic = new Graphic(polygons[j].Geometry, new Dictionary<string, object> {{"Type", "ServiceArea"}}, fillSymbols[j % 2])
                        {
                            ZIndex = 0
                        };

                        // Add graphic for service area. Alternate the color of each polygon.
                        allGraphics.Add(serviceGraphic);
                    }
                }
            }
            catch (Esri.ArcGISRuntime.Http.ArcGISWebException exception)
            {
                if (exception.Message.Equals("Unable to complete operation."))
                {
                    CreateErrorDialog("Facility not within San Diego area!");
                }
                else
                {
                    CreateErrorDialog("An ArcGIS web exception occurred. \n" + exception.Message);
                }
            }
        }

        private void Reset_Click(object sender, EventArgs e)
        {
            // Clear all of the graphics.
            _myMapView.GraphicsOverlays[0].Graphics.Clear();
        }

        private void CreateErrorDialog(string message)
        {
            // Create Alert.
            var okAlertController = UIAlertController.Create("Error", message, UIAlertControllerStyle.Alert);

            // Add Action.
            okAlertController.AddAction(UIAlertAction.Create("OK", UIAlertActionStyle.Default, null));

            // Present Alert.
            PresentViewController(okAlertController, true, null);
        }

        public override void ViewDidLoad()
        {
            base.ViewDidLoad();
            Initialize();
        }

        public override void LoadView()
        {
            // Create the views.
            View = new UIView {BackgroundColor = UIColor.White};

            _myMapView = new MapView();
            _myMapView.TranslatesAutoresizingMaskIntoConstraints = false;

<<<<<<< HEAD
            _addButton = new UIBarButtonItem(UIBarButtonSystemItem.Add, AddClick);
            _doneButton = new UIBarButtonItem(UIBarButtonSystemItem.Done, DoneClick);
            _showButton = new UIBarButtonItem("Solve", UIBarButtonItemStyle.Plain, ShowServiceAreas_Click);
            _resetButton = new UIBarButtonItem("Reset", UIBarButtonItemStyle.Plain, Reset_Click);

            _toolbar = new UIToolbar();
            _toolbar.TranslatesAutoresizingMaskIntoConstraints = false;
            _toolbar.Items = new[]
            {
                _addButton,
                new UIBarButtonItem(UIBarButtonSystemItem.FlexibleSpace),
                _showButton,
                _resetButton
            };

            // Add the views.
            View.AddSubviews(_myMapView, _toolbar);

            // Lay out the views.
            NSLayoutConstraint.ActivateConstraints(new[]
            {
                _myMapView.TopAnchor.ConstraintEqualTo(View.SafeAreaLayoutGuide.TopAnchor),
                _myMapView.LeadingAnchor.ConstraintEqualTo(View.LeadingAnchor),
                _myMapView.TrailingAnchor.ConstraintEqualTo(View.TrailingAnchor),
                _myMapView.BottomAnchor.ConstraintEqualTo(_toolbar.TopAnchor),

                _toolbar.BottomAnchor.ConstraintEqualTo(View.SafeAreaLayoutGuide.BottomAnchor),
                _toolbar.LeadingAnchor.ConstraintEqualTo(View.LeadingAnchor),
                _toolbar.TrailingAnchor.ConstraintEqualTo(View.TrailingAnchor),
            });
=======
            _addButton = new UIBarButtonItem(UIBarButtonSystemItem.Add);
            _doneButton = new UIBarButtonItem(UIBarButtonSystemItem.Done);

            _showButton = new UIBarButtonItem();
            _showButton.Title = "Solve";

            _resetButton = new UIBarButtonItem();
            _resetButton.Title = "Reset";

            _toolbar = new UIToolbar();
            _toolbar.TranslatesAutoresizingMaskIntoConstraints = false;
            _toolbar.Items = new[]
            {
                _addButton,
                new UIBarButtonItem(UIBarButtonSystemItem.FlexibleSpace),
                _showButton,
                _resetButton
            };

            // Add the views.
            View.AddSubviews(_myMapView, _toolbar);

            // Lay out the views.
            NSLayoutConstraint.ActivateConstraints(new[]
            {
                _myMapView.TopAnchor.ConstraintEqualTo(View.SafeAreaLayoutGuide.TopAnchor),
                _myMapView.LeadingAnchor.ConstraintEqualTo(View.LeadingAnchor),
                _myMapView.TrailingAnchor.ConstraintEqualTo(View.TrailingAnchor),
                _myMapView.BottomAnchor.ConstraintEqualTo(_toolbar.TopAnchor),

                _toolbar.BottomAnchor.ConstraintEqualTo(View.SafeAreaLayoutGuide.BottomAnchor),
                _toolbar.LeadingAnchor.ConstraintEqualTo(View.LeadingAnchor),
                _toolbar.TrailingAnchor.ConstraintEqualTo(View.TrailingAnchor),
            });
        }

        public override void ViewWillAppear(bool animated)
        {
            base.ViewWillAppear(animated);

            // Subscribe to events.
            _addButton.Clicked += AddClick;
            _doneButton.Clicked += DoneClick;
            _showButton.Clicked += ShowServiceAreas_Click;
            _resetButton.Clicked += Reset_Click;
            _myMapView.GeoViewDoubleTapped += MapView_DoubleTapped;
        }

        public override void ViewDidDisappear(bool animated)
        {
            base.ViewDidDisappear(animated);

            // Unsubscribe from events, per best practice.
            _addButton.Clicked -= AddClick;
            _doneButton.Clicked -= DoneClick;
            _showButton.Clicked -= ShowServiceAreas_Click;
            _resetButton.Clicked -= Reset_Click;
            _myMapView.GeoViewDoubleTapped -= MapView_DoubleTapped;
>>>>>>> 15ec602f
        }
    }
}<|MERGE_RESOLUTION|>--- conflicted
+++ resolved
@@ -305,38 +305,6 @@
             _myMapView = new MapView();
             _myMapView.TranslatesAutoresizingMaskIntoConstraints = false;
 
-<<<<<<< HEAD
-            _addButton = new UIBarButtonItem(UIBarButtonSystemItem.Add, AddClick);
-            _doneButton = new UIBarButtonItem(UIBarButtonSystemItem.Done, DoneClick);
-            _showButton = new UIBarButtonItem("Solve", UIBarButtonItemStyle.Plain, ShowServiceAreas_Click);
-            _resetButton = new UIBarButtonItem("Reset", UIBarButtonItemStyle.Plain, Reset_Click);
-
-            _toolbar = new UIToolbar();
-            _toolbar.TranslatesAutoresizingMaskIntoConstraints = false;
-            _toolbar.Items = new[]
-            {
-                _addButton,
-                new UIBarButtonItem(UIBarButtonSystemItem.FlexibleSpace),
-                _showButton,
-                _resetButton
-            };
-
-            // Add the views.
-            View.AddSubviews(_myMapView, _toolbar);
-
-            // Lay out the views.
-            NSLayoutConstraint.ActivateConstraints(new[]
-            {
-                _myMapView.TopAnchor.ConstraintEqualTo(View.SafeAreaLayoutGuide.TopAnchor),
-                _myMapView.LeadingAnchor.ConstraintEqualTo(View.LeadingAnchor),
-                _myMapView.TrailingAnchor.ConstraintEqualTo(View.TrailingAnchor),
-                _myMapView.BottomAnchor.ConstraintEqualTo(_toolbar.TopAnchor),
-
-                _toolbar.BottomAnchor.ConstraintEqualTo(View.SafeAreaLayoutGuide.BottomAnchor),
-                _toolbar.LeadingAnchor.ConstraintEqualTo(View.LeadingAnchor),
-                _toolbar.TrailingAnchor.ConstraintEqualTo(View.TrailingAnchor),
-            });
-=======
             _addButton = new UIBarButtonItem(UIBarButtonSystemItem.Add);
             _doneButton = new UIBarButtonItem(UIBarButtonSystemItem.Done);
 
@@ -395,7 +363,6 @@
             _showButton.Clicked -= ShowServiceAreas_Click;
             _resetButton.Clicked -= Reset_Click;
             _myMapView.GeoViewDoubleTapped -= MapView_DoubleTapped;
->>>>>>> 15ec602f
         }
     }
 }