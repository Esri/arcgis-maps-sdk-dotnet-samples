// Copyright 2017 Esri.
//
// Licensed under the Apache License, Version 2.0 (the "License"); you may not use this file except in compliance with the License.
// You may obtain a copy of the License at: http://www.apache.org/licenses/LICENSE-2.0
//
// Unless required by applicable law or agreed to in writing, software distributed under the License is distributed on an
// "AS IS" BASIS, WITHOUT WARRANTIES OR CONDITIONS OF ANY KIND, either express or implied. See the License for the specific
// language governing permissions and limitations under the License.

using System;
using System.Collections.Generic;
using System.IO;
using System.Linq;
using System.Reflection;
using System.Threading.Tasks;
using CoreGraphics;
using Esri.ArcGISRuntime.Data;
using Esri.ArcGISRuntime.Geometry;
using Esri.ArcGISRuntime.Mapping;
using Esri.ArcGISRuntime.Symbology;
using Esri.ArcGISRuntime.Tasks.Geocoding;
using Esri.ArcGISRuntime.UI;
using Esri.ArcGISRuntime.UI.Controls;
using Foundation;
using UIKit;

namespace ArcGISRuntime.Samples.FindPlace
{
    [Register("FindPlace")]
    [ArcGISRuntime.Samples.Shared.Attributes.Sample(
        "Find place",
        "Search",
        "This sample demonstrates how to use geocode functionality to search for points of interest, around a location or within an extent.",
        "1. Enter a point of interest you'd like to search for (e.g. 'Starbucks')\n2. Enter a search location or accept the default 'Current Location'\n3. Select 'search all' to get all results, or press 'search view' to only get results within the current extent.")]
    [ArcGISRuntime.Samples.Shared.Attributes.EmbeddedResource(@"PictureMarkerSymbols\pin_star_blue.png")]
    public class FindPlace : UIViewController
    {
<<<<<<< HEAD
        // Hold references to the UI controls.
=======
        // Hold references to UI controls.
>>>>>>> 15ec602f
        private MapView _myMapView;
        private UITextField _searchBox;
        private UITextField _locationBox;
        private UITableView _suggestionView;
        private UIButton _searchButton;
        private UIButton _searchInViewButton;
        private UIActivityIndicatorView _activityView;

        // The LocatorTask provides geocoding services.
        private LocatorTask _geocoder;

        // Service URI to be provided to the LocatorTask (geocoder).
        private readonly Uri _serviceUri =
            new Uri("https://geocode.arcgis.com/arcgis/rest/services/World/GeocodeServer");

        // Hold a suggestion source for the suggestion list view.
        private SuggestionSource _mySuggestionSource;

        // Keep track of whether the search or location is being actively edited.
        private bool _locationSearchActive = false;

        public FindPlace()
        {
            Title = "Find place";
        }

        private async void Initialize()
        {
            // Show a new map with streets basemap.
            _myMapView.Map = new Map(Basemap.CreateStreets());

            // Initialize the geocoder with the provided service URL
            _geocoder = await LocatorTask.CreateAsync(_serviceUri);

            // Subscribe to location changed event so that map can zoom to location.
            _myMapView.LocationDisplay.LocationChanged += LocationDisplay_LocationChanged;

            // Enable location display on the map.
            _myMapView.LocationDisplay.IsEnabled = true;

            // Enable controls now that the geocoder is ready.
            _locationBox.Enabled = true;
            _searchBox.Enabled = true;
            _searchButton.Enabled = true;
            _searchInViewButton.Enabled = true;
<<<<<<< HEAD

            // Enable tap-for-info pattern on results.
            _myMapView.GeoViewTapped += MapView_GeoViewTapped;

            // Listen for taps on the search buttons.
            _searchButton.TouchUpInside += SearchButton_Touched;
            _searchInViewButton.TouchUpInside += SearchRestrictedButton_Touched;

            // Listen for text-changed events.
            _searchBox.AllEditingEvents += SearchBox_TextChanged;
            _locationBox.AllEditingEvents += LocationBox_TextChanged;
=======
>>>>>>> 15ec602f
        }

        private void LocationDisplay_LocationChanged(object sender, Esri.ArcGISRuntime.Location.Location e)
        {
            // Return if position is null; event is raised with null location after.
            if (e.Position == null)
            {
                return;
            }

            // Unsubscribe from further events; only want to zoom to location once.
            ((LocationDisplay) sender).LocationChanged -= LocationDisplay_LocationChanged;

            // Need to use this to interact with UI elements because this function is called from a background thread.
            InvokeOnMainThread(() => _myMapView.SetViewpoint(new Viewpoint(e.Position, 100000)));
        }

        /// <summary>
        /// Gets the map point corresponding to the text in the location textbox.
        /// If the text is 'Current Location', the returned map point will be the device's location.
        /// </summary>
        private async Task<MapPoint> GetSearchMapPoint(string locationText)
        {
            // Get the point for the search text.
            if (locationText != "Current location")
            {
                // Geocode the location.
                IReadOnlyList<GeocodeResult> locations = await _geocoder.GeocodeAsync(locationText);

                // return if there are no results.
                if (!locations.Any())
                {
                    return null;
                }

                // Get the first result.
                GeocodeResult result = locations.First();

                // Return the map point.
                return result.DisplayLocation;
            }

            // Get the current device location.
            return _myMapView.LocationDisplay.Location.Position;
        }

        /// <summary>
        /// Runs a search and populates the map with results based on the provided information.
        /// </summary>
        /// <param name="enteredText">Results to search for.</param>
        /// <param name="locationText">Location around which to find results.</param>
        /// <param name="restrictToExtent">If true, limits results to only those that are within the current extent.</param>
        private async Task UpdateSearchAsync(string enteredText, string locationText, bool restrictToExtent = false)
        {
            // Clear any existing markers.
            _myMapView.GraphicsOverlays.Clear();

            // Return gracefully if the textbox is empty or the geocoder isn't ready.
            if (String.IsNullOrWhiteSpace(enteredText) || _geocoder == null)
            {
                return;
            }

            // Create the geocode parameters.
            GeocodeParameters parameters = new GeocodeParameters();

            // Get the MapPoint for the current search location.
            MapPoint searchLocation = await GetSearchMapPoint(locationText);

            // Update the geocode parameters if the map point is not null.
            if (searchLocation != null)
            {
                parameters.PreferredSearchLocation = searchLocation;
            }

            // Update the search area if desired.
            if (restrictToExtent)
            {
                // Update the search parameters with the current map extent.
                parameters.SearchArea = _myMapView.VisibleArea;
            }

            // Show the progress bar.
            _activityView.StartAnimating();

            // Get the location information.
            IReadOnlyList<GeocodeResult> locations = await _geocoder.GeocodeAsync(enteredText, parameters);

            // Stop gracefully and show a message if the geocoder does not return a result.
            if (locations.Count < 1)
            {
                _activityView.StopAnimating(); // 1. Hide the progress bar.
                new UIAlertView("alert", "No results found", (IUIAlertViewDelegate) null, "OK", null)
                    .Show(); // 2. Show a message.
                return; // 3. Stop.
            }

            // Create the GraphicsOverlay so that results can be drawn on the map.
            GraphicsOverlay resultOverlay = new GraphicsOverlay();

            // Add each address to the map.
            foreach (GeocodeResult location in locations)
            {
                // Get the Graphic to display.
                Graphic point = await GraphicForPointAsync(location.DisplayLocation);

                // Add the specific result data to the point.
                point.Attributes["Match_Title"] = location.Label;

                // Get the address for the point.
                IReadOnlyList<GeocodeResult> addresses = await _geocoder.ReverseGeocodeAsync(location.DisplayLocation);

                // Add the first suitable address if possible.
                if (addresses.Any())
                {
                    point.Attributes["Match_Address"] = addresses.First().Label;
                }

                // Add the Graphic to the GraphicsOverlay.
                resultOverlay.Graphics.Add(point);
            }

            // Hide the progress bar.
            _activityView.StopAnimating();

            // Add the GraphicsOverlay to the MapView.
            _myMapView.GraphicsOverlays.Add(resultOverlay);

            // Update the map viewpoint.
            await _myMapView.SetViewpointGeometryAsync(resultOverlay.Extent, 50);
        }

        /// <summary>
        /// Creates and returns a Graphic associated with the given MapPoint.
        /// </summary>
        private async Task<Graphic> GraphicForPointAsync(MapPoint point)
        {
            // Get current assembly that contains the image.
            Assembly currentAssembly = Assembly.GetExecutingAssembly();

            // Get image as a stream from the resources.
            // Picture is defined as EmbeddedResource and DoNotCopy.
            Stream resourceStream = currentAssembly.GetManifestResourceStream(
                "ArcGISRuntime.Resources.PictureMarkerSymbols.pin_star_blue.png");

            // Create new symbol using asynchronous factory method from stream.
            PictureMarkerSymbol pinSymbol = await PictureMarkerSymbol.CreateAsync(resourceStream);
            pinSymbol.Width = 60;
            pinSymbol.Height = 60;
            // The image is a pin; offset the image so that the pinpoint
            //     is on the point rather than the image's true center.
            pinSymbol.LeaderOffsetX = 30;
            pinSymbol.OffsetY = 14;
            return new Graphic(point, pinSymbol);
        }

        /// <summary>
        /// Shows a callout for any tapped graphics.
        /// </summary>
        private async void MapView_GeoViewTapped(object sender, GeoViewInputEventArgs e)
        {
            // Search for the graphics underneath the user's tap.
            IReadOnlyList<IdentifyGraphicsOverlayResult> results =
                await _myMapView.IdentifyGraphicsOverlaysAsync(e.Position, 12, false);

            // Clear callouts and return if there was no result.
            if (results.Count < 1 || results.First().Graphics.Count < 1)
            {
                _myMapView.DismissCallout();
                return;
            }

            // Get the first graphic from the first result.
            Graphic matchingGraphic = results.First().Graphics.First();

            // Get the title; manually added to the point's attributes in UpdateSearchAsync.
            string title = matchingGraphic.Attributes["Match_Title"] as string;

            // Get the address; manually added to the point's attributes in UpdateSearchAsync.
            string address = matchingGraphic.Attributes["Match_Address"] as string;

            // Define the callout.
            CalloutDefinition calloutBody = new CalloutDefinition(title, address);

            // Show the callout on the map at the tapped location.
            _myMapView.ShowCalloutAt(e.Location, calloutBody);
        }

        /// <summary>
        /// Returns a list of suggestions based on the input search text and limited by the specified parameters.
        /// </summary>
        /// <param name="searchText">Text to get suggestions for.</param>
        /// <param name="location">Location around which to look for suggestions.</param>
        /// <param name="poiOnly">If true, restricts suggestions to only Points of Interest (e.g. businesses, parks),
        /// rather than all matching results.</param>
        /// <returns>List of suggestions as strings or null if suggestions couldn't be retrieved.</returns>
        private async Task<List<string>> GetSuggestResultsAsync(string searchText, string location = "",
            bool poiOnly = false)
        {
            // Quit if string is null, empty, or whitespace.
            if (String.IsNullOrWhiteSpace(searchText))
            {
                return new List<string>();
            }

            // Quit if the geocoder isn't ready.
            if (_geocoder == null)
            {
                return new List<string>();
            }

            // Create geocode parameters.
            SuggestParameters parameters = new SuggestParameters();

            // Restrict suggestions to points of interest if desired.
            if (poiOnly)
            {
                parameters.Categories.Add("POI");
            }

            // Set the location for the suggest parameters.
            if (!String.IsNullOrWhiteSpace(location))
            {
                // Get the MapPoint for the current search location.
                MapPoint searchLocation = await GetSearchMapPoint(location);

                // Update the geocode parameters if the map point is not null.
                if (searchLocation != null)
                {
                    parameters.PreferredSearchLocation = searchLocation;
                }
            }

            // Get the updated results from the query so far.
            IReadOnlyList<SuggestResult> results = await _geocoder.SuggestAsync(searchText, parameters);

            // Return as a list of strings (corresponding to the label property on each result).
            return results.Select(result => result.Label).ToList();
        }

        /// <summary>
        /// Method used to keep the suggestions up-to-date for the location box.
        /// </summary>
        private async void LocationBox_TextChanged(object sender, EventArgs e)
        {
            // Dismiss callout, if any.
            UserInteracted();

            // Set the currently-updated text field.
            _locationSearchActive = true;

            // Get the current text.
            string searchText = _locationBox.Text;

            // Get the results.
            List<string> results = await GetSuggestResultsAsync(searchText);

            // Quit if there are no results.
            if (!results.Any())
            {
                return;
            }

            // Add a 'current location' option to the list.
            results.Insert(0, "Current location");

            // Update the list of options.
            _mySuggestionSource.TableItems = results;

            // Force the view to refresh.
            _suggestionView.ReloadData();

            // Show the view.
            _suggestionView.Hidden = false;
        }

        /// <summary>
        /// Method used to keep the suggestions up-to-date for the search box.
        /// </summary>
        private async void SearchBox_TextChanged(object sender, EventArgs e)
        {
            // Dismiss callout, if any.
            UserInteracted();

            // Set the currently-updated text field.
            _locationSearchActive = false;

            // Get the current text.
            string searchText = _searchBox.Text;

            // Get the current search location.
            string locationText = _locationBox.Text;

            // Convert the list into a usable format for the suggest box.
            List<string> results = await GetSuggestResultsAsync(searchText, locationText, true);

            // Quit if there are no results.
            if (!results.Any())
            {
                return;
            }

            // Update the list of options.
            _mySuggestionSource.TableItems = results;

            // Force the view to refresh.
            _suggestionView.ReloadData();

            // Show the view.
            _suggestionView.Hidden = false;
        }

        /// <summary>
        /// Method called to start a search that is restricted to results within the current extent.
        /// </summary>
        private async void SearchRestrictedButton_Touched(object sender, EventArgs e)
        {
            try
            {
                // Dismiss callout, if any.
                UserInteracted();

                // Hide the suggestions.
                _suggestionView.Hidden = true;

                // Get the search text.
                string searchText = _searchBox.Text;

                // Get the location text.
                string locationText = _locationBox.Text;

                // Run the search.
                await UpdateSearchAsync(searchText, locationText, true);
            }
            // Uncaught exceptions in async void method will crash the app.
            catch (Exception ex)
            {
                System.Diagnostics.Debug.WriteLine(ex);
            }
        }

        /// <summary>
        /// Method called to start an unrestricted search.
        /// </summary>
        private async void SearchButton_Touched(object sender, EventArgs e)
        {
            try
            {
                // Dismiss callout, if any.
                UserInteracted();

                // Hide the suggestions.
                _suggestionView.Hidden = true;

                // Get the search text.
                string searchText = _searchBox.Text;

                // Get the location text.
                string locationText = _locationBox.Text;

                // Run the search.
                await UpdateSearchAsync(searchText, locationText, false);
            }
            // Uncaught exceptions in async void method will crash the app.
            catch (Exception ex)
            {
                System.Diagnostics.Debug.WriteLine(ex);
            }
        }

        /// <summary>
        /// Called by the UITableView's data source to indicate that a suggestion was selected.
        /// </summary>
        /// <param name="text">The selected suggestion.</param>
        public void AcceptSuggestion(string text)
        {
            // Update the text for the currently active text box.
            if (_locationSearchActive)
            {
                _locationBox.Text = text;
            }
            else
            {
                _searchBox.Text = text;
            }

            // Hide the suggestion view.
            _suggestionView.Hidden = true;

            // Reset the suggestion items.
            _mySuggestionSource.TableItems = new List<string>();
        }

        /// <summary>
        /// Method to handle hiding the callout, should be called by all UI event handlers.
        /// </summary>
        private void UserInteracted()
        {
            // Hide the callout.
            _myMapView.DismissCallout();
        }

        public override void ViewDidLoad()
        {
            base.ViewDidLoad();
            Initialize();
        }

        public override void LoadView()
        {
            // Create the views.
            View = new UIView {BackgroundColor = UIColor.White};

            _myMapView = new MapView();
            _myMapView.TranslatesAutoresizingMaskIntoConstraints = false;

            UIView formContainer = new UIView {BackgroundColor = UIColor.FromWhiteAlpha(1f, .8f)};
            formContainer.TranslatesAutoresizingMaskIntoConstraints = false;

            _searchBox = new UITextField();
            _searchBox.TranslatesAutoresizingMaskIntoConstraints = false;
            _searchBox.Text = "Coffee";
            _searchBox.BorderStyle = UITextBorderStyle.RoundedRect;
            _searchBox.LeftView = new UIView(new CGRect(0, 0, 5, 20));
            _searchBox.LeftViewMode = UITextFieldViewMode.Always;
<<<<<<< HEAD
            // Allow pressing 'return' to dismiss the keyboard.
            _searchBox.ShouldReturn += textField =>
            {
                textField.ResignFirstResponder();
                return true;
            };
=======
>>>>>>> 15ec602f

            _locationBox = new UITextField();
            _locationBox.TranslatesAutoresizingMaskIntoConstraints = false;
            _locationBox.Text = "Current location";
            _locationBox.BorderStyle = UITextBorderStyle.RoundedRect;
            _locationBox.LeftView = new UIView(new CGRect(0, 0, 5, 20));
            _locationBox.LeftViewMode = UITextFieldViewMode.Always;
<<<<<<< HEAD
            // Allow pressing 'return' to dismiss the keyboard.
            _locationBox.ShouldReturn += textField =>
            {
                textField.ResignFirstResponder();
                return true;
            };
=======
>>>>>>> 15ec602f

            _searchButton = new UIButton(UIButtonType.RoundedRect);
            _searchButton.BackgroundColor = UIColor.White;
            _searchButton.TranslatesAutoresizingMaskIntoConstraints = false;
            _searchButton.SetTitle("Search all", UIControlState.Normal);
            _searchButton.SetTitleColor(UIColor.Gray, UIControlState.Disabled);
            _searchButton.SetTitleColor(View.TintColor, UIControlState.Normal);
            _searchButton.Layer.CornerRadius = 5;
            _searchButton.Layer.BorderColor = View.TintColor.CGColor;
            _searchButton.Layer.BorderWidth = 1;

            _searchInViewButton = new UIButton(UIButtonType.RoundedRect);
            _searchInViewButton.BackgroundColor = UIColor.White;
            _searchInViewButton.TranslatesAutoresizingMaskIntoConstraints = false;
            _searchInViewButton.SetTitle("Search in view", UIControlState.Normal);
            _searchInViewButton.SetTitleColor(UIColor.Gray, UIControlState.Disabled);
            _searchInViewButton.SetTitleColor(View.TintColor, UIControlState.Normal);
            _searchInViewButton.Layer.CornerRadius = 5;
            _searchInViewButton.Layer.BorderColor = View.TintColor.CGColor;
            _searchInViewButton.Layer.BorderWidth = 1;

            _activityView = new UIActivityIndicatorView(UIActivityIndicatorViewStyle.WhiteLarge);
            _activityView.TranslatesAutoresizingMaskIntoConstraints = false;
            _activityView.HidesWhenStopped = true;
            _activityView.BackgroundColor = UIColor.FromWhiteAlpha(0, .5f);

            _suggestionView = new UITableView();
            _suggestionView.TranslatesAutoresizingMaskIntoConstraints = false;
            _suggestionView.Hidden = true;
            _mySuggestionSource = new SuggestionSource(null, this);
            _suggestionView.Source = _mySuggestionSource;
            _suggestionView.RowHeight = 24;

            // Add the views.
            View.AddSubviews(_myMapView, formContainer, _searchBox, _locationBox, _searchButton,
                _searchInViewButton, _activityView, _suggestionView);

            // Lay out the views.
            NSLayoutConstraint.ActivateConstraints(new[]
            {
                _myMapView.TopAnchor.ConstraintEqualTo(formContainer.BottomAnchor),
                _myMapView.LeadingAnchor.ConstraintEqualTo(View.LeadingAnchor),
                _myMapView.TrailingAnchor.ConstraintEqualTo(View.TrailingAnchor),
                _myMapView.BottomAnchor.ConstraintEqualTo(View.BottomAnchor),

                _searchBox.TopAnchor.ConstraintEqualTo(View.SafeAreaLayoutGuide.TopAnchor, 8),
                _searchBox.LeadingAnchor.ConstraintEqualTo(View.SafeAreaLayoutGuide.LeadingAnchor, 8),
                _searchBox.TrailingAnchor.ConstraintEqualTo(View.SafeAreaLayoutGuide.TrailingAnchor, -8),

                _locationBox.TopAnchor.ConstraintEqualTo(_searchBox.BottomAnchor, 8),
                _locationBox.LeadingAnchor.ConstraintEqualTo(_searchBox.LeadingAnchor),
                _locationBox.TrailingAnchor.ConstraintEqualTo(_searchBox.TrailingAnchor),

                _searchButton.TopAnchor.ConstraintEqualTo(_locationBox.BottomAnchor, 8),
                _searchButton.LeadingAnchor.ConstraintEqualTo(_searchBox.LeadingAnchor),
                _searchButton.TrailingAnchor.ConstraintEqualTo(View.CenterXAnchor, -4),
                _searchButton.HeightAnchor.ConstraintEqualTo(32),

                _searchInViewButton.TopAnchor.ConstraintEqualTo(_searchButton.TopAnchor),
                _searchInViewButton.LeadingAnchor.ConstraintEqualTo(View.CenterXAnchor, 4),
                _searchInViewButton.TrailingAnchor.ConstraintEqualTo(_searchBox.TrailingAnchor),
                _searchInViewButton.HeightAnchor.ConstraintEqualTo(32),

                formContainer.TopAnchor.ConstraintEqualTo(View.SafeAreaLayoutGuide.TopAnchor),
                formContainer.LeadingAnchor.ConstraintEqualTo(View.LeadingAnchor),
                formContainer.TrailingAnchor.ConstraintEqualTo(View.TrailingAnchor),
                formContainer.BottomAnchor.ConstraintEqualTo(_searchInViewButton.BottomAnchor, 8),

                _activityView.TopAnchor.ConstraintEqualTo(View.SafeAreaLayoutGuide.TopAnchor),
                _activityView.LeadingAnchor.ConstraintEqualTo(View.LeadingAnchor),
                _activityView.TrailingAnchor.ConstraintEqualTo(View.TrailingAnchor),
                _activityView.BottomAnchor.ConstraintEqualTo(View.BottomAnchor),

                _suggestionView.TopAnchor.ConstraintEqualTo(formContainer.BottomAnchor, 8),
                _suggestionView.LeadingAnchor.ConstraintEqualTo(_locationBox.LeadingAnchor, 8),
                _suggestionView.TrailingAnchor.ConstraintEqualTo(_locationBox.TrailingAnchor, -8),
                _suggestionView.HeightAnchor.ConstraintEqualTo(_suggestionView.RowHeight * 4)
            });
        }
<<<<<<< HEAD
=======

        private bool HandleTextField(UITextField textField)
        {
            // This method allows pressing 'return' to dismiss the software keyboard.
            textField.ResignFirstResponder();
            return true;
        }

        public override void ViewWillAppear(bool animated)
        {
            base.ViewWillAppear(animated);

            // Subscribe to events.
            _myMapView.GeoViewTapped += MapView_GeoViewTapped;
            _searchButton.TouchUpInside += SearchButton_Touched;
            _searchInViewButton.TouchUpInside += SearchRestrictedButton_Touched;
            _searchBox.AllEditingEvents += SearchBox_TextChanged;
            _locationBox.AllEditingEvents += LocationBox_TextChanged;
            _searchBox.ShouldReturn += HandleTextField;
            _locationBox.ShouldReturn += HandleTextField;
        }

        public override void ViewDidDisappear(bool animated)
        {
            base.ViewDidDisappear(animated);

            // Unsubscribe from events, per best practice.
            _myMapView.GeoViewTapped -= MapView_GeoViewTapped;
            _searchButton.TouchUpInside -= SearchButton_Touched;
            _searchInViewButton.TouchUpInside -= SearchRestrictedButton_Touched;
            _searchBox.AllEditingEvents -= SearchBox_TextChanged;
            _locationBox.AllEditingEvents -= LocationBox_TextChanged;
            _searchBox.ShouldReturn -= HandleTextField;
            _locationBox.ShouldReturn -= HandleTextField;
        }
>>>>>>> 15ec602f
    }

    /// <summary>
    /// Class defines how a UITableView renders its contents.
    /// This implements the suggestion UI for the table view.
    /// </summary>
    public class SuggestionSource : UITableViewSource
    {
        // List of strings; these will be the suggestions.
        public List<string> TableItems = new List<string>();

        // Used when re-using cells to ensure that a cell of the right type is used.
        private const string CellId = "TableCell";

        // Hold a reference to the owning view controller; this will be the active instance of FindPlace.
        [Weak] private FindPlace Owner;

        public SuggestionSource(List<string> items, FindPlace owner)
        {
            // Set the items.
            if (items != null)
            {
                TableItems = items;
            }

            // Set the owner.
            Owner = owner;
        }

        /// <summary>
        /// This method gets a table view cell for the suggestion at the specified index.
        /// </summary>
        public override UITableViewCell GetCell(UITableView tableView, NSIndexPath indexPath)
        {
            // Try to get a re-usable cell (this is for performance). If there are no cells, create a new one.
            UITableViewCell cell = tableView.DequeueReusableCell(CellId) ??
                                   new UITableViewCell(UITableViewCellStyle.Default, CellId);

            // Set the text on the cell.
            cell.TextLabel.Text = TableItems[indexPath.Row];

            // Return the cell.
            return cell;
        }

        /// <summary>
        /// This method allows the UITableView to know how many rows to render.
        /// </summary>
        public override nint RowsInSection(UITableView tableview, nint section)
        {
            return TableItems.Count;
        }

        /// <summary>
        /// Method called when a row is selected; notifies the primary view.
        /// </summary>
        public override void RowSelected(UITableView tableView, NSIndexPath indexPath)
        {
            // Deselect the row.
            tableView.DeselectRow(indexPath, true);

            // Accept the suggestion.
            Owner.AcceptSuggestion(TableItems[indexPath.Row]);
        }
    }
}<|MERGE_RESOLUTION|>--- conflicted
+++ resolved
@@ -35,11 +35,7 @@
     [ArcGISRuntime.Samples.Shared.Attributes.EmbeddedResource(@"PictureMarkerSymbols\pin_star_blue.png")]
     public class FindPlace : UIViewController
     {
-<<<<<<< HEAD
-        // Hold references to the UI controls.
-=======
         // Hold references to UI controls.
->>>>>>> 15ec602f
         private MapView _myMapView;
         private UITextField _searchBox;
         private UITextField _locationBox;
@@ -85,20 +81,6 @@
             _searchBox.Enabled = true;
             _searchButton.Enabled = true;
             _searchInViewButton.Enabled = true;
-<<<<<<< HEAD
-
-            // Enable tap-for-info pattern on results.
-            _myMapView.GeoViewTapped += MapView_GeoViewTapped;
-
-            // Listen for taps on the search buttons.
-            _searchButton.TouchUpInside += SearchButton_Touched;
-            _searchInViewButton.TouchUpInside += SearchRestrictedButton_Touched;
-
-            // Listen for text-changed events.
-            _searchBox.AllEditingEvents += SearchBox_TextChanged;
-            _locationBox.AllEditingEvents += LocationBox_TextChanged;
-=======
->>>>>>> 15ec602f
         }
 
         private void LocationDisplay_LocationChanged(object sender, Esri.ArcGISRuntime.Location.Location e)
@@ -524,15 +506,6 @@
             _searchBox.BorderStyle = UITextBorderStyle.RoundedRect;
             _searchBox.LeftView = new UIView(new CGRect(0, 0, 5, 20));
             _searchBox.LeftViewMode = UITextFieldViewMode.Always;
-<<<<<<< HEAD
-            // Allow pressing 'return' to dismiss the keyboard.
-            _searchBox.ShouldReturn += textField =>
-            {
-                textField.ResignFirstResponder();
-                return true;
-            };
-=======
->>>>>>> 15ec602f
 
             _locationBox = new UITextField();
             _locationBox.TranslatesAutoresizingMaskIntoConstraints = false;
@@ -540,15 +513,6 @@
             _locationBox.BorderStyle = UITextBorderStyle.RoundedRect;
             _locationBox.LeftView = new UIView(new CGRect(0, 0, 5, 20));
             _locationBox.LeftViewMode = UITextFieldViewMode.Always;
-<<<<<<< HEAD
-            // Allow pressing 'return' to dismiss the keyboard.
-            _locationBox.ShouldReturn += textField =>
-            {
-                textField.ResignFirstResponder();
-                return true;
-            };
-=======
->>>>>>> 15ec602f
 
             _searchButton = new UIButton(UIButtonType.RoundedRect);
             _searchButton.BackgroundColor = UIColor.White;
@@ -628,8 +592,6 @@
                 _suggestionView.HeightAnchor.ConstraintEqualTo(_suggestionView.RowHeight * 4)
             });
         }
-<<<<<<< HEAD
-=======
 
         private bool HandleTextField(UITextField textField)
         {
@@ -665,7 +627,6 @@
             _searchBox.ShouldReturn -= HandleTextField;
             _locationBox.ShouldReturn -= HandleTextField;
         }
->>>>>>> 15ec602f
     }
 
     /// <summary>
