// Copyright 2018 Esri.
//
// Licensed under the Apache License, Version 2.0 (the "License"); you may not use this file except in compliance with the License.
// You may obtain a copy of the License at: http://www.apache.org/licenses/LICENSE-2.0
//
// Unless required by applicable law or agreed to in writing, software distributed under the License is distributed on an 
// "AS IS" BASIS, WITHOUT WARRANTIES OR CONDITIONS OF ANY KIND, either express or implied. See the License for the specific 
// language governing permissions and limitations under the License.

using Esri.ArcGISRuntime.Data;
using Esri.ArcGISRuntime.Geometry;
using Esri.ArcGISRuntime.Mapping;
using Esri.ArcGISRuntime.Symbology;
using Esri.ArcGISRuntime.UI;
using Esri.ArcGISRuntime.UI.Controls;
using Foundation;
using System;
using System.Drawing;
using CoreGraphics;
using UIKit;

namespace ArcGISRuntime.Samples.FeatureLayerExtrusion
{
    [Register("FeatureLayerExtrusion")]
    [ArcGISRuntime.Samples.Shared.Attributes.Sample(
        "Feature layer extrusion",
        "Symbology",
        "This sample demonstrates how to apply extrusion to a renderer on a feature layer.",
        "")]
    public class FeatureLayerExtrusion : UIViewController
    {
        // Create and hold references to the UI controls.
        private readonly SceneView _mySceneView = new SceneView();
        private readonly UIButton _toggleExtrusionButton = new UIButton();
        private readonly UIToolbar _toolbar = new UIToolbar();

        public FeatureLayerExtrusion()
        {
            Title = "Feature layer extrusion";
        }

        public override void ViewDidLoad()
        {
            base.ViewDidLoad();

            // Create the UI, setup the control references.
            CreateLayout();

            Initialize();
        }

        private void Initialize()
        {
            try
            {
                // Define the URI for the service feature table (US state polygons).
                var featureTableUri = new Uri("https://sampleserver6.arcgisonline.com/arcgis/rest/services/Census/MapServer/3");

                // Create a new service feature table from the URI.
                ServiceFeatureTable myServiceFeatureTable = new ServiceFeatureTable(featureTableUri);

                // Create a new feature layer from the service feature table.
                FeatureLayer myFeatureLayer = new FeatureLayer(myServiceFeatureTable)
                {
                    // Set the rendering mode of the feature layer to be dynamic (needed for extrusion to work).
                    RenderingMode = FeatureRenderingMode.Dynamic
                };

                // Create a new simple line symbol for the feature layer.
                SimpleLineSymbol mySimpleLineSymbol = new SimpleLineSymbol(SimpleLineSymbolStyle.Solid, Color.Black, 1);

                // Create a new simple fill symbol for the feature layer.
                SimpleFillSymbol mysimpleFillSymbol = new SimpleFillSymbol(SimpleFillSymbolStyle.Solid, Color.Blue, mySimpleLineSymbol);

                // Create a new simple renderer for the feature layer.
                SimpleRenderer mySimpleRenderer = new SimpleRenderer(mysimpleFillSymbol);

                // Get the scene properties from the simple renderer.
                RendererSceneProperties myRendererSceneProperties = mySimpleRenderer.SceneProperties;

<<<<<<< HEAD
                // Set the extrusion mode for the scene properties to be base height.
                myRendererSceneProperties.ExtrusionMode = ExtrusionMode.BaseHeight;
=======
                // Set the extrusion mode for the scene properties
                myRendererSceneProperties.ExtrusionMode = ExtrusionMode.AbsoluteHeight;
>>>>>>> 70cf4b2e

                // Set the initial extrusion expression.
                myRendererSceneProperties.ExtrusionExpression = "[POP2007] / 10";

                // Set the feature layer's renderer to the define simple renderer.
                myFeatureLayer.Renderer = mySimpleRenderer;

                // Create a new scene with a topographic basemap.
                Scene myScene = new Scene(BasemapType.Topographic);

                // Set the scene view's scene to the newly create one.
                _mySceneView.Scene = myScene;

                // Add the feature layer to the scene's operational layer collection.
                myScene.OperationalLayers.Add(myFeatureLayer);

                // Create a new map point to define where to look on the scene view.
                MapPoint myMapPoint = new MapPoint(-10974490, 4814376, 0, SpatialReferences.WebMercator);

                // Create and use an orbit location camera controller defined by a point and distance.
                _mySceneView.CameraController = new OrbitLocationCameraController(myMapPoint, 20000000);
            }
            catch (Exception ex)
            {
                // Something went wrong, display the error.
                UIAlertController alert = UIAlertController.Create("Error", ex.Message, UIAlertControllerStyle.Alert);
                alert.AddAction(UIAlertAction.Create("OK", UIAlertActionStyle.Default, null));
                PresentViewController(alert, true, null);
            }
        }

        private void ChangeExtrusionExpression()
        {
            // Get the first layer from the scene view's operation layers, it should be a feature layer.
            FeatureLayer myFeatureLayer = (FeatureLayer) _mySceneView.Scene.OperationalLayers[0];

            // Get the renderer from the feature layer.
            Renderer myRenderer = myFeatureLayer.Renderer;

            // Get the scene properties from the feature layer's renderer.
            RendererSceneProperties myRendererSceneProperties = myRenderer.SceneProperties;

            // Toggle the feature layer's scene properties renderer extrusion expression and change the button text.
            if (_toggleExtrusionButton.Title(UIControlState.Normal) == "Population density")
            {
<<<<<<< HEAD
                myRendererSceneProperties.ExtrusionExpression = "[POP07_SQMI] * 5000";
                _toggleExtrusionButton.SetTitle("Total population", UIControlState.Normal);
=======
                // An offset of 100000 is added to ensure that polygons for large areas (like Alaska)
                // with low populations will be extruded above the curvature of the Earth.
                myRendererSceneProperties.ExtrusionExpression = "[POP07_SQMI] * 5000 + 100000";
                _button_ToggleExtrusionData.SetTitle("Total Population", UIControlState.Normal);
>>>>>>> 70cf4b2e
            }
            else if (_toggleExtrusionButton.Title(UIControlState.Normal) == "Total population")
            {
                myRendererSceneProperties.ExtrusionExpression = "[POP2007] / 10";
                _toggleExtrusionButton.SetTitle("Population density", UIControlState.Normal);
            }
        }

        public override void ViewDidLayoutSubviews()
        {
            try
            {
                nfloat topMargin = NavigationController.NavigationBar.Frame.Height + UIApplication.SharedApplication.StatusBarFrame.Height;
                nfloat margin = 5;
                nfloat controlHeight = 30;
                nfloat toolbarHeight = controlHeight + 2 * margin;

                // Reposition the views.
                _mySceneView.Frame = new CGRect(0, 0, View.Bounds.Width, View.Bounds.Height);
                _mySceneView.ViewInsets = new UIEdgeInsets(topMargin, 0, toolbarHeight, 0);
                _toolbar.Frame = new CGRect(0, View.Bounds.Height - controlHeight - 2 * margin, View.Bounds.Width, controlHeight + 2 * margin);
                _toggleExtrusionButton.Frame = new CGRect(margin, _toolbar.Frame.Top + 5, View.Bounds.Width - 2 * margin, controlHeight);

                base.ViewDidLayoutSubviews();
            }
            catch (NullReferenceException)
            {
            }
        }

        private void ToggleExtrusionButton_Clicked(object sender, EventArgs e)
        {
            // Call the function to change the feature layer's renderer scene properties extrusion expression.
            ChangeExtrusionExpression();
        }

        private void CreateLayout()
        {
            // Configure the button.
            _toggleExtrusionButton.SetTitle("Population density", UIControlState.Normal);
            _toggleExtrusionButton.SetTitleColor(View.TintColor, UIControlState.Normal);

            // Handle button touches.
            _toggleExtrusionButton.TouchUpInside += ToggleExtrusionButton_Clicked;

            // Add controls to the view.
            View.AddSubviews(_mySceneView, _toolbar, _toggleExtrusionButton);
        }
    }
}<|MERGE_RESOLUTION|>--- conflicted
+++ resolved
@@ -78,13 +78,8 @@
                 // Get the scene properties from the simple renderer.
                 RendererSceneProperties myRendererSceneProperties = mySimpleRenderer.SceneProperties;
 
-<<<<<<< HEAD
-                // Set the extrusion mode for the scene properties to be base height.
-                myRendererSceneProperties.ExtrusionMode = ExtrusionMode.BaseHeight;
-=======
-                // Set the extrusion mode for the scene properties
+                // Set the extrusion mode for the scene properties.
                 myRendererSceneProperties.ExtrusionMode = ExtrusionMode.AbsoluteHeight;
->>>>>>> 70cf4b2e
 
                 // Set the initial extrusion expression.
                 myRendererSceneProperties.ExtrusionExpression = "[POP2007] / 10";
@@ -130,15 +125,10 @@
             // Toggle the feature layer's scene properties renderer extrusion expression and change the button text.
             if (_toggleExtrusionButton.Title(UIControlState.Normal) == "Population density")
             {
-<<<<<<< HEAD
-                myRendererSceneProperties.ExtrusionExpression = "[POP07_SQMI] * 5000";
-                _toggleExtrusionButton.SetTitle("Total population", UIControlState.Normal);
-=======
                 // An offset of 100000 is added to ensure that polygons for large areas (like Alaska)
                 // with low populations will be extruded above the curvature of the Earth.
                 myRendererSceneProperties.ExtrusionExpression = "[POP07_SQMI] * 5000 + 100000";
-                _button_ToggleExtrusionData.SetTitle("Total Population", UIControlState.Normal);
->>>>>>> 70cf4b2e
+                _toggleExtrusionButton.SetTitle("Total Population", UIControlState.Normal);
             }
             else if (_toggleExtrusionButton.Title(UIControlState.Normal) == "Total population")
             {
