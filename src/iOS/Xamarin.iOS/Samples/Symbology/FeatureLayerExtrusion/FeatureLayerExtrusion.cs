// Copyright 2018 Esri.
//
// Licensed under the Apache License, Version 2.0 (the "License"); you may not use this file except in compliance with the License.
// You may obtain a copy of the License at: http://www.apache.org/licenses/LICENSE-2.0
//
// Unless required by applicable law or agreed to in writing, software distributed under the License is distributed on an 
// "AS IS" BASIS, WITHOUT WARRANTIES OR CONDITIONS OF ANY KIND, either express or implied. See the License for the specific 
// language governing permissions and limitations under the License.

using System;
using System.Drawing;
using Esri.ArcGISRuntime.Data;
using Esri.ArcGISRuntime.Geometry;
using Esri.ArcGISRuntime.Mapping;
using Esri.ArcGISRuntime.Symbology;
using Esri.ArcGISRuntime.UI;
using Esri.ArcGISRuntime.UI.Controls;
using Foundation;
using UIKit;

namespace ArcGISRuntime.Samples.FeatureLayerExtrusion
{
    [Register("FeatureLayerExtrusion")]
    [ArcGISRuntime.Samples.Shared.Attributes.Sample(
        "Feature layer extrusion",
        "Symbology",
        "This sample demonstrates how to apply extrusion to a renderer on a feature layer.",
        "")]
    public class FeatureLayerExtrusion : UIViewController
    {
        // Hold a reference to the SceneView.
        private SceneView _mySceneView;

        public FeatureLayerExtrusion()
        {
            Title = "Feature layer extrusion";
        }
<<<<<<< HEAD
        
=======

>>>>>>> 15ec602f
        private void Initialize()
        {
            try
            {
                // Define the URI for the service feature table (US state polygons).
                Uri featureTableUri = new Uri("https://sampleserver6.arcgisonline.com/arcgis/rest/services/Census/MapServer/3");

                // Create a new service feature table from the URI.
                ServiceFeatureTable censusServiceFeatureTable = new ServiceFeatureTable(featureTableUri);

                // Create a new feature layer from the service feature table.
                FeatureLayer censusFeatureLayer = new FeatureLayer(censusServiceFeatureTable)
                {
                    // Set the rendering mode of the feature layer to be dynamic (needed for extrusion to work).
                    RenderingMode = FeatureRenderingMode.Dynamic
                };

                // Create a new simple line symbol for the feature layer.
                SimpleLineSymbol lineSymbol = new SimpleLineSymbol(SimpleLineSymbolStyle.Solid, Color.Black, 1);

                // Create a new simple fill symbol for the feature layer.
                SimpleFillSymbol fillSymbol = new SimpleFillSymbol(SimpleFillSymbolStyle.Solid, Color.Blue, lineSymbol);

                // Create a new simple renderer for the feature layer.
                SimpleRenderer renderer = new SimpleRenderer(fillSymbol);

                // Get the scene properties from the simple renderer.
                RendererSceneProperties sceneProperties = renderer.SceneProperties;

                // Set the extrusion mode for the scene properties.
                sceneProperties.ExtrusionMode = ExtrusionMode.AbsoluteHeight;

                // Set the initial extrusion expression.
                sceneProperties.ExtrusionExpression = "[POP2007] / 10";

                // Set the feature layer's renderer to the define simple renderer.
                censusFeatureLayer.Renderer = renderer;

                // Create a new scene with a topographic basemap.
                Scene myScene = new Scene(BasemapType.Topographic);

                // Set the scene view's scene to the newly create one.
                _mySceneView.Scene = myScene;

                // Add the feature layer to the scene's operational layer collection.
                myScene.OperationalLayers.Add(censusFeatureLayer);

                // Create a new map point to define where to look on the scene view.
                MapPoint myMapPoint = new MapPoint(-10974490, 4814376, 0, SpatialReferences.WebMercator);

                // Create and use an orbit location camera controller defined by a point and distance.
                _mySceneView.CameraController = new OrbitLocationCameraController(myMapPoint, 20000000);
            }
            catch (Exception ex)
            {
                // Something went wrong, display the error.
                UIAlertController alert = UIAlertController.Create("Error", ex.Message, UIAlertControllerStyle.Alert);
                alert.AddAction(UIAlertAction.Create("OK", UIAlertActionStyle.Default, null));
                PresentViewController(alert, true, null);
            }
        }

        private void ToggleExtrusionButton_Clicked(object sender, EventArgs e)
        {
            // Get the first layer from the scene view's operation layers, it should be a feature layer.
            FeatureLayer censusFeatureLayer = (FeatureLayer) _mySceneView.Scene.OperationalLayers[0];

            // Get the renderer from the feature layer.
            Renderer censusRenderer = censusFeatureLayer.Renderer;

            // Get the scene properties from the feature layer's renderer.
            RendererSceneProperties sceneProperties = censusRenderer.SceneProperties;

            // Toggle the feature layer's scene properties renderer extrusion expression and change the button text.
<<<<<<< HEAD
            if (((UISegmentedControl)sender).SelectedSegment == 0)
=======
            if (((UISegmentedControl) sender).SelectedSegment == 0)
>>>>>>> 15ec602f
            {
                // An offset of 100000 is added to ensure that polygons for large areas (like Alaska)
                // with low populations will be extruded above the curvature of the Earth.
                sceneProperties.ExtrusionExpression = "[POP07_SQMI] * 5000 + 100000";
            }
            else
            {
                sceneProperties.ExtrusionExpression = "[POP2007] / 10";
            }
        }

        public override void ViewDidLoad()
        {
            base.ViewDidLoad();
            Initialize();
        }

        public override void LoadView()
        {
            // Create the views.
            View = new UIView();

            _mySceneView = new SceneView();
            _mySceneView.TranslatesAutoresizingMaskIntoConstraints = false;

<<<<<<< HEAD
            UISegmentedControl extrusionFieldButton = new UISegmentedControl("Population density", "Total population")
=======
            _extrusionFieldButton = new UISegmentedControl("Population density", "Total population")
>>>>>>> 15ec602f
            {
                TintColor = UIColor.White,
                SelectedSegment = 1,
                TranslatesAutoresizingMaskIntoConstraints = false
            };
<<<<<<< HEAD
            extrusionFieldButton.ValueChanged += ToggleExtrusionButton_Clicked;

            // Add the views.
            View.AddSubviews(_mySceneView, extrusionFieldButton);

            // Lay out the views.
            NSLayoutConstraint.ActivateConstraints(new []
=======

            // Add the views.
            View.AddSubviews(_mySceneView, _extrusionFieldButton);

            // Lay out the views.
            NSLayoutConstraint.ActivateConstraints(new[]
>>>>>>> 15ec602f
            {
                _mySceneView.TopAnchor.ConstraintEqualTo(View.TopAnchor),
                _mySceneView.LeadingAnchor.ConstraintEqualTo(View.LeadingAnchor),
                _mySceneView.TrailingAnchor.ConstraintEqualTo(View.TrailingAnchor),
                _mySceneView.BottomAnchor.ConstraintEqualTo(View.BottomAnchor),

<<<<<<< HEAD
                extrusionFieldButton.LeadingAnchor.ConstraintEqualTo(View.LayoutMarginsGuide.LeadingAnchor),
                extrusionFieldButton.TrailingAnchor.ConstraintEqualTo(View.LayoutMarginsGuide.TrailingAnchor),
                extrusionFieldButton.TopAnchor.ConstraintEqualTo(View.SafeAreaLayoutGuide.TopAnchor, 8)
            });
        }
=======
                _extrusionFieldButton.LeadingAnchor.ConstraintEqualTo(View.LayoutMarginsGuide.LeadingAnchor),
                _extrusionFieldButton.TrailingAnchor.ConstraintEqualTo(View.LayoutMarginsGuide.TrailingAnchor),
                _extrusionFieldButton.TopAnchor.ConstraintEqualTo(View.SafeAreaLayoutGuide.TopAnchor, 8)
            });
        }

        public override void ViewWillAppear(bool animated)
        {
            base.ViewWillAppear(animated);

            // Subscribe to events.
            _extrusionFieldButton.ValueChanged += ToggleExtrusionButton_Clicked;
        }

        public override void ViewDidDisappear(bool animated)
        {
            base.ViewDidDisappear(animated);

            // Unsubscribe from events, per best practice.
            _extrusionFieldButton.ValueChanged -= ToggleExtrusionButton_Clicked;
        }
>>>>>>> 15ec602f
    }
}<|MERGE_RESOLUTION|>--- conflicted
+++ resolved
@@ -35,11 +35,7 @@
         {
             Title = "Feature layer extrusion";
         }
-<<<<<<< HEAD
-        
-=======
 
->>>>>>> 15ec602f
         private void Initialize()
         {
             try
@@ -114,11 +110,7 @@
             RendererSceneProperties sceneProperties = censusRenderer.SceneProperties;
 
             // Toggle the feature layer's scene properties renderer extrusion expression and change the button text.
-<<<<<<< HEAD
-            if (((UISegmentedControl)sender).SelectedSegment == 0)
-=======
             if (((UISegmentedControl) sender).SelectedSegment == 0)
->>>>>>> 15ec602f
             {
                 // An offset of 100000 is added to ensure that polygons for large areas (like Alaska)
                 // with low populations will be extruded above the curvature of the Earth.
@@ -144,45 +136,24 @@
             _mySceneView = new SceneView();
             _mySceneView.TranslatesAutoresizingMaskIntoConstraints = false;
 
-<<<<<<< HEAD
-            UISegmentedControl extrusionFieldButton = new UISegmentedControl("Population density", "Total population")
-=======
             _extrusionFieldButton = new UISegmentedControl("Population density", "Total population")
->>>>>>> 15ec602f
             {
                 TintColor = UIColor.White,
                 SelectedSegment = 1,
                 TranslatesAutoresizingMaskIntoConstraints = false
             };
-<<<<<<< HEAD
-            extrusionFieldButton.ValueChanged += ToggleExtrusionButton_Clicked;
-
-            // Add the views.
-            View.AddSubviews(_mySceneView, extrusionFieldButton);
-
-            // Lay out the views.
-            NSLayoutConstraint.ActivateConstraints(new []
-=======
 
             // Add the views.
             View.AddSubviews(_mySceneView, _extrusionFieldButton);
 
             // Lay out the views.
             NSLayoutConstraint.ActivateConstraints(new[]
->>>>>>> 15ec602f
             {
                 _mySceneView.TopAnchor.ConstraintEqualTo(View.TopAnchor),
                 _mySceneView.LeadingAnchor.ConstraintEqualTo(View.LeadingAnchor),
                 _mySceneView.TrailingAnchor.ConstraintEqualTo(View.TrailingAnchor),
                 _mySceneView.BottomAnchor.ConstraintEqualTo(View.BottomAnchor),
 
-<<<<<<< HEAD
-                extrusionFieldButton.LeadingAnchor.ConstraintEqualTo(View.LayoutMarginsGuide.LeadingAnchor),
-                extrusionFieldButton.TrailingAnchor.ConstraintEqualTo(View.LayoutMarginsGuide.TrailingAnchor),
-                extrusionFieldButton.TopAnchor.ConstraintEqualTo(View.SafeAreaLayoutGuide.TopAnchor, 8)
-            });
-        }
-=======
                 _extrusionFieldButton.LeadingAnchor.ConstraintEqualTo(View.LayoutMarginsGuide.LeadingAnchor),
                 _extrusionFieldButton.TrailingAnchor.ConstraintEqualTo(View.LayoutMarginsGuide.TrailingAnchor),
                 _extrusionFieldButton.TopAnchor.ConstraintEqualTo(View.SafeAreaLayoutGuide.TopAnchor, 8)
@@ -204,6 +175,5 @@
             // Unsubscribe from events, per best practice.
             _extrusionFieldButton.ValueChanged -= ToggleExtrusionButton_Clicked;
         }
->>>>>>> 15ec602f
     }
 }