--- conflicted
+++ resolved
@@ -30,11 +30,7 @@
     [ArcGISRuntime.Samples.Shared.Attributes.EmbeddedResource(@"PictureMarkerSymbols\pin_star_blue.png")]
     public class RenderPictureMarkers : UIViewController
     {
-<<<<<<< HEAD
-        // Hold a reference to the MapView.
-=======
         // Hold references to UI controls.
->>>>>>> 15ec602f
         private MapView _myMapView;
 
         public RenderPictureMarkers()
