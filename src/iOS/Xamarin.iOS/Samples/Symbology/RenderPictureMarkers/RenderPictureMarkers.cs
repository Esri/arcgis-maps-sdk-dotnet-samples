// Copyright 2016 Esri.
//
// Licensed under the Apache License, Version 2.0 (the "License"); you may not use this file except in compliance with the License.
// You may obtain a copy of the License at: http://www.apache.org/licenses/LICENSE-2.0
//
// Unless required by applicable law or agreed to in writing, software distributed under the License is distributed on an
// "AS IS" BASIS, WITHOUT WARRANTIES OR CONDITIONS OF ANY KIND, either express or implied. See the License for the specific
// language governing permissions and limitations under the License.

using Esri.ArcGISRuntime.Geometry;
using Esri.ArcGISRuntime.Mapping;
using Esri.ArcGISRuntime.Symbology;
using Esri.ArcGISRuntime.UI;
using Esri.ArcGISRuntime.UI.Controls;
using Foundation;
using System;
using System.Reflection;
using System.Threading.Tasks;
using CoreGraphics;
using UIKit;

namespace ArcGISRuntime.Samples.RenderPictureMarkers
{
    [Register("RenderPictureMarkers")]
    [ArcGISRuntime.Samples.Shared.Attributes.Sample(
        "Render picture markers",
        "Symbology",
        "This sample demonstrates how to create picture marker symbols from a URL and embedded resources.",
        "")]
    [ArcGISRuntime.Samples.Shared.Attributes.EmbeddedResource(@"PictureMarkerSymbols\pin_star_blue.png")]
    public class RenderPictureMarkers : UIViewController
    {
        // Create and hold a reference to the used MapView.
        private readonly MapView _myMapView = new MapView();

        public RenderPictureMarkers()
        {
            Title = "Render picture markers";
        }

        public override void ViewDidLoad()
        {
<<<<<<< HEAD
            // Create the UI, setup the control references and execute initialization.
=======
            base.ViewDidLoad();
            // Create the UI, setup the control references and execute initialization
>>>>>>> b3f38c57
            CreateLayout();
            Initialize();

            base.ViewDidLoad();
        }

        public override void ViewDidLayoutSubviews()
        {
            try
            {
                nfloat topMargin = NavigationController.NavigationBar.Frame.Height + UIApplication.SharedApplication.StatusBarFrame.Height;

                // Reposition controls.
                _myMapView.Frame = new CGRect(0, 0, View.Bounds.Width, View.Bounds.Height);
                _myMapView.ViewInsets = new UIEdgeInsets(topMargin, 0, 0, 0);

                base.ViewDidLayoutSubviews();
            }
            catch (NullReferenceException)
            {
            }
        }

        private async void Initialize()
        {
            // Create new Map with topographic basemap.
            Map myMap = new Map(Basemap.CreateTopographic());

            // Create and set initial map area.
            Envelope initialLocation = new Envelope(-229835, 6550763, -222560, 6552021, SpatialReferences.WebMercator);
            myMap.InitialViewpoint = new Viewpoint(initialLocation);

            // Assign the map to the MapView.
            _myMapView.Map = myMap;

            // Create overlay to where graphics are shown.
            GraphicsOverlay overlay = new GraphicsOverlay();

            // Add created overlay to the MapView.
            _myMapView.GraphicsOverlays.Add(overlay);

            // Add graphics using different source types.
            CreatePictureMarkerSymbolFromUrl(overlay);
            await CreatePictureMarkerSymbolFromResources(overlay);
        }

        private void CreatePictureMarkerSymbolFromUrl(GraphicsOverlay overlay)
        {
<<<<<<< HEAD
            // Create URL to the image.
            var symbolUri = new Uri("https://sampleserver6.arcgisonline.com/arcgis/rest/services/Recreation/FeatureServer/0/images/e82f744ebb069bb35b234b3fea46deae");

            // Create new symbol using asynchronous factory method from URL.
            PictureMarkerSymbol campsiteSymbol = new PictureMarkerSymbol(symbolUri)
            {
                // Optionally set the size (if not set, the size in pixels of the image will be used).
                Height = 18,
                Width = 18
            };

            // Create location for the campsite.
=======
            // Create uri to the used image
            var symbolUri = new Uri(
                "https://sampleserver6.arcgisonline.com/arcgis/rest/services/Recreation/FeatureServer/0/images/e82f744ebb069bb35b234b3fea46deae");

            // Create new symbol using asynchronous factory method from uri.
            PictureMarkerSymbol campsiteSymbol = new PictureMarkerSymbol(symbolUri)
            {
                Width = 40,
                Height = 40
            };

            // Create location for the campsite
>>>>>>> b3f38c57
            MapPoint campsitePoint = new MapPoint(-223560, 6552021, SpatialReferences.WebMercator);

            // Create graphic with the location and symbol.
            Graphic campsiteGraphic = new Graphic(campsitePoint, campsiteSymbol);

            // Add graphic to the graphics overlay.
            overlay.Graphics.Add(campsiteGraphic);
        }

        private async Task CreatePictureMarkerSymbolFromResources(GraphicsOverlay overlay)
        {
            // Get current assembly that contains the image.
            var currentAssembly = Assembly.GetExecutingAssembly();

            // Get image as a stream from the resources.
            // Picture is defined as EmbeddedResource and DoNotCopy.
            var resourceStream = currentAssembly.GetManifestResourceStream(
                "ArcGISRuntime.Resources.PictureMarkerSymbols.pin_star_blue.png");

            // Create new symbol using asynchronous factory method from stream.
            PictureMarkerSymbol pinSymbol = await PictureMarkerSymbol.CreateAsync(resourceStream);
            pinSymbol.Width = 50;
            pinSymbol.Height = 50;

            // Create location for the pin.
            MapPoint pinPoint = new MapPoint(-226773, 6550477, SpatialReferences.WebMercator);

            // Create graphic with the location and symbol.
            Graphic pinGraphic = new Graphic(pinPoint, pinSymbol);

            // Add graphic to the graphics overlay.
            overlay.Graphics.Add(pinGraphic);
        }

        private void CreateLayout()
        {
            // Add MapView to the page.
            View.AddSubviews(_myMapView);
        }
    }
}<|MERGE_RESOLUTION|>--- conflicted
+++ resolved
@@ -40,12 +40,7 @@
 
         public override void ViewDidLoad()
         {
-<<<<<<< HEAD
             // Create the UI, setup the control references and execute initialization.
-=======
-            base.ViewDidLoad();
-            // Create the UI, setup the control references and execute initialization
->>>>>>> b3f38c57
             CreateLayout();
             Initialize();
 
@@ -94,7 +89,6 @@
 
         private void CreatePictureMarkerSymbolFromUrl(GraphicsOverlay overlay)
         {
-<<<<<<< HEAD
             // Create URL to the image.
             var symbolUri = new Uri("https://sampleserver6.arcgisonline.com/arcgis/rest/services/Recreation/FeatureServer/0/images/e82f744ebb069bb35b234b3fea46deae");
 
@@ -102,25 +96,11 @@
             PictureMarkerSymbol campsiteSymbol = new PictureMarkerSymbol(symbolUri)
             {
                 // Optionally set the size (if not set, the size in pixels of the image will be used).
-                Height = 18,
-                Width = 18
+                Height = 40,
+                Width = 40
             };
 
             // Create location for the campsite.
-=======
-            // Create uri to the used image
-            var symbolUri = new Uri(
-                "https://sampleserver6.arcgisonline.com/arcgis/rest/services/Recreation/FeatureServer/0/images/e82f744ebb069bb35b234b3fea46deae");
-
-            // Create new symbol using asynchronous factory method from uri.
-            PictureMarkerSymbol campsiteSymbol = new PictureMarkerSymbol(symbolUri)
-            {
-                Width = 40,
-                Height = 40
-            };
-
-            // Create location for the campsite
->>>>>>> b3f38c57
             MapPoint campsitePoint = new MapPoint(-223560, 6552021, SpatialReferences.WebMercator);
 
             // Create graphic with the location and symbol.
