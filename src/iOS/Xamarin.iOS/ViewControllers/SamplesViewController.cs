﻿// Copyright 2018 Esri.
//
// Licensed under the Apache License, Version 2.0 (the "License"); you may not use this file except in compliance with the License.
// You may obtain a copy of the License at: http://www.apache.org/licenses/LICENSE-2.0
//
// Unless required by applicable law or agreed to in writing, software distributed under the License is distributed on an
// "AS IS" BASIS, WITHOUT WARRANTIES OR CONDITIONS OF ANY KIND, either express or implied. See the License for the specific
// language governing permissions and limitations under the License.

using ArcGISRuntime.Samples.Managers;
using ArcGISRuntime.Samples.Shared.Models;
using Esri.ArcGISRuntime.Security;
using Foundation;
using System;
using System.Collections.Generic;
using System.Linq;
using System.Threading;
using UIKit;

namespace ArcGISRuntime
{
    public class SamplesViewController : UITableViewController
    {
        private readonly SearchableTreeNode _category;

        public SamplesViewController(SearchableTreeNode category)
        {
            _category = category;
        }

        public override void ViewDidLoad()
        {
            base.ViewDidLoad();

            Title = _category.Name;
            NavigationController.NavigationBar.PrefersLargeTitles = false;

            List<object> listSampleItems = _category.Items;

            TableView.Source = new SamplesDataSource(this, listSampleItems);

            TableView.ReloadData();
        }

        public override void ViewWillDisappear(bool animated)
        {
            base.ViewWillDisappear(animated);
            NavigationController.NavigationBar.PrefersLargeTitles = false;
        }

        private class SamplesDataSource : UITableViewSource
        {
            private readonly UITableViewController _controller;
            private LoadingOverlay _loadPopup;
            private readonly List<SampleInfo> _data;
            private SampleInfo _sample;

            public SamplesDataSource(UITableViewController controller, IEnumerable<object> data)
            {
                _data = data.OfType<SampleInfo>().ToList();
                _controller = controller;
            }

            public override UITableViewCell GetCell(UITableView tableView, NSIndexPath indexPath)
            {
                var cell = tableView.DequeueReusableCell("sample") ?? new UITableViewCell(UITableViewCellStyle.Subtitle, "sample");
                SampleInfo item = _data[indexPath.Row];
                cell.TextLabel.Text = item.SampleName;
                cell.DetailTextLabel.Text = item.Description;
                cell.DetailTextLabel.TextColor = UIColor.Gray;
                cell.Accessory = UITableViewCellAccessory.DisclosureIndicator;
                return cell;
            }

            public override nint RowsInSection(UITableView tableview, nint section)
            {
                return _data.Count;
            }

            public override async void RowSelected(UITableView tableView, NSIndexPath indexPath)
            {
                try
                {
                    // Call a function to clear existing credentials
                    ClearCredentials();

                    _sample = _data[indexPath.Row];

                    if (_sample.OfflineDataItems != null)
                    {
                        // Create a cancellation token source.
                        var cancellationTokenSource = new CancellationTokenSource();

                        // Show progress overlay
                        var bounds = UIScreen.MainScreen.Bounds;

                        _loadPopup = new LoadingOverlay(bounds, cancellationTokenSource);
                        _controller.ParentViewController.View.Add(_loadPopup);

                        // Ensure data present
<<<<<<< HEAD
                        await DataManager.EnsureSampleDataPresent(_sample);
=======
                        await DataManager.EnsureSampleDataPresent(sample, cancellationTokenSource.Token);
>>>>>>> 85f4b5d6

                        // Hide progress overlay
                        _loadPopup.Hide();
                    }

                    var control = (UIViewController)SampleManager.Current.SampleToControl(_sample);
                    control.NavigationItem.RightBarButtonItem = new UIBarButtonItem(UIImage.FromBundle("InfoIcon"), UIBarButtonItemStyle.Plain, ViewSampleReadme);
                    _controller.NavigationController.PushViewController(control, true);
                }
                catch (OperationCanceledException)
                {
                    _loadPopup.Hide();
                    _controller.TableView.DeselectRow(indexPath, true);
                }
                catch (Exception ex)
                {
                    Console.WriteLine(ex.Message);
                }
            }

            private void ViewSampleReadme(object sender, EventArgs e)
            {
                var switcher = new UISegmentedControl(new string[] { "About", "Source code" }) { SelectedSegment = 0 };
                var control = new SampleInfoViewController(_sample, switcher);
                control.NavigationItem.RightBarButtonItem = new UIBarButtonItem() { CustomView = switcher };
                _controller.NavigationController.PushViewController(control, true);
            }

            private static void ClearCredentials()
            {
                // Clear credentials (if any) from previous sample runs
                foreach (Credential cred in AuthenticationManager.Current.Credentials)
                {
                    AuthenticationManager.Current.RemoveCredential(cred);
                }
            }
        }
    }
}<|MERGE_RESOLUTION|>--- conflicted
+++ resolved
@@ -98,11 +98,7 @@
                         _controller.ParentViewController.View.Add(_loadPopup);
 
                         // Ensure data present
-<<<<<<< HEAD
-                        await DataManager.EnsureSampleDataPresent(_sample);
-=======
                         await DataManager.EnsureSampleDataPresent(sample, cancellationTokenSource.Token);
->>>>>>> 85f4b5d6
 
                         // Hide progress overlay
                         _loadPopup.Hide();
