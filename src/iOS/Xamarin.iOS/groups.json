--- conflicted
+++ resolved
@@ -140,6 +140,10 @@
               "Path": "Samples/LayersAndData/RasterRenderingRule"
             },
             {
+              "SampleName": "ReadShapefileMetadata",
+              "Path": "Samples/LayersAndData/ReadShapefileMetadata"
+            },
+            {
               "SampleName": "SceneLayerUrl",
               "Path": "Samples/LayersAndData/SceneLayerUrl"
             },
@@ -257,32 +261,9 @@
               "Path": "Samples/MapsAndVisualization/RenderSimpleMarkers"
             },
             {
-<<<<<<< HEAD
               "SampleName": "RenderUniqueValues",
               "Path": "Samples/MapsAndVisualization/RenderUniqueValues"
             },
-=======
-              "SampleName": "FeatureLayerGeoPackage",
-              "Path": "Samples/Data/FeatureLayerGeoPackage"
-            },
-            {
-              "SampleName": "ReadShapefileMetadata",
-              "Path": "Samples/Data/ReadShapefileMetadata"
-            }
-          ]
-        }
-      ]
-    },
-    {
-      "Name": "Display Information",
-      "CategoryName": "DisplayInformation",
-      "SubCategories": [
-        {
-          "Name": "Graphics Overlay",
-          "SubCategoryName": "GraphicsOverlay",
-          "ShowGroup": true,
-          "SampleInfos": [
->>>>>>> 1c6cd101
             {
               "SampleName": "SearchPortalMaps",
               "Path": "Samples/MapsAndVisualization/SearchPortalMaps"
@@ -313,28 +294,7 @@
             },
             {
               "SampleName": "SimpleRenderers",
-<<<<<<< HEAD
               "Path": "Samples/MapsAndVisualization/SimpleRenderers"
-=======
-              "Path": "Samples/Symbology/SimpleRenderers"
-            }
-          ]
-        }
-      ]
-    },
-    {
-      "Name": "Analysis",
-      "CategoryName": "Analysis",
-      "SubCategories": [
-        {
-          "Name": "Geoprocessing",
-          "SubCategoryName": "Geoprocessing",
-          "ShowGroup": true,
-          "SampleInfos": [
-            {
-              "SampleName": "AnalyzeHotspots",
-              "Path": "Samples/Geoprocessing/AnalyzeHotspots"
->>>>>>> 1c6cd101
             },
             {
               "SampleName": "SketchOnMap",
